// Copyright (c) 2005,2006,2007,2009,2010,2011 Tel-Aviv University (Israel).
// All rights reserved.
//
// This file is part of CGAL (www.cgal.org).
//
// $URL$
// $Id$
// SPDX-License-Identifier: GPL-3.0-or-later OR LicenseRef-Commercial
//
//
// Author(s)     : Idit Haran   <haranidi@post.tau.ac.il>

#ifndef CGAL_ARR_TRAPEZOID_RIC_POINT_LOCATION_FUNCTIONS_H
#define CGAL_ARR_TRAPEZOID_RIC_POINT_LOCATION_FUNCTIONS_H

#include <CGAL/license/Arrangement_on_surface_2.h>


/*! \file
* Member-function definitions for the
* Arr_trapezoid_ric_point_location<Arrangement> class.
*/

#define CGAL_TRAP_DEBUG

#ifdef CGAL_TRG_DEBUG
        #define CGAL_TRAP_PRINT_DEBUG(expr)   std::cout << expr << std::endl
#else
        #define CGAL_TRAP_PRINT_DEBUG(expr)
#endif

namespace CGAL {

//-----------------------------------------------------------------------------
// Locate the arrangement feature containing the given point.
//
template <class Arrangement_2>
typename Arr_trapezoid_ric_point_location<Arrangement_2>::result_type
Arr_trapezoid_ric_point_location<Arrangement_2>::locate(const Point_2& p) const
{
  CGAL_TRAP_PRINT_DEBUG("locate point "<<p);

  //there are different internal compiler errors if we
  // typedef the Locate_type
  typename TD::Locate_type td_lt;

  Td_map_item& tr = td.locate(p,td_lt);

  CGAL_TRAP_PRINT_DEBUG("after td.locate");

  // treat special case, where trapezoid is unbounded.
  //        for then get_parent() is not defined
  if (td_lt==TD::UNBOUNDED_TRAPEZOID) {
    CGAL_TRAP_PRINT_DEBUG("UNBOUNDED_TRAPEZOID");

    Face_const_handle ubf =
<<<<<<< HEAD
      _get_unbounded_face(tr, p, All_sides_oblivious_category());
=======
      _get_unbounded_face(tr, p, Are_all_sides_oblivious_category());
>>>>>>> 84ec799c

    //check isolated vertices
      Isolated_vertex_const_iterator   iso_verts_it;
      for (iso_verts_it = ubf->isolated_vertices_begin();
           iso_verts_it != ubf->isolated_vertices_end();
           ++iso_verts_it)
      {
      if (m_traits->equal_2_object()(p, iso_verts_it->point())) {
          Vertex_const_handle  vh = iso_verts_it;
        return make_result(vh);
        }
      }
    return make_result(ubf);
  }

  switch(td_lt)
  {
  case TD::POINT:
    {
      //p is interior so it should fall on Td_active_vertex
      Td_active_vertex& v (boost::get<Td_active_vertex>(tr));
      CGAL_TRAP_PRINT_DEBUG("POINT");
      CGAL_assertion(!v.vertex()->is_at_open_boundary());
      return make_result(v.vertex());
    }
    break;

  case TD::CURVE:
    {
      Td_active_edge& e (boost::get<Td_active_edge>(tr));
      Halfedge_const_handle h = e.halfedge();
      CGAL_TRAP_PRINT_DEBUG("CURVE");
      if ( m_traits->is_in_x_range_2_object()(h->curve(),p) &&
           m_traits->compare_y_at_x_2_object()(p,h->curve()) == EQUAL)
        return make_result(h);
      else {
        //ixx
        std::cerr << "curve is: "<< h->curve() <<" point is: "<< p <<std::endl;
        CGAL_error();
      }
    }
    break;

  case TD::TRAPEZOID:
    {
      Td_active_trapezoid t (boost::get<Td_active_trapezoid>(tr));
      Halfedge_const_handle h = t.top();
      CGAL_TRAP_PRINT_DEBUG("TRAPEZOID");
      bool is_p_above_h = (m_traits->is_in_x_range_2_object()(h->curve(),p))
                       && (m_traits->compare_y_at_x_2_object()
                                          (p, h->curve()) == LARGER) ;
      bool is_h_ltr = (h->direction() == ARR_LEFT_TO_RIGHT);
      if (is_p_above_h != is_h_ltr) //if not, take the twin halfedge
      {
        h = h->twin();
      }

      Face_const_handle fh = h->face();
      //check isolated vertices
      Isolated_vertex_const_iterator   iso_verts_it;
      for (iso_verts_it = fh->isolated_vertices_begin();
          iso_verts_it != fh->isolated_vertices_end(); ++iso_verts_it)
      {
        if (m_traits->equal_2_object()(p, iso_verts_it->point())) {
          Vertex_const_handle  vh = iso_verts_it;
          return make_result(vh);
        }
      }

      return make_result(fh);
    }
    break;
  default:
    CGAL_TRAP_PRINT_DEBUG("DEFAULT");
    CGAL_error();
    break;
  }

  CGAL_TRAP_PRINT_DEBUG("EMPTY");
  return default_result();
}


/*! gets the unbounded face that contains the point when the trapezoid is unbounded
   */
template <class Arrangement>
typename Arr_trapezoid_ric_point_location<Arrangement>::Face_const_handle
Arr_trapezoid_ric_point_location<Arrangement>::
_get_unbounded_face(const Td_map_item& /* item */, const Point_2& /* p */,
                    Arr_all_sides_oblivious_tag) const
{
  //there's only one unbounded face
  return this->arrangement()->unbounded_faces_begin();
}


/*! gets the unbounded face that contains the point when the trapezoid
 * is unbounded
 */
template <class Arrangement>
typename Arr_trapezoid_ric_point_location<Arrangement>::Face_const_handle
Arr_trapezoid_ric_point_location<Arrangement>::
_get_unbounded_face(const Td_map_item& item,const Point_2& p,
                    Arr_not_all_sides_oblivious_tag) const
{
  Td_active_trapezoid tr (boost::get<Td_active_trapezoid>(item));
  // Halfedge_const_handle h = tr.top();
  if (!tr.is_on_top_boundary() || !tr.is_on_bottom_boundary()) {
    //if one of top or bottom edges is defined
    Halfedge_const_handle h =
      (!tr.is_on_top_boundary()) ? tr.top() : tr.bottom();
    bool is_p_above_h = (m_traits->is_in_x_range_2_object()(h->curve(),p)) &&
      (m_traits->compare_y_at_x_2_object()(p, h->curve()) == LARGER);
    bool is_h_ltr = (h->direction() == ARR_LEFT_TO_RIGHT);
    if (is_p_above_h != is_h_ltr) //if not, take the twin halfedge
      h = h->twin();
    return h->face();
  }
  else if (!tr.is_on_left_boundary()) {
    //if top & bottom edges are not defined but the left() curve end is defined

    //there are different internal compiler errors if we
    // typedef the Locate_type
    typename TD::Locate_type td_lt;

    //locate the degenerate trapezoid containing tr.left()
    Td_map_item& left_v_item = td.locate(tr.left(),td_lt);
    CGAL_assertion(td_lt == TD::POINT);
    Halfedge_const_handle he;
    if (boost::get<Td_active_vertex>(&left_v_item) != nullptr) {
      Td_active_vertex v(boost::get<Td_active_vertex>(left_v_item));
      he = v.cw_he();
    }
    else {
      Td_active_fictitious_vertex
        v(boost::get<Td_active_fictitious_vertex>(left_v_item));
      he = v.cw_he();
    }
    //cw_he() holds the "smallest" curve clockwise starting from 12 o'clock

    CGAL_assertion_code(Halfedge_const_handle invalid_he);
    CGAL_assertion(he != invalid_he);

    //the Halfedge_handle source is left_ee.
    // this way the face on it's left is the desired one

    //MICHAL: maybe add a verification that the above occures
    return he->face();
  }
  else if (!tr.is_on_right_boundary()) {
    //if top, bottom, left edges are not defined but the right() curve end
    // is defined

    //there are different internal compiler errors if we
    // typedef the Locate_type
    typename TD::Locate_type td_lt;

    //locate the degenerate trapezoid of tr.right().
    Td_map_item& right_v_item = td.locate(tr.right(),td_lt);
    CGAL_assertion(td_lt == TD::POINT);
    Halfedge_const_handle he;
    if (boost::get<Td_active_vertex>(&right_v_item)!= nullptr) {
      Td_active_vertex v(boost::get<Td_active_vertex>(right_v_item));
      he = v.cw_he();
    }
    else {
      Td_active_fictitious_vertex
        v(boost::get<Td_active_fictitious_vertex>(right_v_item));
      he = v.cw_he();
    }
    //its cw_he() holds the "smallest" curve clockwise starting from
    // 12 o'clock

    CGAL_assertion_code(Halfedge_handle invalid_he);
    CGAL_assertion(he != invalid_he);

    //the Halfedge_handle source is right_ee.
    // this way the face on it's left is the desired one

    //MICHAL: maybe add a verification that the above occures
    return he->face();
  }

  //else, on all boundaries (top, bottom, left, right - are not defined),
  //    this is the only trapezoid in the map
  return this->arrangement()->unbounded_faces_begin();
}


//-----------------------------------------------------------------------------
// Locate the arrangement feature which a vertical ray emanating from the
// given point hits, considering isolated vertices.
//
template <class Arrangement>
typename Arr_trapezoid_ric_point_location<Arrangement>::result_type
Arr_trapezoid_ric_point_location<Arrangement>::
_vertical_ray_shoot(const Point_2& p, bool shoot_up) const
{
  //trying to workaround internal compiler error
  typename TD::Locate_type td_lt;
  Halfedge_const_handle invalid_he;

  Td_map_item& item = td.vertical_ray_shoot(p, td_lt, shoot_up);

  // treat special case, where trapezoid is unbounded.
  if (td_lt==TD::UNBOUNDED_TRAPEZOID)
  {
    return (_check_isolated_for_vertical_ray_shoot(invalid_he, p, shoot_up, item));
  }

  switch(td_lt)
  {
  case TD::POINT:
    {
      //p fell on Td_active_vertex
      Td_active_vertex& v (boost::get<Td_active_vertex>(item));
      return (make_result(v.vertex()));
    }
    break;
 case TD::CURVE:
    {
      Td_active_edge& e (boost::get<Td_active_edge>(item));
      Halfedge_const_handle h = e.halfedge();

      if ((shoot_up && h->direction() == ARR_LEFT_TO_RIGHT) ||
        (!shoot_up && h->direction() == ARR_RIGHT_TO_LEFT))
      {
        h=h->twin();
      }
      return make_result(h);
    }
    break;
  case TD::TRAPEZOID:
    {
      Td_active_trapezoid trpz (boost::get<Td_active_trapezoid>(item));
      Halfedge_const_handle h = (shoot_up) ? trpz.top() : trpz.bottom();

      bool is_p_above_h = (m_traits->is_in_x_range_2_object()(h->curve(),p))
                       && (m_traits->compare_y_at_x_2_object()
                                          (p, h->curve()) == LARGER) ;
      bool is_h_ltr = (h->direction() == ARR_LEFT_TO_RIGHT);
      if (is_p_above_h != is_h_ltr) //if not, take the twin halfedge
        h = h->twin();
      return (_check_isolated_for_vertical_ray_shoot(h, p, shoot_up, item));
    }
    break;
  default:
    {
    CGAL_error();
    }
    break;
  }

  return (_check_isolated_for_vertical_ray_shoot(invalid_he, p, shoot_up, item));
}

//-----------------------------------------------------------------------------
// In vertical ray shoot, when the closest halfedge is found (or unbounded
// face) we check the isolated vertices inside the face to check whether there
// is an isolated vertex right above/below the query point.
//
template <class Arrangement>
typename Arr_trapezoid_ric_point_location<Arrangement>::result_type
Arr_trapezoid_ric_point_location<Arrangement>::
_check_isolated_for_vertical_ray_shoot (Halfedge_const_handle halfedge_found,
                                        const Point_2& p,
                                        bool shoot_up,
                                        const Td_map_item& tr) const
{
  const Comparison_result point_above_under = (shoot_up ? SMALLER : LARGER);
  typename Geometry_traits_2::Compare_x_2          compare_x =
    this->arrangement()->traits()->compare_x_2_object();
  typename Geometry_traits_2::Compare_xy_2         compare_xy =
    this->arrangement()->traits()->compare_xy_2_object();
  typename Geometry_traits_2::Compare_y_at_x_2     compare_y_at_x =
    this->arrangement()->traits()->compare_y_at_x_2_object();

  Isolated_vertex_const_iterator   iso_verts_it;
  Vertex_const_handle              closest_iso_v;
  const Vertex_const_handle        invalid_v;
  const Halfedge_const_handle      invalid_he;
  Face_const_handle                face;

  // If the closest feature is a valid halfedge, take its incident face.
  // Otherwise, take the unbounded face.
  if (halfedge_found == invalid_he)
    face = _get_unbounded_face(tr, p, All_sides_oblivious_category());
  else
    face = halfedge_found->face();

  // Go over the isolated vertices in the face.
  for (iso_verts_it = face->isolated_vertices_begin();
       iso_verts_it != face->isolated_vertices_end(); ++iso_verts_it)
  {
    // The current isolated vertex should have the same x-coordinate as the
    // query point in order to be below or above it.
    if (compare_x (p, iso_verts_it->point()) != EQUAL)
      continue;

    // Make sure the isolated vertex is above the query point (if we shoot up)
    // or below it (if we shoot down).
    if (compare_xy (p, iso_verts_it->point()) != point_above_under)
      continue;

    // Check if the current isolated vertex lies closer to the query point than
    // the closest feature so far.
    if (closest_iso_v == invalid_v) {
      // Compare the current isolated vertex with the closest halfedge.
      if (halfedge_found == invalid_he ||
          compare_y_at_x (iso_verts_it->point(),
                          halfedge_found->curve()) == point_above_under)
      {
        closest_iso_v = iso_verts_it;
      }
    }
    else if (compare_xy (iso_verts_it->point(),
                         closest_iso_v->point()) == point_above_under)
    {
      closest_iso_v = iso_verts_it;
    }
  }

  // If we found an isolated vertex above (or under) the query point, return
  // a handle to this vertex.
  if (closest_iso_v != invalid_v)
    return make_result(closest_iso_v);

  // If we are inside the unbounded face, return this face.
  if (halfedge_found == invalid_he)
    return make_result(face);

  // Return the halfedge lying above (or below) the query point.
  return make_result(halfedge_found);
}

} //namespace CGAL

#endif<|MERGE_RESOLUTION|>--- conflicted
+++ resolved
@@ -54,11 +54,7 @@
     CGAL_TRAP_PRINT_DEBUG("UNBOUNDED_TRAPEZOID");
 
     Face_const_handle ubf =
-<<<<<<< HEAD
       _get_unbounded_face(tr, p, All_sides_oblivious_category());
-=======
-      _get_unbounded_face(tr, p, Are_all_sides_oblivious_category());
->>>>>>> 84ec799c
 
     //check isolated vertices
       Isolated_vertex_const_iterator   iso_verts_it;
