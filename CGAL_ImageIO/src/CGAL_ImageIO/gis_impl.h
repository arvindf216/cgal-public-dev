--- conflicted
+++ resolved
@@ -48,14 +48,9 @@
 CGAL_INLINE_FUNCTION
 int writeGis( char *name, _image* im) {
   char *outputName;
-<<<<<<< HEAD
   std::size_t length, extLength=0;
   int res;
   std::size_t done;
-=======
-  std::size_t res;
-  std::size_t length, extLength = 0;
->>>>>>> c4758f09
 
   length=strlen(name);
   outputName= (char *)ImageIO_alloc(length+8);
@@ -148,14 +143,9 @@
 		if ( j<n && i<size ) sprintf( str+strlen(str), " " );
 	      }
 	      sprintf( str+strlen(str), "\n" );
-<<<<<<< HEAD
               done = ImageIO_write( im, str, strlen( str )  );
               res = (done == strlen( str )) ? int(done) : -1;
 	      if ( res  <= 0 ) {
-=======
-	      res = ImageIO_write( im, str, strlen( str ));
-	      if ( res < strlen(str) ) {
->>>>>>> c4758f09
 		fprintf(stderr, "writeGis: error when writing data in \'%s\'\n", outputName);
 		if ( outputName != NULL ) ImageIO_free( outputName );
 		return( -3 );
@@ -173,14 +163,9 @@
 		if ( j<n && i<size ) sprintf( str+strlen(str), " " );
 	      }
 	      sprintf( str+strlen(str), "\n" );
-<<<<<<< HEAD
               done = ImageIO_write( im, str, strlen( str )  );
               res = (done == strlen( str )) ? int(done) : -1;
 	      if ( res  <= 0 ) {
-=======
-	      res = ImageIO_write( im, str, strlen( str ));
-	      if ( res < strlen(str) ) {
->>>>>>> c4758f09
 		fprintf(stderr, "writeGis: error when writing data in \'%s\'\n", outputName);
 		if ( outputName != NULL ) ImageIO_free( outputName );
 		return( -3 );
@@ -206,14 +191,9 @@
 		if ( j<n && i<size ) sprintf( str+strlen(str), " " );
 	      }
 	      sprintf( str+strlen(str), "\n" );
-<<<<<<< HEAD
 	      done = ImageIO_write( im, str, strlen( str )  );
               res = (done == strlen( str )) ? int(done) : -1;
 	      if ( res  <= 0 ) {
-=======
-              res = ImageIO_write( im, str, strlen( str ));
-	      if ( res < strlen(str) ) {
->>>>>>> c4758f09
 		fprintf(stderr, "writeGis: error when writing data in \'%s\'\n", outputName);
 		if ( outputName != NULL ) ImageIO_free( outputName );
 		return( -3 );
@@ -231,14 +211,12 @@
 		if ( j<n && i<size ) sprintf( str+strlen(str), " " );
 	      }
 	      sprintf( str+strlen(str), "\n" );
-<<<<<<< HEAD
-	      done = ImageIO_write( im, str, strlen( str )  );
-              res = (done == strlen( str )) ? int(done) : -1;
-	      if ( res  <= 0 ) {
-=======
               res = ImageIO_write( im, str, strlen( str ));
 	      if ( res < strlen(str) ) {
->>>>>>> c4758f09
+	        done = ImageIO_write( im, str, strlen( str )  );
+                res = (done == strlen( str )) ? int(done) : -1;
+              }
+	      if ( res  <= 0 ) {
 		fprintf(stderr, "writeGis: error when writing data in \'%s\'\n", outputName);
 		if ( outputName != NULL ) ImageIO_free( outputName );
 		return( -3 );
@@ -291,12 +269,8 @@
   iss.str(str);
   iss >> im->xdim >> im->ydim >> im->zdim >> im->vdim;
 
-<<<<<<< HEAD
   status = (int)iss.str().length();
   switch ( status ) {
-=======
-  switch (iss.str().length()) {
->>>>>>> c4758f09
   case 2 :    im->zdim = 1;
   case 3 :    im->vdim = 1;
   case 4 :    break;
@@ -544,11 +518,7 @@
        only U8 and S8
      */
     if ( im->dataMode == DM_ASCII ) {
-<<<<<<< HEAD
       std::size_t size = std::size_t(im->xdim) * im->ydim * im->zdim * im->vdim * im->wdim;
-=======
-      std::size_t size = im->xdim * im->ydim * im->zdim * im->vdim * im->wdim;
->>>>>>> c4758f09
       unsigned int n;
       char *tmp;
       int ret, iv=0;
