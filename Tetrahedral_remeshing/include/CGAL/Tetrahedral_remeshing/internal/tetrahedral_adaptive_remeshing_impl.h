// Copyright (c) 2020 GeometryFactory (France) and Telecom Paris (France).
// All rights reserved.
//
// This file is part of CGAL (www.cgal.org)
//
// $URL$
// $Id$
// SPDX-License-Identifier: GPL-3.0-or-later OR LicenseRef-Commercial
//
//
// Author(s)     : Jane Tournois, Noura Faraj, Jean-Marc Thiery, Tamy Boubekeur

#ifndef TETRAHEDRAL_REMESHING_IMPL_H
#define TETRAHEDRAL_REMESHING_IMPL_H

#include <CGAL/license/Tetrahedral_remeshing.h>

#ifdef CGAL_TETRAHEDRAL_REMESHING_VERBOSE_PROGRESS
#define CGAL_TETRAHEDRAL_REMESHING_VERBOSE
#endif

#include <CGAL/Mesh_complex_3_in_triangulation_3.h>
#include <CGAL/Triangulation_utils_3.h>

#include <CGAL/Tetrahedral_remeshing/internal/split_long_edges.h>
#include <CGAL/Tetrahedral_remeshing/internal/collapse_short_edges.h>
#include <CGAL/Tetrahedral_remeshing/internal/flip_edges.h>
#include <CGAL/Tetrahedral_remeshing/internal/smooth_vertices.h>
#include <CGAL/Tetrahedral_remeshing/internal/peel_slivers.h>

#include <CGAL/Tetrahedral_remeshing/internal/tetrahedral_remeshing_helpers.h>
#include <CGAL/Tetrahedral_remeshing/internal/compute_c3t3_statistics.h>

#include <optional>

namespace CGAL
{
namespace Tetrahedral_remeshing
{
namespace internal
{

class Default_remeshing_visitor
{
public:
  template<typename Tr>
  void before_split(const Tr& /* tr */, const typename Tr::Edge& /* e */) {}
  template<typename Tr>
  void after_split(const Tr& /* tr */, const typename Tr::Vertex_handle /* new_v */) {}

  template<typename CellHandleOld, typename CellHandleNew>
  void after_add_cell(CellHandleOld /* co */, CellHandleNew /* cn */) const {}

  template<typename CellHandle>
  void before_flip(const CellHandle /* c */) {}
  template<typename CellHandle>
  void after_flip(CellHandle /* c */) {}
};

template<typename Tr>
struct All_cells_selected
{
  using key_type = typename Tr::Cell_handle;
  using value_type = bool;
  using reference = bool;
  using category = boost::read_write_property_map_tag;

  friend value_type get(const All_cells_selected&, const key_type& c)
  {
    using SI = typename Tr::Cell::Subdomain_index;
    return c->subdomain_index() != SI();
  }
  friend void put(All_cells_selected&, const key_type&, const value_type)
  {} //nothing to do : subdomain indices are updated in remeshing};
};

template<typename Triangulation
         , typename SizingFunction
         , typename EdgeIsConstrainedMap
         , typename FacetIsConstrainedMap
         , typename CellSelector
         , typename Visitor
         , typename CornerIndex = int
         , typename CurveIndex = int
         >
class Adaptive_remesher
{
  typedef Triangulation Tr;
  typedef typename Tr::Geom_traits::FT FT;

  typedef CGAL::Mesh_complex_3_in_triangulation_3<Tr, CornerIndex, CurveIndex> C3t3;

  typedef typename C3t3::Cell_handle         Cell_handle;
  typedef typename C3t3::Vertex_handle       Vertex_handle;
  typedef typename C3t3::Edge                Edge;
  typedef typename C3t3::Subdomain_index     Subdomain_index;
  typedef typename C3t3::Surface_patch_index Surface_patch_index;
  typedef typename C3t3::Curve_index         Curve_index;
  typedef typename C3t3::Corner_index        Corner_index;

  typedef Tetrahedral_remeshing_smoother<C3t3, SizingFunction> Smoother;

private:
  C3t3 m_c3t3;
  const SizingFunction& m_sizing;
  const bool m_protect_boundaries;
  CellSelector m_cell_selector;
  Visitor& m_visitor;
  Smoother m_vertex_smoother;//initialized with initial surface

  C3t3* m_c3t3_pbackup;
  Triangulation* m_tr_pbackup; //backup to re-swap triangulations when done

public:
  Adaptive_remesher(Triangulation& tr
                    , const SizingFunction& sizing
                    , const bool protect_boundaries
                    , EdgeIsConstrainedMap ecmap
                    , FacetIsConstrainedMap fcmap
                    , bool smooth_constrained_edges
                    , CellSelector cell_selector
                    , Visitor& visitor
                   )
    : m_c3t3()
    , m_sizing(sizing)
    , m_protect_boundaries(protect_boundaries)
    , m_cell_selector(cell_selector)
    , m_visitor(visitor)
    , m_vertex_smoother(sizing)
    , m_c3t3_pbackup(NULL)
    , m_tr_pbackup(&tr)
  {
    m_c3t3.triangulation().swap(tr);

    init_c3t3(ecmap, fcmap);
    m_vertex_smoother.init(m_c3t3, m_cell_selector, smooth_constrained_edges);

#ifdef CGAL_DUMP_REMESHING_STEPS
    CGAL::Tetrahedral_remeshing::debug::dump_c3t3(m_c3t3, "00-init");
    CGAL::Tetrahedral_remeshing::debug::dump_facets_in_complex(m_c3t3,
      "00-facets_in_complex_after_init.off");
#endif
  }

  Adaptive_remesher(C3t3& c3t3
                    , const SizingFunction& sizing
                    , const bool protect_boundaries
                    , EdgeIsConstrainedMap ecmap
                    , FacetIsConstrainedMap fcmap
                    , bool smooth_constrained_edges
                    , CellSelector cell_selector
                    , Visitor& visitor
                   )
    : m_c3t3()
    , m_sizing(sizing)
    , m_protect_boundaries(protect_boundaries)
    , m_cell_selector(cell_selector)
    , m_visitor(visitor)
    , m_vertex_smoother(sizing)
    , m_c3t3_pbackup(&c3t3)
    , m_tr_pbackup(NULL)
  {
    m_c3t3.swap(c3t3);

    init_c3t3(ecmap, fcmap);
    m_vertex_smoother.init(m_c3t3, m_cell_selector, smooth_constrained_edges);

#ifdef CGAL_DUMP_REMESHING_STEPS
    CGAL::Tetrahedral_remeshing::debug::dump_c3t3(m_c3t3, "00-init");
    CGAL::Tetrahedral_remeshing::debug::dump_facets_in_complex(m_c3t3,
      "00-facets_in_complex_after_init.off");
#endif
  }

  bool input_is_c3t3() const
  {
    return m_c3t3_pbackup != NULL;
  }

  void split()
  {
    CGAL_assertion(check_vertex_dimensions());
    split_long_edges(m_c3t3, m_sizing, m_protect_boundaries,
                     m_cell_selector, m_visitor);

#ifdef CGAL_TETRAHEDRAL_REMESHING_DEBUG
    CGAL_assertion(tr().tds().is_valid(true));
    CGAL_assertion(debug::are_cell_orientations_valid(tr()));
    CGAL::Tetrahedral_remeshing::debug::dump_facets_in_complex(m_c3t3,
      "1-facets_in_complex_after_split.off");
    CGAL::Tetrahedral_remeshing::debug::dump_vertices_by_dimension(
      m_c3t3.triangulation(), "1-c3t3_vertices_after_split");
    CGAL::Tetrahedral_remeshing::debug::check_surface_patch_indices(m_c3t3);
    const double mdh = CGAL::Tetrahedral_remeshing::min_dihedral_angle(m_c3t3);
<<<<<<< HEAD
    std::cout << "\t Min dihedral angle = " << mdh << std::endl;
=======
    std::cout << "Min dihedral angle = " << mdh << std::endl;
>>>>>>> 49415f30
#endif
#ifdef CGAL_DUMP_REMESHING_STEPS
    CGAL::Tetrahedral_remeshing::debug::dump_c3t3(m_c3t3, "1-split");
#endif
  }

  void collapse()
  {
    CGAL_assertion(check_vertex_dimensions());
    collapse_short_edges(m_c3t3, m_sizing, m_protect_boundaries,
                         m_cell_selector, m_visitor);

#ifdef CGAL_TETRAHEDRAL_REMESHING_DEBUG
    CGAL_assertion(tr().tds().is_valid(true));
    CGAL_assertion(debug::are_cell_orientations_valid(tr()));
    CGAL::Tetrahedral_remeshing::debug::dump_vertices_by_dimension(
      m_c3t3.triangulation(), "2-c3t3_vertices_after_collapse");
    CGAL::Tetrahedral_remeshing::debug::check_surface_patch_indices(m_c3t3);
    const double mdh = CGAL::Tetrahedral_remeshing::min_dihedral_angle(m_c3t3);
<<<<<<< HEAD
    std::cout << "\n\t Min dihedral angle = " << mdh << std::endl;
=======
    std::cout << "Min dihedral angle = " << mdh << std::endl;
>>>>>>> 49415f30
#endif
#ifdef CGAL_DUMP_REMESHING_STEPS
    CGAL::Tetrahedral_remeshing::debug::dump_c3t3(m_c3t3, "2-collapse");
#endif
  }

  void flip()
  {
    flip_edges(m_c3t3, m_protect_boundaries,
               m_cell_selector, m_visitor);

#ifdef CGAL_TETRAHEDRAL_REMESHING_DEBUG
    CGAL_assertion(tr().tds().is_valid(true));
    CGAL_assertion(debug::are_cell_orientations_valid(tr()));
    CGAL::Tetrahedral_remeshing::debug::dump_vertices_by_dimension(
      m_c3t3.triangulation(), "3-c3t3_vertices_after_flip");
    CGAL::Tetrahedral_remeshing::debug::check_surface_patch_indices(m_c3t3);
    const double mdh = CGAL::Tetrahedral_remeshing::min_dihedral_angle(m_c3t3);
<<<<<<< HEAD
    std::cout << "\n\t Min dihedral angle = " << mdh << std::endl;
=======
    std::cout << "Min dihedral angle = " << mdh << std::endl;
>>>>>>> 49415f30
#endif
#ifdef CGAL_DUMP_REMESHING_STEPS
    CGAL::Tetrahedral_remeshing::debug::dump_c3t3(m_c3t3, "3-flip");
#endif
  }

  void smooth()
  {
    m_vertex_smoother.smooth_vertices(m_c3t3, m_protect_boundaries, m_cell_selector);

#ifdef CGAL_TETRAHEDRAL_REMESHING_DEBUG
    CGAL_assertion(tr().tds().is_valid(true));
    CGAL_assertion(debug::are_cell_orientations_valid(tr()));
    CGAL::Tetrahedral_remeshing::debug::dump_vertices_by_dimension(
      m_c3t3.triangulation(), "4-c3t3_vertices_after_smooth");
    CGAL::Tetrahedral_remeshing::debug::check_surface_patch_indices(m_c3t3);
    const double mdh = CGAL::Tetrahedral_remeshing::min_dihedral_angle(m_c3t3);
<<<<<<< HEAD
    std::cout << "\n\t Min dihedral angle = " << mdh << std::endl;
=======
    std::cout << "Min dihedral angle = " << mdh << std::endl;
>>>>>>> 49415f30
#endif
#ifdef CGAL_DUMP_REMESHING_STEPS
    CGAL::Tetrahedral_remeshing::debug::dump_c3t3(m_c3t3, "4-smooth");
#endif
  }

  bool resolution_reached()
  {
    for (const Edge& e : tr().finite_edges())
    {
      // skip protected edges
      if (m_protect_boundaries)
      {
        if(  m_c3t3.is_in_complex(e)
             || is_boundary(m_c3t3, e, m_cell_selector))
          continue;
      }

      if(  is_too_long(e, m_sizing, tr())
        || is_too_short(e, m_sizing, tr()))
        return false;
    }

#ifdef CGAL_TETRAHEDRAL_REMESHING_VERBOSE
    std::cout << "Resolution reached" << std::endl;
#endif
    return true;
  }

  //peel off slivers
  std::size_t postprocess(const double sliver_angle = 2.)
  {
    if (m_protect_boundaries)
      return 0;

#ifdef CGAL_TETRAHEDRAL_REMESHING_VERBOSE
    std::cout << "Postprocess...";
    std::cout.flush();
#endif

    const std::size_t nb_peeled
      = CGAL::Tetrahedral_remeshing::peel_slivers(m_c3t3, sliver_angle, m_cell_selector);

#ifdef CGAL_TETRAHEDRAL_REMESHING_DEBUG
    CGAL_assertion(tr().tds().is_valid(true));
    CGAL_assertion(debug::are_cell_orientations_valid(tr()));
#endif
#ifdef CGAL_DUMP_REMESHING_STEPS
    CGAL::Tetrahedral_remeshing::debug::dump_c3t3(m_c3t3, "99-postprocess");
#endif

    return nb_peeled;
  }

  void finalize()
  {
    if (m_c3t3_pbackup != NULL)
      m_c3t3_pbackup->swap(m_c3t3);
    else
      m_tr_pbackup->swap(m_c3t3.triangulation());
  }

private:
  void init_c3t3(const EdgeIsConstrainedMap& ecmap,
                 const FacetIsConstrainedMap& fcmap)
  {
#ifdef CGAL_TETRAHEDRAL_REMESHING_DEBUG
    debug_c3t3();
    std::size_t nbc = 0;
    std::size_t nbf = 0;
    std::size_t nbe = 0;
    std::size_t nbv = 0;
#endif
    //update number_of_cells and number_of_facets in c3t3
    m_c3t3.rescan_after_load_of_triangulation();

#ifdef CGAL_TETRAHEDRAL_REMESHING_DEBUG
    CGAL::Tetrahedral_remeshing::debug::dump_vertices_by_dimension(
      m_c3t3.triangulation(), "00-c3t3_vertices_before_init_");
#endif

    const Subdomain_index default_subdomain = default_subdomain_index();

    //tag cells
    for (Cell_handle cit : tr().finite_cell_handles())
    {
      if (get(m_cell_selector, cit))
      {
        const Subdomain_index index = cit->subdomain_index();
        if (m_c3t3.is_in_complex(cit))
          m_c3t3.remove_from_complex(cit);

        const Subdomain_index new_index = (Subdomain_index() != index)
          ? index
          : default_subdomain;
        m_c3t3.add_to_complex(cit, new_index);

#ifdef CGAL_TETRAHEDRAL_REMESHING_DEBUG
        ++nbc;
#endif
      }

      for (Vertex_handle vi : tr().vertices(cit))
        set_dimension(vi, 3);

#ifdef CGAL_TETRAHEDRAL_REMESHING_DEBUG
      //else
        if (input_is_c3t3() && m_c3t3.is_in_complex(cit))
        ++nbc;
#endif
    }

    //tag facets
    typedef typename Tr::Facet Facet;
    for (const Facet& f : tr().finite_facets())
    {
      const Facet mf = tr().mirror_facet(f);
      const Subdomain_index s1 = f.first->subdomain_index();
      const Subdomain_index s2 = mf.first->subdomain_index();
      if (s1 != s2
          || get(fcmap, f)
          || get(fcmap, mf)
          || (m_c3t3_pbackup == NULL && f.first->is_facet_on_surface(f.second)))
      {
        Surface_patch_index patch = f.first->surface_patch_index(f.second);
        if(patch == Surface_patch_index())
          make_surface_patch_index(s1, s2, patch);

        if(m_c3t3.is_in_complex(f))
          m_c3t3.remove_from_complex(f);
        m_c3t3.add_to_complex(f, patch);

        for (Vertex_handle vij : tr().vertices(f))
          set_dimension(vij, 2);

#ifdef CGAL_TETRAHEDRAL_REMESHING_DEBUG
        ++nbf;
#endif
      }
    }
#ifdef CGAL_TETRAHEDRAL_REMESHING_DEBUG
    CGAL::Tetrahedral_remeshing::debug::dump_facets_in_complex(m_c3t3, "facets_in_complex.off");
#endif

    //tag edges
    const Curve_index default_curve_id = default_curve_index();
    for (const Edge& e : tr().finite_edges())
    {
      if (get(ecmap, CGAL::Tetrahedral_remeshing::make_vertex_pair(e))
          || m_c3t3.is_in_complex(e)
          || nb_incident_subdomains(e, m_c3t3) > 2
          || nb_incident_surface_patches(e, m_c3t3) > 1)
      {
        const bool in_complex = m_c3t3.is_in_complex(e);
        typename C3t3::Curve_index curve_id = in_complex
          ? m_c3t3.curve_index(e)
          : default_curve_id;

        if (in_complex)
          m_c3t3.remove_from_complex(e);
        m_c3t3.add_to_complex(e, curve_id);

        for (Vertex_handle v : tr().vertices(e))
          set_dimension(v, 1);

#ifdef CGAL_TETRAHEDRAL_REMESHING_DEBUG
        ++nbe;
#endif
      }
    }
#ifdef CGAL_TETRAHEDRAL_REMESHING_DEBUG
    CGAL::Tetrahedral_remeshing::debug::dump_edges_in_complex(m_c3t3, "edges_in_complex.polylines.txt");
#endif

    //tag vertices
    Corner_index corner_id = 0;
    for (Vertex_handle vit : tr().finite_vertex_handles())
    {
      if ( vit->in_dimension() == 0
           || nb_incident_complex_edges(vit, m_c3t3) > 2)
      {
        if (!m_c3t3.is_in_complex(vit))
          m_c3t3.add_to_complex(vit, ++corner_id);

        set_dimension(vit, 0);
        vit->set_index(corner_id);

#ifdef CGAL_TETRAHEDRAL_REMESHING_DEBUG
        ++nbv;
#endif
      }
    }

    // set all indices depending on underlying dimension
    for (Vertex_handle v : tr().finite_vertex_handles())
      set_index(v, m_c3t3);

#ifdef CGAL_TETRAHEDRAL_REMESHING_DEBUG
    std::cout << "C3t3 ready :" << std::endl;
    std::cout << "\t cells    = " << nbc << std::endl;
    std::cout << "\t facets   = " << nbf << std::endl;
    std::cout << "\t edges    = " << nbe << std::endl;
    std::cout << "\t vertices = " << nbv << std::endl;
    const double mdh = CGAL::Tetrahedral_remeshing::min_dihedral_angle(m_c3t3);
    std::cout << "\t Min dihedral angle = " << mdh << std::endl;

    CGAL::Tetrahedral_remeshing::debug::dump_vertices_by_dimension(
      m_c3t3.triangulation(), "0-c3t3_vertices_after_init_");
    CGAL::Tetrahedral_remeshing::debug::check_surface_patch_indices(m_c3t3);
    CGAL::Tetrahedral_remeshing::debug::count_far_points(m_c3t3);
#endif
  }

private:
  bool dimension_is_modifiable(const Vertex_handle& v, const int new_dim) const
  {
    if (!input_is_c3t3())
      return true;

    const int vdim = v->in_dimension();
    // feature edges and tip/endpoints vertices are kept
    switch (vdim)
    {
    case -1: return false;//far points are not modified
    case 3 : return true;
    case 2 : return true;//surface vertices may not be part of a triangulation surface
                        // in this case, we want to be able to set it
    case 1 : return new_dim == 0; //features can be modified to corners
    case 0 : return false;// corners remain corners
    default:
      return true;
    }
    CGAL_unreachable();
    return true;
  }

  void set_dimension(Vertex_handle v, const int new_dim)
  {
    if (dimension_is_modifiable(v, new_dim))
      v->set_dimension(new_dim);
  }

  bool check_vertex_dimensions()
  {
    for (Vertex_handle vit : tr().finite_vertex_handles())
    {
      // dimension is -1 for Mesh_3 "far points"
      // for other vertices, it is in [0; 3]
      if (vit->in_dimension() < -1 || vit->in_dimension() > 3)
        return false;
    }
    return true;
  }
  void debug_c3t3()
  {
    for (typename Tr::Facet f : tr().finite_facets())
    {
      typename Tr::Facet mf = tr().mirror_facet(f);
      CGAL_assertion(m_c3t3.is_in_complex(f) == m_c3t3.is_in_complex(mf));
    }
  }

  template<typename PatchIndex>
  void make_surface_patch_index(const Subdomain_index& s1,
                                const Subdomain_index& s2,
                                PatchIndex& patch)
  {
    patch = (s1 < s2) ? (s1 * 1000 + s2) : (s2 * 1000 + s1);
  }

  void make_surface_patch_index(const Subdomain_index& s1,
                                const Subdomain_index& s2,
                                std::pair<Subdomain_index, Subdomain_index>& patch)
  {
    patch = (s1 < s2) ? std::make_pair(s1, s2) : std::make_pair(s2, s1);
  }

  Subdomain_index max_subdomain_index() const
  {
    Subdomain_index max_index
      = (std::numeric_limits<Subdomain_index>::min)();
    for (Cell_handle cit : tr().finite_cell_handles())
    {
      const Subdomain_index cid = cit->subdomain_index();
      if (cid > max_index && cid != Subdomain_index())
        max_index = cid;
    }
    return max_index;
  }

  Subdomain_index default_subdomain_index() const
  {
    return max_subdomain_index() + 1;
  }

  Curve_index max_curve_index() const
  {
    Curve_index max_index = (std::numeric_limits<Curve_index>::min)();
    for (const Edge& e : m_c3t3.edges_in_complex())
    {
      const Curve_index cid = m_c3t3.curve_index(e);
      if (cid > max_index)
        max_index = cid;
    }
    return max_index + 1;
  }

  Curve_index default_curve_index() const
  {
    return max_curve_index() + 1;
  }

public:
  Tr& tr()
  {
    return m_c3t3.triangulation();
  }
  const Tr& tr() const
  {
    return m_c3t3.triangulation();
  }

  void remesh(const std::size_t& max_it,
              const std::size_t& nb_extra_iterations)
  {
    std::size_t it_nb = 0;
    while (it_nb < max_it)
    {
      ++it_nb;
#ifdef CGAL_TETRAHEDRAL_REMESHING_VERBOSE
      std::cout << "# Iteration " << it_nb << " #" << std::endl;
#endif
      if (!resolution_reached())
      {
        split();
        collapse();
      }
      flip();
      smooth();

#ifdef CGAL_TETRAHEDRAL_REMESHING_VERBOSE
      std::cout << "# Iteration " << it_nb << " done : "
                << tr().number_of_vertices()
                << " vertices #" << std::endl;
#endif
#ifdef CGAL_DUMP_REMESHING_STEPS
      std::ostringstream ossi;
      ossi << "statistics_" << it_nb << ".txt";
      Tetrahedral_remeshing::internal::compute_statistics(
        tr(), m_cell_selector, ossi.str().c_str());
      std::ostringstream oss_it;
      oss_it << "iteration_" << it_nb;
      Tetrahedral_remeshing::debug::dump_c3t3(m_c3t3, oss_it.str().c_str());
#endif
#ifdef CGAL_TETRAHEDRAL_REMESHING_DEBUG
      CGAL::Tetrahedral_remeshing::debug::check_surface_patch_indices(m_c3t3);
#endif
    }

    while (it_nb < max_it + nb_extra_iterations)
    {
      ++it_nb;

      flip();
      smooth();

#ifdef CGAL_TETRAHEDRAL_REMESHING_VERBOSE
      std::cout << "# Iteration " << it_nb << " (flip and smooth only) done : "
                << tr().number_of_vertices()
                << " vertices #" << std::endl;
#endif
#ifdef CGAL_DUMP_REMESHING_STEPS
      std::ostringstream ossi;
      ossi << "statistics_" << it_nb << ".txt";
      Tetrahedral_remeshing::internal::compute_statistics(
        tr(),  m_cell_selector, ossi.str().c_str());
#endif
    }

    postprocess(); //peel off boundary slivers

    finalize();
    //Warning : triangulation() is now empty
  }

};//end class Adaptive_remesher


template<typename Triangulation,
         typename SizingFunction,
         typename NamedParameters,
         typename CornerIndex = int,
         typename CurveIndex = int>
struct Adaptive_remesher_type_generator
{
  using Tr = Triangulation;

  using Default_Selection_functor = All_cells_selected<Tr>;
  using SelectionFunctor = typename internal_np::Lookup_named_param_def<
    internal_np::cell_selector_t,
    NamedParameters,
    Default_Selection_functor//default
  >::type;

  using Vertex_handle = typename Tr::Vertex_handle;
  using Edge_vv = std::pair<Vertex_handle, Vertex_handle>;
  using Default_ECMap = Constant_property_map<Edge_vv, bool>;
  using ECMap = typename internal_np::Lookup_named_param_def<
    internal_np::edge_is_constrained_t,
    NamedParameters,
    Default_ECMap//default
  >::type;

  using Facet = typename Tr::Facet;
  using Default_FCMap = Constant_property_map<Facet, bool>;
  using FCMap = typename internal_np::Lookup_named_param_def<
    internal_np::facet_is_constrained_t,
    NamedParameters,
    Default_FCMap//default
  >::type;

  using Default_Visitor = Default_remeshing_visitor;
  using Visitor = typename internal_np::Lookup_named_param_def <
    internal_np::visitor_t,
    NamedParameters,
    Default_Visitor//default
  >::type;

  using type = Adaptive_remesher<
    Tr, SizingFunction, ECMap, FCMap, SelectionFunctor, Visitor>;
};

}//end namespace internal
}//end namespace Tetrahedral_remeshing
}//end namespace CGAL

#endif //TETRAHEDRAL_REMESHING_IMPL_H<|MERGE_RESOLUTION|>--- conflicted
+++ resolved
@@ -192,11 +192,7 @@
       m_c3t3.triangulation(), "1-c3t3_vertices_after_split");
     CGAL::Tetrahedral_remeshing::debug::check_surface_patch_indices(m_c3t3);
     const double mdh = CGAL::Tetrahedral_remeshing::min_dihedral_angle(m_c3t3);
-<<<<<<< HEAD
-    std::cout << "\t Min dihedral angle = " << mdh << std::endl;
-=======
     std::cout << "Min dihedral angle = " << mdh << std::endl;
->>>>>>> 49415f30
 #endif
 #ifdef CGAL_DUMP_REMESHING_STEPS
     CGAL::Tetrahedral_remeshing::debug::dump_c3t3(m_c3t3, "1-split");
@@ -216,11 +212,7 @@
       m_c3t3.triangulation(), "2-c3t3_vertices_after_collapse");
     CGAL::Tetrahedral_remeshing::debug::check_surface_patch_indices(m_c3t3);
     const double mdh = CGAL::Tetrahedral_remeshing::min_dihedral_angle(m_c3t3);
-<<<<<<< HEAD
-    std::cout << "\n\t Min dihedral angle = " << mdh << std::endl;
-=======
     std::cout << "Min dihedral angle = " << mdh << std::endl;
->>>>>>> 49415f30
 #endif
 #ifdef CGAL_DUMP_REMESHING_STEPS
     CGAL::Tetrahedral_remeshing::debug::dump_c3t3(m_c3t3, "2-collapse");
@@ -239,11 +231,7 @@
       m_c3t3.triangulation(), "3-c3t3_vertices_after_flip");
     CGAL::Tetrahedral_remeshing::debug::check_surface_patch_indices(m_c3t3);
     const double mdh = CGAL::Tetrahedral_remeshing::min_dihedral_angle(m_c3t3);
-<<<<<<< HEAD
-    std::cout << "\n\t Min dihedral angle = " << mdh << std::endl;
-=======
     std::cout << "Min dihedral angle = " << mdh << std::endl;
->>>>>>> 49415f30
 #endif
 #ifdef CGAL_DUMP_REMESHING_STEPS
     CGAL::Tetrahedral_remeshing::debug::dump_c3t3(m_c3t3, "3-flip");
@@ -261,11 +249,7 @@
       m_c3t3.triangulation(), "4-c3t3_vertices_after_smooth");
     CGAL::Tetrahedral_remeshing::debug::check_surface_patch_indices(m_c3t3);
     const double mdh = CGAL::Tetrahedral_remeshing::min_dihedral_angle(m_c3t3);
-<<<<<<< HEAD
-    std::cout << "\n\t Min dihedral angle = " << mdh << std::endl;
-=======
     std::cout << "Min dihedral angle = " << mdh << std::endl;
->>>>>>> 49415f30
 #endif
 #ifdef CGAL_DUMP_REMESHING_STEPS
     CGAL::Tetrahedral_remeshing::debug::dump_c3t3(m_c3t3, "4-smooth");
