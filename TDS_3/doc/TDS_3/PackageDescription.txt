/// \defgroup PkgTDS3Ref 3D Triangulation Data Structure Reference

/// \defgroup PkgTDS3Concepts Concepts
/// \ingroup PkgTDS3Ref

/// \defgroup PkgTDS3Classes Classes
/// \ingroup PkgTDS3Ref

/*!
\addtogroup PkgTDS3Ref
\todo check generated documentation
\cgalPkgDescriptionBegin{3D Triangulation Data Structure,PkgTDS3}
\cgalPkgPicture{tds3_small.png}
\cgalPkgSummaryBegin
\cgalPkgAuthors{Clément Jamin, Sylvain Pion and Monique Teillaud}
\cgalPkgDesc{This package provides a data structure to store a three-dimensional triangulation that has the topology of a three-dimensional sphere.  The package acts as a container for the vertices  and cells of the triangulation  and provides basic  combinatorial operations on the triangulation.}
\cgalPkgManuals{Chapter_3D_Triangulation_Data_Structure,PkgTDS3Ref}
\cgalPkgSummaryEnd
\cgalPkgShortInfoBegin
\cgalPkgSince{2.1}
\cgalPkgBib{cgal:pt-tds3}
\cgalPkgLicense{\ref licensesGPL "GPL"}
\cgalPkgShortInfoEnd
\cgalPkgDescriptionEnd

The triangulation data structure is able to represent a
triangulation of a topological sphere \f$ S^d\f$ of \f$ \mathbb{R}^{d+1}\f$, for 
\f$ d \in \{-1,0,1,2,3\}\f$. (See  \ref TDS3secintro.)

The vertex class of a 3D-triangulation data structure must define
a number of types and operations. 
The requirements that are of geometric nature are required only when
the triangulation data structure is used as a layer for the geometric
triangulation classes. (See Section  \ref TDS3secdesign.)

The cell class of a triangulation data structure stores
four handles to its four vertices and four handles to its four
neighbors. The vertices are indexed 0, 1, 2, and 3 in a consistent order.
The neighbor indexed \f$ i\f$ lies opposite to vertex `i`.

In degenerate dimensions, cells are used to store faces of maximal
dimension: in dimension 2, each cell represents only one
facet of index 3, and 3 edges \f$ (0,1)\f$, \f$ (1,2)\f$ and \f$ (2,0)\f$; in
dimension 1, each cell represents one edge \f$ (0,1)\f$. (See 
Section  \ref TDS3secintro.)

\cgalClassifedRefPages

\cgalCRPSection{Concepts}

- `TriangulationDataStructure_3`
- `TriangulationDataStructure_3::Cell`
- `TriangulationDataStructure_3::Cell_data`
- `TriangulationDataStructure_3::Vertex`
- `TriangulationDSCellBase_3`
- `TriangulationDSVertexBase_3`

\cgalCRPSection{Classes}

<<<<<<< HEAD
- `CGAL::Triangulation_data_structure_3<VertexBase,CellBase,ConcurrencyTag>` is a model for the concept of the 3D-triangulation data structure `TriangulationDataStructure_3`. It is templated by base classes for vertices and cells.
=======
- `CGAL::Triangulation_data_structure_3<Vb,Cb,CT>` is a model for the concept of the 3D-triangulation data structure `TriangulationDataStructure_3`. It is templated by base classes for vertices and cells.
>>>>>>> 194cdcf5

\cgal provides base vertex classes and base cell classes:

- `CGAL::Triangulation_ds_cell_base_3<TDS>`
- `CGAL::Triangulation_ds_vertex_base_3<TDS>`

\cgalCRPSection{Helper Classes}

- `CGAL::Triangulation_utils_3` defines operations on the indices of vertices and neighbors within
a cell of a triangulation.

*/
<|MERGE_RESOLUTION|>--- conflicted
+++ resolved
@@ -57,11 +57,7 @@
 
 \cgalCRPSection{Classes}
 
-<<<<<<< HEAD
-- `CGAL::Triangulation_data_structure_3<VertexBase,CellBase,ConcurrencyTag>` is a model for the concept of the 3D-triangulation data structure `TriangulationDataStructure_3`. It is templated by base classes for vertices and cells.
-=======
 - `CGAL::Triangulation_data_structure_3<Vb,Cb,CT>` is a model for the concept of the 3D-triangulation data structure `TriangulationDataStructure_3`. It is templated by base classes for vertices and cells.
->>>>>>> 194cdcf5
 
 \cgal provides base vertex classes and base cell classes:
 
