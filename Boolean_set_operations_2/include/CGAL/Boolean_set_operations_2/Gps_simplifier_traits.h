--- conflicted
+++ resolved
@@ -168,49 +168,6 @@
 
       // convert objects that are associated with Base_x_monotone_curve_2 to
       // the extenede X_monotone_curve_2
-<<<<<<< HEAD
-      for(; oi != oi_end; ++oi)
-      {
-        base_pt = object_cast<std::pair<Base_Point_2, Multiplicity> >(&(*oi));
-
-        if (base_pt != nullptr)
-        {
-          Point_data pt_data(m_self_tr->invalid_index());
-          Point_2 point_plus (base_pt->first, pt_data); // the extended point
-          *oi = CGAL::make_object(std::make_pair(point_plus,
-                                                 base_pt->second));
-        }
-        else
-        {
-          overlap_cv = object_cast<Base_X_monotone_curve_2> (&(*oi));
-
-          if (overlap_cv != nullptr)
-          {
-            unsigned int ov_bc;
-            unsigned int ov_twin_bc;
-            if(m_base_cmp_endpoints(cv1) == m_base_cmp_endpoints(cv2))
-            {
-              // cv1 and cv2 have the same directions
-              ov_bc = cv1.data().bc() + cv2.data().bc();
-              ov_twin_bc = cv1.data().twin_bc() + cv2.data().twin_bc();
-            }
-            else
-            {
-              // cv1 and cv2 have opposite directions
-              ov_bc = cv1.data().bc() + cv2.data().twin_bc();
-              ov_twin_bc = cv1.data().twin_bc() + cv2.data().bc();
-            }
-
-            if(m_base_cmp_endpoints(*overlap_cv) != m_base_cmp_endpoints(cv1))
-            {
-              // overlap_cv, cv1 have opposite directions
-              std::swap(ov_bc, ov_twin_bc);
-            }
-
-            Curve_data cv_data(ov_bc, ov_twin_bc, m_self_tr->invalid_index());
-            *oi = CGAL::make_object (X_monotone_curve_2 (*overlap_cv, cv_data));
-          }
-=======
       for (const auto& xection : xections) {
         const Intersection_base_point* base_pt =
           boost::get<Intersection_base_point>(&xection);
@@ -237,7 +194,6 @@
           // cv1 and cv2 have opposite directions
           ov_bc = cv1.data().bc() + cv2.data().twin_bc();
           ov_twin_bc = cv1.data().twin_bc() + cv2.data().bc();
->>>>>>> 66bf0829
         }
 
         if (base_cmp_endpoints(*overlap_cv) != base_cmp_endpoints(cv1)) {
