// Copyright (c) 2006  GeometryFactory (France). All rights reserved.
//
// This file is part of CGAL (www.cgal.org).
//
// $URL$
// $Id$
// SPDX-License-Identifier: GPL-3.0-or-later OR LicenseRef-Commercial
//
// Author(s)     : Fernando Cacciola <fernando.cacciola@geometryfactory.com>
//
#ifndef CGAL_SURFACE_MESH_SIMPLIFICATION_EDGE_COLLAPSE_H
#define CGAL_SURFACE_MESH_SIMPLIFICATION_EDGE_COLLAPSE_H

#include <CGAL/license/Surface_mesh_simplification.h>

#include <CGAL/boost/graph/properties.h>
#include <CGAL/boost/graph/Named_function_parameters.h>
#include <CGAL/boost/graph/named_params_helper.h>

#include <CGAL/Surface_mesh_simplification/internal/Common.h>
#include <CGAL/Surface_mesh_simplification/internal/Edge_collapse.h>
#include <CGAL/Surface_mesh_simplification/Policies/Edge_collapse/LindstromTurk.h>

namespace CGAL {
namespace Surface_mesh_simplification {
namespace internal {

template<class TM,
         class GT,
         class ShouldStop,
         class VertexIndexMap,
         class VertexPointMap,
         class HalfedgeIndexMap,
         class EdgeIsConstrainedMap,
         class GetCost,
         class GetPlacement,
         class Visitor>
int edge_collapse(TM& tmesh,
                  const ShouldStop& should_stop,
                  // optional mesh information policies
                  const GT& traits,
                  const VertexIndexMap& vim, // defaults to get(vertex_index, tmesh)
                  const VertexPointMap& vpm, // defaults to get(vertex_point, tmesh)
                  const HalfedgeIndexMap& him, // defaults to get(edge_index, tmesh)
                  const EdgeIsConstrainedMap& ecm, // defaults to No_constrained_edge_map<TM>()
                  // optional strategy policies - defaults to LindstomTurk
                  const GetCost& get_cost,
                  const GetPlacement& get_placement,
                  Visitor visitor)
{
  typedef EdgeCollapse<TM, GT, ShouldStop,
                       VertexIndexMap, VertexPointMap, HalfedgeIndexMap, EdgeIsConstrainedMap,
                       GetCost, GetPlacement, Visitor> Algorithm;

  Algorithm algorithm(tmesh, traits, should_stop, vim, vpm, him, ecm, get_cost, get_placement, visitor);

  return algorithm.run();
}

struct Dummy_visitor
{
  template<class TM>
  void OnStarted(TM&) const {}
  template<class TM>
  void OnFinished(TM&) const {}
  template<class Profile>
  void OnStopConditionReached(const Profile&) const {}
  template<class Profile, class OFT>
  void OnCollected(const Profile&, const OFT&) const {}
  template<class Profile, class OFT, class Size_type>
  void OnSelected(const Profile&, const OFT&, Size_type, Size_type) const {}
  template<class Profile, class OPoint>
  void OnCollapsing(const Profile&, const OPoint&) const {}
  template<class Profile, class VH>
  void OnCollapsed(const Profile&, VH) const {}
  template<class Profile>
  void OnNonCollapsable(const Profile&) const {}
};

} // namespace internal

template<class TM, class ShouldStop, class NamedParameters>
int edge_collapse(TM& tmesh,
                  const ShouldStop& should_stop,
                  const NamedParameters& np)
{
  using parameters::choose_parameter;
  using parameters::get_parameter;

  typedef typename GetGeomTraits<TM, NamedParameters>::type                   Geom_traits;

  return internal::edge_collapse(tmesh, should_stop,
<<<<<<< HEAD
                                 choose_parameter(get_parameter(np, internal_np::geom_traits),
                                                  Geom_traits()),
=======
                                 choose_parameter<Geom_traits>(get_parameter(np, internal_np::geom_traits)),
>>>>>>> 6d2ada80
                                 CGAL::get_initialized_vertex_index_map(tmesh, np),
                                 choose_parameter(get_parameter(np, internal_np::vertex_point),
                                                  get_property_map(vertex_point, tmesh)),
                                 CGAL::get_initialized_halfedge_index_map(tmesh, np),
<<<<<<< HEAD
                                 choose_parameter(get_parameter(np, internal_np::edge_is_constrained),
                                                  No_constrained_edge_map<TM>()),
                                 choose_parameter(get_parameter(np, internal_np::get_cost_policy),
                                                  LindstromTurk_cost<TM>()),
                                 choose_parameter(get_parameter(np, internal_np::get_placement_policy),
                                                  LindstromTurk_placement<TM>()),
                                 choose_parameter(get_parameter(np, internal_np::graph_visitor),
                                                  internal::Dummy_visitor()));
=======
                                 choose_parameter<No_constrained_edge_map<TM> >(get_parameter(np, internal_np::edge_is_constrained)),
                                 choose_parameter<LindstromTurk_cost<TM> >(get_parameter(np, internal_np::get_cost_policy)),
                                 choose_parameter<LindstromTurk_placement<TM> >(get_parameter(np, internal_np::get_placement_policy)),
                                 choose_parameter<internal::Dummy_visitor>(get_parameter(np, internal_np::graph_visitor)));
>>>>>>> 6d2ada80
}

template<class TM, class ShouldStop>
int edge_collapse(TM& tmesh, const ShouldStop& should_stop)
{
  return edge_collapse(tmesh, should_stop, CGAL::parameters::all_default());
}

} // namespace Surface_mesh_simplification
} // namespace CGAL

#endif // CGAL_SURFACE_MESH_SIMPLIFICATION_EDGE_COLLAPSE_H<|MERGE_RESOLUTION|>--- conflicted
+++ resolved
@@ -90,31 +90,15 @@
   typedef typename GetGeomTraits<TM, NamedParameters>::type                   Geom_traits;
 
   return internal::edge_collapse(tmesh, should_stop,
-<<<<<<< HEAD
-                                 choose_parameter(get_parameter(np, internal_np::geom_traits),
-                                                  Geom_traits()),
-=======
                                  choose_parameter<Geom_traits>(get_parameter(np, internal_np::geom_traits)),
->>>>>>> 6d2ada80
                                  CGAL::get_initialized_vertex_index_map(tmesh, np),
                                  choose_parameter(get_parameter(np, internal_np::vertex_point),
                                                   get_property_map(vertex_point, tmesh)),
                                  CGAL::get_initialized_halfedge_index_map(tmesh, np),
-<<<<<<< HEAD
-                                 choose_parameter(get_parameter(np, internal_np::edge_is_constrained),
-                                                  No_constrained_edge_map<TM>()),
-                                 choose_parameter(get_parameter(np, internal_np::get_cost_policy),
-                                                  LindstromTurk_cost<TM>()),
-                                 choose_parameter(get_parameter(np, internal_np::get_placement_policy),
-                                                  LindstromTurk_placement<TM>()),
-                                 choose_parameter(get_parameter(np, internal_np::graph_visitor),
-                                                  internal::Dummy_visitor()));
-=======
                                  choose_parameter<No_constrained_edge_map<TM> >(get_parameter(np, internal_np::edge_is_constrained)),
                                  choose_parameter<LindstromTurk_cost<TM> >(get_parameter(np, internal_np::get_cost_policy)),
                                  choose_parameter<LindstromTurk_placement<TM> >(get_parameter(np, internal_np::get_placement_policy)),
                                  choose_parameter<internal::Dummy_visitor>(get_parameter(np, internal_np::graph_visitor)));
->>>>>>> 6d2ada80
 }
 
 template<class TM, class ShouldStop>
