# Created by the script cgal_create_cmake_script
# This is the CMake script for compiling a CGAL application.

cmake_minimum_required(VERSION 3.11...3.15)
project( Installation_Tests )


macro(create_link_to_program COMPONENT)

  add_executable(link_to_${COMPONENT} link_to_${COMPONENT}.cpp)

  include_directories(${${COMPONENT}_3RD_PARTY_INCLUDE_DIRS})

  add_definitions(${${COMPONENT}_3RD_PARTY_DEFINITIONS})

  link_directories(${${COMPONENT}_3RD_PARTY_LIBRARIES_DIRS})

  # Link the executable to CGAL and third-party libraries
  if(CGAL_AUTO_LINK_ENABLED OR CGAL_HEADER_ONLY)
    target_link_libraries(link_to_${COMPONENT} ${CGAL_3RD_PARTY_LIBRARIES}
                          ${${COMPONENT}_3RD_PARTY_LIBRARIES})
  else()
    target_link_libraries(
      link_to_${COMPONENT} CGAL::${COMPONENT} ${CGAL_3RD_PARTY_LIBRARIES}
      ${${COMPONENT}_3RD_PARTY_LIBRARIES})
  endif()

  add_to_cached_list(CGAL_EXECUTABLE_TARGETS link_to_${COMPONENT})

endmacro()

find_package(CGAL REQUIRED COMPONENTS Core)

include(${CGAL_USE_FILE})

include(CGAL_CreateSingleSourceCGALProgram)

create_single_source_cgal_program("endian.cpp")

create_single_source_cgal_program("deprecation_warning.cpp")

create_single_source_cgal_program("test_use_h.cpp")

create_single_source_cgal_program(will_fail.cpp will_fail_aux.cpp)
if(BUILD_TESTING)
  set_property(TEST execution___of__will_fail PROPERTY WILL_FAIL TRUE)
endif()

find_package(TBB QUIET)
include(CGAL_TBB_support)
create_single_source_cgal_program("test_TBB.cpp")
if(TARGET CGAl::TBB_support)
  target_link_libraries(test_TBB PUBLIC CGAL::TBB_support)
endif()

create_link_to_program(CGAL)

if(WITH_CGAL_Core)
  create_link_to_program(CGAL_Core)
endif()

<<<<<<< HEAD
if(WITH_CGAL_ImageIO)
  create_link_to_program(CGAL_ImageIO)
endif()
=======
  if ( CGAL_Core_FOUND )
    create_link_to_program(CGAL_Core)
  endif()
>>>>>>> 7c94a1f2

if(WIN32 OR CMAKE_SYSTEM_NAME STREQUAL Windows)
  add_executable(display_dll_version_info display_dll_version_info.cpp)
  target_link_libraries(display_dll_version_info version)
  add_executable(test_gmp_mpfr_dll test_gmp_mpfr_dll.cpp)
  target_link_libraries(test_gmp_mpfr_dll version)
  CGAL_add_test(test_gmp_mpfr_dll)
  add_to_cached_list( CGAL_EXECUTABLE_TARGETS test_gmp_mpfr_dll )
  string(RANDOM RDM_DIR)#5 random chars to avoid conflicts in parallel testsuites
  set(NON_STANDARD_INSTALL_PREFIX $ENV{TEMP}/${RDM_DIR})
else()
  set(NON_STANDARD_INSTALL_PREFIX ${CMAKE_BINARY_DIR})
endif()

if(WITH_CGAL_Qt5)
  find_package(Qt5 QUIET)
  if(Qt5_FOUND)
    create_link_to_program(CGAL_Qt5)
  endif()
endif()

find_package(LEDA QUIET)
if(LEDA_FOUND)
  include(${LEDA_USE_FILE})
  add_executable(test_LEDA_IO test_LEDA_IO.cpp)
  target_link_libraries(test_LEDA_IO ${LEDA_LIBRARIES})
endif()

if("$ENV{CMAKE_GENERATOR}" STREQUAL "")
    set(GENERATOR )
  else()
    set(GENERATOR $ENV{CMAKE_GENERATOR})
  endif()

  if("$ENV{INIT_FILE}" STREQUAL "")
  set(INIT_FILE )
  else()
  set(INIT_FILE -C$ENV{INIT_FILE})
  endif()

function(CGAL_installation_test_find_package_version mode)
  set(EXACT)
  if(mode STREQUAL "less")
    set(CGAL_MINOR_VERSION 0)
  endif()
  if(mode STREQUAL "less_major")
    set(CGAL_MAJOR_VERSION 0)
  endif()
  if(mode STREQUAL "greater" OR mode STREQUAL "fail-exact")
    math(EXPR CGAL_MINOR_VERSION "${CGAL_MINOR_VERSION} + 1")
  endif()
  if(mode STREQUAL "exact" OR mode STREQUAL "fail-exact")
    set(EXACT "EXACT ")
  endif()
  if(CGAL_BUGFIX_VERSION AND CGAL_BUGFIX_VERSION GREATER 0)
    set(VERSION
        "${CGAL_MAJOR_VERSION}.${CGAL_MINOR_VERSION}.${CGAL_BUGFIX_VERSION}")
  else()
    set(VERSION "${CGAL_MAJOR_VERSION}.${CGAL_MINOR_VERSION}")
  endif()
  file(REMOVE_RECURSE "${CMAKE_CURRENT_BINARY_DIR}/build-test_find_package_version_${mode}")
  file(MAKE_DIRECTORY ${CMAKE_CURRENT_BINARY_DIR}/build-test_find_package_version_${mode})
  file(MAKE_DIRECTORY ${CMAKE_CURRENT_BINARY_DIR}/test_find_package_version_${mode})

  configure_file(test_find_package.cmake.in ${CMAKE_CURRENT_BINARY_DIR}/test_find_package_version_${mode}/CMakeLists.txt)

  add_test(NAME test_find_package_version_${mode}
    COMMAND ${CMAKE_COMMAND} ${GENERATOR} ${INIT_FILE} -DCMAKE_BUILD_TYPE=Release ${CMAKE_CURRENT_BINARY_DIR}/test_find_package_version_${mode}
    )
  cgal_setup_test_properties(test_find_package_version_${mode})
  set_property(TEST test_find_package_version_${mode}
    PROPERTY
    WORKING_DIRECTORY ${CMAKE_CURRENT_BINARY_DIR}/build-test_find_package_version_${mode})
endfunction()

CGAL_installation_test_find_package_version(less)
CGAL_installation_test_find_package_version(less_major)
CGAL_installation_test_find_package_version(equal)
CGAL_installation_test_find_package_version(greater)
CGAL_installation_test_find_package_version(exact)
CGAL_installation_test_find_package_version(fail-exact)

set_tests_properties(
  test_find_package_version_greater
  test_find_package_version_less_major
  test_find_package_version_fail-exact
  PROPERTIES WILL_FAIL TRUE)

find_package(CGAL COMPONENTS Qt5)

file(MAKE_DIRECTORY "${NON_STANDARD_INSTALL_PREFIX}/non_standard_install")
file(MAKE_DIRECTORY ${NON_STANDARD_INSTALL_PREFIX}/non_standard_build)
file(MAKE_DIRECTORY ${NON_STANDARD_INSTALL_PREFIX}/test_config_file)

if(CGAL_Qt5_FOUND)
  file(MAKE_DIRECTORY ${NON_STANDARD_INSTALL_PREFIX}/non_standard_install_qt5)
  file(MAKE_DIRECTORY ${NON_STANDARD_INSTALL_PREFIX}/non_standard_build_qt5)
  file(MAKE_DIRECTORY ${NON_STANDARD_INSTALL_PREFIX}/test_config_file_qt5)
  configure_file(test_configuration_qt5.cmake.in ${CMAKE_BINARY_DIR}/test_config_file_qt5/CMakeLists.txt @ONLY)
endif()#CGAL_Qt5_FOUND

#If ctest is ran from a global config, CGAL_SOURCE_DIR exists, but from Installation/test it doesn't. In that case, however, there is a CGAL_DIR.
if("${CGAL_SOURCE_DIR}" STREQUAL "")
  if("$ENV{CGAL_RELEASE_DIR}" STREQUAL "")
    set(CGAL_SOURCE_DIR ${CGAL_DIR})
  else()
    set(CGAL_SOURCE_DIR $ENV{CGAL_RELEASE_DIR})
  endif()
endif()
string(REGEX REPLACE "/cygdrive/c/" "C:/" CGAL_SOURCE_DIR ${CGAL_SOURCE_DIR})

configure_file(test_configuration.cmake.in ${CMAKE_BINARY_DIR}/test_config_file/CMakeLists.txt @ONLY)

#test CGAL_DIR = source_dir (Git_root or CGAL-5.x dir.
get_filename_component(CGAL_DIR_CORRECT_PATH "${CGAL_SOURCE_DIR}/CGALConfig.cmake" DIRECTORY)
add_test(NAME test_config_file
  COMMAND ${CMAKE_COMMAND} ${GENERATOR} ${INIT_FILE} -DCMAKE_BUILD_TYPE=Release -DCGAL_DIR=${CGAL_DIR_CORRECT_PATH} -DCGAL_GIVEN_DIR=${CGAL_DIR_CORRECT_PATH}
    "${CMAKE_BINARY_DIR}/test_config_file" #src
  WORKING_DIRECTORY "${CMAKE_BINARY_DIR}/build-test_config_file") #build
list(APPEND test_config_lst "test_config_file")

if(RUNNING_CGAL_AUTO_TEST OR CGAL_TEST_SUITE)#CGAL_BRANCH_BUILD
  #test CGAL_DIR = CGAL-5.x/lib/cmake/CGAL
  get_filename_component(CGAL_DIR_CORRECT_PATH "${CGAL_SOURCE_DIR}/lib/cmake/CGAL/CGALConfig.cmake" DIRECTORY)
  add_test(NAME test_config_file_2
    COMMAND ${CMAKE_COMMAND} ${GENERATOR} ${INIT_FILE} -DCMAKE_BUILD_TYPE=Release -DCGAL_DIR=${CGAL_DIR_CORRECT_PATH} -DCGAL_GIVEN_DIR=${CGAL_DIR_CORRECT_PATH}
      "${CMAKE_BINARY_DIR}/test_config_file"
    WORKING_DIRECTORY "${CMAKE_BINARY_DIR}/build-test_config_file_2")
else()#CGAL_BRANCH_BUILD
  #use the CGAL_DIR
  get_filename_component(CGAL_DIR_CORRECT_PATH "${CGAL_SOURCE_DIR}/Installation/lib/cmake/CGAL/CGALConfig.cmake" DIRECTORY)
  add_test(NAME test_config_file_2
    COMMAND ${CMAKE_COMMAND} ${GENERATOR} ${INIT_FILE} -DCMAKE_BUILD_TYPE=Release -DCGAL_DIR=${CGAL_DIR_CORRECT_PATH} -DCGAL_GIVEN_DIR=${CGAL_DIR_CORRECT_PATH}
      "${CMAKE_BINARY_DIR}/test_config_file"
    WORKING_DIRECTORY "${CMAKE_BINARY_DIR}/build-test_config_file_2")
endif()#CGAL_BRANCH_BUILD
list(APPEND test_config_lst "test_config_file_2")

#configure cgal for a non standard install without qt5
get_filename_component(CORRECT_INSTALL_PATH "${NON_STANDARD_INSTALL_PREFIX}/non_standard_install/dummy.txt" DIRECTORY)
add_test(NAME config_non_standard_cgal
  COMMAND ${CMAKE_COMMAND} ${GENERATOR} ${INIT_FILE} -DCMAKE_BUILD_TYPE=Release -DCMAKE_INSTALL_PREFIX=${CORRECT_INSTALL_PATH} -DCGAL_INSTALL_LIB_DIR=lib
  "${CGAL_SOURCE_DIR}"
  WORKING_DIRECTORY "${NON_STANDARD_INSTALL_PREFIX}/non_standard_build")
#install cgal in the non standard place
add_test(NAME install_non_standard_cgal
  COMMAND ${CMAKE_COMMAND} --build "${NON_STANDARD_INSTALL_PREFIX}/non_standard_build" --target "install" --config "$<CONFIG>")

#test CGAL_DIR=non standard place without cgal_qt5
get_filename_component(CGAL_DIR_CORRECT_PATH "${NON_STANDARD_INSTALL_PREFIX}/non_standard_install/lib/cmake/CGAL/CGALConfig.cmake" DIRECTORY)
add_test(NAME test_config_file_3
COMMAND ${CMAKE_COMMAND} ${GENERATOR} ${INIT_FILE} -DCMAKE_BUILD_TYPE=Release -DCGAL_DIR=${CGAL_DIR_CORRECT_PATH} -DCGAL_GIVEN_DIR=${CGAL_DIR_CORRECT_PATH}
"${CMAKE_BINARY_DIR}/test_config_file"
WORKING_DIRECTORY "${CMAKE_BINARY_DIR}/build-test_config_file_3")
list(APPEND test_config_lst "test_config_file_3")

if(CGAL_Qt5_FOUND)
  #configure cgal for a non standard install with qt5
  add_test(NAME config_non_standard_cgal_qt5
    COMMAND ${CMAKE_COMMAND} ${GENERATOR} ${INIT_FILE} -DCMAKE_BUILD_TYPE=Release -DCMAKE_INSTALL_PREFIX=${NON_STANDARD_INSTALL_PREFIX}/non_standard_install_qt5 -DCGAL_INSTALL_LIB_DIR=lib -DWITH_CGAL_Qt5=ON
    "${CGAL_SOURCE_DIR}"
    WORKING_DIRECTORY "${NON_STANDARD_INSTALL_PREFIX}/non_standard_build_qt5")
  #install cgal in the non standard place
  add_test(NAME install_non_standard_cgal_qt5
    COMMAND ${CMAKE_COMMAND} --build "${NON_STANDARD_INSTALL_PREFIX}/non_standard_build_qt5" --target "install" --config "$<CONFIG>")

  #test CGAL_DIR=non standard place with cgal_qt5
  get_filename_component(CGAL_DIR_CORRECT_PATH "${NON_STANDARD_INSTALL_PREFIX}/non_standard_install_qt5/lib/cmake/CGAL/CGALConfig.cmake" DIRECTORY)
  add_test(NAME test_config_file_4
    COMMAND ${CMAKE_COMMAND} ${GENERATOR} ${INIT_FILE} -DCMAKE_BUILD_TYPE=Release -DCGAL_DIR=${CGAL_DIR_CORRECT_PATH} -DCGAL_GIVEN_DIR=${CGAL_DIR_CORRECT_PATH}
    "${CMAKE_BINARY_DIR}/test_config_file_qt5"
    WORKING_DIRECTORY "${CMAKE_BINARY_DIR}/build-test_config_file_4")
  list(APPEND test_config_lst "test_config_file_4")
endif()#CGAL_Qt5_FOUND

#test CGAL_DIR=non standard build
get_filename_component(CGAL_DIR_CORRECT_PATH "${NON_STANDARD_INSTALL_PREFIX}/non_standard_build/CGALConfig.cmake" DIRECTORY)
add_test(NAME test_config_file_5
COMMAND ${CMAKE_COMMAND} ${GENERATOR} ${INIT_FILE} -DCMAKE_BUILD_TYPE=Release -DCGAL_DIR=${CGAL_DIR_CORRECT_PATH} -DCGAL_GIVEN_DIR=${CGAL_DIR_CORRECT_PATH}
 "${CMAKE_BINARY_DIR}/test_config_file"
 WORKING_DIRECTORY "${CMAKE_BINARY_DIR}/build-test_config_file_5")
list(APPEND test_config_lst "test_config_file_5")

foreach(tgt ${test_config_lst})
  #add_custom_target(${tgt}_target)
  add_test(NAME "${tgt}_SetupFixture"  COMMAND ${CMAKE_COMMAND} -E make_directory "${CMAKE_BINARY_DIR}/build-${tgt}")
  add_test(NAME "${tgt}_CleanupFixture"  COMMAND ${CMAKE_COMMAND} -E remove_directory "${CMAKE_BINARY_DIR}/build-${tgt}")
  add_test(NAME compile__${tgt}
    COMMAND ${CMAKE_COMMAND} --build "${CMAKE_BINARY_DIR}/build-${tgt}" --config "$<CONFIG>")
    add_test(NAME exec__${tgt}
      COMMAND ./test_configuration
      WORKING_DIRECTORY "${CMAKE_BINARY_DIR}/build-${tgt}")

  set_property(TEST "${tgt}_SetupFixture" APPEND PROPERTY FIXTURES_SETUP ${tgt}_target)
  set_property(TEST "${tgt}_CleanupFixture" APPEND PROPERTY FIXTURES_CLEANUP ${tgt}_target)
  set_property(TEST ${tgt} APPEND PROPERTY FIXTURES_REQUIRED ${tgt}_target)
  set_property(TEST compile__${tgt} APPEND PROPERTY FIXTURES_REQUIRED ${tgt}_target)
  set_property(TEST compile__${tgt} APPEND PROPERTY DEPENDS ${tgt})
  set_property(TEST exec__${tgt} APPEND PROPERTY FIXTURES_REQUIRED ${tgt}_target)
  set_property(TEST exec__${tgt} APPEND PROPERTY DEPENDS compile__${tgt})

  set_property(TEST "${tgt}_SetupFixture" APPEND PROPERTY LABELS Installation_Tests CGAL_cmake_testsuite)
  set_property(TEST "${tgt}_CleanupFixture" APPEND PROPERTY LABELS Installation_Tests CGAL_cmake_testsuite)
  set_property(TEST ${tgt} APPEND PROPERTY LABELS Installation_Tests CGAL_cmake_testsuite)
  set_property(TEST compile__${tgt} APPEND PROPERTY LABELS Installation_Tests CGAL_cmake_testsuite)
  set_property(TEST exec__${tgt} APPEND PROPERTY LABELS Installation_Tests CGAL_cmake_testsuite)

endforeach()

set_property(TEST install_non_standard_cgal APPEND PROPERTY DEPENDS config_non_standard_cgal)
set_property(TEST config_non_standard_cgal APPEND PROPERTY FIXTURES_SETUP test_config_file_3_target)
set_property(TEST install_non_standard_cgal APPEND PROPERTY FIXTURES_SETUP test_config_file_3_target)
set_property(TEST test_config_file_3 test_config_file_5 APPEND PROPERTY FIXTURES_REQUIRED test_config_file_3_target)

set_property(TEST install_non_standard_cgal APPEND PROPERTY LABELS Installation_Tests CGAL_cmake_testsuite)
set_property(TEST config_non_standard_cgal APPEND PROPERTY LABELS Installation_Tests CGAL_cmake_testsuite)

if(CGAL_Qt5_FOUND)
  set_property(TEST install_non_standard_cgal_qt5 APPEND PROPERTY DEPENDS config_non_standard_cgal_qt5)
  set_property(TEST config_non_standard_cgal_qt5 APPEND PROPERTY FIXTURES_SETUP test_config_file_4_target)
  set_property(TEST install_non_standard_cgal_qt5 APPEND PROPERTY FIXTURES_SETUP test_config_file_4_target)
  set_property(TEST test_config_file_4 APPEND PROPERTY FIXTURES_REQUIRED test_config_file_4_target)

  set_property(TEST install_non_standard_cgal_qt5 APPEND PROPERTY LABELS Installation_Tests CGAL_cmake_testsuite)
  set_property(TEST config_non_standard_cgal_qt5 APPEND PROPERTY LABELS Installation_Tests CGAL_cmake_testsuite)
endif()#CGAL_Qt5_FOUND<|MERGE_RESOLUTION|>--- conflicted
+++ resolved
@@ -55,19 +55,14 @@
 
 create_link_to_program(CGAL)
 
-if(WITH_CGAL_Core)
+if ( CGAL_Core_FOUND )
   create_link_to_program(CGAL_Core)
 endif()
 
-<<<<<<< HEAD
 if(WITH_CGAL_ImageIO)
   create_link_to_program(CGAL_ImageIO)
 endif()
-=======
-  if ( CGAL_Core_FOUND )
-    create_link_to_program(CGAL_Core)
-  endif()
->>>>>>> 7c94a1f2
+
 
 if(WIN32 OR CMAKE_SYSTEM_NAME STREQUAL Windows)
   add_executable(display_dll_version_info display_dll_version_info.cpp)
