// Copyright (c) 2009 INRIA Sophia-Antipolis (France).
// All rights reserved.
//
// This file is part of CGAL (www.cgal.org).
// You can redistribute it and/or modify it under the terms of the GNU
// General Public License as published by the Free Software Foundation,
// either version 3 of the License, or (at your option) any later version.
<<<<<<< HEAD
//
// Licensees holding a valid commercial license may use this file in
// accordance with the commercial license agreement provided with the software.
//
// This file is provided AS IS with NO WARRANTY OF ANY KIND, INCLUDING THE
// WARRANTY OF DESIGN, MERCHANTABILITY AND FITNESS FOR A PARTICULAR PURPOSE.
//
// $URL: $
// $Id: $
//
//
// Author(s)     : Pierre Alliez, Stephane Tayeb, Camille Wormser
//
//******************************************************************************
// File Description :
//
//******************************************************************************

#include <CGAL/Exact_predicates_inexact_constructions_kernel.h>
#include <CGAL/Cartesian.h>
#include <CGAL/Simple_cartesian.h>

#include <CGAL/AABB_polyhedron_triangle_primitive.h>
#include <CGAL/AABB_polyhedron_segment_primitive.h>


double random_in(const double a,
                 const double b)
{
    double r = rand() / (double)RAND_MAX;
    return a + (b - a) * r;
}

template <class K>
typename K::Point_3 random_point_in(const CGAL::Bbox_3& bbox)
{
    typedef typename K::FT FT;
    FT x = (FT)random_in(bbox.xmin(),bbox.xmax());
    FT y = (FT)random_in(bbox.ymin(),bbox.ymax());
    FT z = (FT)random_in(bbox.zmin(),bbox.zmax());
    return typename K::Point_3(x,y,z);
}

template <class K>
typename K::Vector_3 random_vector()
{
    typedef typename K::FT FT;
    FT x = (FT)random_in(0.0,1.0);
    FT y = (FT)random_in(0.0,1.0);
    FT z = (FT)random_in(0.0,1.0);
    return typename K::Vector_3(x,y,z);
}


template <class Tree, class K>
void test_all_intersection_query_types(Tree& tree)
{
    std::cout << "Test all query types" << std::endl;

    typedef typename K::FT FT;
    typedef typename K::Ray_3 Ray;
    typedef typename K::Line_3 Line;
    typedef typename K::Point_3 Point;
    typedef typename K::Vector_3 Vector;
    typedef typename K::Segment_3 Segment;
    typedef typename Tree::Primitive Primitive;
    typedef typename Tree::Point_and_primitive_id Point_and_primitive_id;
    typedef typename Tree::Object_and_primitive_id Object_and_primitive_id;

    Point p((FT)-0.5, (FT)-0.5, (FT)-0.5);
    Point q((FT) 0.5, (FT) 0.5, (FT) 0.5);
    Ray ray(p,q);
    Line line(p,q);
    Segment segment(p,q);
    bool success = false;

    // do_intersect
    success = tree.do_intersect(ray);
    success = tree.do_intersect(line);
    success = tree.do_intersect(segment);
    (void) success;

    // number_of_intersected_primitives
    tree.number_of_intersected_primitives(ray);
    tree.number_of_intersected_primitives(line);
    tree.number_of_intersected_primitives(segment);

    // all_intersected_primitives
    std::list<typename Primitive::Id> primitives;
    tree.all_intersected_primitives(ray,std::back_inserter(primitives));
    tree.all_intersected_primitives(line,std::back_inserter(primitives));
    tree.all_intersected_primitives(segment,std::back_inserter(primitives));

    // any_intersection
    boost::optional<Object_and_primitive_id> optional_object_and_primitive;
    optional_object_and_primitive = tree.any_intersection(ray);
    optional_object_and_primitive = tree.any_intersection(line);
    optional_object_and_primitive = tree.any_intersection(segment);

    // any_intersected_primitive
    boost::optional<typename Primitive::Id> optional_primitive;
    optional_primitive = tree.any_intersected_primitive(ray);
    optional_primitive = tree.any_intersected_primitive(line);
    optional_primitive = tree.any_intersected_primitive(segment);

    // all_intersections
    std::list<Object_and_primitive_id> intersections;
    tree.all_intersections(ray,std::back_inserter(intersections));
    tree.all_intersections(line,std::back_inserter(intersections));
    tree.all_intersections(segment,std::back_inserter(intersections));
}


template <class Tree, class K>
void test_all_distance_query_types(Tree& tree)
{
    typedef typename K::FT FT;
    typedef typename K::Ray_3 Ray;
    typedef typename K::Point_3 Point;
    typedef typename K::Vector_3 Vector;
    typedef typename Tree::Primitive Primitive;
    typedef typename Tree::Point_and_primitive_id Point_and_primitive_id;

    Point query = random_point_in<K>(tree.bbox());
    Point_and_primitive_id hint = tree.any_reference_point_and_id();

    FT sqd1 = tree.squared_distance(query);
    FT sqd2 = tree.squared_distance(query,hint.first);
    if(sqd1 != sqd2)
        std::cout << "different distances with and without hint";

    Point p1 = tree.closest_point(query);
    Point p2 = tree.closest_point(query,hint.first);
    if(p1 != p2)
        std::cout << "Different closest points with and without hint (possible, in case there are more than one)";

    Point_and_primitive_id pp1 = tree.closest_point_and_primitive(query);
    Point_and_primitive_id pp2 = tree.closest_point_and_primitive(query,hint);
    if(pp1.second != pp2.second)
        std::cout << "Different closest primitives with and without hint (possible, in case there are more than one)";
}


template <class Tree, class K>
void test_distance_speed(Tree& tree,
                         const double duration)
{
    typedef typename K::FT FT;
    typedef typename K::Ray_3 Ray;
    typedef typename K::Point_3 Point;
    typedef typename K::Vector_3 Vector;

    CGAL::Timer timer;
    timer.start();
    unsigned int nb = 0;
    while(timer.time() < duration)
    {
            // picks a random point in the tree bbox
            Point query = random_point_in<K>(tree.bbox());
            Point closest = tree.closest_point(query);
	    (void) closest;
            nb++;
    }
    double speed = (double)nb / timer.time();
    std::cout << speed << " distance queries/s" << std::endl;
    timer.stop();
}


//-------------------------------------------------------
// Helpers
//-------------------------------------------------------
enum Primitive_type {
  SEGMENT, TRIANGLE
};

/**
 * Primitive_generator : designed to tell void test<K,Primitive>(const char* filename)
 * some information about which primitive to use.
 *
 * Must define:
 *  type Primitive
 *  type iterator
 *  iterator begin(Polyhedron&)
 *  iterator end(Polyhedron&)
 *
 * begin & end are used to build the AABB_tree.
 */
template<Primitive_type Primitive, class K, class Polyhedron>
struct Primitive_generator {};

template<class K, class Polyhedron>
struct Primitive_generator<SEGMENT, K, Polyhedron>
{
    typedef CGAL::AABB_polyhedron_segment_primitive<K,Polyhedron> Primitive;

    typedef typename Polyhedron::Edge_iterator iterator;
    iterator begin(Polyhedron& p) { return p.edges_begin(); }
    iterator end(Polyhedron& p) { return p.edges_end(); }
};

template<class K, class Polyhedron>
struct Primitive_generator<TRIANGLE, K, Polyhedron>
{
    typedef CGAL::AABB_polyhedron_triangle_primitive<K,Polyhedron> Primitive;

    typedef typename Polyhedron::Facet_iterator iterator;
    iterator begin(Polyhedron& p) { return p.facets_begin(); }
    iterator end(Polyhedron& p) { return p.facets_end(); }
};



/**
 * Declaration only, implementation should be given in .cpp file
 */
template<class K, class Tree, class Polyhedron, Primitive_type Type>
void test_impl(Tree& tree, Polyhedron& p, const double duration);


/**
 * Generic test method. Build AABB_tree and call test_impl()
 */
template <class K, Primitive_type Primitive>
void test(const char *filename,
          const double duration)
{
    typedef CGAL::Polyhedron_3<K> Polyhedron;
    typedef Primitive_generator<Primitive,K,Polyhedron> Pr_generator;
    typedef typename Pr_generator::Primitive Pr;
    typedef CGAL::AABB_traits<K, Pr> Traits;
    typedef CGAL::AABB_tree<Traits> Tree;

    Polyhedron polyhedron;
    std::ifstream ifs(filename);
    ifs >> polyhedron;

    // constructs AABB tree and internal search KD-tree with
    // the points of the polyhedron
    Tree tree(Pr_generator().begin(polyhedron),Pr_generator().end(polyhedron));
    //tree.accelerate_distance_queries(polyhedron.points_begin(),polyhedron.points_end());

    // call all tests
    test_impl<K,Tree,Polyhedron,Primitive>(tree,polyhedron,duration);
}


/**
 * Generic test_kernel method. call test<K> for various kernel K.
 */
template<Primitive_type Primitive>
void test_kernels(const char *filename,
                  const double duration)
{
    std::cout << std::endl;
    std::cout << "Polyhedron " << filename << std::endl;
    std::cout << "============================" << std::endl;

    std::cout << std::endl;
    std::cout << "Simple cartesian float kernel" << std::endl;
    test<CGAL::Simple_cartesian<float>,Primitive>(filename,duration);

    std::cout << std::endl;
    std::cout << "Cartesian float kernel" << std::endl;
    test<CGAL::Cartesian<float>,Primitive>(filename,duration);

    std::cout << std::endl;
    std::cout << "Simple cartesian double kernel" << std::endl;
    test<CGAL::Simple_cartesian<double>,Primitive>(filename,duration);

    std::cout << std::endl;
    std::cout << "Cartesian double kernel" << std::endl;
    test<CGAL::Cartesian<double>,Primitive>(filename,duration);

    std::cout << std::endl;
    std::cout << "Epic kernel" << std::endl;
    test<CGAL::Exact_predicates_inexact_constructions_kernel,Primitive>(filename,duration);
}







//-------------------------------------------------------
// Naive Implementations
//-------------------------------------------------------

/**
 * Implements queries defined by AABB_tree class in naive way: iterate on
 * the primitive.
 */
template<typename Polyhedron,
         typename K,
         Primitive_type Primitive >
class Naive_implementations
{
  typedef Primitive_generator<Primitive,K,Polyhedron> Pr_generator;
  typedef typename Pr_generator::Primitive Pr;
  typedef CGAL::AABB_traits<K, Pr> Traits;
  typedef typename Pr_generator::iterator Polyhedron_primitive_iterator;
  typedef unsigned int size_type;
  typedef typename Traits::Object_and_primitive_id Object_and_primitive_id;
  typedef typename Pr::Id Primitive_id;
  typedef typename Traits::FT FT;
  typedef typename Traits::Point_3 Point;
  typedef typename Traits::Point_and_primitive_id Point_and_primitive_id;

  typedef boost::optional<Object_and_primitive_id> Intersection_result;

public:
  template<typename Query>
  bool do_intersect(const Query& query, Polyhedron& p) const
  {
    Polyhedron_primitive_iterator it = Pr_generator().begin(p);
    for ( ; it != Pr_generator().end(p) ; ++it )
    {
      if ( Traits().do_intersect_object()(query, Pr(it) ) )
        return true;
    }

    return false;
  }

  template<typename Query>
  size_type number_of_intersected_primitives(const Query& query,
                                             Polyhedron& p) const
  {
    size_type result = 0;

    Polyhedron_primitive_iterator it = Pr_generator().begin(p);
    for ( ; it != Pr_generator().end(p) ; ++it )
    {
      if ( Traits().do_intersect_object()(query, Pr(it) ) )
        ++result;
    }

    return result;
  }

  template<typename Query, typename OutputIterator>
  OutputIterator all_intersected_primitives(const Query& query,
                                            Polyhedron& p,
                                            OutputIterator out) const
  {
    Polyhedron_primitive_iterator it = Pr_generator().begin(p);
    for ( ; it != Pr_generator().end(p) ; ++it )
    {
      if ( Traits().do_intersect_object()(query, Pr(it) ) )
        *out++ = Pr(it).id();
    }

    return out;
  }

  template<typename Query, typename OutputIterator>
  OutputIterator all_intersections(const Query& query,
                                   Polyhedron& p,
                                   OutputIterator out) const
  {
    Polyhedron_primitive_iterator it = Pr_generator().begin(p);
    for ( ; it != Pr_generator().end(p) ; ++it )
    {
      Intersection_result intersection  = Traits().intersection_object()(query, Pr(it));
      if ( intersection )
        *out++ = *intersection;
    }

    return out;
  }

  Point closest_point(const Point& query,
                      Polyhedron& p) const
  {
    Polyhedron_primitive_iterator it = Pr_generator().begin(p);

    assert ( it != Pr_generator().end(p) );

    // Get a point on the primitive
    Point closest_point = Pr(it).reference_point();

    for ( ; it != Pr_generator().end(p) ; ++it )
    {
      closest_point = Traits().closest_point_object()(query, Pr(it), closest_point);
    }

    return closest_point;
  }

  Point_and_primitive_id closest_point_and_primitive(const Point& query,
                                                     Polyhedron& p) const
  {
    Polyhedron_primitive_iterator it = Pr_generator().begin(p);

    assert ( it != Pr_generator().end(p) );

    // Get a point on the primitive
    Pr closest_primitive = Pr(it);
    Point closest_point = closest_primitive.reference_point();

    for ( ; it != Pr_generator().end(p) ; ++it )
    {
      Pr tmp_pr(it);
      Point tmp_pt = Traits().closest_point_object()(query, tmp_pr, closest_point);
      if ( tmp_pt != closest_point )
      {
        closest_point = tmp_pt;
        closest_primitive = tmp_pr;
      }
    }

    return Point_and_primitive_id(closest_point,closest_primitive.id());
  }
};


//-------------------------------------------------------
// Naive Tester
//-------------------------------------------------------
template <class Tree, class Polyhedron, class K, Primitive_type Type>
class Tree_vs_naive
{
  typedef typename K::FT FT;
  typedef typename K::Ray_3 Ray;
  typedef typename K::Line_3 Line;
  typedef typename K::Point_3 Point;
  typedef typename K::Vector_3 Vector;
  typedef typename K::Segment_3 Segment;

  typedef typename Tree::Primitive Primitive;
  typedef typename Tree::Point_and_primitive_id Point_and_primitive_id;
  typedef typename Tree::Object_and_primitive_id Object_and_primitive_id;
  typedef typename Tree::size_type size_type;

  typedef Naive_implementations<Polyhedron, K, Type> Naive_implementation;

public:
  Tree_vs_naive(Tree& tree, Polyhedron& p)
    : m_tree(tree)
    , m_polyhedron(p)
    , m_naive()
    , m_naive_time(0)
    , m_tree_time(0)    {}

  void test_all_intersection_methods(double duration) const
  {
    m_naive_time = 0;
    m_tree_time = 0;

    test_do_intersect(duration);
    test_number_of_intersected_primitives(duration);
    test_intersected_primitives(duration);
    test_intersections(duration);

    std::cerr << "\tNaive test time: " << m_naive_time*1000 << "ms" << std::endl;
    std::cerr << "\tTree test time: " << m_tree_time*1000 << "ms" << std::endl;
  }

  void test_all_distance_methods(double duration) const
  {
    m_naive_time = 0;
    m_tree_time = 0;

    test_closest_point(duration);
    test_closest_point_and_primitive(duration);

    std::cerr << "\tNaive test time: " << m_naive_time*1000 << "ms" << std::endl;
    std::cerr << "\tTree test time: " << m_tree_time*1000 << "ms" << std::endl;
  }

  void test_do_intersect(double duration) const
  {
    loop(duration, Do_intersect());
  }

  void test_number_of_intersected_primitives(double duration) const
  {
    loop(duration, Number_of_intersected_primitives());
  }

  void test_intersected_primitives(double duration) const
  {
    loop(duration, Intersected_primitives());
  }

  void test_intersections(double duration) const
  {
    loop(duration, Intersections());
  }

  void test_closest_point(double duration) const
  {
    loop_distance(duration, Closest_point());
  }

  void test_closest_point_and_primitive(double duration) const
  {
    loop_distance(duration, Closest_point_and_primitive());
  }


private:

  template<typename Test>
  void loop(double duration,
            const Test& test) const
  {
    CGAL::Timer timer;
    timer.start();
    int nb_test = 0;
    while ( timer.time() < duration )
    {
      Point a = random_point_in<K>(m_tree.bbox());
      Point b = random_point_in<K>(m_tree.bbox());
      Segment segment(a,b);
      Ray ray(a,b);
      Line line(a,b);

      test(segment, m_polyhedron, m_tree, m_naive);
      test(ray, m_polyhedron, m_tree, m_naive);
      test(line, m_polyhedron, m_tree, m_naive);

      ++nb_test;
    }
    timer.stop();

    m_naive_time += test.naive_timer.time();
    m_tree_time += test.tree_timer.time();
  }

  template<typename Test>
  void loop_distance(double duration,
                     const Test& test) const
  {
    CGAL::Timer timer;
    timer.start();
    while ( timer.time() < duration )
    {
      Point a = random_point_in<K>(m_tree.bbox());
      test(a, m_polyhedron, m_tree, m_naive);
    }
    timer.stop();

    m_naive_time += test.naive_timer.time();
    m_tree_time += test.tree_timer.time();
  }

private:
  /**
   * Tests do_intersect
   */
  struct Do_intersect
  {
    template<typename Query>
    void
    operator()(const Query& query,
               Polyhedron& p,
               Tree& tree,
               const Naive_implementation& naive) const
    {
      naive_timer.start();
      bool result_naive = naive.do_intersect(query, p);
      naive_timer.stop();

      tree_timer.start();
      bool result_tree = tree.do_intersect(query);
      tree_timer.stop();

      // Check
      assert ( result_naive == result_tree );
    }

    mutable CGAL::Timer naive_timer;
    mutable CGAL::Timer tree_timer;
  };

  /**
   * Tests number_of_intersected_primitives
   */
  struct Number_of_intersected_primitives
  {
    template<typename Query>
    void
    operator()(const Query& query,
               Polyhedron& p,
               Tree& tree,
               const Naive_implementation& naive) const
    {
      naive_timer.start();
      size_type number_naive = naive.number_of_intersected_primitives(query, p);
      naive_timer.stop();

      tree_timer.start();
      size_type number_tree = tree.number_of_intersected_primitives(query);
      tree_timer.stop();

      // Check
      assert ( number_naive == number_tree );
    }

    mutable CGAL::Timer naive_timer;
    mutable CGAL::Timer tree_timer;
  };

  /**
   * Tests all_intersected_primitives and any_intersected_primitives
   */
  struct Intersected_primitives
  {
    template<typename Query>
    void
    operator()(const Query& query,
               Polyhedron& p,
               Tree& tree,
               const Naive_implementation& naive) const
    {
      typedef std::vector<typename Primitive::Id> Id_vector;

      Id_vector primitives_naive;
      naive_timer.start();
      naive.all_intersected_primitives(query, p, std::back_inserter(primitives_naive));
      naive_timer.stop();

      Id_vector primitives_tree;
      tree_timer.start();
      tree.all_intersected_primitives(query, std::back_inserter(primitives_tree));
      tree_timer.stop();

      // Check: we don't know elements order...
      for ( typename Id_vector::iterator it = primitives_naive.begin() ;
            it != primitives_naive.end() ;
            ++it )
      {
        assert( std::find(primitives_tree.begin(), primitives_tree.end(), *it)
                != primitives_tree.end() );
      }

      // any_intersected_primitive test (do not count time here)
      typedef boost::optional<typename Primitive::Id> Any_primitive;
      Any_primitive primitive = tree.any_intersected_primitive(query);

      // Check: verify we do get the result by naive method
      if ( primitive )
      {
        assert( std::find(primitives_naive.begin(),
                          primitives_naive.end(),
                          *primitive)
               != primitives_naive.end());
      }
      else if ( primitives_naive.size() != 0 )
        assert(false);
    }

    mutable CGAL::Timer naive_timer;
    mutable CGAL::Timer tree_timer;
  };

  /**
   * Tests all_intersections and any_intersection
   */
  struct Intersections
  {
    template<typename Query>
    void
    operator()(const Query& query,
               Polyhedron& p,
               Tree& tree,
               const Naive_implementation& naive) const
    {
      typedef std::vector<Object_and_primitive_id> Obj_Id_vector;

      Obj_Id_vector intersections_naive;
      naive_timer.start();
      naive.all_intersections(query, p, std::back_inserter(intersections_naive));
      naive_timer.stop();

      Obj_Id_vector intersections_tree;
      tree_timer.start();
      tree.all_intersections(query, std::back_inserter(intersections_tree));
      tree_timer.stop();

      // Check: we don't know elements order...
      // Test equality of vectors on ids only
      typedef std::vector<typename Primitive::Id> Id_vector;
      Id_vector intersections_naive_id;
      std::transform(intersections_naive.begin(),
                     intersections_naive.end(),
                     std::back_inserter(intersections_naive_id),
                     primitive_id);

      for ( typename Obj_Id_vector::iterator it = intersections_tree.begin() ;
            it != intersections_tree.end() ;
            ++it )
      {
        assert( std::find(intersections_naive_id.begin(),
                          intersections_naive_id.end(),
                          it->second)
                != intersections_naive_id.end() );
      }

      // Any intersection test (do not count time here)
      typedef boost::optional<Object_and_primitive_id> Any_intersection;
      Any_intersection intersection = tree.any_intersection(query);

      // Check: verify we do get the result by naive method
      if ( intersection )
      {
        assert( std::find(intersections_naive_id.begin(),
                          intersections_naive_id.end(),
                          intersection->second)
               != intersections_naive_id.end());
      }
      else if ( intersections_naive.size() != 0 )
        assert(false);

    }

    static typename Primitive::Id primitive_id(const Object_and_primitive_id& o)
    {
      return o.second;
    }

    mutable CGAL::Timer naive_timer;
    mutable CGAL::Timer tree_timer;
  };


  struct Closest_point
  {
    void operator()(const Point& query,
                    Polyhedron& p,
                    Tree& tree,
                    const Naive_implementation& naive) const
    {
      naive_timer.start();
      Point point_naive = naive.closest_point(query,p);
      naive_timer.stop();

      tree_timer.start();
      Point point_tree = tree.closest_point(query);
      tree_timer.stop();

      FT dist_naive = CGAL::squared_distance(query, point_naive);
      FT dist_tree = CGAL::squared_distance(query, point_tree);

      const FT epsilon = FT(1e-8);
      assert( (dist_naive - dist_tree) <= epsilon );
      assert( (dist_naive - dist_tree) >= (-1. * epsilon) );
    }

    mutable CGAL::Timer naive_timer;
    mutable CGAL::Timer tree_timer;
  };

  struct Closest_point_and_primitive
  {
    void operator()(const Point& query,
                    Polyhedron& p,
                    Tree& tree,
                    const Naive_implementation& naive) const
    {
      naive_timer.start();
      Point_and_primitive_id point_naive = naive.closest_point_and_primitive(query,p);
      naive_timer.stop();

      tree_timer.start();
      Point_and_primitive_id point_tree = tree.closest_point_and_primitive(query);
      tree_timer.stop();

      if ( point_naive.second == point_tree.second )
      {
        // Points should be the same
        assert(point_naive.first == point_tree.first);
      }
      else
      {
        // Compare distance
        FT dist_naive = CGAL::squared_distance(query, point_naive.first);
        FT dist_tree = CGAL::squared_distance(query, point_tree.first);

        const FT epsilon =  FT(1e-8);
        assert( (dist_naive - dist_tree) <= epsilon );
        assert( (dist_naive - dist_tree) >= (-1. * epsilon) );
      }
    }

    mutable CGAL::Timer naive_timer;
    mutable CGAL::Timer tree_timer;
  };


private:
  Tree& m_tree;
  Polyhedron& m_polyhedron;
  Naive_implementation m_naive;
  mutable double m_naive_time;
  mutable double m_tree_time;
};
=======
//
// Licensees holding a valid commercial license may use this file in
// accordance with the commercial license agreement provided with the software.
//
// This file is provided AS IS with NO WARRANTY OF ANY KIND, INCLUDING THE
// WARRANTY OF DESIGN, MERCHANTABILITY AND FITNESS FOR A PARTICULAR PURPOSE.
//
// $URL: $
// $Id: $
//
//
// Author(s)     : Pierre Alliez, Stephane Tayeb, Camille Wormser
//
//******************************************************************************
// File Description :
//
//******************************************************************************

#include <CGAL/Exact_predicates_inexact_constructions_kernel.h>
#include <CGAL/Cartesian.h>
#include <CGAL/Simple_cartesian.h>

#include <CGAL/AABB_polyhedron_triangle_primitive.h>
#include <CGAL/AABB_polyhedron_segment_primitive.h>

#include <boost/mem_fn.hpp>

double random_in(const double a,
                 const double b)
{
    double r = rand() / (double)RAND_MAX;
    return a + (b - a) * r;
}

template <class K>
typename K::Point_3 random_point_in(const CGAL::Bbox_3& bbox)
{
    typedef typename K::FT FT;
    FT x = (FT)random_in(bbox.xmin(),bbox.xmax());
    FT y = (FT)random_in(bbox.ymin(),bbox.ymax());
    FT z = (FT)random_in(bbox.zmin(),bbox.zmax());
    return typename K::Point_3(x,y,z);
}

template <class K>
typename K::Vector_3 random_vector()
{
    typedef typename K::FT FT;
    FT x = (FT)random_in(0.0,1.0);
    FT y = (FT)random_in(0.0,1.0);
    FT z = (FT)random_in(0.0,1.0);
    return typename K::Vector_3(x,y,z);
}


template <class Tree, class K>
void test_all_intersection_query_types(Tree& tree)
{
    std::cout << "Test all query types" << std::endl;

    typedef typename K::FT FT;
    typedef typename K::Ray_3 Ray;
    typedef typename K::Line_3 Line;
    typedef typename K::Point_3 Point;
    typedef typename K::Vector_3 Vector;
    typedef typename K::Segment_3 Segment;
    typedef typename Tree::Primitive Primitive;
    typedef typename Tree::Point_and_primitive_id Point_and_primitive_id;
    typedef typename Tree::Object_and_primitive_id Object_and_primitive_id;

    Point p((FT)-0.5, (FT)-0.5, (FT)-0.5);
    Point q((FT) 0.5, (FT) 0.5, (FT) 0.5);
    Ray ray(p,q);
    Line line(p,q);
    Segment segment(p,q);
    bool success = false;

    // do_intersect
    success = tree.do_intersect(ray);
    success = tree.do_intersect(line);
    success = tree.do_intersect(segment);
    (void) success;

    // number_of_intersected_primitives
    tree.number_of_intersected_primitives(ray);
    tree.number_of_intersected_primitives(line);
    tree.number_of_intersected_primitives(segment);

    // all_intersected_primitives
    std::list<typename Primitive::Id> primitives;
    tree.all_intersected_primitives(ray,std::back_inserter(primitives));
    tree.all_intersected_primitives(line,std::back_inserter(primitives));
    tree.all_intersected_primitives(segment,std::back_inserter(primitives));

    // any_intersection
    #if CGAL_INTERSECTION_VERSION < 2
    boost::optional<Object_and_primitive_id> optional_object_and_primitive;
    optional_object_and_primitive = tree.any_intersection(ray);
    optional_object_and_primitive = tree.any_intersection(line);
    optional_object_and_primitive = tree.any_intersection(segment);
    #else
    typename Tree::AABB_traits::template Intersection_and_primitive_id<Ray>::type r = tree.any_intersection(ray);
    typename Tree::AABB_traits::template Intersection_and_primitive_id<Line>::type l = tree.any_intersection(line);    
    typename Tree::AABB_traits::template Intersection_and_primitive_id<Segment>::type s = tree.any_intersection(segment);
    #endif

    // any_intersected_primitive
    boost::optional<typename Primitive::Id> optional_primitive;
    optional_primitive = tree.any_intersected_primitive(ray);
    optional_primitive = tree.any_intersected_primitive(line);
    optional_primitive = tree.any_intersected_primitive(segment);

    // all_intersections
    #if CGAL_INTERSECTION_VERSION < 2
    std::list<Object_and_primitive_id> intersections;
    tree.all_intersections(ray,std::back_inserter(intersections));
    tree.all_intersections(line,std::back_inserter(intersections));
    tree.all_intersections(segment,std::back_inserter(intersections));
    #else
    std::list<typename Tree::AABB_traits::template Intersection_and_primitive_id<Ray>::type> intersections_r;
    std::list<typename Tree::AABB_traits::template Intersection_and_primitive_id<Line>::type> intersections_l;
    std::list<typename Tree::AABB_traits::template Intersection_and_primitive_id<Segment>::type> intersections_s;
    tree.all_intersections(ray,std::back_inserter(intersections_r));
    tree.all_intersections(line,std::back_inserter(intersections_l));
    tree.all_intersections(segment,std::back_inserter(intersections_s));
    #endif
}


template <class Tree, class K>
void test_all_distance_query_types(Tree& tree)
{
    typedef typename K::FT FT;
    typedef typename K::Ray_3 Ray;
    typedef typename K::Point_3 Point;
    typedef typename K::Vector_3 Vector;
    typedef typename Tree::Primitive Primitive;
    typedef typename Tree::Point_and_primitive_id Point_and_primitive_id;

    Point query = random_point_in<K>(tree.bbox());
    Point_and_primitive_id hint = tree.any_reference_point_and_id();

    FT sqd1 = tree.squared_distance(query);
    FT sqd2 = tree.squared_distance(query,hint.first);
    if(sqd1 != sqd2)
        std::cout << "different distances with and without hint";

    Point p1 = tree.closest_point(query);
    Point p2 = tree.closest_point(query,hint.first);
    if(p1 != p2)
        std::cout << "Different closest points with and without hint (possible, in case there are more than one)";

    Point_and_primitive_id pp1 = tree.closest_point_and_primitive(query);
    Point_and_primitive_id pp2 = tree.closest_point_and_primitive(query,hint);
    if(pp1.second != pp2.second)
        std::cout << "Different closest primitives with and without hint (possible, in case there are more than one)";
}


template <class Tree, class K>
void test_distance_speed(Tree& tree,
                         const double duration)
{
    typedef typename K::FT FT;
    typedef typename K::Ray_3 Ray;
    typedef typename K::Point_3 Point;
    typedef typename K::Vector_3 Vector;

    CGAL::Timer timer;
    timer.start();
    unsigned int nb = 0;
    while(timer.time() < duration)
    {
            // picks a random point in the tree bbox
            Point query = random_point_in<K>(tree.bbox());
            Point closest = tree.closest_point(query);
	    (void) closest;
            nb++;
    }
    double speed = (double)nb / timer.time();
    std::cout << speed << " distance queries/s" << std::endl;
    timer.stop();
}


//-------------------------------------------------------
// Helpers
//-------------------------------------------------------
enum Primitive_type {
  SEGMENT, TRIANGLE
};

/**
 * Primitive_generator : designed to tell void test<K,Primitive>(const char* filename)
 * some information about which primitive to use.
 *
 * Must define:
 *  type Primitive
 *  type iterator
 *  iterator begin(Polyhedron&)
 *  iterator end(Polyhedron&)
 *
 * begin & end are used to build the AABB_tree.
 */
template<Primitive_type Primitive, class K, class Polyhedron>
struct Primitive_generator {};

template<class K, class Polyhedron>
struct Primitive_generator<SEGMENT, K, Polyhedron>
{
    typedef CGAL::AABB_polyhedron_segment_primitive<K,Polyhedron> Primitive;

    typedef typename Polyhedron::Edge_iterator iterator;
    iterator begin(Polyhedron& p) { return p.edges_begin(); }
    iterator end(Polyhedron& p) { return p.edges_end(); }
};

template<class K, class Polyhedron>
struct Primitive_generator<TRIANGLE, K, Polyhedron>
{
    typedef CGAL::AABB_polyhedron_triangle_primitive<K,Polyhedron> Primitive;

    typedef typename Polyhedron::Facet_iterator iterator;
    iterator begin(Polyhedron& p) { return p.facets_begin(); }
    iterator end(Polyhedron& p) { return p.facets_end(); }
};



/**
 * Declaration only, implementation should be given in .cpp file
 */
template<class K, class Tree, class Polyhedron, Primitive_type Type>
void test_impl(Tree& tree, Polyhedron& p, const double duration);


/**
 * Generic test method. Build AABB_tree and call test_impl()
 */
template <class K, Primitive_type Primitive>
void test(const char *filename,
          const double duration)
{
    typedef CGAL::Polyhedron_3<K> Polyhedron;
    typedef Primitive_generator<Primitive,K,Polyhedron> Pr_generator;
    typedef typename Pr_generator::Primitive Pr;
    typedef CGAL::AABB_traits<K, Pr> Traits;
    typedef CGAL::AABB_tree<Traits> Tree;

    Polyhedron polyhedron;
    std::ifstream ifs(filename);
    ifs >> polyhedron;

    // constructs AABB tree and internal search KD-tree with
    // the points of the polyhedron
    Tree tree(Pr_generator().begin(polyhedron),Pr_generator().end(polyhedron));
    //tree.accelerate_distance_queries(polyhedron.points_begin(),polyhedron.points_end());

    // call all tests
    test_impl<K,Tree,Polyhedron,Primitive>(tree,polyhedron,duration);
}


/**
 * Generic test_kernel method. call test<K> for various kernel K.
 */
template<Primitive_type Primitive>
void test_kernels(const char *filename,
                  const double duration)
{
    std::cout << std::endl;
    std::cout << "Polyhedron " << filename << std::endl;
    std::cout << "============================" << std::endl;

    std::cout << std::endl;
    std::cout << "Simple cartesian float kernel" << std::endl;
    test<CGAL::Simple_cartesian<float>,Primitive>(filename,duration);

    std::cout << std::endl;
    std::cout << "Cartesian float kernel" << std::endl;
    test<CGAL::Cartesian<float>,Primitive>(filename,duration);

    std::cout << std::endl;
    std::cout << "Simple cartesian double kernel" << std::endl;
    test<CGAL::Simple_cartesian<double>,Primitive>(filename,duration);

    std::cout << std::endl;
    std::cout << "Cartesian double kernel" << std::endl;
    test<CGAL::Cartesian<double>,Primitive>(filename,duration);

    std::cout << std::endl;
    std::cout << "Epic kernel" << std::endl;
    test<CGAL::Exact_predicates_inexact_constructions_kernel,Primitive>(filename,duration);
}







//-------------------------------------------------------
// Naive Implementations
//-------------------------------------------------------

/**
 * Implements queries defined by AABB_tree class in naive way: iterate on
 * the primitive.
 */
template<typename Polyhedron,
         typename K,
         Primitive_type Primitive >
class Naive_implementations
{
  typedef Primitive_generator<Primitive,K,Polyhedron> Pr_generator;
  typedef typename Pr_generator::Primitive Pr;
  typedef CGAL::AABB_traits<K, Pr> Traits;
  typedef typename Pr_generator::iterator Polyhedron_primitive_iterator;
  typedef unsigned int size_type;
  typedef typename Traits::Object_and_primitive_id Object_and_primitive_id;
  typedef typename Pr::Id Primitive_id;
  typedef typename Traits::FT FT;
  typedef typename Traits::Point Point;
  typedef typename Traits::Point_and_primitive_id Point_and_primitive_id;

  typedef boost::optional<Object_and_primitive_id> Intersection_result;
  

public:
  template<typename Query>
  bool do_intersect(const Query& query, Polyhedron& p) const
  {
    Polyhedron_primitive_iterator it = Pr_generator().begin(p);
    for ( ; it != Pr_generator().end(p) ; ++it )
    {
      if ( Traits().do_intersect_object()(query, Pr(it) ) )
        return true;
    }

    return false;
  }

  template<typename Query>
  size_type number_of_intersected_primitives(const Query& query,
                                             Polyhedron& p) const
  {
    size_type result = 0;

    Polyhedron_primitive_iterator it = Pr_generator().begin(p);
    for ( ; it != Pr_generator().end(p) ; ++it )
    {
      if ( Traits().do_intersect_object()(query, Pr(it) ) )
        ++result;
    }

    return result;
  }

  template<typename Query, typename OutputIterator>
  OutputIterator all_intersected_primitives(const Query& query,
                                            Polyhedron& p,
                                            OutputIterator out) const
  {
    Polyhedron_primitive_iterator it = Pr_generator().begin(p);
    for ( ; it != Pr_generator().end(p) ; ++it )
    {
      if ( Traits().do_intersect_object()(query, Pr(it) ) )
        *out++ = Pr(it).id();
    }

    return out;
  }

  template<typename Query, typename OutputIterator>
  OutputIterator all_intersections(const Query& query,
                                   Polyhedron& p,
                                   OutputIterator out) const
  {
    Polyhedron_primitive_iterator it = Pr_generator().begin(p);
    for ( ; it != Pr_generator().end(p) ; ++it )
    {
      #if CGAL_INTERSECTION_VERSION < 2
      Intersection_result 
        intersection  = Traits().intersection_object()(query, Pr(it));
      if ( intersection )
        *out++ = *intersection;
      #else
      typename Traits::template Intersection_and_primitive_id<Query>::type
        intersection  = Traits().intersection_object()(query, Pr(it));
      if ( intersection.first )
        *out++ = intersection;
      #endif                           
    }

    return out;
  }

  Point closest_point(const Point& query,
                      Polyhedron& p) const
  {
    Polyhedron_primitive_iterator it = Pr_generator().begin(p);

    assert ( it != Pr_generator().end(p) );

    // Get a point on the primitive
    Point closest_point = Pr(it).reference_point();

    for ( ; it != Pr_generator().end(p) ; ++it )
    {
      closest_point = Traits().closest_point_object()(query, Pr(it), closest_point);
    }

    return closest_point;
  }

  Point_and_primitive_id closest_point_and_primitive(const Point& query,
                                                     Polyhedron& p) const
  {
    Polyhedron_primitive_iterator it = Pr_generator().begin(p);

    assert ( it != Pr_generator().end(p) );

    // Get a point on the primitive
    Pr closest_primitive = Pr(it);
    Point closest_point = closest_primitive.reference_point();

    for ( ; it != Pr_generator().end(p) ; ++it )
    {
      Pr tmp_pr(it);
      Point tmp_pt = Traits().closest_point_object()(query, tmp_pr, closest_point);
      if ( tmp_pt != closest_point )
      {
        closest_point = tmp_pt;
        closest_primitive = tmp_pr;
      }
    }

    return Point_and_primitive_id(closest_point,closest_primitive.id());
  }
};


//-------------------------------------------------------
// Naive Tester
//-------------------------------------------------------
template <class Tree, class Polyhedron, class K, Primitive_type Type>
class Tree_vs_naive
{
  typedef typename K::FT FT;
  typedef typename K::Ray_3 Ray;
  typedef typename K::Line_3 Line;
  typedef typename K::Point_3 Point;
  typedef typename K::Vector_3 Vector;
  typedef typename K::Segment_3 Segment;

  typedef typename Tree::Primitive Primitive;
  typedef typename Tree::Point_and_primitive_id Point_and_primitive_id;
  typedef typename Tree::Object_and_primitive_id Object_and_primitive_id;
  typedef typename Tree::size_type size_type;

  typedef Naive_implementations<Polyhedron, K, Type> Naive_implementation;

public:
  Tree_vs_naive(Tree& tree, Polyhedron& p)
    : m_tree(tree)
    , m_polyhedron(p)
    , m_naive()
    , m_naive_time(0)
    , m_tree_time(0)    {}

  void test_all_intersection_methods(double duration) const
  {
    m_naive_time = 0;
    m_tree_time = 0;

    test_do_intersect(duration);
    test_number_of_intersected_primitives(duration);
    test_intersected_primitives(duration);
    test_intersections(duration);

    std::cerr << "\tNaive test time: " << m_naive_time*1000 << "ms" << std::endl;
    std::cerr << "\tTree test time: " << m_tree_time*1000 << "ms" << std::endl;
  }

  void test_all_distance_methods(double duration) const
  {
    m_naive_time = 0;
    m_tree_time = 0;

    test_closest_point(duration);
    test_closest_point_and_primitive(duration);

    std::cerr << "\tNaive test time: " << m_naive_time*1000 << "ms" << std::endl;
    std::cerr << "\tTree test time: " << m_tree_time*1000 << "ms" << std::endl;
  }

  void test_do_intersect(double duration) const
  {
    loop(duration, Do_intersect());
  }

  void test_number_of_intersected_primitives(double duration) const
  {
    loop(duration, Number_of_intersected_primitives());
  }

  void test_intersected_primitives(double duration) const
  {
    loop(duration, Intersected_primitives());
  }

  void test_intersections(double duration) const
  {
    loop(duration, Intersections());
  }

  void test_closest_point(double duration) const
  {
    loop_distance(duration, Closest_point());
  }

  void test_closest_point_and_primitive(double duration) const
  {
    loop_distance(duration, Closest_point_and_primitive());
  }


private:

  template<typename Test>
  void loop(double duration,
            const Test& test) const
  {
    CGAL::Timer timer;
    timer.start();
    int nb_test = 0;
    while ( timer.time() < duration )
    {
      Point a = random_point_in<K>(m_tree.bbox());
      Point b = random_point_in<K>(m_tree.bbox());
      Segment segment(a,b);
      Ray ray(a,b);
      Line line(a,b);

      test(segment, m_polyhedron, m_tree, m_naive);
      test(ray, m_polyhedron, m_tree, m_naive);
      test(line, m_polyhedron, m_tree, m_naive);

      ++nb_test;
    }
    timer.stop();

    m_naive_time += test.naive_timer.time();
    m_tree_time += test.tree_timer.time();
  }

  template<typename Test>
  void loop_distance(double duration,
                     const Test& test) const
  {
    CGAL::Timer timer;
    timer.start();
    while ( timer.time() < duration )
    {
      Point a = random_point_in<K>(m_tree.bbox());
      test(a, m_polyhedron, m_tree, m_naive);
    }
    timer.stop();

    m_naive_time += test.naive_timer.time();
    m_tree_time += test.tree_timer.time();
  }

private:
  /**
   * Tests do_intersect
   */
  struct Do_intersect
  {
    template<typename Query>
    void
    operator()(const Query& query,
               Polyhedron& p,
               Tree& tree,
               const Naive_implementation& naive) const
    {
      naive_timer.start();
      bool result_naive = naive.do_intersect(query, p);
      naive_timer.stop();

      tree_timer.start();
      bool result_tree = tree.do_intersect(query);
      tree_timer.stop();

      // Check
      assert ( result_naive == result_tree );
    }

    mutable CGAL::Timer naive_timer;
    mutable CGAL::Timer tree_timer;
  };

  /**
   * Tests number_of_intersected_primitives
   */
  struct Number_of_intersected_primitives
  {
    template<typename Query>
    void
    operator()(const Query& query,
               Polyhedron& p,
               Tree& tree,
               const Naive_implementation& naive) const
    {
      naive_timer.start();
      size_type number_naive = naive.number_of_intersected_primitives(query, p);
      naive_timer.stop();

      tree_timer.start();
      size_type number_tree = tree.number_of_intersected_primitives(query);
      tree_timer.stop();

      // Check
      assert ( number_naive == number_tree );
    }

    mutable CGAL::Timer naive_timer;
    mutable CGAL::Timer tree_timer;
  };

  /**
   * Tests all_intersected_primitives and any_intersected_primitives
   */
  struct Intersected_primitives
  {
    template<typename Query>
    void
    operator()(const Query& query,
               Polyhedron& p,
               Tree& tree,
               const Naive_implementation& naive) const
    {
      typedef std::vector<typename Primitive::Id> Id_vector;

      Id_vector primitives_naive;
      naive_timer.start();
      naive.all_intersected_primitives(query, p, std::back_inserter(primitives_naive));
      naive_timer.stop();

      Id_vector primitives_tree;
      tree_timer.start();
      tree.all_intersected_primitives(query, std::back_inserter(primitives_tree));
      tree_timer.stop();

      // Check: we don't know elements order...
      for ( typename Id_vector::iterator it = primitives_naive.begin() ;
            it != primitives_naive.end() ;
            ++it )
      {
        assert( std::find(primitives_tree.begin(), primitives_tree.end(), *it)
                != primitives_tree.end() );
      }

      // any_intersected_primitive test (do not count time here)
      typedef boost::optional<typename Primitive::Id> Any_primitive;
      Any_primitive primitive = tree.any_intersected_primitive(query);

      // Check: verify we do get the result by naive method
      if ( primitive )
      {
        assert( std::find(primitives_naive.begin(),
                          primitives_naive.end(),
                          *primitive)
               != primitives_naive.end());
      }
      else if ( primitives_naive.size() != 0 )
        assert(false);
    }

    mutable CGAL::Timer naive_timer;
    mutable CGAL::Timer tree_timer;
  };

  /**
   * Tests all_intersections and any_intersection
   */
  struct Intersections
  {
    template<typename Query>
    void
    operator()(const Query& query,
               Polyhedron& p,
               Tree& tree,
               const Naive_implementation& naive) const
    {
      typedef
        #if CGAL_INTERSECTION_VERSION < 2
        Object_and_primitive_id
        #else
        typename Tree::AABB_traits::template Intersection_and_primitive_id<Query>::type
        #endif
        Obj_type;

      typedef 
        std::vector<Obj_type> 
      Obj_Id_vector;
      
      Obj_Id_vector intersections_naive;
      naive_timer.start();
      naive.all_intersections(query, p, std::back_inserter(intersections_naive));
      naive_timer.stop();

      Obj_Id_vector intersections_tree;
      tree_timer.start();
      tree.all_intersections(query, std::back_inserter(intersections_tree));
      tree_timer.stop();

      // Check: we don't know elements order...
      // Test equality of vectors on ids only
      typedef std::vector<typename Primitive::Id> Id_vector;
      Id_vector intersections_naive_id;
      std::transform(intersections_naive.begin(),
                     intersections_naive.end(),
                     std::back_inserter(intersections_naive_id),
                     boost::mem_fn(&Obj_type::second)
        );

      for ( typename Obj_Id_vector::iterator it = intersections_tree.begin() ;
            it != intersections_tree.end() ;
            ++it )
      {
        assert( std::find(intersections_naive_id.begin(),
                          intersections_naive_id.end(),
                          it->second)
                != intersections_naive_id.end() );
      }

      // Any intersection test (do not count time here)
      #if CGAL_INTERSECTION_VERSION < 2
      boost::optional<Object_and_primitive_id>
      #else
      typename Tree::AABB_traits::template Intersection_and_primitive_id<Query>::type 
      #endif
        intersection = tree.any_intersection(query);

      // Check: verify we do get the result by naive method
      #if CGAL_INTERSECTION_VERSION < 2
      if ( intersection )
      {
        assert( std::find(intersections_naive_id.begin(),
                          intersections_naive_id.end(),
                          intersection->second)
               != intersections_naive_id.end());
      }
      #else
      if ( intersection.first )
      {
        assert( std::find(intersections_naive_id.begin(),
                          intersections_naive_id.end(),
                          intersection.second)
               != intersections_naive_id.end());
      }
      #endif
      else if ( intersections_naive.size() != 0 )
        assert(false);

    }

    static typename Primitive::Id primitive_id_o(const Object_and_primitive_id& o)
    {
      return o.second;
    }

    mutable CGAL::Timer naive_timer;
    mutable CGAL::Timer tree_timer;
  };


  struct Closest_point
  {
    void operator()(const Point& query,
                    Polyhedron& p,
                    Tree& tree,
                    const Naive_implementation& naive) const
    {
      naive_timer.start();
      Point point_naive = naive.closest_point(query,p);
      naive_timer.stop();

      tree_timer.start();
      Point point_tree = tree.closest_point(query);
      tree_timer.stop();

      FT dist_naive = CGAL::squared_distance(query, point_naive);
      FT dist_tree = CGAL::squared_distance(query, point_tree);

      const FT epsilon = FT(1e-8);
      assert( (dist_naive - dist_tree) <= epsilon );
      assert( (dist_naive - dist_tree) >= (-1. * epsilon) );
    }

    mutable CGAL::Timer naive_timer;
    mutable CGAL::Timer tree_timer;
  };

  struct Closest_point_and_primitive
  {
    void operator()(const Point& query,
                    Polyhedron& p,
                    Tree& tree,
                    const Naive_implementation& naive) const
    {
      naive_timer.start();
      Point_and_primitive_id point_naive = naive.closest_point_and_primitive(query,p);
      naive_timer.stop();

      tree_timer.start();
      Point_and_primitive_id point_tree = tree.closest_point_and_primitive(query);
      tree_timer.stop();

      if ( point_naive.second == point_tree.second )
      {
        // Points should be the same
        assert(point_naive.first == point_tree.first);
      }
      else
      {
        // Compare distance
        FT dist_naive = CGAL::squared_distance(query, point_naive.first);
        FT dist_tree = CGAL::squared_distance(query, point_tree.first);

        const FT epsilon =  FT(1e-8);
        assert( (dist_naive - dist_tree) <= epsilon );
        assert( (dist_naive - dist_tree) >= (-1. * epsilon) );
      }
    }

    mutable CGAL::Timer naive_timer;
    mutable CGAL::Timer tree_timer;
  };


private:
  Tree& m_tree;
  Polyhedron& m_polyhedron;
  Naive_implementation m_naive;
  mutable double m_naive_time;
  mutable double m_tree_time;
};
>>>>>>> d1c531a1
<|MERGE_RESOLUTION|>--- conflicted
+++ resolved
@@ -5,7 +5,6 @@
 // You can redistribute it and/or modify it under the terms of the GNU
 // General Public License as published by the Free Software Foundation,
 // either version 3 of the License, or (at your option) any later version.
-<<<<<<< HEAD
 //
 // Licensees holding a valid commercial license may use this file in
 // accordance with the commercial license agreement provided with the software.
@@ -31,806 +30,6 @@
 #include <CGAL/AABB_polyhedron_triangle_primitive.h>
 #include <CGAL/AABB_polyhedron_segment_primitive.h>
 
-
-double random_in(const double a,
-                 const double b)
-{
-    double r = rand() / (double)RAND_MAX;
-    return a + (b - a) * r;
-}
-
-template <class K>
-typename K::Point_3 random_point_in(const CGAL::Bbox_3& bbox)
-{
-    typedef typename K::FT FT;
-    FT x = (FT)random_in(bbox.xmin(),bbox.xmax());
-    FT y = (FT)random_in(bbox.ymin(),bbox.ymax());
-    FT z = (FT)random_in(bbox.zmin(),bbox.zmax());
-    return typename K::Point_3(x,y,z);
-}
-
-template <class K>
-typename K::Vector_3 random_vector()
-{
-    typedef typename K::FT FT;
-    FT x = (FT)random_in(0.0,1.0);
-    FT y = (FT)random_in(0.0,1.0);
-    FT z = (FT)random_in(0.0,1.0);
-    return typename K::Vector_3(x,y,z);
-}
-
-
-template <class Tree, class K>
-void test_all_intersection_query_types(Tree& tree)
-{
-    std::cout << "Test all query types" << std::endl;
-
-    typedef typename K::FT FT;
-    typedef typename K::Ray_3 Ray;
-    typedef typename K::Line_3 Line;
-    typedef typename K::Point_3 Point;
-    typedef typename K::Vector_3 Vector;
-    typedef typename K::Segment_3 Segment;
-    typedef typename Tree::Primitive Primitive;
-    typedef typename Tree::Point_and_primitive_id Point_and_primitive_id;
-    typedef typename Tree::Object_and_primitive_id Object_and_primitive_id;
-
-    Point p((FT)-0.5, (FT)-0.5, (FT)-0.5);
-    Point q((FT) 0.5, (FT) 0.5, (FT) 0.5);
-    Ray ray(p,q);
-    Line line(p,q);
-    Segment segment(p,q);
-    bool success = false;
-
-    // do_intersect
-    success = tree.do_intersect(ray);
-    success = tree.do_intersect(line);
-    success = tree.do_intersect(segment);
-    (void) success;
-
-    // number_of_intersected_primitives
-    tree.number_of_intersected_primitives(ray);
-    tree.number_of_intersected_primitives(line);
-    tree.number_of_intersected_primitives(segment);
-
-    // all_intersected_primitives
-    std::list<typename Primitive::Id> primitives;
-    tree.all_intersected_primitives(ray,std::back_inserter(primitives));
-    tree.all_intersected_primitives(line,std::back_inserter(primitives));
-    tree.all_intersected_primitives(segment,std::back_inserter(primitives));
-
-    // any_intersection
-    boost::optional<Object_and_primitive_id> optional_object_and_primitive;
-    optional_object_and_primitive = tree.any_intersection(ray);
-    optional_object_and_primitive = tree.any_intersection(line);
-    optional_object_and_primitive = tree.any_intersection(segment);
-
-    // any_intersected_primitive
-    boost::optional<typename Primitive::Id> optional_primitive;
-    optional_primitive = tree.any_intersected_primitive(ray);
-    optional_primitive = tree.any_intersected_primitive(line);
-    optional_primitive = tree.any_intersected_primitive(segment);
-
-    // all_intersections
-    std::list<Object_and_primitive_id> intersections;
-    tree.all_intersections(ray,std::back_inserter(intersections));
-    tree.all_intersections(line,std::back_inserter(intersections));
-    tree.all_intersections(segment,std::back_inserter(intersections));
-}
-
-
-template <class Tree, class K>
-void test_all_distance_query_types(Tree& tree)
-{
-    typedef typename K::FT FT;
-    typedef typename K::Ray_3 Ray;
-    typedef typename K::Point_3 Point;
-    typedef typename K::Vector_3 Vector;
-    typedef typename Tree::Primitive Primitive;
-    typedef typename Tree::Point_and_primitive_id Point_and_primitive_id;
-
-    Point query = random_point_in<K>(tree.bbox());
-    Point_and_primitive_id hint = tree.any_reference_point_and_id();
-
-    FT sqd1 = tree.squared_distance(query);
-    FT sqd2 = tree.squared_distance(query,hint.first);
-    if(sqd1 != sqd2)
-        std::cout << "different distances with and without hint";
-
-    Point p1 = tree.closest_point(query);
-    Point p2 = tree.closest_point(query,hint.first);
-    if(p1 != p2)
-        std::cout << "Different closest points with and without hint (possible, in case there are more than one)";
-
-    Point_and_primitive_id pp1 = tree.closest_point_and_primitive(query);
-    Point_and_primitive_id pp2 = tree.closest_point_and_primitive(query,hint);
-    if(pp1.second != pp2.second)
-        std::cout << "Different closest primitives with and without hint (possible, in case there are more than one)";
-}
-
-
-template <class Tree, class K>
-void test_distance_speed(Tree& tree,
-                         const double duration)
-{
-    typedef typename K::FT FT;
-    typedef typename K::Ray_3 Ray;
-    typedef typename K::Point_3 Point;
-    typedef typename K::Vector_3 Vector;
-
-    CGAL::Timer timer;
-    timer.start();
-    unsigned int nb = 0;
-    while(timer.time() < duration)
-    {
-            // picks a random point in the tree bbox
-            Point query = random_point_in<K>(tree.bbox());
-            Point closest = tree.closest_point(query);
-	    (void) closest;
-            nb++;
-    }
-    double speed = (double)nb / timer.time();
-    std::cout << speed << " distance queries/s" << std::endl;
-    timer.stop();
-}
-
-
-//-------------------------------------------------------
-// Helpers
-//-------------------------------------------------------
-enum Primitive_type {
-  SEGMENT, TRIANGLE
-};
-
-/**
- * Primitive_generator : designed to tell void test<K,Primitive>(const char* filename)
- * some information about which primitive to use.
- *
- * Must define:
- *  type Primitive
- *  type iterator
- *  iterator begin(Polyhedron&)
- *  iterator end(Polyhedron&)
- *
- * begin & end are used to build the AABB_tree.
- */
-template<Primitive_type Primitive, class K, class Polyhedron>
-struct Primitive_generator {};
-
-template<class K, class Polyhedron>
-struct Primitive_generator<SEGMENT, K, Polyhedron>
-{
-    typedef CGAL::AABB_polyhedron_segment_primitive<K,Polyhedron> Primitive;
-
-    typedef typename Polyhedron::Edge_iterator iterator;
-    iterator begin(Polyhedron& p) { return p.edges_begin(); }
-    iterator end(Polyhedron& p) { return p.edges_end(); }
-};
-
-template<class K, class Polyhedron>
-struct Primitive_generator<TRIANGLE, K, Polyhedron>
-{
-    typedef CGAL::AABB_polyhedron_triangle_primitive<K,Polyhedron> Primitive;
-
-    typedef typename Polyhedron::Facet_iterator iterator;
-    iterator begin(Polyhedron& p) { return p.facets_begin(); }
-    iterator end(Polyhedron& p) { return p.facets_end(); }
-};
-
-
-
-/**
- * Declaration only, implementation should be given in .cpp file
- */
-template<class K, class Tree, class Polyhedron, Primitive_type Type>
-void test_impl(Tree& tree, Polyhedron& p, const double duration);
-
-
-/**
- * Generic test method. Build AABB_tree and call test_impl()
- */
-template <class K, Primitive_type Primitive>
-void test(const char *filename,
-          const double duration)
-{
-    typedef CGAL::Polyhedron_3<K> Polyhedron;
-    typedef Primitive_generator<Primitive,K,Polyhedron> Pr_generator;
-    typedef typename Pr_generator::Primitive Pr;
-    typedef CGAL::AABB_traits<K, Pr> Traits;
-    typedef CGAL::AABB_tree<Traits> Tree;
-
-    Polyhedron polyhedron;
-    std::ifstream ifs(filename);
-    ifs >> polyhedron;
-
-    // constructs AABB tree and internal search KD-tree with
-    // the points of the polyhedron
-    Tree tree(Pr_generator().begin(polyhedron),Pr_generator().end(polyhedron));
-    //tree.accelerate_distance_queries(polyhedron.points_begin(),polyhedron.points_end());
-
-    // call all tests
-    test_impl<K,Tree,Polyhedron,Primitive>(tree,polyhedron,duration);
-}
-
-
-/**
- * Generic test_kernel method. call test<K> for various kernel K.
- */
-template<Primitive_type Primitive>
-void test_kernels(const char *filename,
-                  const double duration)
-{
-    std::cout << std::endl;
-    std::cout << "Polyhedron " << filename << std::endl;
-    std::cout << "============================" << std::endl;
-
-    std::cout << std::endl;
-    std::cout << "Simple cartesian float kernel" << std::endl;
-    test<CGAL::Simple_cartesian<float>,Primitive>(filename,duration);
-
-    std::cout << std::endl;
-    std::cout << "Cartesian float kernel" << std::endl;
-    test<CGAL::Cartesian<float>,Primitive>(filename,duration);
-
-    std::cout << std::endl;
-    std::cout << "Simple cartesian double kernel" << std::endl;
-    test<CGAL::Simple_cartesian<double>,Primitive>(filename,duration);
-
-    std::cout << std::endl;
-    std::cout << "Cartesian double kernel" << std::endl;
-    test<CGAL::Cartesian<double>,Primitive>(filename,duration);
-
-    std::cout << std::endl;
-    std::cout << "Epic kernel" << std::endl;
-    test<CGAL::Exact_predicates_inexact_constructions_kernel,Primitive>(filename,duration);
-}
-
-
-
-
-
-
-
-//-------------------------------------------------------
-// Naive Implementations
-//-------------------------------------------------------
-
-/**
- * Implements queries defined by AABB_tree class in naive way: iterate on
- * the primitive.
- */
-template<typename Polyhedron,
-         typename K,
-         Primitive_type Primitive >
-class Naive_implementations
-{
-  typedef Primitive_generator<Primitive,K,Polyhedron> Pr_generator;
-  typedef typename Pr_generator::Primitive Pr;
-  typedef CGAL::AABB_traits<K, Pr> Traits;
-  typedef typename Pr_generator::iterator Polyhedron_primitive_iterator;
-  typedef unsigned int size_type;
-  typedef typename Traits::Object_and_primitive_id Object_and_primitive_id;
-  typedef typename Pr::Id Primitive_id;
-  typedef typename Traits::FT FT;
-  typedef typename Traits::Point_3 Point;
-  typedef typename Traits::Point_and_primitive_id Point_and_primitive_id;
-
-  typedef boost::optional<Object_and_primitive_id> Intersection_result;
-
-public:
-  template<typename Query>
-  bool do_intersect(const Query& query, Polyhedron& p) const
-  {
-    Polyhedron_primitive_iterator it = Pr_generator().begin(p);
-    for ( ; it != Pr_generator().end(p) ; ++it )
-    {
-      if ( Traits().do_intersect_object()(query, Pr(it) ) )
-        return true;
-    }
-
-    return false;
-  }
-
-  template<typename Query>
-  size_type number_of_intersected_primitives(const Query& query,
-                                             Polyhedron& p) const
-  {
-    size_type result = 0;
-
-    Polyhedron_primitive_iterator it = Pr_generator().begin(p);
-    for ( ; it != Pr_generator().end(p) ; ++it )
-    {
-      if ( Traits().do_intersect_object()(query, Pr(it) ) )
-        ++result;
-    }
-
-    return result;
-  }
-
-  template<typename Query, typename OutputIterator>
-  OutputIterator all_intersected_primitives(const Query& query,
-                                            Polyhedron& p,
-                                            OutputIterator out) const
-  {
-    Polyhedron_primitive_iterator it = Pr_generator().begin(p);
-    for ( ; it != Pr_generator().end(p) ; ++it )
-    {
-      if ( Traits().do_intersect_object()(query, Pr(it) ) )
-        *out++ = Pr(it).id();
-    }
-
-    return out;
-  }
-
-  template<typename Query, typename OutputIterator>
-  OutputIterator all_intersections(const Query& query,
-                                   Polyhedron& p,
-                                   OutputIterator out) const
-  {
-    Polyhedron_primitive_iterator it = Pr_generator().begin(p);
-    for ( ; it != Pr_generator().end(p) ; ++it )
-    {
-      Intersection_result intersection  = Traits().intersection_object()(query, Pr(it));
-      if ( intersection )
-        *out++ = *intersection;
-    }
-
-    return out;
-  }
-
-  Point closest_point(const Point& query,
-                      Polyhedron& p) const
-  {
-    Polyhedron_primitive_iterator it = Pr_generator().begin(p);
-
-    assert ( it != Pr_generator().end(p) );
-
-    // Get a point on the primitive
-    Point closest_point = Pr(it).reference_point();
-
-    for ( ; it != Pr_generator().end(p) ; ++it )
-    {
-      closest_point = Traits().closest_point_object()(query, Pr(it), closest_point);
-    }
-
-    return closest_point;
-  }
-
-  Point_and_primitive_id closest_point_and_primitive(const Point& query,
-                                                     Polyhedron& p) const
-  {
-    Polyhedron_primitive_iterator it = Pr_generator().begin(p);
-
-    assert ( it != Pr_generator().end(p) );
-
-    // Get a point on the primitive
-    Pr closest_primitive = Pr(it);
-    Point closest_point = closest_primitive.reference_point();
-
-    for ( ; it != Pr_generator().end(p) ; ++it )
-    {
-      Pr tmp_pr(it);
-      Point tmp_pt = Traits().closest_point_object()(query, tmp_pr, closest_point);
-      if ( tmp_pt != closest_point )
-      {
-        closest_point = tmp_pt;
-        closest_primitive = tmp_pr;
-      }
-    }
-
-    return Point_and_primitive_id(closest_point,closest_primitive.id());
-  }
-};
-
-
-//-------------------------------------------------------
-// Naive Tester
-//-------------------------------------------------------
-template <class Tree, class Polyhedron, class K, Primitive_type Type>
-class Tree_vs_naive
-{
-  typedef typename K::FT FT;
-  typedef typename K::Ray_3 Ray;
-  typedef typename K::Line_3 Line;
-  typedef typename K::Point_3 Point;
-  typedef typename K::Vector_3 Vector;
-  typedef typename K::Segment_3 Segment;
-
-  typedef typename Tree::Primitive Primitive;
-  typedef typename Tree::Point_and_primitive_id Point_and_primitive_id;
-  typedef typename Tree::Object_and_primitive_id Object_and_primitive_id;
-  typedef typename Tree::size_type size_type;
-
-  typedef Naive_implementations<Polyhedron, K, Type> Naive_implementation;
-
-public:
-  Tree_vs_naive(Tree& tree, Polyhedron& p)
-    : m_tree(tree)
-    , m_polyhedron(p)
-    , m_naive()
-    , m_naive_time(0)
-    , m_tree_time(0)    {}
-
-  void test_all_intersection_methods(double duration) const
-  {
-    m_naive_time = 0;
-    m_tree_time = 0;
-
-    test_do_intersect(duration);
-    test_number_of_intersected_primitives(duration);
-    test_intersected_primitives(duration);
-    test_intersections(duration);
-
-    std::cerr << "\tNaive test time: " << m_naive_time*1000 << "ms" << std::endl;
-    std::cerr << "\tTree test time: " << m_tree_time*1000 << "ms" << std::endl;
-  }
-
-  void test_all_distance_methods(double duration) const
-  {
-    m_naive_time = 0;
-    m_tree_time = 0;
-
-    test_closest_point(duration);
-    test_closest_point_and_primitive(duration);
-
-    std::cerr << "\tNaive test time: " << m_naive_time*1000 << "ms" << std::endl;
-    std::cerr << "\tTree test time: " << m_tree_time*1000 << "ms" << std::endl;
-  }
-
-  void test_do_intersect(double duration) const
-  {
-    loop(duration, Do_intersect());
-  }
-
-  void test_number_of_intersected_primitives(double duration) const
-  {
-    loop(duration, Number_of_intersected_primitives());
-  }
-
-  void test_intersected_primitives(double duration) const
-  {
-    loop(duration, Intersected_primitives());
-  }
-
-  void test_intersections(double duration) const
-  {
-    loop(duration, Intersections());
-  }
-
-  void test_closest_point(double duration) const
-  {
-    loop_distance(duration, Closest_point());
-  }
-
-  void test_closest_point_and_primitive(double duration) const
-  {
-    loop_distance(duration, Closest_point_and_primitive());
-  }
-
-
-private:
-
-  template<typename Test>
-  void loop(double duration,
-            const Test& test) const
-  {
-    CGAL::Timer timer;
-    timer.start();
-    int nb_test = 0;
-    while ( timer.time() < duration )
-    {
-      Point a = random_point_in<K>(m_tree.bbox());
-      Point b = random_point_in<K>(m_tree.bbox());
-      Segment segment(a,b);
-      Ray ray(a,b);
-      Line line(a,b);
-
-      test(segment, m_polyhedron, m_tree, m_naive);
-      test(ray, m_polyhedron, m_tree, m_naive);
-      test(line, m_polyhedron, m_tree, m_naive);
-
-      ++nb_test;
-    }
-    timer.stop();
-
-    m_naive_time += test.naive_timer.time();
-    m_tree_time += test.tree_timer.time();
-  }
-
-  template<typename Test>
-  void loop_distance(double duration,
-                     const Test& test) const
-  {
-    CGAL::Timer timer;
-    timer.start();
-    while ( timer.time() < duration )
-    {
-      Point a = random_point_in<K>(m_tree.bbox());
-      test(a, m_polyhedron, m_tree, m_naive);
-    }
-    timer.stop();
-
-    m_naive_time += test.naive_timer.time();
-    m_tree_time += test.tree_timer.time();
-  }
-
-private:
-  /**
-   * Tests do_intersect
-   */
-  struct Do_intersect
-  {
-    template<typename Query>
-    void
-    operator()(const Query& query,
-               Polyhedron& p,
-               Tree& tree,
-               const Naive_implementation& naive) const
-    {
-      naive_timer.start();
-      bool result_naive = naive.do_intersect(query, p);
-      naive_timer.stop();
-
-      tree_timer.start();
-      bool result_tree = tree.do_intersect(query);
-      tree_timer.stop();
-
-      // Check
-      assert ( result_naive == result_tree );
-    }
-
-    mutable CGAL::Timer naive_timer;
-    mutable CGAL::Timer tree_timer;
-  };
-
-  /**
-   * Tests number_of_intersected_primitives
-   */
-  struct Number_of_intersected_primitives
-  {
-    template<typename Query>
-    void
-    operator()(const Query& query,
-               Polyhedron& p,
-               Tree& tree,
-               const Naive_implementation& naive) const
-    {
-      naive_timer.start();
-      size_type number_naive = naive.number_of_intersected_primitives(query, p);
-      naive_timer.stop();
-
-      tree_timer.start();
-      size_type number_tree = tree.number_of_intersected_primitives(query);
-      tree_timer.stop();
-
-      // Check
-      assert ( number_naive == number_tree );
-    }
-
-    mutable CGAL::Timer naive_timer;
-    mutable CGAL::Timer tree_timer;
-  };
-
-  /**
-   * Tests all_intersected_primitives and any_intersected_primitives
-   */
-  struct Intersected_primitives
-  {
-    template<typename Query>
-    void
-    operator()(const Query& query,
-               Polyhedron& p,
-               Tree& tree,
-               const Naive_implementation& naive) const
-    {
-      typedef std::vector<typename Primitive::Id> Id_vector;
-
-      Id_vector primitives_naive;
-      naive_timer.start();
-      naive.all_intersected_primitives(query, p, std::back_inserter(primitives_naive));
-      naive_timer.stop();
-
-      Id_vector primitives_tree;
-      tree_timer.start();
-      tree.all_intersected_primitives(query, std::back_inserter(primitives_tree));
-      tree_timer.stop();
-
-      // Check: we don't know elements order...
-      for ( typename Id_vector::iterator it = primitives_naive.begin() ;
-            it != primitives_naive.end() ;
-            ++it )
-      {
-        assert( std::find(primitives_tree.begin(), primitives_tree.end(), *it)
-                != primitives_tree.end() );
-      }
-
-      // any_intersected_primitive test (do not count time here)
-      typedef boost::optional<typename Primitive::Id> Any_primitive;
-      Any_primitive primitive = tree.any_intersected_primitive(query);
-
-      // Check: verify we do get the result by naive method
-      if ( primitive )
-      {
-        assert( std::find(primitives_naive.begin(),
-                          primitives_naive.end(),
-                          *primitive)
-               != primitives_naive.end());
-      }
-      else if ( primitives_naive.size() != 0 )
-        assert(false);
-    }
-
-    mutable CGAL::Timer naive_timer;
-    mutable CGAL::Timer tree_timer;
-  };
-
-  /**
-   * Tests all_intersections and any_intersection
-   */
-  struct Intersections
-  {
-    template<typename Query>
-    void
-    operator()(const Query& query,
-               Polyhedron& p,
-               Tree& tree,
-               const Naive_implementation& naive) const
-    {
-      typedef std::vector<Object_and_primitive_id> Obj_Id_vector;
-
-      Obj_Id_vector intersections_naive;
-      naive_timer.start();
-      naive.all_intersections(query, p, std::back_inserter(intersections_naive));
-      naive_timer.stop();
-
-      Obj_Id_vector intersections_tree;
-      tree_timer.start();
-      tree.all_intersections(query, std::back_inserter(intersections_tree));
-      tree_timer.stop();
-
-      // Check: we don't know elements order...
-      // Test equality of vectors on ids only
-      typedef std::vector<typename Primitive::Id> Id_vector;
-      Id_vector intersections_naive_id;
-      std::transform(intersections_naive.begin(),
-                     intersections_naive.end(),
-                     std::back_inserter(intersections_naive_id),
-                     primitive_id);
-
-      for ( typename Obj_Id_vector::iterator it = intersections_tree.begin() ;
-            it != intersections_tree.end() ;
-            ++it )
-      {
-        assert( std::find(intersections_naive_id.begin(),
-                          intersections_naive_id.end(),
-                          it->second)
-                != intersections_naive_id.end() );
-      }
-
-      // Any intersection test (do not count time here)
-      typedef boost::optional<Object_and_primitive_id> Any_intersection;
-      Any_intersection intersection = tree.any_intersection(query);
-
-      // Check: verify we do get the result by naive method
-      if ( intersection )
-      {
-        assert( std::find(intersections_naive_id.begin(),
-                          intersections_naive_id.end(),
-                          intersection->second)
-               != intersections_naive_id.end());
-      }
-      else if ( intersections_naive.size() != 0 )
-        assert(false);
-
-    }
-
-    static typename Primitive::Id primitive_id(const Object_and_primitive_id& o)
-    {
-      return o.second;
-    }
-
-    mutable CGAL::Timer naive_timer;
-    mutable CGAL::Timer tree_timer;
-  };
-
-
-  struct Closest_point
-  {
-    void operator()(const Point& query,
-                    Polyhedron& p,
-                    Tree& tree,
-                    const Naive_implementation& naive) const
-    {
-      naive_timer.start();
-      Point point_naive = naive.closest_point(query,p);
-      naive_timer.stop();
-
-      tree_timer.start();
-      Point point_tree = tree.closest_point(query);
-      tree_timer.stop();
-
-      FT dist_naive = CGAL::squared_distance(query, point_naive);
-      FT dist_tree = CGAL::squared_distance(query, point_tree);
-
-      const FT epsilon = FT(1e-8);
-      assert( (dist_naive - dist_tree) <= epsilon );
-      assert( (dist_naive - dist_tree) >= (-1. * epsilon) );
-    }
-
-    mutable CGAL::Timer naive_timer;
-    mutable CGAL::Timer tree_timer;
-  };
-
-  struct Closest_point_and_primitive
-  {
-    void operator()(const Point& query,
-                    Polyhedron& p,
-                    Tree& tree,
-                    const Naive_implementation& naive) const
-    {
-      naive_timer.start();
-      Point_and_primitive_id point_naive = naive.closest_point_and_primitive(query,p);
-      naive_timer.stop();
-
-      tree_timer.start();
-      Point_and_primitive_id point_tree = tree.closest_point_and_primitive(query);
-      tree_timer.stop();
-
-      if ( point_naive.second == point_tree.second )
-      {
-        // Points should be the same
-        assert(point_naive.first == point_tree.first);
-      }
-      else
-      {
-        // Compare distance
-        FT dist_naive = CGAL::squared_distance(query, point_naive.first);
-        FT dist_tree = CGAL::squared_distance(query, point_tree.first);
-
-        const FT epsilon =  FT(1e-8);
-        assert( (dist_naive - dist_tree) <= epsilon );
-        assert( (dist_naive - dist_tree) >= (-1. * epsilon) );
-      }
-    }
-
-    mutable CGAL::Timer naive_timer;
-    mutable CGAL::Timer tree_timer;
-  };
-
-
-private:
-  Tree& m_tree;
-  Polyhedron& m_polyhedron;
-  Naive_implementation m_naive;
-  mutable double m_naive_time;
-  mutable double m_tree_time;
-};
-=======
-//
-// Licensees holding a valid commercial license may use this file in
-// accordance with the commercial license agreement provided with the software.
-//
-// This file is provided AS IS with NO WARRANTY OF ANY KIND, INCLUDING THE
-// WARRANTY OF DESIGN, MERCHANTABILITY AND FITNESS FOR A PARTICULAR PURPOSE.
-//
-// $URL: $
-// $Id: $
-//
-//
-// Author(s)     : Pierre Alliez, Stephane Tayeb, Camille Wormser
-//
-//******************************************************************************
-// File Description :
-//
-//******************************************************************************
-
-#include <CGAL/Exact_predicates_inexact_constructions_kernel.h>
-#include <CGAL/Cartesian.h>
-#include <CGAL/Simple_cartesian.h>
-
-#include <CGAL/AABB_polyhedron_triangle_primitive.h>
-#include <CGAL/AABB_polyhedron_segment_primitive.h>
-
 #include <boost/mem_fn.hpp>
 
 double random_in(const double a,
@@ -1128,11 +327,11 @@
   typedef typename Traits::Object_and_primitive_id Object_and_primitive_id;
   typedef typename Pr::Id Primitive_id;
   typedef typename Traits::FT FT;
-  typedef typename Traits::Point Point;
+  typedef typename Traits::Point_3 Point;
   typedef typename Traits::Point_and_primitive_id Point_and_primitive_id;
 
   typedef boost::optional<Object_and_primitive_id> Intersection_result;
-  
+
 
 public:
   template<typename Query>
@@ -1512,7 +711,7 @@
       typedef 
         std::vector<Obj_type> 
       Obj_Id_vector;
-      
+
       Obj_Id_vector intersections_naive;
       naive_timer.start();
       naive.all_intersections(query, p, std::back_inserter(intersections_naive));
@@ -1654,5 +853,4 @@
   Naive_implementation m_naive;
   mutable double m_naive_time;
   mutable double m_tree_time;
-};
->>>>>>> d1c531a1
+};