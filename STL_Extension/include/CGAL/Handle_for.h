--- conflicted
+++ resolved
@@ -172,17 +172,14 @@
     Handle_for(const Handle_for& h)
       : ptr_(h.ptr_)
     {
-<<<<<<< HEAD
-	CGAL_assume (ptr_->count > 0);
-=======
-      #ifdef CGAL_USE_BOOST_ATOMIC
-        ptr_->count.fetch_add(1, boost::memory_order_relaxed);
-      #else
->>>>>>> 975920d4
-        ++(ptr_->count);
-      #endif
-    }
-
+      CGAL_assume (ptr_->count > 0);
+#ifdef CGAL_USE_BOOST_ATOMIC
+      ptr_->count.fetch_add(1, boost::memory_order_relaxed);
+#else
+      ++(ptr_->count);
+#endif
+    }
+    
     Handle_for&
     operator=(const Handle_for& h)
     {
