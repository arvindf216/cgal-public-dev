--- conflicted
+++ resolved
@@ -11,12 +11,8 @@
 
 find_package(CGAL COMPONENTS Qt5 Core)
 
-<<<<<<< HEAD
-set(QT_USE_QTMAIN TRUE)
-=======
 set( QT_USE_QTMAIN   TRUE )
 include(${CGAL_USE_FILE})
->>>>>>> b7814fd4
 
 find_package(Qt5 QUIET COMPONENTS Widgets Script Svg)
 
