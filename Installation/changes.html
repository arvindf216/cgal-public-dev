--- conflicted
+++ resolved
@@ -105,7 +105,13 @@
 <p>
 CGAL 3.10 offers the following improvements and new functionality :  </p>
 
-<<<<<<< HEAD
+<h3>AABB tree</h3>
+<ul>
+  <li>Document constness of member functions of the AABB_tree class.</li>
+  <li>The class AABB_tree is now guaranteed to be read-only thread-safe. As usual in CGAL, 
+      this small overhead introduced for thread-safety can be deactivated by defining CGAL_HAS_NO_THREADS.</li>
+</ul>
+
 <h3>Spatial Searching</h3>
 <ul>
   <li>The const-correctness of this package have been worked out. The transition for users should be smooth in
@@ -115,14 +121,6 @@
       this small overhead introduced for thread-safety can be deactivated by defining CGAL_HAS_NO_THREADS.</li>  
 </ul>
 
-=======
-<h3>AABB tree</h3>
-<ul>
-  <li>Document constness of member functions of the AABB_tree class.</li>
-  <li>The class AABB_tree is now guaranteed to be read-only thread-safe. As usual in CGAL, 
-      this small overhead introduced for thread-safety can be deactivated by defining CGAL_HAS_NO_THREADS.</li>
-</ul>
-
 <h3>STL extension</h3>
 <ul>
   <li>CGAL::copy_n is now deprecated for CGAL::cpp0x::copy_n which uses std::copy_n, if available on the platform.</li>
@@ -131,7 +129,6 @@
 </ul>
 
 
->>>>>>> 078e3754
 <h2 id="release3.9">Release 3.9 </h2>
 <DIV>
 <p> Release date: XXX 2011</p>
