// Copyright (c) 2007-09  INRIA Sophia-Antipolis (France).
// All rights reserved.
//
// This file is part of CGAL (www.cgal.org).
// You can redistribute it and/or modify it under the terms of the GNU
// General Public License as published by the Free Software Foundation,
// either version 3 of the License, or (at your option) any later version.
//
// Licensees holding a valid commercial license may use this file in
// accordance with the commercial license agreement provided with the software.
//
// This file is provided AS IS with NO WARRANTY OF ANY KIND, INCLUDING THE
// WARRANTY OF DESIGN, MERCHANTABILITY AND FITNESS FOR A PARTICULAR PURPOSE.
//
// $URL$
// $Id$
//
// Author(s) : Pierre Alliez and Laurent Saboret

#ifndef CGAL_READ_OFF_POINTS_H
#define CGAL_READ_OFF_POINTS_H

#include <CGAL/property_map.h>
#include <CGAL/value_type_traits.h>
#include <CGAL/point_set_processing_assertions.h>

#include <boost/version.hpp>
#if BOOST_VERSION >= 104000
  #include <boost/property_map/property_map.hpp>
#else
  #include <boost/property_map.hpp>
#endif

#include <iostream>
#include <sstream>
#include <string>

namespace CGAL {


//===================================================================================
/// \ingroup PkgPointSetProcessing
/// Reads points (positions + normals, if available) from a .off ASCII stream.
/// The function expects for each point a line with the x y z position,
/// optionally followed by the nx ny nz normal.
/// Faces are ignored.
///
/// @tparam OutputIterator iterator over output points.
/// @tparam PointPMap is a model of `WritablePropertyMap` with a value_type = Point_3<Kernel>.
///        It can be omitted if OutputIterator value_type is convertible to Point_3<Kernel>.
/// @tparam NormalPMap is a model of `WritablePropertyMap` with a value_type = Vector_3<Kernel>.
/// @tparam Kernel Geometric traits class.
///        It can be omitted and deduced automatically from PointPMap value_type.
///
/// @return true on success.

// This variant requires all parameters.
template <typename OutputIterator,
          typename PointPMap,
          typename NormalPMap,
          typename Kernel
>
bool
read_off_points_and_normals(
  std::istream& stream, ///< input stream.
  OutputIterator output, ///< output iterator over points.
  PointPMap point_pmap, ///< property map: value_type of OutputIterator -> Point_3.
  NormalPMap normal_pmap, ///< property map: value_type of OutputIterator -> Vector_3.
  const Kernel& /*kernel*/) ///< geometric traits.
{
  // value_type_traits is a workaround as back_insert_iterator's value_type is void
  typedef typename value_type_traits<OutputIterator>::type Enriched_point;

  typedef typename Kernel::Point_3 Point;
  typedef typename Kernel::Vector_3 Vector;

  if(!stream)
  {
    std::cerr << "Error: cannot open file" << std::endl;
    return false;
  }

  // scan points
  long pointsCount = 0, facesCount = 0, edgesCount = 0; // number of items in file
  int pointsRead = 0; // current number of points read
  int lineNumber = 0; // current line number
  std::string line;
  std::istringstream iss;
  while(getline(stream,line))
  {
    iss.clear();
    iss.str(line);
    lineNumber++;

    // Reads file signature on first line
    if (lineNumber == 1)
    {
      std::string signature;
      if ( !(iss >> signature)
        || (signature != "OFF" && signature != "NOFF") )
      {
        // if wrong file format
        std::cerr << "Incorrect file format line " << lineNumber << " of file" << std::endl;
        return false;
      }
    }

    // Reads number of points on 2nd line
    else if (lineNumber == 2)
    {
      if ( !(iss >> pointsCount >> facesCount >> edgesCount) )
      {
        std::cerr << "Error line " << lineNumber << " of file" << std::endl;
        return false;
      }
    }

    // Reads 3D points on next lines
    else if (pointsRead < pointsCount)
    {
      // Reads position + normal...
      double x,y,z;
      double nx,ny,nz;
<<<<<<< HEAD
      if (iss >> x >> y >> z)
=======
      if (std::istringstream(line) >> x >> y >> z >> nx >> ny >> nz)
      {
        Point point(x,y,z);
        Vector normal(nx,ny,nz);
        Enriched_point pwn;
#ifdef CGAL_USE_OLD_PAIR_PROPERTY_MAPS
        put(point_pmap,  &pwn, point);  // point_pmap[&pwn] = point
        put(normal_pmap, &pwn, normal); // normal_pmap[&pwn] = normal
#else
        put(point_pmap,  pwn, point);  // point_pmap[&pwn] = point
        put(normal_pmap, pwn, normal); // normal_pmap[&pwn] = normal
#endif
        *output++ = pwn;
        pointsRead++;
      }
      // ...or read only position...
      else if (std::istringstream(line) >> x >> y >> z)
>>>>>>> b97fcda8
      {
        Point point(x,y,z);
        Vector normal = CGAL::NULL_VECTOR;
        // ... + normal...
        if (iss >> nx)
          {
            // In case we could read one number, we expect that there are two more
            if(iss  >> ny >> nz){
              normal = Vector(nx,ny,nz);
            } else {
              std::cerr << "Error line " << lineNumber << " of file" << std::endl;
              return false;
            }
          }
        Enriched_point pwn;
#ifdef CGAL_USE_OLD_PAIR_PROPERTY_MAPS
        put(point_pmap,  &pwn, point);  // point_pmap[&pwn] = point
        put(normal_pmap, &pwn, normal); // normal_pmap[&pwn] = normal
#else
        put(point_pmap,  pwn, point);  // point_pmap[&pwn] = point
        put(normal_pmap, pwn, normal); // normal_pmap[&pwn] = normal
#endif
        *output++ = pwn;
        pointsRead++;
      }
      // ...or skip comment line
    }
    // Skip remaining lines
  }

  return true;
}

/// @cond SKIP_IN_MANUAL
// This variant deduces the kernel from the point property map.
template <typename OutputIterator,
          typename PointPMap,
          typename NormalPMap
>
bool
read_off_points_and_normals(
  std::istream& stream, ///< input stream.
  OutputIterator output, ///< output iterator over points.
  PointPMap point_pmap, ///< property map: value_type of OutputIterator -> Point_3.
  NormalPMap normal_pmap) ///< property map: value_type of OutputIterator -> Vector_3.
{
  typedef typename boost::property_traits<PointPMap>::value_type Point;
  typedef typename Kernel_traits<Point>::Kernel Kernel;
  return read_off_points_and_normals(
    stream,
    output,
    point_pmap,
    normal_pmap,
    Kernel());
}
/// @endcond

/// @cond SKIP_IN_MANUAL
// This variant creates a default point property map = Typed_identity_property_map_by_reference.
template <typename OutputIterator,
          typename NormalPMap
>
bool
read_off_points_and_normals(
  std::istream& stream, ///< input stream.
  OutputIterator output, ///< output iterator over points.
  NormalPMap normal_pmap) ///< property map: value_type of OutputIterator -> Vector_3.
{
  return read_off_points_and_normals(
    stream,
    output,
#ifdef CGAL_USE_OLD_PAIR_PROPERTY_MAPS
    make_dereference_property_map(output),
#else
    make_typed_identity_property_map_by_reference(
    typename value_type_traits<OutputIterator>::type()),
#endif
    normal_pmap);
}
/// @endcond


//===================================================================================
/// \ingroup PkgPointSetProcessing
/// Reads points (position only) from a .off ASCII stream.
/// The function expects for each point a line with the x y z position.
/// If the position is followed by the nx ny nz normal, then the normal will be ignored.
/// Faces are ignored.
///
/// @tparam OutputIterator iterator over output points.
/// @tparam PointPMap is a model of `WritablePropertyMap` with a value_type = Point_3<Kernel>.
///        It can be omitted if OutputIterator value_type is convertible to Point_3<Kernel>.
/// @tparam Kernel Geometric traits class.
///        It can be omitted and deduced automatically from PointPMap value_type.
///
/// @return true on success.

// This variant requires all parameters.
template <typename OutputIterator,
          typename PointPMap,
          typename Kernel
>
bool
read_off_points(
  std::istream& stream, ///< input stream.
  OutputIterator output, ///< output iterator over points.
  PointPMap point_pmap, ///< property map: value_type of OutputIterator -> Point_3.
  const Kernel& kernel) ///< geometric traits.
{
  // Calls read_off_points_and_normals() with a normal property map = boost::dummy_property_map
  return read_off_points_and_normals(
    stream,
    output,
    point_pmap,
    boost::dummy_property_map(),
    kernel);
}

/// @cond SKIP_IN_MANUAL
// This variant deduces the kernel from the point property map.
template <typename OutputIterator,
          typename PointPMap
>
bool
read_off_points(
  std::istream& stream, ///< input stream.
  OutputIterator output, ///< output iterator over points.
  PointPMap point_pmap) ///< property map: value_type of OutputIterator -> Point_3.
{
  typedef typename boost::property_traits<PointPMap>::value_type Point;
  typedef typename Kernel_traits<Point>::Kernel Kernel;
  return read_off_points(
    stream,
    output,
    point_pmap,
    Kernel());
}
/// @endcond

/// @cond SKIP_IN_MANUAL
// This variant creates a default point property map = Typed_identity_property_map_by_reference.
template <typename OutputIterator
>
bool
read_off_points(
  std::istream& stream, ///< input stream.
  OutputIterator output) ///< output iterator over points.
{
  return read_off_points(
    stream,
    output,
#ifdef CGAL_USE_OLD_PAIR_PROPERTY_MAPS
    make_dereference_property_map(first)
#else
    make_typed_identity_property_map_by_reference(
    typename value_type_traits<OutputIterator>::type())
#endif
    );
}
/// @endcond


} //namespace CGAL

#endif // CGAL_READ_OFF_POINTS_H<|MERGE_RESOLUTION|>--- conflicted
+++ resolved
@@ -121,27 +121,7 @@
       // Reads position + normal...
       double x,y,z;
       double nx,ny,nz;
-<<<<<<< HEAD
       if (iss >> x >> y >> z)
-=======
-      if (std::istringstream(line) >> x >> y >> z >> nx >> ny >> nz)
-      {
-        Point point(x,y,z);
-        Vector normal(nx,ny,nz);
-        Enriched_point pwn;
-#ifdef CGAL_USE_OLD_PAIR_PROPERTY_MAPS
-        put(point_pmap,  &pwn, point);  // point_pmap[&pwn] = point
-        put(normal_pmap, &pwn, normal); // normal_pmap[&pwn] = normal
-#else
-        put(point_pmap,  pwn, point);  // point_pmap[&pwn] = point
-        put(normal_pmap, pwn, normal); // normal_pmap[&pwn] = normal
-#endif
-        *output++ = pwn;
-        pointsRead++;
-      }
-      // ...or read only position...
-      else if (std::istringstream(line) >> x >> y >> z)
->>>>>>> b97fcda8
       {
         Point point(x,y,z);
         Vector normal = CGAL::NULL_VECTOR;
