#!/bin/bash

# Copyright (c) 1999,2000,2002-2007
# Utrecht University (The Netherlands),
# ETH Zurich (Switzerland),
# INRIA Sophia-Antipolis (France),
# Max-Planck-Institute Saarbruecken (Germany),
# and Tel-Aviv University (Israel).  All rights reserved.
#
# This file is part of CGAL (www.cgal.org); you can redistribute it and/or
# modify it under the terms of the GNU Lesser General Public License as
# published by the Free Software Foundation; version 3 of the License,
# or (at your option) any later version.
#
# Licensees holding a valid commercial license may use this file in
# accordance with the commercial license agreement provided with the software.
#
# This file is provided AS IS with NO WARRANTY OF ANY KIND, INCLUDING THE
# WARRANTY OF DESIGN, MERCHANTABILITY AND FITNESS FOR A PARTICULAR PURPOSE.
#
# $URL$
# $Id$
# SPDX-License-Identifier: LGPL-3.0+
#
# Author(s)     : various

# This script creates a CGAL cmake script with entries for files with a common
# C++ file extension (as mentioned in the g++ man page) in the current directory.
#
# Usage: cgal_create_cmake_script TYPE
#
#  echo "  TYPE can be any of "demo", "example" or "test".. any other value is ignored"

#VERSION=2.0

create_cmake_script()
{
  # print makefile header
  cat <<EOF
# Created by the script cgal_create_cmake_script
# This is the CMake script for compiling a CGAL application.

<<<<<<< HEAD
cmake_minimum_required(VERSION 3.1...3.14)
project( ${PROJECT}${TYPE} )
EOF
  cat <<'EOF'

=======
cmake_minimum_required(VERSION 3.1...3.13)
project( ${PROJECT}_${TYPE} )
EOF
  cat <<'EOF'

set(CMAKE_CXX_STANDARD 14)

>>>>>>> e4993273
EOF
  
    cat <<'EOF'
find_package(CGAL REQUIRED QUIET OPTIONAL_COMPONENTS Core )

EOF
    if [ -d "${SOURCE_DIR}" ] ; then
      echo "  set(CGAL_CURRENT_SOURCE_DIR \"${SOURCE_DIR}\")"
      echo
    fi
    if [ -d "${SOURCE_DIR}../include" ] ; then
      echo "  include_directories (BEFORE \"${SOURCE_DIR}../include\")"
      echo
    fi
    if [ -d "${SOURCE_DIR}include" ] ; then
      echo "    include_directories (BEFORE \"${SOURCE_DIR}include\")"
      echo
    fi
    
    for file in `ls "$SOURCE_DIR"*.cc "$SOURCE_DIR"*.cp "$SOURCE_DIR"*.cxx "$SOURCE_DIR"*.cpp "$SOURCE_DIR"*.CPP "$SOURCE_DIR"*.c++ "$SOURCE_DIR"*.C 2>/dev/null | sort` ; do
      # Create an executable for each cpp that  contains a function "main()"
      BASE=`basename $file .cc`
      BASE=`basename $BASE .cp`
      BASE=`basename $BASE .cxx`
      BASE=`basename $BASE .cpp`
      BASE=`basename $BASE .CPP`
      BASE=`basename $BASE .c++`
      BASE=`basename $BASE .C`
      egrep '\bmain[ \t]*\(' $file >/dev/null 2>&1
      if [ $? -eq 0 ]; then
        echo "create_single_source_cgal_program( \"$file\" )"
        echo "Adding a target ${BASE}..." >&3
      fi
    done
  echo

}


usage()
{
  echo "Usage: cgal_create_cmake_script [--source_dir <source directory>]"
  echo
  echo "  Create a CMakeLists.txt file in the current working directory."
  echo
  echo "  TYPE must be any of example or test. The default is example."
  echo
  echo "  If the option --source_dir is specified with a directory, the "
  echo "  CMakeLists.txt uses source files from that directory, otherwise "
  echo "  the source directory is supposed to be the current directory."
}

SOURCE_DIR=

while [ $1 ]; do
    case "$1" in
        -h|-help|--h|--help)
            usage; exit
        ;;
        example) 
            if [ -z "$TYPE" ]; then TYPE=_Examples; shift; else usage; exit 1; fi
        ;;
        demo) 
            if [ -z "$TYPE" ]; then TYPE=_Demo; shift; else usage; exit 1; fi
        ;;
        test) 
            if [ -z "$TYPE" ]; then TYPE=; shift; else usage; exit 1; fi
        ;;
        --source_dir)
            if [ -d "$2" ]; then 
                SOURCE_DIR=$2; 
                shift;
                shift;
            else
                if [ -z "$2" ]; then
                    echo "Error: you must specify a directory after the --source_dir option!"
                    echo
                else
                    echo "Error: \"$2\" is not a directory!"
                    echo
                fi
                usage; exit 1; 
            fi
        ;;
        *) 
            echo "Unknown option: $1"
            usage; exit 1
        ;;
    esac
done

OUTPUTFILE=CMakeLists.txt
if [ -n "$SOURCE_DIR" ]; then
    PROJECT=`basename $SOURCE_DIR`
    SOURCE_DIR=$SOURCE_DIR/
else
    PROJECT=`basename $PWD`
fi

if [ -f ${OUTPUTFILE} ] ; then
  echo "moving $OUTPUTFILE to ${OUTPUTFILE}.bak ..."
  mv -f $OUTPUTFILE ${OUTPUTFILE}.bak
fi
create_cmake_script 3>&1 > $OUTPUTFILE
echo "created $OUTPUTFILE in $PWD ..."<|MERGE_RESOLUTION|>--- conflicted
+++ resolved
@@ -40,24 +40,9 @@
 # Created by the script cgal_create_cmake_script
 # This is the CMake script for compiling a CGAL application.
 
-<<<<<<< HEAD
 cmake_minimum_required(VERSION 3.1...3.14)
 project( ${PROJECT}${TYPE} )
-EOF
-  cat <<'EOF'
 
-=======
-cmake_minimum_required(VERSION 3.1...3.13)
-project( ${PROJECT}_${TYPE} )
-EOF
-  cat <<'EOF'
-
-set(CMAKE_CXX_STANDARD 14)
-
->>>>>>> e4993273
-EOF
-  
-    cat <<'EOF'
 find_package(CGAL REQUIRED QUIET OPTIONAL_COMPONENTS Core )
 
 EOF
