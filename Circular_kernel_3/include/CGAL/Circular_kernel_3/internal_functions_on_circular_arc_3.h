// Copyright (c) 2008  INRIA Sophia-Antipolis (France).
// All rights reserved.
//
// This file is part of CGAL (www.cgal.org).
// You can redistribute it and/or modify it under the terms of the GNU
// General Public License as published by the Free Software Foundation,
// either version 3 of the License, or (at your option) any later version.
//
// Licensees holding a valid commercial license may use this file in
// accordance with the commercial license agreement provided with the software.
//
// This file is provided AS IS with NO WARRANTY OF ANY KIND, INCLUDING THE
// WARRANTY OF DESIGN, MERCHANTABILITY AND FITNESS FOR A PARTICULAR PURPOSE.
//
// $URL$
// $Id$
//
// Author(s) : Monique Teillaud, Sylvain Pion, Pedro Machado, 
//             Sebastien Loriot, Julien Hazebrouck, Damien Leroy

// Partially supported by the IST Programme of the EU as a 
// STREP (FET Open) Project under Contract No  IST-006413 
// (ACS -- Algorithms for Complex Shapes)

#ifndef CGAL_SPHERICAL_KERNEL_PREDICATES_ON_CIRCULAR_ARC_3_H
#define CGAL_SPHERICAL_KERNEL_PREDICATES_ON_CIRCULAR_ARC_3_H

#include <CGAL/Circular_kernel_3/internal_function_has_on_spherical_kernel.h>
#include <CGAL/Circular_kernel_3/internal_functions_on_circle_3.h>

namespace CGAL {
  namespace SphericalFunctors {

    template< class SK>
    bool
    equal( const typename SK::Circular_arc_3 &c1,
           const typename SK::Circular_arc_3 &c2)
    {
      return c1.rep() == c2.rep();
    }

    template <class SK>
    inline
    bool
    do_overlap(const typename SK::Circular_arc_3 &c1,
               const typename SK::Circular_arc_3 &c2,
               const bool known_equal_supporting_circle = false)
    { 
      if(!known_equal_supporting_circle) {
        if(!non_oriented_equal<SK>(c1.supporting_circle(), 
                                   c2.supporting_circle()))
          return false;
      }
      if(c1.rep().is_full()) return true;
      if(c2.rep().is_full()) return true;
      if((SK().has_on_3_object()(c1,c2.target(),true)) || 
         (SK().has_on_3_object()(c1,c2.source(),true))) return true;
      return SK().has_on_3_object()(c2,c1.source(),true);
    }

    template < class SK >
    void
    split(const typename SK::Circular_arc_3 &c,
	  const typename SK::Circular_arc_point_3 &p,
	  typename SK::Circular_arc_3 &c1,
	  typename SK::Circular_arc_3 &c2)
    {
      // The point must be on the circular arc 
      CGAL_kernel_precondition(SK().has_on_3_object()(c, p));
      typedef typename SK::Circular_arc_3  Circular_arc_3;
      // It doesn't make sense to split an arc on an extremity
      CGAL_kernel_precondition(c.source() != p);
      CGAL_kernel_precondition(c.target() != p);
      const Circular_arc_3 &rc1 = 
        Circular_arc_3(c.supporting_circle(), c.source(), p);
      const Circular_arc_3 &rc2 = 
        Circular_arc_3(c.supporting_circle(), p, c.target());
      if ( SK().compare_xyz_3_object()(rc1.source(), rc2.source()) != 
           SMALLER) {
        c1 = rc2; c2 = rc1;
      } else { c1 = rc1; c2 = rc2; }
    }

    template < class SK, class OutputIterator >
    OutputIterator
    intersect_3(const typename SK::Line_3 & l, 
                const typename SK::Circular_arc_3 & ca, 
	        OutputIterator res)
    { 
      typedef typename SK::Circular_arc_point_3 Circular_arc_point_3;
      typedef std::vector<typename Intersection_traits<SK, typename SK::Line_3, typename SK::Circle_3 >::result_type > solutions_container;
      typedef std::pair<Circular_arc_point_3, unsigned> Solution;

      solutions_container solutions;

      SK().intersect_3_object()(l, ca.supporting_circle(),
                                std::back_inserter(solutions) );
      if(solutions.size() == 0) return res;
      if(solutions.size() == 1) {
        const Solution& sol=*CGAL::internal::intersect_get<Solution>(solutions[0]);
         if(SK().has_on_3_object()(ca,sol.first,true))
           *res++ = solutions[0];
      } else {
         const Solution& sol1=*CGAL::internal::intersect_get<Solution>(solutions[0]);
         const Solution& sol2=*CGAL::internal::intersect_get<Solution>(solutions[1]);        
         if(SK().has_on_3_object()(ca,sol1.first,true))
           *res++ = solutions[0];
         if(SK().has_on_3_object()(ca,sol2.first,true))
           *res++ = solutions[1];
      }
      return res;
    }

    template < class SK, class OutputIterator >
    OutputIterator
    intersect_3(const typename SK::Circle_3 & c, 
                const typename SK::Circular_arc_3 & ca, 
	        OutputIterator res)
    { 
      typedef typename SK::Circular_arc_point_3 Circular_arc_point_3;
      typedef typename Intersection_traits<SK, typename SK::Circle_3, typename SK::Circular_arc_3>::result_type
        result_type;

      typedef std::vector<typename Intersection_traits<SK, typename SK::Circle_3, typename SK::Circle_3>::result_type> 
        solutions_container;
      typedef std::pair<Circular_arc_point_3, unsigned> Solution;

      if(non_oriented_equal<SK>(c, ca.supporting_circle())) {
        *res++ = result_type(ca);
      }

      solutions_container solutions;

      SK().intersect_3_object()(ca.supporting_circle(), c, 
                                std::back_inserter(solutions) );
      if(solutions.size() == 0) return res;
      if(solutions.size() == 1) {
         const Solution& sol=*CGAL::internal::intersect_get<Solution>(solutions[0]);
         if(SK().has_on_3_object()(ca,sol.first,true))
           *res++ = solutions[0];
      } else {
         const Solution& sol1=*CGAL::internal::intersect_get<Solution>(solutions[0]);
         const Solution& sol2=*CGAL::internal::intersect_get<Solution>(solutions[1]);        
         if(SK().has_on_3_object()(ca,sol1.first,true))
           *res++ = solutions[0];
         if(SK().has_on_3_object()(ca,sol2.first,true))
           *res++ = solutions[1];
      }
      return res;
    }

    template < class SK, class OutputIterator >
    OutputIterator
    intersect_3(const typename SK::Sphere_3 & s,
                const typename SK::Circular_arc_3 & c,
                OutputIterator res)
    {
      typedef typename Intersection_traits<SK, typename SK::Sphere_3, typename SK::Circular_arc_3>::result_type
        result_type;

      typedef typename SK::Circular_arc_point_3 Circular_arc_point_3;
      typedef std::vector<typename Intersection_traits<SK, typename SK::Circle_3, 
                                      typename SK::Sphere_3>::result_type> 
        solutions_container;
      typedef std::pair<Circular_arc_point_3, unsigned> Solution;

      if(SK().has_on_3_object()(s, c.supporting_circle())) {
        *res++ = result_type(c);
      }

      solutions_container solutions;

      SK().intersect_3_object()(c.supporting_circle(), s,
                                std::back_inserter(solutions) );
      if(solutions.size() == 0) return res;
      if(solutions.size() == 1) {
         const Solution& sol=*CGAL::internal::intersect_get<Solution>(solutions[0]);
         if(SK().has_on_3_object()(c,sol.first,true))
           *res++ = solutions[0];
      } else {
         const Solution& sol1=*CGAL::internal::intersect_get<Solution>(solutions[0]);        
         const Solution& sol2=*CGAL::internal::intersect_get<Solution>(solutions[1]);        
         if(SK().has_on_3_object()(c,sol1.first,true))
           *res++ = solutions[0];
         if(SK().has_on_3_object()(c,sol2.first,true))
           *res++ = solutions[1];
      }
      return res;
    }

    template < class SK, class OutputIterator >
    OutputIterator
    intersect_3(const typename SK::Plane_3 & p, 
                const typename SK::Circular_arc_3 & ca, 
	        OutputIterator res)
    {
<<<<<<< HEAD
=======
      typedef typename Intersection_traits<SK, typename SK::Plane_3, typename SK::Circular_arc_3>::result_type result_type;
      typedef typename SK::Point_3 Point_3;
>>>>>>> d1c531a1
      typedef typename SK::Circular_arc_point_3 Circular_arc_point_3;
      typedef std::vector<typename Intersection_traits<SK, typename SK::Circle_3, 
                                      typename SK::Plane_3>::result_type> solutions_container;
      typedef std::pair<Circular_arc_point_3, unsigned> Solution;
      if(SK().has_on_3_object()(p,ca.supporting_circle())) {
        *res++ = CGAL::internal::intersection_return<SK, typename SK::Plane_3, typename SK::Circular_arc_3>(ca);
      }
      solutions_container solutions;

      SK().intersect_3_object()(ca.supporting_circle(), p,
                                std::back_inserter(solutions) );
      if(solutions.size() == 0) return res;
      if(solutions.size() == 1) {
         const Solution& sol=*CGAL::internal::intersect_get<Solution>(solutions[0]);
         if(SK().has_on_3_object()(ca,sol.first,true))
           *res++ = CGAL::internal::intersection_return<SK, typename SK::Plane_3, typename SK::Circular_arc_3>(sol);
      } else {
         const Solution& sol1=*CGAL::internal::intersect_get<Solution>(solutions[0]);
         const Solution& sol2=*CGAL::internal::intersect_get<Solution>(solutions[1]);        
         if(SK().has_on_3_object()(ca,sol1.first,true))
           *res++ = CGAL::internal::intersection_return<SK, typename SK::Plane_3, typename SK::Circular_arc_3>(sol1);
         if(SK().has_on_3_object()(ca,sol2.first,true))
           *res++ = CGAL::internal::intersection_return<SK, typename SK::Plane_3, typename SK::Circular_arc_3>(sol2);
      }
      return res;
    }

    template < class SK, class OutputIterator >
    OutputIterator
    intersect_3(const typename SK::Line_arc_3 & la, 
                const typename SK::Circular_arc_3 & ca, 
	        OutputIterator res)
    { 
      typedef typename SK::Circular_arc_point_3 Circular_arc_point_3;
      typedef std::vector<
        typename Intersection_traits<SK, typename SK::Line_3, typename SK::Line_3>::result_type> 
        solutions_container;
      typedef std::pair<Circular_arc_point_3, unsigned> Solution;

      solutions_container solutions;

      SK().intersect_3_object()(la.supporting_line(), ca.supporting_circle(),
                                std::back_inserter(solutions) );
      if(solutions.size() == 0) return res;
      if(solutions.size() == 1) {
         const Solution& sol=*CGAL::internal::intersect_get<Solution>(solutions[0]);
         if(SK().has_on_3_object()(ca,sol.first,true) &&
            SK().has_on_3_object()(la,sol.first,true))
           *res++ = solutions[0];
      } else {
         const Solution& sol1=*CGAL::internal::intersect_get<Solution>(solutions[0]);
         const Solution& sol2=*CGAL::internal::intersect_get<Solution>(solutions[1]);        
         if(SK().has_on_3_object()(ca,sol1.first,true) &&
            SK().has_on_3_object()(la,sol1.first,true))
           *res++ = solutions[0];
         if(SK().has_on_3_object()(ca,sol2.first,true) &&
            SK().has_on_3_object()(la,sol2.first,true))
           *res++ = solutions[1];
      }
      return res;
    }

    template < class SK, class OutputIterator >
    OutputIterator
    intersect_3(const typename SK::Circular_arc_3 & a1, 
                const typename SK::Circular_arc_3 & a2, 
	        OutputIterator res)
    { 
      typedef typename Intersection_traits<SK, typename SK::Circular_arc_3, 
                          typename SK::Circular_arc_3>::result_type result_type;
      typedef typename SK::Circular_arc_point_3 Circular_arc_point_3;
      typedef typename SK::Circular_arc_3 Circular_arc_3;
      typedef std::vector<typename Intersection_traits<SK, typename SK::Circle_3, 
                                      typename SK::Circle_3 >::result_type> solutions_container;
      typedef std::pair<Circular_arc_point_3, unsigned> Solution;

      if(non_oriented_equal<SK>(a1.supporting_circle(), a2.supporting_circle())) {
        if(a1.rep().is_full()) {
          *res++ = CGAL::internal::intersection_return<SK, typename SK::Circular_arc_3, 
                                                       typename SK::Circular_arc_3>(a2); 
          //return res;
        }
        else if(a2.rep().is_full()) {
          *res++ = CGAL::internal::intersection_return<SK, typename SK::Circular_arc_3, 
                                                       typename SK::Circular_arc_3>(a1); 
          //return res;
        } else {
          bool t2_in_a1 = SK().has_on_3_object()(a1,a2.target(),true);
          bool s2_in_a1 = SK().has_on_3_object()(a1,a2.source(),true);
          if(t2_in_a1 && s2_in_a1) {
            bool t1_in_a2 = SK().has_on_3_object()(a2,a1.target(),true);
            bool s1_in_a2 = SK().has_on_3_object()(a2,a1.source(),true);
            if(t1_in_a2 && s1_in_a2) {
              const Comparison_result comp = 
                SK().compare_xyz_3_object()(a1.source(), a2.source());
              if(comp < 0) {
                if(a1.source() == a2.target()) {
                  *res++ = CGAL::internal::intersection_return<SK, typename SK::Circular_arc_3, 
                                                       typename SK::Circular_arc_3>(std::make_pair(a1.source(),1u));
                } else {
                  const Circular_arc_3 & arc =
	          Circular_arc_3(a1.supporting_circle(),a1.source(),a2.target());
	          *res++ = CGAL::internal::intersection_return<SK, typename SK::Circular_arc_3, 
                                                       typename SK::Circular_arc_3>(arc);
                }
                if(a2.source() == a1.target()) {
                  *res++ = CGAL::internal::intersection_return<SK, typename SK::Circular_arc_3, 
                                                       typename SK::Circular_arc_3>(std::make_pair(a2.source(),1u));
                } else {
                  const Circular_arc_3 & arc =
	          Circular_arc_3(a1.supporting_circle(),a2.source(),a1.target());
	          *res++ = CGAL::internal::intersection_return<SK, typename SK::Circular_arc_3, 
                                                       typename SK::Circular_arc_3>(arc);
                }
              } else if(comp > 0) {
                if(a2.source() == a1.target()) {
                  *res++ = CGAL::internal::intersection_return<SK, typename SK::Circular_arc_3, 
                                                       typename SK::Circular_arc_3>(std::make_pair(a2.source(),1u));
                } else {
                  const Circular_arc_3 & arc =
	          Circular_arc_3(a1.supporting_circle(),a2.source(),a1.target());
	          *res++ = CGAL::internal::intersection_return<SK, typename SK::Circular_arc_3, 
                                                       typename SK::Circular_arc_3>(arc);
                }
                if(a1.source() == a2.target()) {
                  *res++ = CGAL::internal::intersection_return<SK, typename SK::Circular_arc_3, 
                                                       typename SK::Circular_arc_3>(std::make_pair(a1.source(),1u));
                } else {
                  const Circular_arc_3 & arc =
	          Circular_arc_3(a1.supporting_circle(),a1.source(),a2.target());
	          *res++ = CGAL::internal::intersection_return<SK, typename SK::Circular_arc_3, 
                                                       typename SK::Circular_arc_3>(arc);
                } 
              } else { 
                *res++ = CGAL::internal::intersection_return<SK, typename SK::Circular_arc_3, 
                                                       typename SK::Circular_arc_3>(a1);
              }
            } else {
              *res++ = CGAL::internal::intersection_return<SK, typename SK::Circular_arc_3, 
                                                       typename SK::Circular_arc_3>(a2);
            }
          } else if(t2_in_a1) {
            if(a1.source() == a2.target()) 
              *res++ = CGAL::internal::intersection_return<SK, typename SK::Circular_arc_3, 
                                                       typename SK::Circular_arc_3>(std::make_pair(a1.source(),1u));
            else {
              const Circular_arc_3 & arc =
	        Circular_arc_3(a1.supporting_circle(),a1.source(),a2.target());
	      *res++ = CGAL::internal::intersection_return<SK, typename SK::Circular_arc_3, 
                                                       typename SK::Circular_arc_3>(arc);
            } //return res;
          } else if(s2_in_a1) {
            if(a2.source() == a1.target()) {
              *res++ = CGAL::internal::intersection_return<SK, typename SK::Circular_arc_3, 
                                                       typename SK::Circular_arc_3>(std::make_pair(a2.source(),1u));
            } else {
              const Circular_arc_3 & arc =
	        Circular_arc_3(a1.supporting_circle(),a2.source(),a1.target());
	      *res++ = CGAL::internal::intersection_return<SK, typename SK::Circular_arc_3, 
                                                       typename SK::Circular_arc_3>(arc);
            }
          } else if(SK().has_on_3_object()(a2,a1.source(),true)) {
              *res++ = CGAL::internal::intersection_return<SK, typename SK::Circular_arc_3, 
                                                       typename SK::Circular_arc_3>(a1);
          } 
        }
      } else {
        solutions_container solutions;

        SK().intersect_3_object()(a1.supporting_circle(), a2.supporting_circle(), 
                                  std::back_inserter(solutions) );
        if(solutions.size() == 0) return res;
        if(solutions.size() == 1) {
          const Solution& sol=*CGAL::internal::intersect_get<Solution>(solutions[0]);
          if(SK().has_on_3_object()(a1,sol.first,true) &&
             SK().has_on_3_object()(a2,sol.first,true))
            *res++ = solutions[0];
        } else {
          const Solution& sol1=*CGAL::internal::intersect_get<Solution>(solutions[0]);
          const Solution& sol2=*CGAL::internal::intersect_get<Solution>(solutions[1]);          
          if(SK().has_on_3_object()(a1,sol1.first,true) &&
             SK().has_on_3_object()(a2,sol1.first,true))
            *res++ = solutions[0];
          if(SK().has_on_3_object()(a1,sol2.first,true) &&
             SK().has_on_3_object()(a2,sol2.first,true))
            *res++ = solutions[1];
        }
      }
      return res;
    }

    template < class SK>
    bool
    is_theta_monotone_3(const typename SK::Circular_arc_3 & arc,const typename SK::Sphere_3& sphere)
    {
      CGAL_kernel_precondition(SK().has_on_3_object()(sphere,arc));
      CGAL::Circle_type type=classify_circle_3<SK>(arc.supporting_circle(),sphere);
      CGAL_kernel_precondition(type!=CGAL::BIPOLAR);
      if (type==THREADED)
        return true;
      if (type==POLAR){
        bool circle_contains_north = arc.supporting_circle().center().z() > sphere.center().z();
        typename SK::Root_of_2 radius=make_sqrt(sphere.squared_radius());
        typename SK::Circular_arc_point_3 pole (
          typename SK::Algebraic_kernel::Root_for_spheres_2_3( sphere.center().x(),
                                                              sphere.center().y(),
                                                              sphere.center().z()+(circle_contains_north?1:-1)*radius
          )
        );
        
        if (arc.source().z()==pole.z() || arc.target().z()==pole.z())
          return true;
        
        return !has_on<SK>(arc,pole);
      }
      
      
      typename SK::FT z_coord=extremal_points_z_coordinate<SK>(arc.supporting_circle(),sphere);
      typename SK::Plane_3 plane(0,0,1,-z_coord);
      std::vector<typename Intersection_traits<SK, typename SK::Plane_3, 
                              typename SK::Circular_arc_3>::result_type> 
        inters;
      
      intersect_3<SK>(plane,arc,std::back_inserter(inters));
      
      if (inters.empty())
        return true;
      
      //checks whether circular arc endpoints are theta extremal
      unsigned nb_extrem = (arc.source().z()-z_coord == 0)? 1:0;
      if (arc.target().z()-z_coord == 0) ++nb_extrem;
      
      if (inters.size()==nb_extrem)
        return true;
      
      return false;
    }
    
    template < class SK,class Output_iterator>
    Output_iterator 
    make_circular_arc_theta_monotone( const typename SK::Circular_arc_3& arc,
                                      const typename SK::Sphere_3& sphere,
                                      Output_iterator out_it)
    {
      CGAL::Circle_type type=classify_circle_3<SK>(arc.supporting_circle(),sphere);
      CGAL_kernel_precondition(type!=BIPOLAR);
      switch (type){
        case THREADED:
        case POLAR:{
          bool circle_contains_north = arc.supporting_circle().center().z() > sphere.center().z();
          typename SK::Root_of_2 radius=make_sqrt(sphere.squared_radius());
          typename SK::Circular_arc_point_3 pole (
            typename SK::Algebraic_kernel::Root_for_spheres_2_3( sphere.center().x(),
                                                                sphere.center().y(),
                                                                sphere.center().z()+(circle_contains_north?1:-1)*radius
            )
          );
          
          if (arc.source().z()==pole.z() || arc.target().z()==pole.z())
            *out_it++=arc;
          else{
            if ( has_on<SK>(arc,pole) ){
              *out_it++=typename SK::Circular_arc_3(arc.supporting_circle(),arc.source(),pole);
              *out_it++=typename SK::Circular_arc_3(arc.supporting_circle(),pole,arc.target());
            }
            else
              *out_it++=arc;
          }
        }
        break;
        case NORMAL:{
          typename SK::FT z_coord=extremal_points_z_coordinate<SK>(arc.supporting_circle(),sphere);
          typename SK::Plane_3 plane(0,0,1,-z_coord);
          std::vector<typename Intersection_traits<SK, typename SK::Plane_3, typename SK::Circular_arc_3 >::result_type> inters;
          
          intersect_3<SK>(plane,arc,std::back_inserter(inters));
          
          //No intersection with horizontal plane: theta-monotone
          if (inters.empty()){
            *out_it++=arc;
            break;
          }
          
          //check if endpoints of circular arc are theta extremal points
          unsigned nb_extrem = (arc.source().z()-z_coord == 0)? 1:0;
          if (arc.target().z()-z_coord == 0) ++nb_extrem;
          
          if (inters.size()==nb_extrem){
            *out_it++=arc;
            break;
          }

          //one endpoint is extremal: just split the arc
          if (nb_extrem==1){
            const std::pair<typename SK::Circular_arc_point_3,unsigned>* pt[2]={NULL,NULL};
            pt[0]=CGAL::internal::intersect_get<std::pair<typename SK::Circular_arc_point_3,unsigned> >(inters[0]);
            pt[1]=CGAL::internal::intersect_get<std::pair<typename SK::Circular_arc_point_3,unsigned> >(inters[1]);
            CGAL_kernel_precondition(pt[0]!=NULL);
            CGAL_kernel_precondition(pt[1]!=NULL);
            const typename SK::Circular_arc_point_3& midpt=(arc.source()==pt[0]->first || arc.target()==pt[0]->first)?pt[1]->first:pt[0]->first;
            *out_it++=typename SK::Circular_arc_3(arc.supporting_circle(),arc.source(),midpt);
            *out_it++=typename SK::Circular_arc_3(arc.supporting_circle(),midpt,arc.target());
            break;
          }
          
          CGAL_kernel_precondition(nb_extrem==0);
          
          //only one intersection points
          if (inters.size()==1){
            const std::pair<typename SK::Circular_arc_point_3,unsigned>* midpt=NULL;
            midpt=CGAL::internal::intersect_get<std::pair<typename SK::Circular_arc_point_3,unsigned> >(inters[0]);
            CGAL_kernel_precondition(midpt!=NULL);
            *out_it++=typename SK::Circular_arc_3(arc.supporting_circle(),arc.source(),midpt->first);
            *out_it++=typename SK::Circular_arc_3(arc.supporting_circle(),midpt->first,arc.target());
            break;
          }
          
          //three arcs are defined by two intersection points
          const std::pair<typename SK::Circular_arc_point_3,unsigned>* pt[2]={NULL,NULL};
          pt[0]=CGAL::internal::intersect_get<std::pair<typename SK::Circular_arc_point_3,unsigned> >(inters[0]);
          pt[1]=CGAL::internal::intersect_get<std::pair<typename SK::Circular_arc_point_3,unsigned> >(inters[1]);
          CGAL_kernel_precondition(pt[0]!=NULL);
          CGAL_kernel_precondition(pt[1]!=NULL);
          
          typename SK::Circular_arc_3 arc1=typename SK::Circular_arc_3(arc.supporting_circle(),arc.source(),pt[0]->first);
          typename SK::Circular_arc_3 arc2=typename SK::Circular_arc_3(arc.supporting_circle(),pt[0]->first,arc.target());
          if ( has_on<SK>(arc1,pt[1]->first) ){
            *out_it++=typename SK::Circular_arc_3(arc1.supporting_circle(),arc1.source(),pt[1]->first);
            *out_it++=typename SK::Circular_arc_3(arc1.supporting_circle(),pt[1]->first,arc1.target());            
            *out_it++=arc2;
          }
          else{
            *out_it++=arc1;            
            *out_it++=typename SK::Circular_arc_3(arc2.supporting_circle(),arc2.source(),pt[1]->first);
            *out_it++=typename SK::Circular_arc_3(arc2.supporting_circle(),pt[1]->first,arc2.target());            
          }
          break;
        }
        case BIPOLAR:
          CGAL_kernel_precondition(!"This function does not accept bipolar circle as input.");
      }
      
      return out_it;
    }
    
    //this function indicates whether a theta monotone circular arc is 
    //included in the upper part of its supporting circle (wrt theta extremal pts)
    template <class SK>
    bool 
    is_upper_arc(const typename SK::Circular_arc_3& arc,
                 const typename SK::Sphere_3& sphere)
    {
      CGAL_kernel_precondition(is_theta_monotone_3<SK>(arc,sphere));
      CGAL::Circle_type type=classify_circle_3<SK>(arc.supporting_circle(),sphere);
      CGAL_kernel_precondition(type!=THREADED && type !=BIPOLAR);
      
      //case of POLAR circle
      if (type==POLAR)
        return ( ( arc.supporting_circle().center().z()-sphere.center().z() ) < 0 );
      
      //case of NORMAL circle
      typename SK::FT z_coord=extremal_points_z_coordinate<SK>(arc.supporting_circle(),sphere);
      if ( z_coord < arc.source().z() ) return true;
      if ( z_coord > arc.source().z() ) return false;
      if ( z_coord < arc.target().z() ) return true;
      if ( z_coord > arc.target().z() ) return false;
      
      //source and target are theta extremal points
      
      typename SK::Point_3 out_sphere_normal=CGAL::ORIGIN + ( arc.supporting_circle().center()-sphere.center() );
      typename SK::Point_3 ori(0,0,0);
      int wise=(out_sphere_normal > ori)? 1:-1; //check if seen ccw from the side going from the sphere center to the circle center
      
      typename SK::Vector_3 cir_center(arc.supporting_circle().center().x()-sphere.center().x(),arc.supporting_circle().center().y()-sphere.center().y(),0);
      CGAL::Comparison_result source_vs_center=compare_theta_pt_vector<SK>(arc.source(),cir_center,sphere);
      CGAL::Comparison_result target_vs_center=compare_theta_pt_vector<SK>(arc.target(),cir_center,sphere);
      
      
      if (source_vs_center==target_vs_center){//circle is cut by meridian at theta=0
        CGAL::Comparison_result source_vs_target=compare_theta_of_pts<SK>(arc.source(),arc.target(),sphere);  
        wise*=(source_vs_target==SMALLER)?-1:1;
      }
      else
        wise*=(source_vs_center==SMALLER)?1:-1;
      
      return wise==1?false:true;
    }

    //compute the intersection points of a theta monotone arc with a meridian.
    //precondition: the intersection point always exists.
    template <class SK>
    typename SK::Circular_arc_point_3 
    intersect_3( const typename SK::Circular_arc_3& arc,
                 const typename SK::Vector_3&m,
                 const typename SK::Sphere_3& sphere)
    {
      typename SK::Plane_3 plane(sphere.center(),sphere.center()+m,sphere.center()+typename SK::Vector_3(0,0,1));

      std::vector<typename Intersection_traits<SK, typename SK::Plane_3, typename SK::Circular_arc_3>::result_type> inters;
      intersect_3<SK>(plane,arc,std::back_inserter(inters));
      CGAL_kernel_precondition(!inters.empty());
      if (inters.size()==1){
          const typename SK::Circular_arc_point_3& pt=
            CGAL::internal::intersect_get<std::pair<typename SK::Circular_arc_point_3,unsigned> >(inters[0])->first;
          return pt;
      }
      
      CGAL_kernel_precondition(classify_circle_3<SK>(arc.supporting_circle(),sphere)!=NORMAL);
      
      const typename SK::Circular_arc_point_3& pts1 = 
        CGAL::internal::intersect_get<std::pair<typename SK::Circular_arc_point_3,unsigned> >(inters[0])->first;
      const typename SK::Circular_arc_point_3& pts2 =
        CGAL::internal::intersect_get<std::pair<typename SK::Circular_arc_point_3,unsigned> >(inters[1])->first;
      
      
      //either a polar (1 pole + 1 pt) or a threaded circle (2 pts with theta-coord = +/- pi)
      if ( (pts1.x()!=0 && pts1.y()!=0) && compare_theta_pt_vector<SK>(pts1,m,sphere)==CGAL::EQUAL)
        return pts1;
      else
        return pts2;
    }
      
    
    template <class SK>
    //Compare the z coordinates of the intersection points with the meridian defined by m of two theta monotone arcs.
    CGAL::Comparison_result 
    compare_z_at_theta_arcs( const typename SK::Circular_arc_3& arc1,
                             const typename SK::Circular_arc_3& arc2,
                             const typename SK::Vector_3& m,
                             const typename SK::Sphere_3& sphere) 
    {
      CGAL_kernel_precondition(is_theta_monotone_3<SK>(arc1,sphere));
      CGAL_kernel_precondition(is_theta_monotone_3<SK>(arc2,sphere));
      
      typename SK::Circular_arc_point_3 pt1=intersect_3<SK>(arc1,m,sphere);
      typename SK::Circular_arc_point_3 pt2=intersect_3<SK>(arc2,m,sphere);
      return CGAL::compare(pt1.z(),pt2.z());
    }

    template <class SK>
    CGAL::Comparison_result 
    compare_z_at_theta_pt_arc(const typename SK::Circular_arc_point_3& pt,
                              const typename SK::Circular_arc_3& arc,
                              const typename SK::Sphere_3& sphere)
    {
      CGAL_kernel_precondition(is_theta_monotone_3<SK>(arc,sphere));
      CGAL::Circle_type type=classify_circle_3<SK>(arc.supporting_circle(),sphere);
      CGAL_kernel_precondition(type!=BIPOLAR);
      
      switch(type){
        case THREADED:
        case POLAR:
        {
          const typename SK::Plane_3& plane=arc.supporting_circle().supporting_plane();
          typename SK::Vector_3 ortho=plane.orthogonal_vector();
          int res=typename SK::Algebraic_kernel().sign_at_object()(
              typename SK::Algebraic_kernel::Polynomial_1_3(ortho.x(),ortho.y(),ortho.z(),plane.d()),
              pt.coordinates()
          );
          res*=(plane.orthogonal_vector().z()>0)?1:-1;
          return CGAL::Comparison_result(res);
        }
        default:
        {
          typename SK::Vector_3 ortho=arc.supporting_circle().center()-sphere.center();
          typename SK::FT d=-ortho * typename SK::Vector_3(CGAL::ORIGIN,arc.supporting_circle().center());
          int res=typename SK::Algebraic_kernel().sign_at_object()(
              typename SK::Algebraic_kernel::Polynomial_1_3(ortho.x(),ortho.y(),ortho.z(),d),
              pt.coordinates()
          );
          if (res==0) return CGAL::EQUAL;
          if (res==-1) return CGAL::compare(pt.z(),extremal_points_z_coordinate<SK>(arc.supporting_circle(),sphere));
          return is_upper_arc<SK>(arc,sphere)?CGAL::SMALLER:CGAL::LARGER;
        }
      }
    }
    
  }//SphericalFunctors
}//CGAL

#endif //CGAL_SPHERICAL_KERNEL_PREDICATES_ON_CIRCULAR_ARC_3_H<|MERGE_RESOLUTION|>--- conflicted
+++ resolved
@@ -153,7 +153,7 @@
     OutputIterator
     intersect_3(const typename SK::Sphere_3 & s,
                 const typename SK::Circular_arc_3 & c,
-                OutputIterator res)
+	       OutputIterator res)
     {
       typedef typename Intersection_traits<SK, typename SK::Sphere_3, typename SK::Circular_arc_3>::result_type
         result_type;
@@ -194,11 +194,8 @@
                 const typename SK::Circular_arc_3 & ca, 
 	        OutputIterator res)
     {
-<<<<<<< HEAD
-=======
       typedef typename Intersection_traits<SK, typename SK::Plane_3, typename SK::Circular_arc_3>::result_type result_type;
       typedef typename SK::Point_3 Point_3;
->>>>>>> d1c531a1
       typedef typename SK::Circular_arc_point_3 Circular_arc_point_3;
       typedef std::vector<typename Intersection_traits<SK, typename SK::Circle_3, 
                                       typename SK::Plane_3>::result_type> solutions_container;
