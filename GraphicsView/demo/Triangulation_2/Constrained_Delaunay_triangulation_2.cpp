//#define CGAL_USE_BOOST_BIMAP
#define CGAL_MESH_2_OPTIMIZER_VERBOSE
#define CGAL_MESH_2_OPTIMIZERS_DEBUG

#include <fstream>
#include <vector>
#include <list>

// CGAL headers
#include <CGAL/Exact_predicates_inexact_constructions_kernel.h>
#include <CGAL/Constrained_Delaunay_triangulation_2.h>
#include <CGAL/Delaunay_mesher_2.h>
#include <CGAL/Delaunay_mesh_face_base_2.h>
#include <CGAL/Delaunay_mesh_vertex_base_2.h>
#include <CGAL/Delaunay_mesh_size_criteria_2.h>
#include <CGAL/Mesh_2/Lipschitz_sizing_field_2.h>
#include <CGAL/Lipschitz_sizing_field_criteria_2.h>
#include <CGAL/Constrained_voronoi_diagram_2.h>
#include <CGAL/Triangulation_conformer_2.h>
#include <CGAL/lloyd_optimize_mesh_2.h>
#include <CGAL/Random.h>
#include <CGAL/point_generators_2.h>
#include <CGAL/Timer.h>

// Qt headers
#include <QtGui>
#include <QString>
#include <QActionGroup>
#include <QFileDialog>
#include <QInputDialog>
#include <QDragEnterEvent>
#include <QDropEvent>
#include <QMessageBox>

// GraphicsView items and event filters (input classes)
#include "TriangulationCircumcircle.h"
#include "DelaunayMeshInsertSeeds.h"
#include <CGAL/Qt/GraphicsViewPolylineInput.h>
#include <CGAL/Qt/DelaunayMeshTriangulationGraphicsItem.h>
#include <CGAL/Qt/Converter.h>

// the two base classes
#include "ui_Constrained_Delaunay_triangulation_2.h"
#include <CGAL/Qt/DemosMainWindow.h>

// for viewportsBbox(QGraphicsScene*)
#include <CGAL/Qt/utility.h>

typedef CGAL::Exact_predicates_inexact_constructions_kernel K;
typedef K::Point_2 Point_2;
typedef K::Segment_2 Segment_2;
typedef K::Iso_rectangle_2 Iso_rectangle_2;
typedef CGAL::Delaunay_mesh_vertex_base_2<K>  Vertex_base;
typedef CGAL::Delaunay_mesh_face_base_2<K> Face_base;

typedef Face_base Fb;
typedef CGAL::Triangulation_data_structure_2<Vertex_base, Fb>  TDS;
typedef CGAL::Exact_predicates_tag              Itag;
typedef CGAL::Constrained_Delaunay_triangulation_2<K, TDS, Itag> CDT;
typedef CGAL::Constrained_voronoi_diagram_2<CDT> CVD;
typedef CGAL::Delaunay_mesh_size_criteria_2<CDT> Criteria;

typedef CGAL::Lipschitz_sizing_field_2<CDT> Lipschitz_sizing_field;
typedef CGAL::Lipschitz_sizing_field_criteria_2<CDT, Lipschitz_sizing_field> Lipschitz_criteria;
typedef CGAL::Delaunay_mesher_2<CDT, Lipschitz_criteria> Lipschitz_mesher;

typedef CDT::Vertex_handle Vertex_handle;
typedef CDT::Face_handle Face_handle;
typedef CDT::All_faces_iterator All_faces_iterator;

using namespace CGAL::parameters;

void
discoverInfiniteComponent(const CDT & ct)
{
  //when this function is called, all faces are set "in_domain"
  Face_handle start = ct.infinite_face();
  std::list<Face_handle> queue;
  queue.push_back(start);

  while(! queue.empty())
  {
    Face_handle fh = queue.front();
    queue.pop_front();
    fh->set_in_domain(false);

    for(int i = 0; i < 3; i++)
    {
      Face_handle fi = fh->neighbor(i);
      if(fi->is_in_domain()
        && !ct.is_constrained(CDT::Edge(fh,i)))
        queue.push_back(fi);
    }
  }
}

template<typename SeedList>
void
discoverComponents(const CDT & ct,
                   const SeedList& seeds)
{
  if (ct.dimension() != 2)
    return;

  // tag all faces inside
  for(typename CDT::All_faces_iterator fit = ct.all_faces_begin();
      fit != ct.all_faces_end();
      ++fit)
      fit->set_in_domain(true);

  // mark "outside" infinite component of the object
  discoverInfiniteComponent(ct);

  // mark "outside" components with a seed
  for(typename SeedList::const_iterator sit = seeds.begin();
      sit != seeds.end();
      ++sit)
  {
    typename CDT::Face_handle fh_loc = ct.locate(*sit);

    if(fh_loc == NULL || !fh_loc->is_in_domain())
      continue;

    std::list<typename CDT::Face_handle> queue;
    queue.push_back(fh_loc);
    while(!queue.empty())
    {
      typename CDT::Face_handle f = queue.front();
      queue.pop_front();
      f->set_in_domain(false);

      for(int i = 0; i < 3; ++i)
      {
        typename CDT::Face_handle ni = f->neighbor(i);
        if(ni->is_in_domain()
          && !ct.is_constrained(typename CDT::Edge(f,i))) //same component
        {
          queue.push_back(ni);
        }
      }
    }
  }
} 



class MainWindow :
  public CGAL::Qt::DemosMainWindow,
  public Ui::Constrained_Delaunay_triangulation_2
{
  Q_OBJECT
  
private:  
  CDT cdt; 
  QGraphicsScene scene;
  std::list<Point_2> m_seeds;

  CGAL::Qt::DelaunayMeshTriangulationGraphicsItem<CDT> * dgi;

  CGAL::Qt::GraphicsViewPolylineInput<K> * pi;
  CGAL::Qt::TriangulationCircumcircle<CDT> *tcc;
  CGAL::Qt::DelaunayMeshInsertSeeds<CDT> *dms;

public:
  MainWindow();

  void clear();

private:
  template <typename Iterator> 
  void insert_polyline(Iterator b, Iterator e)
  {
    Point_2 p, q;
    typename CDT::Vertex_handle vh, wh;
    Iterator it = b;
    vh = cdt.insert(*it);
    p = *it;
    ++it;
    for(; it != e; ++it){
      q = *it;
      if(p != q){
        wh = cdt.insert(*it);
        cdt.insert_constraint(vh,wh);
        vh = wh;
        p = q;
      } else {
        std::cout << "duplicate point: " << p << std::endl; 
      }
    }
    Q_EMIT( changed());
  }

public Q_SLOTS:
  void open(QString);

  void processInput(CGAL::Object o);

  void on_actionShowVertices_toggled(bool checked);

  void on_actionShowDelaunay_toggled(bool checked);

  void on_actionShowTriangulationInDomain_toggled(bool checked);

  void on_actionShow_constrained_edges_toggled(bool checked);

  void on_actionShow_voronoi_edges_toggled(bool checked);

  void on_actionShow_faces_in_domain_toggled(bool checked);

  void on_actionShow_blind_faces_toggled(bool checked);

  void on_actionShow_seeds_toggled(bool checked);

  void on_actionInsertPolyline_toggled(bool checked);

  void on_actionInsertSeeds_OnOff_toggled(bool checked);
  
  void on_actionCircumcenter_toggled(bool checked);

  void on_actionClear_triggered();

  void on_actionRecenter_triggered();

  void on_actionLoadConstraints_triggered();

  void loadFile(QString);

  void loadPolygonConstraints(QString);

  void loadEdgConstraints(QString);

  void on_actionSaveConstraints_triggered();

  void saveConstraints(QString);

  void on_actionMakeGabrielConform_triggered();

  void on_actionMakeDelaunayConform_triggered();

  void on_actionMakeDelaunayMesh_triggered();

  void on_actionMakeLipschitzDelaunayMesh_triggered();

  void on_actionInsertRandomPoints_triggered();

<<<<<<< HEAD
  void on_actionTagBlindFaces_triggered();

  void on_actionLloyd_optimization_triggered();

signals:
=======
Q_SIGNALS:
>>>>>>> 15376137
  void changed();
};


MainWindow::MainWindow()
  : DemosMainWindow()
{
  setupUi(this);

  this->graphicsView->setAcceptDrops(false);

  // Add a GraphicItem for the CDT triangulation
  dgi = new CGAL::Qt::DelaunayMeshTriangulationGraphicsItem<CDT>(&cdt);
  QColor facesColor(::Qt::blue);
  facesColor.setAlpha(150);
  dgi->setFacesInDomainBrush(facesColor);
    
  QObject::connect(this, SIGNAL(changed()),
		   dgi, SLOT(modelChanged()));

  dgi->setVerticesPen(
    QPen(Qt::red, 2, Qt::SolidLine, Qt::RoundCap, Qt::RoundJoin));
  dgi->setVoronoiPen(
    QPen(Qt::darkGreen, 2, Qt::DashLine, Qt::RoundCap, Qt::RoundJoin));
  dgi->setSeedsPen(
    QPen(Qt::darkBlue, 5, Qt::SolidLine, Qt::RoundCap, Qt::RoundJoin));

  dgi->setZValue(-1);
  scene.addItem(dgi);

  // Setup input handlers. They get events before the scene gets them
  // and the input they generate is passed to the triangulation with 
  // the signal/slot mechanism    
  pi = new CGAL::Qt::GraphicsViewPolylineInput<K>(this, &scene, 0, true); // inputs polylines which are not closed
  QObject::connect(pi, SIGNAL(generate(CGAL::Object)),
		   this, SLOT(processInput(CGAL::Object)));

  tcc = new CGAL::Qt::TriangulationCircumcircle<CDT>(&scene, &cdt, this);
  tcc->setPen(QPen(Qt::red, 0, Qt::SolidLine, Qt::RoundCap, Qt::RoundJoin));

  dms = new CGAL::Qt::DelaunayMeshInsertSeeds<CDT>(&scene, &cdt, this);//input seeds
  QObject::connect(dms, SIGNAL(generate(CGAL::Object)),
                   this, SLOT(processInput(CGAL::Object)));

  // 
  // Manual handling of actions
  //
  QObject::connect(this->actionQuit, SIGNAL(triggered()), 
		   this, SLOT(close()));

  // We put mutually exclusive actions in an QActionGroup
  QActionGroup* ag = new QActionGroup(this);
  ag->addAction(this->actionInsertPolyline);

  // Check two actions 
  this->actionInsertPolyline->setChecked(true);
  this->actionShowDelaunay->setChecked(true);
  this->actionShowVertices->setChecked(true);
  this->actionShowTriangulationInDomain->setChecked(false);
  this->actionShow_faces_in_domain->setChecked(true);
  this->actionShow_constrained_edges->setChecked(true);
  this->actionShow_voronoi_edges->setChecked(false);
  this->actionShow_seeds->setChecked(false);
  this->actionInsertSeeds_OnOff->setChecked(false);

  //
  // Setup the scene and the view
  //
  scene.setItemIndexMethod(QGraphicsScene::NoIndex);
  scene.setSceneRect(-100, -100, 100, 100);
  this->graphicsView->setScene(&scene);
  this->graphicsView->setMouseTracking(true);

  // Turn the vertical axis upside down
  this->graphicsView->scale(1, -1);
                                                      
  // The navigation adds zooming and translation functionality to the
  // QGraphicsView
  this->addNavigation(this->graphicsView);

  this->setupStatusBar();
  this->setupOptionsMenu();
  this->addAboutDemo(":/cgal/help/about_Constrained_Delaunay_triangulation_2.html");
  this->addAboutCGAL();
  this->setupExportSVG(this->actionExport_SVG, this->graphicsView);

  this->addRecentFiles(this->menuFile, this->actionQuit);
  connect(this, SIGNAL(openRecentFile(QString)),
	  this, SLOT(open(QString)));
}


void
MainWindow::processInput(CGAL::Object o)
{
  // Polygon
  std::list<Point_2> points;
  if(CGAL::assign(points, o))
  {
    if(points.size() == 1)
      cdt.insert(points.front());
    else
      insert_polyline(points.begin(), points.end());
  }
  else
  {
    // Seed (from Shift + left clic)
    Point_2 p;
    if(CGAL::assign(p, o))
    {
      m_seeds.push_back(p);
      if(actionShow_seeds->isChecked())
        dgi->setVisibleSeeds(true, m_seeds.begin(), m_seeds.end());
    }
  }

<<<<<<< HEAD
  discoverComponents(cdt, m_seeds);
  emit(changed());
=======

  initializeID(cdt);
  discoverComponents(cdt);
  Q_EMIT( changed());
>>>>>>> 15376137
}


/* 
 *  Qt Automatic Connections
 *  http://doc.trolltech.com/4.4/designer-using-a-component.html#automatic-connections
 * 
 *  setupUi(this) generates connections to the slots named
 *  "on_<action_name>_<signal_name>"
 */
void
MainWindow::on_actionInsertPolyline_toggled(bool checked)
{
  if(checked){
    scene.installEventFilter(pi);
  } else {
    scene.removeEventFilter(pi);
  }
}

void
MainWindow::on_actionInsertSeeds_OnOff_toggled(bool checked)
{
  if(checked){
    std::cout << "Insert seeds with Shift + Left click" << std::endl;
    scene.installEventFilter(dms);
  } else {
    scene.removeEventFilter(dms);
  }
}

void
MainWindow::on_actionShowDelaunay_toggled(bool checked)
{
  dgi->setVisibleEdges(checked);
  if(checked)
  {
    dgi->setVisibleInsideEdges(false);
    actionShowTriangulationInDomain->setChecked(false);
  }
  update();
}

void
MainWindow::on_actionShowVertices_toggled(bool checked)
{
  dgi->setVisibleVertices(checked);
  update();
}

void
MainWindow::on_actionShowTriangulationInDomain_toggled(bool checked)
{
  dgi->setVisibleInsideEdges(checked);
  if(checked)
  {
    dgi->setVisibleEdges(false);
    actionShowDelaunay->setChecked(false);
  }
  update();
}

void
MainWindow::on_actionShow_constrained_edges_toggled(bool checked)
{
  dgi->setVisibleConstraints(checked);
  update();
}

void
MainWindow::on_actionShow_voronoi_edges_toggled(bool checked)
{
  dgi->setVisibleVoronoiEdges(checked);
  update();
}

void
MainWindow::on_actionShow_faces_in_domain_toggled(bool checked)
{
  dgi->setVisibleFacesInDomain(checked);
  update();
}

void
MainWindow::on_actionShow_blind_faces_toggled(bool checked)
{
  dgi->setVisibleBlindFaces(checked);
  update();
}

void
MainWindow::on_actionShow_seeds_toggled(bool checked)
{
  dgi->setVisibleSeeds(checked, m_seeds.begin(), m_seeds.end());
  update();
}

void
MainWindow::on_actionCircumcenter_toggled(bool checked)
{
  if(checked){
    scene.installEventFilter(tcc);
    tcc->show();
  } else {  
    scene.removeEventFilter(tcc);
    tcc->hide();
  }
}


void
MainWindow::on_actionClear_triggered()
{
<<<<<<< HEAD
  clear();
  emit(changed());
=======
  cdt.clear();
  Q_EMIT( changed());
>>>>>>> 15376137
}

void
MainWindow::clear()
{
  cdt.clear();
  m_seeds.clear();

  if(actionShow_seeds->isChecked())
    dgi->setVisibleSeeds(true, m_seeds.end(), m_seeds.end());
}

void 
MainWindow::open(QString fileName)
{
  if(! fileName.isEmpty()){
    if(cdt.number_of_vertices() > 0)
    {
      QMessageBox msgBox(QMessageBox::Warning,
        "Open new polygon",
        "Do you really want to clear the current mesh?",
        (QMessageBox::Yes | QMessageBox::No),
        this);
      int ret = msgBox.exec();
      if(ret == QMessageBox::Yes)
        clear();
      else
        return;
    }
    if(fileName.endsWith(".cgal")){
      loadFile(fileName);
      this->addToRecentFiles(fileName);
    } else if(fileName.endsWith(".plg")){
      loadPolygonConstraints(fileName);
      this->addToRecentFiles(fileName);
    } else if(fileName.endsWith(".edg")){
      loadEdgConstraints(fileName);
      this->addToRecentFiles(fileName);
    }
  }
  emit(changed());
  actionRecenter->trigger();
}

void
MainWindow::on_actionLoadConstraints_triggered()
{
  QString fileName = QFileDialog::getOpenFileName(this,
						  tr("Open Constraint File"),
						  ".",
						  tr("Edge files (*.edg);;"
						     "Poly files (*.plg)"));
  open(fileName);
}

void
MainWindow::loadFile(QString fileName)
{
  std::ifstream ifs(qPrintable(fileName));
  ifs >> cdt;
  if(!ifs) abort();
<<<<<<< HEAD
  discoverComponents(cdt, m_seeds);
  emit(changed());
=======
  initializeID(cdt);
  discoverComponents(cdt);
  Q_EMIT( changed());
>>>>>>> 15376137
  actionRecenter->trigger();
}

void
MainWindow::loadPolygonConstraints(QString fileName)
{
  K::Point_2 p,q, first;
  CDT::Vertex_handle vp, vq, vfirst;
  std::ifstream ifs(qPrintable(fileName));
  int n;
  // int counter = 0;
  while(ifs >> n){
    int poly_size = n;
    ifs >> first;
    p = first;
    vfirst = vp = cdt.insert(p);
    n--;
    while(n--){
      ifs >> q;
      vq = cdt.insert(q, vp->face());
      if(vp != vq) {
        cdt.insert_constraint(vp,vq);
        // std::cerr << "inserted constraint #" << counter++ << std::endl;
      }
      p = q;
      vp = vq;
    }
    if(poly_size != 2 && vp != vfirst) {
      cdt.insert_constraint(vp, vfirst);
    }
  }
  
<<<<<<< HEAD
  discoverComponents(cdt, m_seeds);
  emit(changed());
=======
  
  initializeID(cdt);
  discoverComponents(cdt);
  Q_EMIT( changed());
>>>>>>> 15376137
  actionRecenter->trigger();
}


void
MainWindow::loadEdgConstraints(QString fileName)
{
  // wait cursor
  QApplication::setOverrideCursor(Qt::WaitCursor);
  CGAL::Timer tim;
  tim.start();
  std::ifstream ifs(qPrintable(fileName));
  bool first=true;
  int n;
  ifs >> n;
  
  K::Point_2 p,q, qold;

  CDT::Vertex_handle vp, vq, vqold;
  while(ifs >> p) {
    ifs >> q;
    if(p == q){
      continue;
    }
    if((!first) && (p == qold)){
      vp = vqold;
    } else {
      vp = cdt.insert(p);
    }
    vq = cdt.insert(q, vp->face());
    if(vp != vq) {
      cdt.insert_constraint(vp,vq);
    }
    qold = q;
    vqold = vq;
    first = false;
  }


  tim.stop();
  statusBar()->showMessage(QString("Insertion took %1 seconds").arg(tim.time()), 2000);
  discoverComponents(cdt, m_seeds);
  // default cursor
  QApplication::restoreOverrideCursor();
  Q_EMIT( changed());
  actionRecenter->trigger();
}

void
MainWindow::on_actionRecenter_triggered()
{
  this->graphicsView->setSceneRect(dgi->boundingRect());
  this->graphicsView->fitInView(dgi->boundingRect(), Qt::KeepAspectRatio);  
}


void
MainWindow::on_actionSaveConstraints_triggered()
{
  QString fileName = QFileDialog::getSaveFileName(this,
						  tr("Save Constraints"),
						  ".",
						  tr("Poly files (*.poly)\n"
						     "Edge files (*.edg)"));
  if(! fileName.isEmpty()){
    saveConstraints(fileName);
  }
}


void
MainWindow::saveConstraints(QString fileName)
{
  std::ofstream output(qPrintable(fileName));
  if (output) output << cdt;
}


void
MainWindow::on_actionMakeGabrielConform_triggered()
{
  // wait cursor
  QApplication::setOverrideCursor(Qt::WaitCursor);
  std::size_t nv = cdt.number_of_vertices();
  CGAL::make_conforming_Gabriel_2(cdt);
  nv = cdt.number_of_vertices() - nv;
  discoverComponents(cdt, m_seeds);
  statusBar()->showMessage(QString("Added %1 vertices").arg(nv), 2000);
  // default cursor
  QApplication::restoreOverrideCursor();
  Q_EMIT( changed());
}


void
MainWindow::on_actionMakeDelaunayConform_triggered()
{
  // wait cursor
  QApplication::setOverrideCursor(Qt::WaitCursor);
  std::size_t nv = cdt.number_of_vertices();
  CGAL::make_conforming_Delaunay_2(cdt);
  discoverComponents(cdt, m_seeds);
  nv = cdt.number_of_vertices() - nv;
  statusBar()->showMessage(QString("Added %1 vertices").arg(nv), 2000);
   // default cursor
  QApplication::restoreOverrideCursor();
  Q_EMIT( changed());
}


void
MainWindow::on_actionMakeDelaunayMesh_triggered()
{
  // wait cursor
  QApplication::setOverrideCursor(Qt::WaitCursor);
  CGAL::Timer timer;
  timer.start();
  discoverComponents(cdt, m_seeds);
  timer.stop();
  QApplication::restoreOverrideCursor();

  bool ok;
  double shape = QInputDialog::getDouble(this, tr("Shape criterion"),
    tr("B = "), 0.125, 0.005, 100, 4, &ok);
  if(!ok) return;

  double edge_len = QInputDialog::getDouble(this, tr("Size criterion"),
    tr("S = "), 0., 0., (std::numeric_limits<double>::max)(), 5, &ok);
  if(!ok) return;

  QApplication::setOverrideCursor(Qt::WaitCursor);
  std::size_t nv = cdt.number_of_vertices();
  timer.start();

  CGAL::refine_Delaunay_mesh_2(cdt,
      m_seeds.begin(), m_seeds.end(),
      Criteria(shape, edge_len),
      false);//mesh the subdomains including NO seed

  timer.stop();
  nv = cdt.number_of_vertices() - nv;
  statusBar()->showMessage(QString("Added %1 vertices in %2 seconds").arg(nv).arg(timer.time()), 2000);
  // default cursor
  QApplication::restoreOverrideCursor();
<<<<<<< HEAD
  emit(changed());
=======
  Q_EMIT( changed());

>>>>>>> 15376137
}

void
MainWindow::on_actionMakeLipschitzDelaunayMesh_triggered()
{
  // wait cursor
  QApplication::setOverrideCursor(Qt::WaitCursor);
  std::set<Point_2> points;
  for(CDT::Finite_edges_iterator it = cdt.finite_edges_begin();
      it != cdt.finite_edges_end();
      ++it){
    if(cdt.is_constrained(*it)){
      Segment_2 s = cdt.segment(*it);
      points.insert(s.source());
      points.insert(s.target());
    }
  }

  discoverComponents(cdt, m_seeds);

  bool ok;
  double shape = QInputDialog::getDouble(this, tr("Shape criterion"),
    tr("B = "), 0.125, 0.005, 100, 4, &ok);
  if(!ok) return;
  double klip = QInputDialog::getDouble(this, tr("k-Lipschitz sizing field"),
    tr("k = "), 1., 0.01, 500, 5, &ok);
  if(!ok) return;

  Lipschitz_sizing_field field(points.begin(), points.end(), klip);
  Lipschitz_criteria criteria(shape, &field);
  Lipschitz_mesher mesher(cdt);
  mesher.set_criteria(criteria);

  std::size_t nv = cdt.number_of_vertices();
  mesher.init(true);
  mesher.set_seeds(m_seeds.begin(), m_seeds.end(),
                   false);//mesh the subdomains including NO seed

  mesher.refine_mesh();
  nv = cdt.number_of_vertices() - nv;
  statusBar()->showMessage(QString("Added %1 vertices").arg(nv), 2000);
  // default cursor
  QApplication::restoreOverrideCursor();
  Q_EMIT( changed());
}

void
MainWindow::on_actionInsertRandomPoints_triggered()
{
  QRectF rect = CGAL::Qt::viewportsBbox(&scene);
  CGAL::Qt::Converter<K> convert;
  Iso_rectangle_2 isor = convert(rect);
  CGAL::Random_points_in_iso_rectangle_2<Point_2> pg((isor.min)(), (isor.max)());
  bool ok = false;
  const int number_of_points = 
    QInputDialog::getInteger(this, 
                             tr("Number of random points"),
                             tr("Enter number of random points"),
			     100,
			     0,
			     (std::numeric_limits<int>::max)(),
			     1,
			     &ok);

  if(!ok) {
    return;
  }

  // wait cursor
  QApplication::setOverrideCursor(Qt::WaitCursor);
  std::vector<Point_2> points;
  points.reserve(number_of_points);
  for(int i = 0; i < number_of_points; ++i){
    points.push_back(*pg++);
  }
  cdt.insert(points.begin(), points.end());
  // default cursor
  QApplication::restoreOverrideCursor();
  Q_EMIT( changed());
}

void
MainWindow::on_actionTagBlindFaces_triggered()
{
  // wait cursor
  QApplication::setOverrideCursor(Qt::WaitCursor);

  CVD voronoi(cdt);
  voronoi.tag_faces_blind();

  // default cursor
  QApplication::restoreOverrideCursor();
  emit(changed());
}

void
MainWindow::on_actionLloyd_optimization_triggered()
{
  // wait cursor
  QApplication::setOverrideCursor(Qt::WaitCursor);

  bool ok;
  int nb = QInputDialog::getInt(this, tr("QInputDialog::getInteger()"),
    tr("Number of iterations :"),
    1/*val*/, 0/*min*/, 1000/*max*/, 1/*step*/, &ok);
  if(!ok)
  {
    QApplication::restoreOverrideCursor();
    return;
  }

  CGAL::lloyd_optimize_mesh_2(cdt,
      max_iteration_number = nb,
      seeds_begin = m_seeds.begin(),
      seeds_end = m_seeds.end());

  // default cursor
  QApplication::restoreOverrideCursor();
  emit(changed());
}

#include "Constrained_Delaunay_triangulation_2.moc"
#include <CGAL/Qt/resources.h>

int main(int argc, char **argv)
{
  QApplication app(argc, argv);

  app.setOrganizationDomain("geometryfactory.com");
  app.setOrganizationName("GeometryFactory");
  app.setApplicationName("Constrained_Delaunay_triangulation_2 demo");

  // Import resources from libCGALQt4.
  // See http://doc.trolltech.com/4.4/qdir.html#Q_INIT_RESOURCE
  CGAL_QT4_INIT_RESOURCES;

  MainWindow mainWindow;
  mainWindow.show();

  QStringList args = app.arguments();
  args.removeAt(0);
  Q_FOREACH(QString filename, args) {
    mainWindow.open(filename);
  }

  return app.exec();
}<|MERGE_RESOLUTION|>--- conflicted
+++ resolved
@@ -243,15 +243,12 @@
 
   void on_actionInsertRandomPoints_triggered();
 
-<<<<<<< HEAD
+Q_SIGNALS:
   void on_actionTagBlindFaces_triggered();
 
   void on_actionLloyd_optimization_triggered();
 
 signals:
-=======
-Q_SIGNALS:
->>>>>>> 15376137
   void changed();
 };
 
@@ -368,15 +365,8 @@
     }
   }
 
-<<<<<<< HEAD
   discoverComponents(cdt, m_seeds);
-  emit(changed());
-=======
-
-  initializeID(cdt);
-  discoverComponents(cdt);
-  Q_EMIT( changed());
->>>>>>> 15376137
+  Q_EMIT( changed());
 }
 
 
@@ -490,13 +480,8 @@
 void
 MainWindow::on_actionClear_triggered()
 {
-<<<<<<< HEAD
   clear();
-  emit(changed());
-=======
-  cdt.clear();
-  Q_EMIT( changed());
->>>>>>> 15376137
+  Q_EMIT( changed());
 }
 
 void
@@ -558,14 +543,8 @@
   std::ifstream ifs(qPrintable(fileName));
   ifs >> cdt;
   if(!ifs) abort();
-<<<<<<< HEAD
   discoverComponents(cdt, m_seeds);
-  emit(changed());
-=======
-  initializeID(cdt);
-  discoverComponents(cdt);
-  Q_EMIT( changed());
->>>>>>> 15376137
+  Q_EMIT( changed());
   actionRecenter->trigger();
 }
 
@@ -598,15 +577,8 @@
     }
   }
   
-<<<<<<< HEAD
   discoverComponents(cdt, m_seeds);
-  emit(changed());
-=======
-  
-  initializeID(cdt);
-  discoverComponents(cdt);
-  Q_EMIT( changed());
->>>>>>> 15376137
+  Q_EMIT( changed());
   actionRecenter->trigger();
 }
 
@@ -751,12 +723,7 @@
   statusBar()->showMessage(QString("Added %1 vertices in %2 seconds").arg(nv).arg(timer.time()), 2000);
   // default cursor
   QApplication::restoreOverrideCursor();
-<<<<<<< HEAD
-  emit(changed());
-=======
-  Q_EMIT( changed());
-
->>>>>>> 15376137
+  Q_EMIT( changed());
 }
 
 void
