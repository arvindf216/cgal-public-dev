--- conflicted
+++ resolved
@@ -179,19 +179,8 @@
                        arete.first->vertex(arete.third) );
   }
 
-<<<<<<< HEAD
   FT compute_sq_distance_to_facet_center(const Facet& f,
                                          const Vertex_handle v) const {
-    const Point& fcenter = f.first->get_facet_surface_center(f.second);
-    const Point& vpoint = v->point();
-
-    return
-      this->r_tr_.geom_traits().compute_squared_distance_3_object()
-      (fcenter.point(), vpoint.point())
-      - vpoint.weight();
-=======
-  FT compute_distance_to_facet_center(const Facet& f,
-                                      const Vertex_handle v) const {
     Construct_point_3 wp2p = this->r_tr_.geom_traits().construct_point_3_object();
     const Bare_point& fcenter = f.first->get_facet_surface_center(f.second);
     const Bare_point& vpoint = wp2p(v->point());
@@ -200,7 +189,6 @@
       this->r_tr_.geom_traits().compute_squared_distance_3_object()(fcenter,
                                                                     vpoint)
       - v->point().weight();
->>>>>>> 828df0c4
   }
 
   Facet
