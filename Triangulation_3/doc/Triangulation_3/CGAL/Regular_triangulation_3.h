
namespace CGAL {
/*!
\ingroup PkgTriangulation3TriangulationClasses

Let \f$ {S}^{(w)}\f$ be a set of weighted points in \f$ \mathbb{R}^3\f$. Let 
\f$ {p}^{(w)}=(p,w_p), p\in\mathbb{R}^3, w_p\in\mathbb{R}\f$ and 
\f$ {z}^{(w)}=(z,w_z), z\in\mathbb{R}^3, w_z\in\mathbb{R}\f$ be two weighted points. 
A weighted point 
\f$ {p}^{(w)}=(p,w_p)\f$ can also be seen as a sphere of center \f$ p\f$ and 
radius \f$ \sqrt{w_p}\f$. 
The <I>power product</I> (or <I>power distance</I> ) 
between \f$ {p}^{(w)}\f$ and \f$ {z}^{(w)}\f$ is 
defined as 
\f[ \Pi({p}^{(w)},{z}^{(w)}) = {\|{p-z}\|^2-w_p-w_z} \f] 
where \f$ \|{p-z}\|\f$ is the Euclidean distance between \f$ p\f$ and \f$ z\f$. 
\f$ {p}^{(w)}\f$ and \f$ {z}^{(w)}\f$ 
are said to be <I>orthogonal</I> if \f$ \Pi{({p}^{(w)}-{z}^{(w)})} 
= 0\f$ (see \cgalFigureRef{Triangulation3figortho}).

Four weighted points have a unique common orthogonal weighted point called 
the <I>power sphere</I>. A sphere \f$ {z}^{(w)}\f$ is said to be 
<I>regular</I> if \f$ \forall {p}^{(w)}\in{S}^{(w)}, 
\Pi{({p}^{(w)}-{z}^{(w)})}\geq 0\f$. 

A triangulation of \f$ {S}^{(w)}\f$ is <I>regular</I> if the power spheres 
of all simplices are regular. 

\tparam Traits is the geometric traits class, and must be a model of `RegularTriangulationTraits_3`

<<<<<<< HEAD
\tparam TDS is the triangulation data structure and must be a model of `TriangulationDataStructure_3`.
TDS has default value `Triangulation_data_structure_3<Regular_triangulation_vertex_base_3<Traits>,
                                                      Regular_triangulation_cell_base_3<Traits> >`.
Any custom type can be used instead of `Regular_triangulation_vertex_base_3`
and `Regular_triangulation_cell_base_3`, provided that they are models of the
concepts `RegularTriangulationVertexBase_3` and `RegularTriangulationCellBase_3`,
respectively.
=======
\tparam TDS is the triangulation data structure`TriangulationDataStructure_3`.
It has the default value `Triangulation_data_structure_3<Triangulation_vertex_base_3<Traits>, Regular_triangulation_cell_base_3<Traits> >`.
>>>>>>> e119a630
`Default` may be used.

\tparam SLDS is an optional parameter to specify the type of the spatial lock data structure.
        It must be a model of the `SurjectiveLockDataStructure` concept,
        with `Object` being a `Point`.
        It is only used if the triangulation data structure used is concurrency-safe (i.e.\ when 
        `TDS::Concurrency_tag` is `Parallel_tag`).
        The default value is `Spatial_lock_grid_3<Tag_priority_blocking>` if
        the triangulation data structure is concurrency-safe, and `void` otherwise.
        In order to use concurrent operations, the user must provide a
        reference to a `SLDS`
        instance via the constructor or `Triangulation_3::set_lock_data_structure`.
        
If `TDS::Concurrency_tag` is `Parallel_tag`, some operations,
such as insertion/removal of a range of points, are performed in parallel. See 
the documentation of the operations for more details.

\sa `CGAL::Triangulation_3`
\sa `CGAL::Delaunay_triangulation_3`

*/
template< typename Traits, typename TDS, typename SLDS >
class Regular_triangulation_3
  : public Triangulation_3<Traits, TDS, SLDS> {
public:

/// \name Types 
/// @{

/*!
The type for points 
`p` of weighted points \f$ {p}^{(w)}=(p,w_p)\f$ 
*/ 
typedef Traits::Point_3 Bare_point;

/*!

*/ 
typedef Traits::Weighted_point_3 Weighted_point;

/*!

*/ 
typedef SLDS Lock_data_structure;

/// @} 

/// \name Creation 
/// @{

/*!
Creates an empty regular triangulation, possibly specifying a traits class 
`traits`. 
`lock_ds` is an optional pointer to the lock data structure for parallel operations. It
must be provided if concurrency is enabled.
*/ 
<<<<<<< HEAD
Regular_triangulation_3(const Traits & traits = Traits(),
                        Lock_data_structure *lock_ds = NULL);
=======
Regular_triangulation_3 
(const Traits & traits = Traits(),
Lock_data_structure *lock_ds = NULL); 
>>>>>>> e119a630

/*!
Copy constructor. 
The pointer to the lock data structure is not copied. Thus, the copy won't be
concurrency-safe as long as the user has not called `Triangulation_3::set_lock_data_structure`.
*/ 
Regular_triangulation_3(const Regular_triangulation_3 & rt1);

/*!
Equivalent to constructing an empty triangulation with the optional 
traits class argument and calling `insert(first,last)`. 
If parallelism is enabled, the points will be inserted in parallel.
\tparam InputIterator must be an input iterator with value type `Weighted_point`. 
*/ 
template < class InputIterator > 
Regular_triangulation_3 (InputIterator first, InputIterator last,
<<<<<<< HEAD
                         const Traits& traits = Traits(),
                         Lock_data_structure *lock_ds = NULL);
=======
const Traits& traits = Traits(),
Lock_data_structure *lock_ds = NULL); 
>>>>>>> e119a630

/*! 
Same as before, with last two parameters in reverse order.
*/ 
template < class InputIterator > 
Regular_triangulation_3 (InputIterator first, InputIterator last, 
<<<<<<< HEAD
                         Lock_data_structure *lock_ds,
                         const Traits& traits = Traits());
=======
Lock_data_structure *lock_ds, 
const Traits& traits = Traits());
>>>>>>> e119a630
/// @} 

/*!\name Insertion 
The following methods, which already exist in `Triangulation_3`, are overloaded to ensure the property that all power spheres are regular. The following method allows one to insert several points. 
*/
/// @{

/*!
Inserts weighted point `p` in the triangulation. The optional 
argument `start` is used as a starting place for the search. 

If this insertion creates a vertex, this vertex is returned. 

If `p` coincides with an existing vertex and has a greater weight, 
then the existing weighted point becomes hidden (see 
`RegularTriangulationCellBase_3`) and `p` replaces it as vertex 
of the triangulation. 

If `p` coincides with an already existing vertex (both point and 
weights being equal), then this vertex is returned and the triangulation 
remains unchanged. 

Otherwise if `p` does not appear as a vertex of the triangulation, 
then it is stored as a hidden point and this method returns the default 
constructed handle. 

The optional argument `could_lock_zone` is used by the concurrency-safe
version of the triangulation. If the pointer is not null, the insertion will
try to lock all the cells of the conflict zone, i.e.\ all the vertices that are
inside or on the boundary of the conflict zone. If it succeeds, `*could_lock_zone`
is true, otherwise it is false (and the point is not inserted). In any case, 
the locked cells are not unlocked by the function, leaving this choice to the user.
*/ 
Vertex_handle insert(const Weighted_point & p, 
Cell_handle start = Cell_handle(), bool *could_lock_zone = NULL); 

/*!
Same as above but uses `hint` as a starting place for the search. 
*/ 
Vertex_handle insert(const Weighted_point & p, Vertex_handle hint, bool *could_lock_zone = NULL); 

/*!
Inserts weighted point `p` in the triangulation and returns the corresponding 
vertex. Similar to the above `insert()` function, but takes as additional 
parameter the return values of a previous location query. See description of 
`Triangulation_3::locate()`. 
*/ 
Vertex_handle insert(const Weighted_point & p, Locate_type lt, 
Cell_handle loc, int li, int lj, bool *could_lock_zone = NULL); 

/*!
Inserts the weighted points in the range `[first,last)`. 
It returns the difference of the number of vertices between after and 
before the insertions (it may be negative due to hidden points). 
Note that this function is not guaranteed to insert the points 
following the order of `InputIterator`, as `spatial_sort()` 
is used to improve efficiency. 
If parallelism is enabled, the points will be inserted in parallel.

\tparam InputIterator must be an input iterator with value type `Weighted_point`. 
*/ 
template < class InputIterator > 
std::ptrdiff_t 
insert(InputIterator first, InputIterator last); 

/*!

Inserts the weighted points in the iterator range  `[first,last)`.
It returns the difference of the number of vertices between after and 
before the insertions (it may be negative due to hidden points). 
Note that this function is not guaranteed to insert the weighted points 
following the order of `WeightedPointWithInfoInputIterator`, as `spatial_sort()` 
is used to improve efficiency. 
If parallelism is enabled, the points will be inserted in parallel.
Given a pair `(p,i)`, the vertex `v` storing `p` also stores `i`, that is 
`v.point() == p` and `v.info() == i`. If several pairs have the same point, 
only one vertex is created, one of the objects of type `Vertex::Info` will be stored in the vertex. 
\pre `Vertex` must be model of the concept `TriangulationVertexBaseWithInfo_3`.
\tparam (WeightedPointWithInfoInputIterator must be an input iterator with value type  `std::pair<Weighted_point,Vertex::Info>`. 
*/ 
template < class WeightedPointWithInfoInputIterator > 
std::ptrdiff_t 
insert(WeightedPointWithInfoInputIterator first, WeightedPointWithInfoInputIterator last); 



/// @}

/*! \name
The following methods, which already exist in `Triangulation_3`, are overloaded to ensure that hidden points are well created and maintained.
*/
/// @{

/*!
Creates a new vertex by starring a hole. It takes an iterator range 
`[cell_begin,cell_end)` of `Cell_handle`s which specifies 
a hole: a set of connected cells (resp. facets in dimension 2) which is 
star-shaped wrt `p`. 
(`begin`, `i`) is a facet (resp. an edge) on the boundary of the hole, 
that is, `begin` belongs to the set of cells (resp. facets) previously 
described, and `begin->neighbor(i)` does not. Then this function deletes 
all the cells (resp. facets) describing the hole, creates a new vertex 
`v`, and for each facet (resp. edge) on the boundary of the hole, creates 
a new cell (resp. facet) with `v` as vertex. Then `v->set_point(p)` 
is called and `v` is returned. 

If the hole contains interior vertices, each of them is hidden by the insertion 
of `p` and is stored in the new cell which contains it. 
\pre `rt`.`dimension()` \f$ \geq2\f$, the set of cells (resp. facets in dimension 2) is connected, not empty, its boundary is connected, and `p` lies inside the hole, which is star-shaped wrt `p`. 
*/ 
template <class CellIt> 
Vertex_handle insert_in_hole(Weighted_point p, CellIt cell_begin, CellIt cell_end, 
Cell_handle begin, int i); 

/*!
Same as above, except that `newv` will be used as the new vertex, which 
must have been allocated previously with, e.g.\ `create_vertex`. 
*/ 
template <class CellIt> 
Vertex_handle insert_in_hole(Weighted_point p, CellIt cell_begin, CellIt cell_end, 
Cell_handle begin, int i, Vertex_handle newv); 

/// @} 

/// \name Removal 
/// @{

/*!
Removes the vertex `v` from the triangulation. 
*/ 
void remove(Vertex_handle v); 

/*!
Removes the vertex `v` from the triangulation.

This function is concurrency-safe if the triangulation is concurrency-safe. 
It will first
try to lock all the cells adjacent to `v`. If it succeeds, `*could_lock_zone`
is true, otherwise it is false (and the point is not removed). In any case, 
the locked cells are not unlocked by the function, leaving this choice to the user.

This function will try to remove `v` only if the removal does not
decrease the dimension. 
The return value is only meaningful if `*could_lock_zone` is true:
  - returns true if the vertex was removed
  - returns false if the vertex wasn't removed since it would decrease 
    the dimension.

\pre `v` is a finite vertex of the triangulation. 
\pre `dt`.`dimension()` \f$ =3\f$.
*/ 
bool remove(Vertex_handle v, bool *could_lock_zone);

/*! 
Removes the vertices specified by the iterator range `[first, beyond)`.
The number of vertices removed is returned.
If parallelism is enabled, the points will be removed in parallel.
Note that if at some step, the triangulation dimension becomes lower than 3,
the removal of the remaining points will go on sequentially.

\pre (i) all vertices of the range are finite vertices of the triangulation; and (ii) no vertices are repeated in the range. 

\tparam InputIterator must be an input iterator with value type `Vertex_handle`.
*/ 
template < typename InputIterator > 
int remove(InputIterator first, InputIterator beyond); 

/// @} 

/*! \name Queries 
Let us remark that \f$ \Pi({p}^{(w)}-{z}^{(w)}) > 0 \f$ is equivalent to `p` lies outside the sphere with center `z` and radius \f$ \sqrt{w_p^2+w_z^2}\f$. This remark helps provide an intuition about the following predicates.

\anchor Triangulation3figsidedim2
\image html sidedim2.svg side_of_power_circle
\image latex sidedim2.png side_of_power_circle
*/

/// @{

/*!
Returns the position of the weighted point \f$ p\f$ with respect to the 
power sphere of `c`. More precisely, it returns: 

- `ON_BOUNDED_SIDE` if \f$ \Pi({p}^{(w)}-{z(c)}^{(w)})<0\f$ where 
\f$ {z(c)}^{(w)}\f$ is the power sphere of `c`. For an 
infinite cell this means either that `p` lies strictly in the half 
space limited by its finite facet and not containing any other point 
of the triangulation, or that the angle 
between `p` and the power circle of the <I>finite</I> facet of `c` 
is greater than \f$ \pi/2\f$. 

- `ON_BOUNDARY` if p is orthogonal to the power sphere of `c` 
i.e.\ \f$ \Pi({p}^{(w)}-{z(c)}^{(w)})=0\f$. For an infinite cell this means 
that `p` is orthogonal to the power circle of its <I>finite</I> facet. 

- `ON_UNBOUNDED_SIDE` if \f$ \Pi({p}^{(w)}-{z(c)}^{(w)})>0\f$ 
i.e.\ the angle between the weighted point `p` and the power sphere 
of `c` is less than \f$ \pi/2\f$ or if these two spheres do not 
intersect. For an 
infinite cell this means that `p` does not satisfy either of the 
two previous conditions. 
\pre `rt`.`dimension()` \f$ =3\f$. 
*/ 
Bounded_side 
side_of_power_sphere(Cell_handle c, const Weighted_point & p) const; 

/*!
Returns the position of the point `p` with respect to the 
power circle of `f`. More precisely, it returns: 

- in dimension 3: 

- For a finite facet, 

`ON_BOUNDARY` if `p` is orthogonal to the power circle in the 
plane of the facet, 

`ON_UNBOUNDED_SIDE` when their angle is less than \f$ \pi/2\f$, 

`ON_BOUNDED_SIDE` when it is greater than \f$ \pi/2\f$ (see 
Figure \ref Triangulation3figsidedim2). 

- For an infinite facet, it considers the plane defined by the finite 
facet of the cell `f.first`, and does the same as in 
dimension 2 in this plane. 

- in dimension 2: 

- For a finite facet, 

`ON_BOUNDARY` if `p` is orthogonal to the circle, 

`ON_UNBOUNDED_SIDE` when the angle between `p` and the 
power circle of `f` is less than \f$ \pi/2\f$, 
`ON_BOUNDED_SIDE` when it is greater than \f$ \pi/2\f$. 

- For an infinite facet, 

`ON_BOUNDED_SIDE` for a point in the open half plane defined by 
`f` and not containing any other point of the triangulation, 

`ON_UNBOUNDED_SIDE` in the other open half plane. 

If the point `p` is collinear with the finite edge `e` of 
`f`, it returns: 

`ON_BOUNDED_SIDE` if \f$ \Pi({p}^{(w)}-{z(e)}^{(w)})<0\f$, where 
\f$ {z(e)}^{(w)}\f$ is the power segment of `e` in the line supporting 
`e`, 

`ON_BOUNDARY` if \f$ \Pi({p}^{(w)}-{z(e)}^{(w)})=0\f$, 

`ON_UNBOUNDED_SIDE` if \f$ \Pi({p}^{(w)}-{z(e)}^{(w)})>0\f$ . 
\pre `rt`.`dimension()` \f$ \geq2\f$. 
*/ 
Bounded_side 
side_of_power_circle(const Facet & f, 
const Weighted_point & p) const; 

/*!
Same as the previous method for facet `i` of cell `c`. 
*/ 
Bounded_side 
side_of_power_circle(Cell_handle c, int i, 
const Weighted_point & p) const; 

/*!
In dimension 1, returns 

`ON_BOUNDED_SIDE` if \f$ \Pi({p}^{(w)}-{z(c)}^{(w)})<0\f$, where 
\f$ {z(c)}^{(w)}\f$ is the power segment of the edge represented by 
`c`, 

`ON_BOUNDARY` if \f$ \Pi({p}^{(w)}-{z(c)}^{(w)})=0\f$, 

`ON_UNBOUNDED_SIDE` if \f$ \Pi({p}^{(w)}-{z(c)}^{(w)})>0\f$ . 
\pre `rt`.`dimension()` \f$ = 1\f$. 
*/ 
Bounded_side 
side_of_power_segment(Cell_handle c, const Weighted_point & p) 
const; 

/*!
Returns the vertex of the triangulation which is nearest to \f$ p\f$ 
with respect to the power distance. This means that the power 
of the query point `p` with respect to the weighted point in 
the returned vertex is smaller than the power of `p` 
with respect to the weighted point 
in any other vertex. Ties are broken arbitrarily. 
The default constructed 
handle is returned if the triangulation is empty. 
The optional argument `c` is a hint 
specifying where to start the search. 
\pre `c` is a cell of `rt`. 

*/ 
Vertex_handle nearest_power_vertex(Weighted_point p, 
Cell_handle c = Cell_handle()); 

/*!
Returns the vertex of the cell `c` 
that is nearest to \f$ p\f$ 
with respect to the power distance. 

*/ 
Vertex_handle nearest_power_vertex_in_cell(Weighted_point p, 
Cell_handle c); 


/// @}

/*! \name

A weighted point `p` is said to be in conflict with a cell `c` in dimension 3 (resp.\ with a facet `f` in dimension 2) if it has a negative power distance to the power sphere of `c` (resp.\ to the power circle of `f`).\ The set of cells (resp.\ facets in dimension 2) which are in conflict with `p` is connected. 
*/
/// @{

/*!

Compute the conflicts with `p`. 

@param p                  The query point.
@param c                  The starting cell.
@param cit                The cells (resp. facets) in conflict with `p`. 
@param bfit               The facets (resp. edges) on the boundary of the conflict zone, that is, the facets  (resp.\ edges) `(t, i)` where the cell (resp.. facet) `t` is in conflict, but `t->neighbor(i)` is not. 
@param ifit               The facets (resp.\ edges) inside the conflict zone, that facets incident to two cells (resp.\ facets) in conflict. 
@param could_lock_zone    The optional argument `could_lock_zone` is used by the concurrency-safe
                          version of the triangulation. If the pointer is not null, the algorithm will
                          try to lock all the cells of the conflict zone, i.e.\ all the vertices that are
                          inside or on the boundary of the conflict zone (as a result, the boundary cells become
                          partially locked). If it succeeds, `*could_lock_zone`
                          is true, otherwise it is false (and the returned conflict zone is only partial). In any case, 
                          the locked cells are not unlocked by the function, leaving this choice to the user.
@param this_facet_must_be_in_the_cz 
                          If the optional argument `this_facet_must_be_in_the_cz` is not null, the algorithm will check
                          if this facet is in the conflict zone (it may be internal as well as boundary).
@param the_facet_is_in_its_cz 
                          This argument must be not null if the previous `this_facet_must_be_in_the_cz` argument is not null. 
                          The boolean value pointed by this pointer is set to true if *`this_facet_must_be_in_the_cz` is
                          among the internal or boundary facets of the conflict zone, and false otherwise.                         

\pre  The starting cell (resp.\ facet) `c` must be in conflict with `p`. 
\pre `rt`.`dimension()` \f$ \geq2\f$, and `c` is in conflict with `p`. 

\return the `Triple` composed of the resulting output iterators. 


*/ 
template <class OutputIteratorBoundaryFacets, 
class OutputIteratorCells, 
class OutputIteratorInternalFacets> 
Triple<OutputIteratorBoundaryFacets, 
OutputIteratorCells, 
OutputIteratorInternalFacets> 
find_conflicts(const Weighted_point p, Cell_handle c, 
OutputIteratorBoundaryFacets bfit, 
OutputIteratorCells cit, 
OutputIteratorInternalFacets ifit,
bool *could_lock_zone = NULL,
const Facet *this_facet_must_be_in_the_cz = NULL,
bool *the_facet_is_in_its_cz = NULL);

/*!
\deprecated This function is renamed `vertices_on_conflict_zone_boundary` since CGAL-3.8. 
*/ 
template <class OutputIterator> 
OutputIterator 
vertices_in_conflict(Weighted_point p, Cell_handle c, 
OutputIterator res); 

/*!
Similar to `find_conflicts()`, but reports the vertices which are on the 
boundary of the conflict zone of `p`, in the output iterator `res`. 
Returns the resulting output iterator. 
\pre `rt`.`dimension()` \f$ \geq2\f$, and `c` is a cell containing `p`. 

*/ 
template <class OutputIterator> 
OutputIterator 
vertices_on_conflict_zone_boundary(Weighted_point p, Cell_handle c, 
OutputIterator res); 

/*!
Similar to `find_conflicts()`, but reports the vertices which are in 
the interior of the conflict zone of `p`, in the output iterator 
`res`. The vertices that are on the boundary of the conflict zone are 
not reported. 
Returns the resulting output iterator. 
\pre `rt`.`dimension()` \f$ \geq2\f$, and `c` is a cell containing `p`. 

*/ 
template <class OutputIterator> 
OutputIterator 
vertices_inside_conflict_zone(Weighted_point p, Cell_handle c, 
OutputIterator res); 


/// @}

/*! \name
In the weighted setting, a face (cell, facet, edge or vertex) is said to be a Gabriel face iff the smallest sphere orthogonal to the weighted points associated to its vertices, has a positive power product with the weighted point of any other vertex of the triangulation. Any weighted Gabriel face belongs to the regular triangulation, but the reciprocal is not true. The following member functions test the Gabriel property of the faces of the regular triangulation.
*/
/// @{

/*!

*/ 
bool is_Gabriel(Cell_handle c, int i); 

/*!

*/ 
bool is_Gabriel(Cell_handle c, int i, int j); 

/*!

*/ 
bool is_Gabriel(const Facet& f); 

/*!

*/ 
bool is_Gabriel(const Edge& e); 

/*!

*/ 
bool is_Gabriel(Vertex_handle v); 

/// @} 

/*! \name Power Diagram 
\cgal offers several functionalities to display the power diagram of a set of points in 3D. Note that the user should use a kernel with exact constructions in order to guarantee the computation of the Voronoi diagram (as opposed to computing the triangulation only, which requires only exact predicates).
*/
/// @{

/*!
Returns the weighted circumcenter of the four vertices of c. 
\pre `rt`.`dimension()`\f$ =3\f$ and `c` is not infinite. 
*/ 
Bare_point dual(Cell_handle c) const; 

/*!
Returns the dual of facet `f`, which is 

in dimension 3: either a segment, if the two cells incident to `f` 
are finite, or a ray, if one of them is infinite; 

in dimension 2: a point. 
\pre `rt`.`dimension()` \f$ \geq2\f$ and `f` is not infinite. 
*/ 
Object dual(Facet f) const; 

/*!
same as the previous method for facet `(c,i)`. 
*/ 
Object dual(Cell_handle c, int i) const; 

/*!
Sends the set of duals to all the facets of `rt` into `os`. 
*/ 
template <class Stream> Stream & draw_dual(Stream & os); 

/// @} 

/// \name Checking 
/// @{

/*!
\cgalDebugFunction
\cgalDebugBegin
Checks the combinatorial validity of the triangulation and the 
validity of its geometric embedding (see 
Section \ref Triangulation3secintro). Also checks that all the 
power spheres (resp. power circles in dimension 2, power segments in 
dimension 1) of cells (resp. facets in dimension 2, edges in 
dimension 1) are regular. When `verbose` 
is set to true, messages describing the first invalidity encountered 
are printed. 
This method is mainly a debugging help for the users of 
advanced features. 
\cgalDebugEnd
*/ 
bool 
is_valid(bool verbose = false) const; 

/// @}

}; /* end Regular_triangulation_3 */
} /* end namespace CGAL */<|MERGE_RESOLUTION|>--- conflicted
+++ resolved
@@ -28,19 +28,14 @@
 
 \tparam Traits is the geometric traits class, and must be a model of `RegularTriangulationTraits_3`
 
-<<<<<<< HEAD
 \tparam TDS is the triangulation data structure and must be a model of `TriangulationDataStructure_3`.
-TDS has default value `Triangulation_data_structure_3<Regular_triangulation_vertex_base_3<Traits>,
-                                                      Regular_triangulation_cell_base_3<Traits> >`.
+`Default` may be used with default value `Triangulation_data_structure_3<Regular_triangulation_vertex_base_3<Traits>,
+                                                                         Regular_triangulation_cell_base_3<Traits> >`.
 Any custom type can be used instead of `Regular_triangulation_vertex_base_3`
 and `Regular_triangulation_cell_base_3`, provided that they are models of the
 concepts `RegularTriangulationVertexBase_3` and `RegularTriangulationCellBase_3`,
 respectively.
-=======
-\tparam TDS is the triangulation data structure`TriangulationDataStructure_3`.
-It has the default value `Triangulation_data_structure_3<Triangulation_vertex_base_3<Traits>, Regular_triangulation_cell_base_3<Traits> >`.
->>>>>>> e119a630
-`Default` may be used.
+
 
 \tparam SLDS is an optional parameter to specify the type of the spatial lock data structure.
         It must be a model of the `SurjectiveLockDataStructure` concept,
@@ -95,15 +90,9 @@
 `traits`. 
 `lock_ds` is an optional pointer to the lock data structure for parallel operations. It
 must be provided if concurrency is enabled.
-*/ 
-<<<<<<< HEAD
+*/
 Regular_triangulation_3(const Traits & traits = Traits(),
                         Lock_data_structure *lock_ds = NULL);
-=======
-Regular_triangulation_3 
-(const Traits & traits = Traits(),
-Lock_data_structure *lock_ds = NULL); 
->>>>>>> e119a630
 
 /*!
 Copy constructor. 
@@ -120,26 +109,16 @@
 */ 
 template < class InputIterator > 
 Regular_triangulation_3 (InputIterator first, InputIterator last,
-<<<<<<< HEAD
                          const Traits& traits = Traits(),
                          Lock_data_structure *lock_ds = NULL);
-=======
-const Traits& traits = Traits(),
-Lock_data_structure *lock_ds = NULL); 
->>>>>>> e119a630
 
 /*! 
 Same as before, with last two parameters in reverse order.
 */ 
 template < class InputIterator > 
 Regular_triangulation_3 (InputIterator first, InputIterator last, 
-<<<<<<< HEAD
                          Lock_data_structure *lock_ds,
                          const Traits& traits = Traits());
-=======
-Lock_data_structure *lock_ds, 
-const Traits& traits = Traits());
->>>>>>> e119a630
 /// @} 
 
 /*!\name Insertion 
