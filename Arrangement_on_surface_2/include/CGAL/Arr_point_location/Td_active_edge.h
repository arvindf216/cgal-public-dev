--- conflicted
+++ resolved
@@ -7,7 +7,7 @@
 // $Id$
 // SPDX-License-Identifier: GPL-3.0-or-later OR LicenseRef-Commercial
 //
-// Author(s)         : Oren Nechushtan <theoren@math.tau.ac.il>
+// Author(s)	 : Oren Nechushtan <theoren@math.tau.ac.il>
 //               updated by: Michal Balas <balasmic@post.tau.ac.il>
 
 #ifndef CGAL_TD_ACTIVE_EDGE_H
@@ -37,25 +37,25 @@
  * Implementation of a pseudo-trapezoid as two halfedges(top,bottom)
  * and two curve-ends(left,right).
  * Trapezoids are represented as two curve-ends called right and left and
- * two halfedges called top and bottom. The curve-ends (points) lie on the
- * right and left boundaries of the trapezoid respectively and the halfedges
+ * two halfedges called top and bottom. The curve-ends (points) lie on the 
+ * right and left boundaries of the trapezoid respectively and the halfedges 
  * bound the trapezoid from above and below.
- * There exist degenerate trapezoids called infinite trapezoid; this happens
+ * There exist degenerate trapezoids called infinite trapezoid; this happens 
  * when one of the four sides is on the parameter space boundary.
  * Trapezoids are created as active and become inactive when Remove() member
  * function called.
  * Each trapezoid has at most four neighbouring trapezoids.
- * X_trapezoid structure can represent a real trapezoid, a Td-edge or an
+ * X_trapezoid structure can represent a real trapezoid, a Td-edge or an 
  * edge-end (end point).
  */
 template <class Td_traits_>
 class Td_active_edge : public Handle
 {
 public:
-
+  
   //type of traits class
   typedef Td_traits_                                   Traits;
-
+  
   //type of point (Point_2)
   typedef typename Traits::Point                       Point;
 
@@ -67,7 +67,7 @@
 
   //type of Halfedge_const_handle (trapezoid edge)
   typedef typename Traits::Halfedge_const_handle  Halfedge_const_handle;
-
+  
   //type of Vertex_const_handle (trapezoid vertex)
   typedef typename Traits::Vertex_const_handle    Vertex_const_handle;
 
@@ -75,10 +75,10 @@
   typedef typename Traits::Td_active_edge            Self;
 
   typedef typename Traits::Td_map_item            Td_map_item;
-
+  
   //type of Trapezoidal decomposition
   typedef Trapezoidal_decomposition_2<Traits>          TD;
-
+  
   //type of In face iterator
   typedef typename TD::In_face_iterator                In_face_iterator;
 
@@ -90,7 +90,7 @@
 
   friend class Trapezoidal_decomposition_2<Traits>;
   friend struct internal::Non_recursive_td_map_item_destructor<Traits>;
-
+  
 #ifdef CGAL_PM_FRIEND_CLASS
 #if defined(__SUNPRO_CC) || defined(__PGI) || defined(__INTEL_COMPILER)
   friend class Trapezoidal_decomposition_2<Traits>::In_face_iterator;
@@ -101,7 +101,7 @@
 #else
   friend class Trapezoidal_decomposition_2<Traits>::In_face_iterator;
 #endif
-
+  
 #else
   friend class In_face_iterator;
 #endif
@@ -124,7 +124,7 @@
           Dag_node* _p_node)
           : he(_he),next(_next),p_node(_p_node)
     { }
-
+    
     ~Data() { }
 
   protected:
@@ -132,19 +132,12 @@
     Td_map_item next;
     Dag_node* p_node;
   };
-
+  
  private:
-<<<<<<< HEAD
-
-  Data* ptr() const { return (Data*)(PTR);  }
-
-
-=======
   
   Data* ptr() const { return (Data*)(PTR.p);  }
 	
 	
->>>>>>> f3bb8f11
 #ifndef CGAL_TD_DEBUG
 #ifdef CGAL_PM_FRIEND_CLASS
  protected:
@@ -154,9 +147,9 @@
 #else //CGAL_TD_DEBUG
  public:
 #endif //CGAL_TD_DEBUG
-
+	
   //Dag_node* m_dag_node; //pointer to the search structure (DAG) node
-
+	
   /*! Initialize the trapezoid's neighbours. */
   inline void init_neighbours(boost::optional<Td_map_item&> next)
   {
@@ -164,21 +157,21 @@
   }
 
   /*! Set the DAG node. */
-  CGAL_TD_INLINE void set_dag_node(Dag_node* p)
+  CGAL_TD_INLINE void set_dag_node(Dag_node* p) 
   {
     ptr()->p_node = p;
     //m_dag_node = p;
-
+  
 //#ifdef CGAL_TD_DEBUG
-//
+//  
 //    CGAL_assertion(!p || **p == *this);
-//
-//#endif
-
-  }
-
+//  
+//#endif	
+	
+  }
+  
   ///*! Set the trapezoid's bottom (Halfedge_const_handle). */
-  CGAL_TD_INLINE void set_halfedge(Halfedge_const_handle he)
+  CGAL_TD_INLINE void set_halfedge(Halfedge_const_handle he) 
   {
     if (halfedge() !=  Traits::empty_he_handle() &&
         halfedge()->direction() != he->direction())
@@ -190,23 +183,18 @@
       ptr()->he = he;
     }
   }
-
+  
   /*! Set next edge fragment. */
   inline void set_next( const Td_map_item& next) { ptr()->next = next; }
  public:
-
+  
   /// \name Constructors.
   //@{
 
   Td_active_edge ()
   {
-<<<<<<< HEAD
-
-    PTR = new Data
-=======
     
     PTR.p = new Data
->>>>>>> f3bb8f11
       (Traits::empty_he_handle(), Td_map_item(0), nullptr);
     //m_dag_node = nullptr;
   }
@@ -215,36 +203,31 @@
                   Dag_node* node = 0,
                   boost::optional<Td_map_item&> next = boost::none)
   {
-<<<<<<< HEAD
-
-    PTR = new Data(he, (next) ? *next : Td_map_item(0), node);
-=======
     
     PTR.p = new Data(he, (next) ? *next : Td_map_item(0), node);
->>>>>>> f3bb8f11
     //m_dag_node = node;
   }
-
-
+  
+  
   /*! Copy constructor. */
   Td_active_edge(const Self& tr) : Handle(tr)
   {
 //  m_dag_node = tr.m_dag_node;
   }
-
+  
   //@}
-
+  
   /// \name Operator overloading.
   //@{
 
-  /*! Assignment operator.
-  *   operator= should not copy m_dag_node (or otherwise update
+  /*! Assignment operator. 
+  *   operator= should not copy m_dag_node (or otherwise update 
   *     Dag_node::replace)
     */
   CGAL_TD_INLINE Self& operator= (const Self& t2)
       {
-        Handle::operator=(t2);
-        return *this;
+	Handle::operator=(t2);
+	return *this;
       }
 
   /*! Operator==. */
@@ -265,12 +248,12 @@
   /// \name Access methods.
   //@{
 
-  CGAL_TD_INLINE Self& self()
+  CGAL_TD_INLINE Self& self() 
     {
       return *this;
     }
-
-  CGAL_TD_INLINE const Self& self() const
+  
+  CGAL_TD_INLINE const Self& self() const 
     {
       return *this;
     }
@@ -289,20 +272,20 @@
 
   /*! Access next edge fragment. */
   Td_map_item& next() const    { return ptr()->next; }
-
+  
   /*! Access DAG node. */
   Dag_node* dag_node() const            {return ptr()->p_node; } //m_dag_node;}
-
+  
   bool is_last_reference() const
   {
     return this->refs()==1;
   }
-
+  
   //@}
-
-
-
-
+  
+  
+  
+  
 
 
 };
