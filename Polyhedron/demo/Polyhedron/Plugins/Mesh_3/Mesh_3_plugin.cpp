#include "config.h"
#include "config_mesh_3.h"

#ifdef CGAL_POLYHEDRON_DEMO_USE_SURFACE_MESHER
#include <CGAL/Three/Polyhedron_demo_plugin_interface.h>
#include "Messages_interface.h"

#include <QObject>
#include <QAction>
#include <QMainWindow>
#include <QApplication>
#include <QtPlugin>
#include "Scene_c3t3_item.h"
#include <QInputDialog>
#include <QFileDialog>
#include <QMessageBox>
#include <QDesktopServices>
#include <QUrl>
#include <fstream>

#include "Scene_polylines_item.h"

#ifdef CGAL_MESH_3_DEMO_ACTIVATE_IMPLICIT_FUNCTIONS
#include "Scene_implicit_function_item.h"
#endif
#ifdef CGAL_MESH_3_DEMO_ACTIVATE_SEGMENTED_IMAGES
#include "Scene_image_item.h"
#endif

#include "Meshing_thread.h"

#include "ui_Meshing_dialog.h"

using namespace CGAL::Three;

// Constants
const QColor default_mesh_color(45,169,70);

#include "Mesh_3_plugin_cgal_code.h" // declare functions `cgal_code_mesh_3`
#include "split_polylines.h"

class Mesh_3_plugin :
  public QObject,
  protected Polyhedron_demo_plugin_interface
{
  Q_OBJECT
  Q_INTERFACES(CGAL::Three::Polyhedron_demo_plugin_interface)
  Q_PLUGIN_METADATA(IID "com.geometryfactory.PolyhedronDemo.PluginInterface/1.0")

public:
  void init(QMainWindow* mainWindow,
            CGAL::Three::Scene_interface* scene_interface,
            Messages_interface* msg_interface)
  {
    this->scene = scene_interface;
    this->mw = mainWindow;

    actionMesh_3 = new QAction("Create a Tetrahedral Mesh", mw);
    if(actionMesh_3) {
      actionMesh_3->setProperty("subMenuName", "Tetrahedral Mesh Generation");
      connect(actionMesh_3, SIGNAL(triggered()),
              this, SLOT(mesh_3_volume()));
    }

    actionMesh_3_surface = new QAction("Create a Surface Triangle Mesh", mw);
    if (actionMesh_3_surface){
      actionMesh_3_surface->setProperty("subMenuName", "Tetrahedral Mesh Generation");
      connect(actionMesh_3_surface, SIGNAL(triggered()),
              this, SLOT(mesh_3_surface()));
    }

    actionSplitPolylines = new QAction("Split polylines in a graph", mw);
    actionSplitPolylines->setProperty("subMenuName",
                                      "Tetrahedral Mesh Generation");
    connect(actionSplitPolylines, &QAction::triggered,
            this, &Mesh_3_plugin::splitPolylines);

    this->msg = msg_interface;
  }

  QList<QAction*> actions() const {
    return QList<QAction*>()
      << actionMesh_3
      << actionMesh_3_surface
      << actionSplitPolylines;
  }

  bool applicable(QAction* a) const {
    if(a == actionSplitPolylines) {
      return qobject_cast<Scene_polylines_item*>
        (scene->item(scene->mainSelectionIndex())) != 0;
    }
#ifdef CGAL_MESH_3_DEMO_ACTIVATE_IMPLICIT_FUNCTIONS
    if(qobject_cast<Scene_implicit_function_item*>(scene->item(scene->mainSelectionIndex())) != NULL
      && a == actionMesh_3)
      return true;
#endif
#ifdef CGAL_MESH_3_DEMO_ACTIVATE_SEGMENTED_IMAGES
    Q_FOREACH(int ind, scene->selectionIndices()){
      if( qobject_cast<Scene_image_item*>(scene->item(ind)))
        return true;
    }
#endif  
    Q_FOREACH(int ind, scene->selectionIndices()){
      Scene_surface_mesh_item* sm_item
          = qobject_cast<Scene_surface_mesh_item*>(scene->item(ind));
      if(NULL == sm_item)
        continue;
      if (a == actionMesh_3)
      {
        if(sm_item)
          return is_closed(*sm_item->polyhedron());
      }
      else
        return true;
    }
    return false;
  }

public Q_SLOTS:
  void mesh_3_volume();
  void mesh_3_surface();
  void mesh_3_surface_with_defaults() { mesh_3(true, true); }
  void splitPolylines();
  void meshing_done(Meshing_thread* t);
  void status_report(QString str);

private:
  void mesh_3(const bool surface_only, const bool use_defaults = false);
  void launch_thread(Meshing_thread* mesh_thread);
  void treat_result(Scene_item& source_item, Scene_c3t3_item* result_item) const;

private:
  QAction* actionMesh_3;
  QAction* actionMesh_3_surface;
  QAction* actionSplitPolylines;
  Messages_interface* msg;
  QMessageBox* message_box_;
  Scene_item* source_item_;
  CGAL::Three::Scene_interface* scene;
  QMainWindow* mw;
  bool as_facegraph;
}; // end class Mesh_3_plugin

double
get_approximate(double d, int precision, int& decimals)
{
    if ( d<0 ) { return 0; }

    double i = std::pow(10.,precision-1);

    decimals = 0;
    while ( d > i*10 ) { d = d/10.; ++decimals; }
    while ( d < i ) { d = d*10.; --decimals; }

    return std::floor(d)*std::pow(10.,decimals);
}

void Mesh_3_plugin::splitPolylines() {
  Scene_item* main_item = scene->item(scene->mainSelectionIndex());
  Scene_polylines_item* polylines_item =
    qobject_cast<Scene_polylines_item*>(main_item);
  if(polylines_item == 0) return;

  Scene_polylines_item* new_item = new Scene_polylines_item;
  auto new_polylines = split_polylines(polylines_item->polylines);
  new_item->polylines =
    Polylines_container{new_polylines.begin(), new_polylines.end()};
  new_item->setName(tr("%1 (split)").arg(polylines_item->name()));
  scene->addItem(new_item);
}

void Mesh_3_plugin::mesh_3_surface()
{
  mesh_3(true);
}
void Mesh_3_plugin::mesh_3_volume()
{
  mesh_3(false);
}

void Mesh_3_plugin::mesh_3(const bool surface_only, const bool use_defaults)
{
  Scene_surface_mesh_item* sm_item = NULL;
  Scene_surface_mesh_item* bounding_sm_item = NULL;
  Scene_implicit_function_item* function_item = NULL;
  Scene_image_item* image_item = NULL;
  Scene_polylines_item* polylines_item = NULL;

  Q_FOREACH(int ind, scene->selectionIndices()) {
    if(sm_item == NULL)
    {
      sm_item = qobject_cast<Scene_surface_mesh_item*>(scene->item(ind));
      if (sm_item != NULL
          && scene->selectionIndices().size() == 2
          && bounding_sm_item == NULL)
      {
        bounding_sm_item = qobject_cast<Scene_surface_mesh_item*>(
            scene->item(scene->selectionIndices().back()));
        if (bounding_sm_item != NULL)
        {
          if (is_closed(*sm_item->polyhedron())
            && !is_closed(*bounding_sm_item->polyhedron()))
          {
            //todo : check sm_item is inside bounding_sm_item
            std::swap(sm_item, bounding_sm_item);
            //now bounding_sm_item is the bounding one
          }
        }
      }
    }
#ifdef CGAL_MESH_3_DEMO_ACTIVATE_IMPLICIT_FUNCTIONS
    if(function_item == NULL){
      function_item = qobject_cast<Scene_implicit_function_item*>(scene->item(ind));
    }
#endif
#ifdef CGAL_MESH_3_DEMO_ACTIVATE_SEGMENTED_IMAGES
    if(image_item == NULL){
      image_item = qobject_cast<Scene_image_item*>(scene->item(ind));
    }
#endif
    if(polylines_item == NULL){
      polylines_item = qobject_cast<Scene_polylines_item*>(scene->item(ind));
    }
  }
  Scene_item* item = NULL;
  bool features_protection_available = false;
  if(NULL != sm_item)
  {
    if (!is_triangle_mesh(*sm_item->polyhedron()))
    {
      QMessageBox::warning(mw, tr(""),
                           tr("Selected Scene_surface_mesh__item is not triangulated."));
      return;
    }
    item = sm_item;
    features_protection_available = true;
  }
#ifdef CGAL_MESH_3_DEMO_ACTIVATE_IMPLICIT_FUNCTIONS
  else if (NULL != function_item) { item = function_item; }
#endif
#ifdef CGAL_MESH_3_DEMO_ACTIVATE_SEGMENTED_IMAGES
  else if (NULL != image_item)
  {
    item = image_item;
    features_protection_available = true;

    bool fit_wrdtp = true;
    std::size_t img_wdim = image_item->image()->image()->wdim;
    WORD_KIND img_wordKind = image_item->image()->image()->wordKind;
    //check if the word type fits the hardcoded values in the plugin
    if(image_item->isGray())
    {
      if(img_wordKind != WK_FLOAT)
        fit_wrdtp = false;
      else
        if(img_wdim != 4)
          fit_wrdtp = false;
    }
    else
    {
      if(img_wordKind != WK_FIXED)
        fit_wrdtp = false;
      else
        if(img_wdim != 1)
          fit_wrdtp = false;
    }
    if(!fit_wrdtp)
    {
      QMessageBox::warning(mw, tr(""),
                           tr("Selected object can't be meshed because the image's word type is not supported by this plugin."));
      return;
    }
  }
#endif

  if (NULL == item)
  {
    QMessageBox::warning(mw, tr(""),
                         tr("Selected object can't be meshed"));
    return;
  }
  // -----------------------------------
  // Create Mesh dialog
  // -----------------------------------
  QDialog dialog(mw);
  Ui::Meshing_dialog ui;
  ui.setupUi(&dialog);

  ui.advanced->setVisible(false);
  connect(ui.facetTopologyLabel,
          &QLabel::linkActivated,
          &QDesktopServices::openUrl);

  dialog.setWindowFlags(Qt::Dialog|Qt::CustomizeWindowHint|Qt::WindowCloseButtonHint);
  connect(ui.buttonBox, SIGNAL(accepted()),
          &dialog, SLOT(accept()));
  connect(ui.buttonBox, SIGNAL(rejected()),
          &dialog, SLOT(reject()));

  // Connect checkboxes to spinboxes
  connect(ui.noApprox, SIGNAL(toggled(bool)),
          ui.approx,   SLOT(setEnabled(bool)));

  connect(ui.noFacetSizing, SIGNAL(toggled(bool)),
          ui.facetSizing,   SLOT(setEnabled(bool)));

  connect(ui.noAngle,    SIGNAL(toggled(bool)),
          ui.facetAngle, SLOT(setEnabled(bool)));

  connect(ui.noTetSizing, SIGNAL(toggled(bool)),
          ui.tetSizing,   SLOT(setEnabled(bool)));

  connect(ui.noTetShape, SIGNAL(toggled(bool)),
          ui.tetShape,   SLOT(setEnabled(bool)));

  connect(ui.protect, SIGNAL(toggled(bool)),
          ui.noEdgeSizing,   SLOT(setEnabled(bool)));

  connect(ui.protect, SIGNAL(toggled(bool)),
          ui.noEdgeSizing,   SLOT(setChecked(bool)));

  connect(ui.noEdgeSizing, SIGNAL(toggled(bool)),
          ui.edgeLabel,   SLOT(setEnabled(bool)));

  connect(ui.noEdgeSizing, SIGNAL(toggled(bool)),
          ui.edgeSizing,   SLOT(setEnabled(bool)));

  connect(ui.protect, SIGNAL(toggled(bool)),
          ui.sharpEdgesAngle, SLOT(setEnabled(bool)));

  connect(ui.protect, SIGNAL(toggled(bool)),
          ui.sharpEdgesAngleLabel, SLOT(setEnabled(bool)));

  connect(ui.protect, SIGNAL(toggled(bool)),
          ui.protectEdges, SLOT(setEnabled(bool)));

  // Set default parameters
  CGAL::Three::Scene_interface::Bbox bbox = item->bbox();
  ui.objectName->setText(item->name());
  ui.objectNameSize->setText(tr("Object bbox size (w,h,d):  <b>%1</b>,  <b>%2</b>,  <b>%3</b>")
                             .arg(bbox.xmax() - bbox.xmin(),0,'g',3)
                             .arg(bbox.ymax() - bbox.ymin(),0,'g',3)
                             .arg(bbox.zmax() - bbox.zmin(),0,'g',3) );

  double diag = CGAL::sqrt((bbox.xmax()-bbox.xmin())*(bbox.xmax()-bbox.xmin()) + (bbox.ymax()-bbox.ymin())*(bbox.ymax()-bbox.ymin()) + (bbox.zmax()-bbox.zmin())*(bbox.zmax()-bbox.zmin()));
  int decimals = 0;
  double sizing_default = get_approximate(diag * 0.05, 2, decimals);
  ui.facetSizing->setDecimals(-decimals+2);
  ui.facetSizing->setSingleStep(std::pow(10.,decimals));
  ui.facetSizing->setRange(diag * 10e-6, // min
                           diag); // max
  ui.facetSizing->setValue(sizing_default); // default value
  ui.edgeSizing->setValue(sizing_default);

  ui.tetSizing->setDecimals(-decimals+2);
  ui.tetSizing->setSingleStep(std::pow(10.,decimals));
  ui.tetSizing->setRange(diag * 10e-6, // min
                         diag); // max
  ui.tetSizing->setValue(sizing_default); // default value

  double approx_default = get_approximate(diag * 0.005, 2, decimals);
  ui.approx->setDecimals(-decimals+2);
  ui.approx->setSingleStep(std::pow(10.,decimals));
  ui.approx->setRange(diag * 10e-7, // min
                      diag); // max
  ui.approx->setValue(approx_default);

  ui.protect->setEnabled(features_protection_available);
  ui.protect->setChecked(features_protection_available);
  ui.protectEdges->setEnabled(features_protection_available);

  ui.facegraphCheckBox->setVisible(surface_only);
  ui.initializationGroup->setVisible(image_item != NULL && !image_item->isGray());
  ui.grayImgGroup->setVisible(image_item != NULL && image_item->isGray());
  if (sm_item != NULL)
      ui.volumeGroup->setVisible(!surface_only && is_closed(*sm_item->polyhedron()));
  else
    ui.volumeGroup->setVisible(!surface_only);
  if ((sm_item == NULL)|| polylines_item != NULL) {
    ui.sharpEdgesAngleLabel->setVisible(false);
    ui.sharpEdgesAngle->setVisible(false);

    ui.facetTopology->setEnabled(false);
    ui.facetTopology->setToolTip(tr("<b>Notice:</b> "
                                    "This option is only available with a"
                                    " polyhedron or a surface mesh, when features are detected"
                                    " automatically"));
  }
  ui.noEdgeSizing->setChecked(ui.protect->isChecked());
  ui.edgeLabel->setEnabled(ui.noEdgeSizing->isChecked());
  ui.edgeSizing->setEnabled(ui.noEdgeSizing->isChecked());

  if (features_protection_available)
  {
    if (NULL != sm_item)
    {
      if (surface_only)
      {
        ui.protectEdges->addItem(QString("Sharp and Boundary edges"));
        ui.protectEdges->addItem(QString("Boundary edges only"));
      }
      else
        ui.protectEdges->addItem(QString("Sharp edges"));
    }
    else if(NULL != image_item)
    {
      if(polylines_item != NULL)
        ui.protectEdges->addItem(QString("Input polylines"));
      else
      {
        ui.protectEdges->addItem(QString("Polylines on cube"));
      }
    }
  }
  // -----------------------------------
  // Get values
  // -----------------------------------

  //reset cursor from the code for the scripts
  QApplication::restoreOverrideCursor();
  if(!use_defaults) {
    int i = dialog.exec();
    if( i == QDialog::Rejected ) { return; }
  }

  // 0 means parameter is not considered
  const double angle = !ui.noAngle->isChecked() ? 0 : ui.facetAngle->value();
  const double approx = !ui.noApprox->isChecked() ? 0 : ui.approx->value();
  const double facet_sizing = !ui.noFacetSizing->isChecked() ? 0 : ui.facetSizing->value();
  const double radius_edge = !ui.noTetShape->isChecked() ? 0 : ui.tetShape->value();
  const double tet_sizing = !ui.noTetSizing->isChecked() ? 0  : ui.tetSizing->value();
  const double edge_size = !ui.noEdgeSizing->isChecked() ? DBL_MAX : ui.edgeSizing->value();
  const bool protect_features = ui.protect->isChecked() && (ui.protectEdges->currentIndex() == 0);
  const bool protect_borders = ui.protect->isChecked() && (ui.protectEdges->currentIndex() == 1);
  const double sharp_edges_angle = ui.sharpEdgesAngle->value();
  const bool detect_connected_components = ui.detectComponents->isChecked();
  const int manifold =
    (ui.manifoldCheckBox->isChecked() ? 1 : 0)
    + (ui.facetTopology->isChecked() ? 2 : 0);
  const float iso_value = float(ui.iso_value_spinBox->value());
  const float value_outside = float(ui.value_outside_spinBox->value());
  const float inside_is_less =  float(ui.inside_is_less_checkBox->isChecked());
  as_facegraph = surface_only ? ui.facegraphCheckBox->isChecked() : false;


  QApplication::setOverrideCursor(Qt::WaitCursor);

  Meshing_thread* thread = NULL;

<<<<<<< HEAD
=======
  // Polyhedron
  if ( NULL != poly_item )
  {
    Polyhedron* pMesh = poly_item->polyhedron();
    if (NULL == pMesh)
    {
      QApplication::restoreOverrideCursor();
      QMessageBox::critical(mw, tr(""), tr("ERROR: no data in selected item"));
      return;
    }
    if(poly_item->getNbIsolatedvertices() != 0)
    {
      QApplication::restoreOverrideCursor();
      QMessageBox::critical(mw, tr(""), tr("ERROR: there are isolated vertices in this mesh."));
      return;
    }
    Scene_polylines_item::Polylines_container plc;

    thread =    cgal_code_mesh_3(pMesh,
                                 (polylines_item == NULL)?plc:polylines_item->polylines,
                                 (bounding_poly_item == NULL)?NULL:bounding_poly_item->polyhedron(),
                                 item->name(),
                                 angle,
                                 facet_sizing,
                                 approx,
                                 tet_sizing,
                                 edge_size,
                                 radius_edge,
                                 protect_features,
                                 protect_borders,//available only for poly_item and sm_item
                                 sharp_edges_angle,
                                 manifold,
                                 surface_only,
                                 scene);
  }
  // Surface_mesh
>>>>>>> 0bc66b4c
  if ( NULL != sm_item )
  {
    SMesh* pMesh = sm_item->polyhedron();
    if (NULL == pMesh)
    {
      QApplication::restoreOverrideCursor();
      QMessageBox::critical(mw, tr(""), tr("ERROR: no data in selected item"));
      return;
    }
    if(sm_item->getNbIsolatedvertices() != 0)
    {
      QApplication::restoreOverrideCursor();
      QMessageBox::critical(mw, tr(""), tr("ERROR: there are isolated vertices in this mesh."));
      return;
    }
    Scene_polylines_item::Polylines_container plc;
    SMesh *pBMesh = (bounding_sm_item == NULL) ? NULL
                    : bounding_sm_item->polyhedron();

    thread =    cgal_code_mesh_3(pMesh,
                                 (polylines_item == NULL)?plc:polylines_item->polylines,
                                 pBMesh,
                                 item->name(),
                                 angle,
                                 facet_sizing,
                                 approx,
                                 tet_sizing,
                                 edge_size,
                                 radius_edge,
                                 protect_features,
                                 protect_borders,
                                 sharp_edges_angle,
                                 manifold,
                                 surface_only,
                                 scene);
  }
  // Image
#ifdef CGAL_MESH_3_DEMO_ACTIVATE_IMPLICIT_FUNCTIONS
  else if (NULL != function_item)
  {
    const Implicit_function_interface* pFunction = function_item->function();
    if (NULL == pFunction)
    {
      QMessageBox::critical(mw, tr(""), tr("ERROR: no data in selected item"));
      return;
    }

    thread =    cgal_code_mesh_3(pFunction,
                                 angle,
                                 facet_sizing,
                                 approx,
                                 tet_sizing,
                                 edge_size,
                                 radius_edge,
                                 manifold,
                                 scene);
  }
#endif
#ifdef CGAL_MESH_3_DEMO_ACTIVATE_SEGMENTED_IMAGES
  else if (NULL != image_item)
  {
    const Image* pImage = image_item->image();
    if (NULL == pImage)
    {
      QMessageBox::critical(mw, tr(""), tr("ERROR: no data in selected item"));
      return;
    }

    Scene_polylines_item::Polylines_container plc;

    thread =    cgal_code_mesh_3(pImage,
                                 (polylines_item == NULL)?plc:polylines_item->polylines,
                                 angle,
                                 facet_sizing,
                                 approx,
                                 tet_sizing,
                                 edge_size,
                                 radius_edge,
                                 protect_features,
                                 manifold,
                                 scene,
                                 detect_connected_components,
                                 image_item->isGray(),
                                 iso_value,
                                 value_outside,
                                 inside_is_less);
  }
#endif

  if ( NULL == thread )
  {
    QMessageBox::critical(mw,tr(""),tr("ERROR: no thread created"));
    return;
  }

  // Launch thread
  source_item_ = item;
  launch_thread(thread);

  QApplication::restoreOverrideCursor();
}

void
Mesh_3_plugin::
launch_thread(Meshing_thread* mesh_thread)
{
  // -----------------------------------
  // Create message box with stop button
  // -----------------------------------
  message_box_ = new QMessageBox(QMessageBox::NoIcon,
                                 "Meshing",
                                 "Mesh generation in progress...",
                                 QMessageBox::Cancel,
                                 mw);

  message_box_->setDefaultButton(QMessageBox::Cancel);
  QAbstractButton* cancelButton = message_box_->button(QMessageBox::Cancel);
  cancelButton->setText(tr("Stop"));

  QObject::connect(cancelButton, SIGNAL(clicked()),
                   mesh_thread,  SLOT(stop()));

  message_box_->open();

  // -----------------------------------
  // Connect main thread to meshing thread
  // -----------------------------------
  QObject::connect(mesh_thread, SIGNAL(done(Meshing_thread*)),
                   this,        SLOT(meshing_done(Meshing_thread*)));

  QObject::connect(mesh_thread, SIGNAL(status_report(QString)),
                   this,        SLOT(status_report(QString)));

  // -----------------------------------
  // Launch mesher
  // -----------------------------------
  mesh_thread->start();
}


void
Mesh_3_plugin::
status_report(QString str)
{
  if ( NULL == message_box_ ) { return; }

  message_box_->setInformativeText(str);
}


void
Mesh_3_plugin::
meshing_done(Meshing_thread* thread)
{
  // Print message in console
  QString str = QString("Meshing of \"%1\" done in %2s<br>")
    .arg(source_item_->name())
    .arg(thread->time());

  Q_FOREACH( QString param, thread->parameters_log() )
  {
    str.append(QString("( %1 )<br>").arg(param));
  }

  Scene_c3t3_item* result_item = thread->item();
  const Scene_item::Bbox& bbox = result_item->bbox();
  str.append(QString("BBox (x,y,z): [ %1, %2 ], [ %3, %4 ], [ %5, %6 ], <br>")
    .arg(bbox.xmin())
    .arg(bbox.xmax())
    .arg(bbox.ymin())
    .arg(bbox.ymax())
    .arg(bbox.zmin())
    .arg(bbox.zmax()));

  msg->information(qPrintable(str));

  // Treat new c3t3 item
  treat_result(*source_item_, result_item);

  // close message box
  message_box_->done(0);
  message_box_ = NULL;

  // free memory
  // TODO: maybe there is another way to do that
  delete thread;
}


void
Mesh_3_plugin::
treat_result(Scene_item& source_item,
             Scene_c3t3_item* result_item) const
{
  if(!as_facegraph)
  {
    result_item->setName(tr("%1 [3D Mesh]").arg(source_item.name()));

    result_item->c3t3_changed();

    const Scene_item::Bbox& bbox = result_item->bbox();
    result_item->setPosition(float((bbox.xmin() + bbox.xmax())/2.f),
                            float((bbox.ymin() + bbox.ymax())/2.f),
                            float((bbox.zmin() + bbox.zmax())/2.f));

    result_item->setColor(default_mesh_color);
    result_item->setRenderingMode(source_item.renderingMode());
    result_item->set_data_item(&source_item);

    Q_FOREACH(int ind, scene->selectionIndices()) {
      scene->item(ind)->setVisible(false);
    }
    const Scene_interface::Item_id index = scene->mainSelectionIndex();
    scene->itemChanged(index);
    scene->setSelectedItem(-1);
    Scene_interface::Item_id new_item_id = scene->addItem(result_item);
    scene->setSelectedItem(new_item_id);
  }
  else
  {
    Scene_surface_mesh_item* new_item = new Scene_surface_mesh_item;
    CGAL::facets_in_complex_3_to_triangle_mesh(result_item->c3t3(), *new_item->face_graph());
    new_item->setName(tr("%1 [Remeshed as Surface_mesh]").arg(source_item.name()));
    Q_FOREACH(int ind, scene->selectionIndices()) {
      scene->item(ind)->setVisible(false);
    }
    const Scene_interface::Item_id index = scene->mainSelectionIndex();
    scene->itemChanged(index);
    scene->setSelectedItem(-1);
    Scene_interface::Item_id new_item_id = scene->addItem(new_item);
    scene->setSelectedItem(new_item_id);
    delete result_item;
  }
}

#include "Mesh_3_plugin.moc"

#endif // CGAL_POLYHEDRON_DEMO_USE_SURFACE_MESHER<|MERGE_RESOLUTION|>--- conflicted
+++ resolved
@@ -447,46 +447,6 @@
   QApplication::setOverrideCursor(Qt::WaitCursor);
 
   Meshing_thread* thread = NULL;
-
-<<<<<<< HEAD
-=======
-  // Polyhedron
-  if ( NULL != poly_item )
-  {
-    Polyhedron* pMesh = poly_item->polyhedron();
-    if (NULL == pMesh)
-    {
-      QApplication::restoreOverrideCursor();
-      QMessageBox::critical(mw, tr(""), tr("ERROR: no data in selected item"));
-      return;
-    }
-    if(poly_item->getNbIsolatedvertices() != 0)
-    {
-      QApplication::restoreOverrideCursor();
-      QMessageBox::critical(mw, tr(""), tr("ERROR: there are isolated vertices in this mesh."));
-      return;
-    }
-    Scene_polylines_item::Polylines_container plc;
-
-    thread =    cgal_code_mesh_3(pMesh,
-                                 (polylines_item == NULL)?plc:polylines_item->polylines,
-                                 (bounding_poly_item == NULL)?NULL:bounding_poly_item->polyhedron(),
-                                 item->name(),
-                                 angle,
-                                 facet_sizing,
-                                 approx,
-                                 tet_sizing,
-                                 edge_size,
-                                 radius_edge,
-                                 protect_features,
-                                 protect_borders,//available only for poly_item and sm_item
-                                 sharp_edges_angle,
-                                 manifold,
-                                 surface_only,
-                                 scene);
-  }
-  // Surface_mesh
->>>>>>> 0bc66b4c
   if ( NULL != sm_item )
   {
     SMesh* pMesh = sm_item->polyhedron();
