// Copyright (c) 1999-2004  INRIA Sophia-Antipolis (France).
// All rights reserved.
//
// This file is part of CGAL (www.cgal.org).
// You can redistribute it and/or modify it under the terms of the GNU
// General Public License as published by the Free Software Foundation,
// either version 3 of the License, or (at your option) any later version.
//
// Licensees holding a valid commercial license may use this file in
// accordance with the commercial license agreement provided with the software.
//
// This file is provided AS IS with NO WARRANTY OF ANY KIND, INCLUDING THE
// WARRANTY OF DESIGN, MERCHANTABILITY AND FITNESS FOR A PARTICULAR PURPOSE.
//
// $URL$
// $Id$
// SPDX-License-Identifier: GPL-3.0+
//
//
// Author(s)     : Monique Teillaud <Monique.Teillaud@sophia.inria.fr>
//                 Sylvain Pion
//                 Christophe Delage <Christophe.Delage@sophia.inria.fr>
//                 Clement Jamin

#ifndef CGAL_REGULAR_TRIANGULATION_3_H
#define CGAL_REGULAR_TRIANGULATION_3_H

#include <CGAL/license/Triangulation_3.h>

#include <CGAL/disable_warnings.h>

#include <CGAL/basic.h>

#include <set>

#include <boost/bind.hpp>
#include <boost/mpl/if.hpp>
#include <boost/mpl/identity.hpp>
#include <boost/utility/result_of.hpp>

#ifdef CGAL_LINKED_WITH_TBB
# include <CGAL/point_generators_3.h>
# include <tbb/parallel_for.h>
# include <tbb/enumerable_thread_specific.h>
# include <tbb/concurrent_vector.h>
#endif

#include <CGAL/Triangulation_3.h>
#include <CGAL/Regular_triangulation_vertex_base_3.h>
#include <CGAL/Regular_triangulation_cell_base_3.h>
#include <CGAL/internal/Has_nested_type_Bare_point.h>
#include <CGAL/internal/boost/function_property_map.hpp>

#include <CGAL/Cartesian_converter.h>
#include <CGAL/Exact_predicates_exact_constructions_kernel.h>
#include <CGAL/Kernel_traits.h>
#include <CGAL/result_of.h>

#ifndef CGAL_TRIANGULATION_3_DONT_INSERT_RANGE_OF_POINTS_WITH_INFO
#include <CGAL/Spatial_sort_traits_adapter_3.h>
#include <CGAL/internal/info_check.h>

#include <boost/iterator/zip_iterator.hpp>
#include <boost/mpl/and.hpp>
#endif //CGAL_TRIANGULATION_3_DONT_INSERT_RANGE_OF_POINTS_WITH_INFO
#ifdef CGAL_TRIANGULATION_3_PROFILING
# include <CGAL/Mesh_3/Profiling_tools.h>
#endif

#ifdef CGAL_CONCURRENT_TRIANGULATION_3_ADD_TEMPORARY_POINTS_ON_FAR_SPHERE
#include <CGAL/point_generators_3.h>
#endif

namespace CGAL {

/************************************************
   *
   * Regular_triangulation_3 class
   *
   ************************************************/

template < class Gt, class Tds_ = Default, class Lock_data_structure_ = Default >
class Regular_triangulation_3
  : public Triangulation_3<
             Gt,
             typename Default::Get<Tds_, Triangulation_data_structure_3 <
                                           Regular_triangulation_vertex_base_3<Gt>,
                                           Regular_triangulation_cell_base_3<Gt> > >::type,
             Lock_data_structure_>
{
private:
  typedef typename Default::Get<Tds_, Triangulation_data_structure_3 <
                                        Regular_triangulation_vertex_base_3<Gt>,
                                        Regular_triangulation_cell_base_3<Gt> >
                               >::type                            Tds;

  typedef Regular_triangulation_3<Gt, Tds_, Lock_data_structure_> Self;

public:
  typedef Triangulation_3<Gt, Tds, Lock_data_structure_>          Tr_Base;

  typedef Gt                                    Geom_traits;
  typedef Tds                                   Triangulation_data_structure;

  typedef Geom_traits                           Traits;
  typedef typename Tr_Base::Concurrency_tag     Concurrency_tag;
  typedef typename Tr_Base::Lock_data_structure Lock_data_structure;

  typedef typename Tr_Base::Vertex_handle       Vertex_handle;
  typedef typename Tr_Base::Cell_handle         Cell_handle;
  typedef typename Tr_Base::Vertex              Vertex;
  typedef typename Tr_Base::Cell                Cell;
  typedef typename Tr_Base::Facet               Facet;
  typedef typename Tr_Base::Edge                Edge;

  typedef typename Tr_Base::size_type           size_type;
  typedef typename Tr_Base::Locate_type         Locate_type;
  typedef typename Tr_Base::Cell_iterator       Cell_iterator;
  typedef typename Tr_Base::Facet_iterator      Facet_iterator;
  typedef typename Tr_Base::Edge_iterator       Edge_iterator;
  typedef typename Tr_Base::Facet_circulator    Facet_circulator;

  typedef typename Tr_Base::Finite_vertices_iterator Finite_vertices_iterator;
  typedef typename Tr_Base::Finite_cells_iterator    Finite_cells_iterator;
  typedef typename Tr_Base::Finite_facets_iterator   Finite_facets_iterator;
  typedef typename Tr_Base::Finite_edges_iterator    Finite_edges_iterator;
  typedef typename Tr_Base::All_cells_iterator       All_cells_iterator;

  // Traits are not supposed to define Bare_point, but leaving below
  // for backward compatibility
  typedef typename boost::mpl::eval_if_c<
    internal::Has_nested_type_Bare_point<Gt>::value,
    typename internal::Bare_point_type<Gt>,
    boost::mpl::identity<typename Gt::Point_3>
  >::type                                          Bare_point;
  typedef typename Gt::Weighted_point_3            Weighted_point;

  typedef typename Gt::Segment_3                   Segment;
  typedef typename Gt::Triangle_3                  Triangle;
  typedef typename Gt::Tetrahedron_3               Tetrahedron;

  // types for dual:
  typedef typename Gt::Line_3        Line;
  typedef typename Gt::Ray_3         Ray;
  typedef typename Gt::Plane_3       Plane;
  typedef typename Gt::Object_3      Object;

  //Tag to distinguish Delaunay from regular triangulations
  typedef Tag_true                   Weighted_tag;

  // Tag to distinguish periodic triangulations from others
  typedef Tag_false                  Periodic_tag;

#ifndef CGAL_CFG_USING_BASE_MEMBER_BUG_2
  using Tr_Base::geom_traits;
#endif
  using Tr_Base::adjacent_vertices;
  using Tr_Base::cw;
  using Tr_Base::ccw;
  using Tr_Base::construct_point;
  using Tr_Base::coplanar_orientation;
  using Tr_Base::dimension;
  using Tr_Base::find_conflicts;
  using Tr_Base::finite_facets_begin;
  using Tr_Base::finite_facets_end;
  using Tr_Base::finite_vertices_begin;
  using Tr_Base::finite_vertices_end;
  using Tr_Base::finite_cells_begin;
  using Tr_Base::finite_cells_end;
  using Tr_Base::finite_edges_begin;
  using Tr_Base::finite_edges_end;
  using Tr_Base::incident_facets;
  using Tr_Base::insert_in_conflict;
  using Tr_Base::infinite_vertex;
  using Tr_Base::is_infinite;
  using Tr_Base::is_valid;
  using Tr_Base::is_valid_finite;
  using Tr_Base::locate;
  using Tr_Base::mirror_vertex;
  using Tr_Base::mirror_index;
  using Tr_Base::next_around_edge;
  using Tr_Base::number_of_vertices;
  using Tr_Base::orientation;
  using Tr_Base::point;
  using Tr_Base::side_of_segment;
  using Tr_Base::side_of_edge;
  using Tr_Base::tds;
  using Tr_Base::vertex_triple_index;

  Regular_triangulation_3(const Gt& gt = Gt(), Lock_data_structure *lock_ds = NULL)
    : Tr_Base(gt, lock_ds), hidden_point_visitor(this)
  { }

  Regular_triangulation_3(Lock_data_structure *lock_ds, const Gt& gt = Gt())
    : Tr_Base(lock_ds, gt), hidden_point_visitor(this)
  { }

  Regular_triangulation_3(const Regular_triangulation_3& rt)
    : Tr_Base(rt), hidden_point_visitor(this)
  {
    CGAL_triangulation_postcondition(is_valid());
  }

  //insertion
  template < typename InputIterator >
  Regular_triangulation_3(InputIterator first, InputIterator last,
                          const Gt& gt = Gt(), Lock_data_structure *lock_ds = NULL)
    : Tr_Base(gt, lock_ds), hidden_point_visitor(this)
  {
    insert(first, last);
  }

  template < typename InputIterator >
  Regular_triangulation_3(InputIterator first, InputIterator last,
                          Lock_data_structure *lock_ds, const Gt& gt = Gt())
    : Tr_Base(gt, lock_ds), hidden_point_visitor(this)
  {
    insert(first, last);
  }

private:
#ifdef CGAL_CONCURRENT_TRIANGULATION_3_ADD_TEMPORARY_POINTS_ON_FAR_SPHERE
  std::vector<Vertex_handle>
  add_temporary_points_on_far_sphere(const size_t num_points)
  {
    std::vector<Vertex_handle> far_sphere_vertices;

    const size_t MIN_NUM_POINTS_FOR_FAR_SPHERE_POINTS = 1000000;
    if(num_points >= MIN_NUM_POINTS_FOR_FAR_SPHERE_POINTS)
    {
      // Add temporary vertices on a "far sphere" to reduce contention on
      // the infinite vertex

      // Get bbox
      const Bbox_3& bbox = *this->get_bbox();
      // Compute radius for far sphere
      const double& xdelta = bbox.xmax() - bbox.xmin();
      const double& ydelta = bbox.ymax() - bbox.ymin();
      const double& zdelta = bbox.zmax() - bbox.zmin();
      const double radius = 1.3 * 0.5 * std::sqrt(xdelta*xdelta +
                                                  ydelta*ydelta +
                                                  zdelta*zdelta);

      // WARNING - TODO @fixme this code has to be fixed because Vector_3 is not
      // required by the traits concept
      const typename Gt::Vector_3 center(bbox.xmin() + 0.5*xdelta,
                                         bbox.ymin() + 0.5*ydelta,
                                         bbox.zmin() + 0.5*zdelta);
      Random_points_on_sphere_3<Bare_point> random_point(radius);
      const int NUM_PSEUDO_INFINITE_VERTICES = static_cast<int>(
                                                 tbb::task_scheduler_init::default_num_threads() * 3.5);
      typename Gt::Construct_weighted_point_3 cwp =
          geom_traits().construct_weighted_point_3_object();

      std::vector<Weighted_point> points_on_far_sphere;
      for(int i = 0 ; i < NUM_PSEUDO_INFINITE_VERTICES ; ++i, ++random_point)
        points_on_far_sphere.push_back(cwp(*random_point + center));

      // Spatial sorting can only be applied to bare points, so we need an adaptor
      typedef typename Geom_traits::Construct_point_3 Construct_point_3;
      typedef typename boost::result_of<const Construct_point_3(const Weighted_point&)>::type Ret;
      typedef CGAL::internal::boost_::function_property_map<Construct_point_3, Weighted_point, Ret> fpmap;
      typedef CGAL::Spatial_sort_traits_adapter_3<Geom_traits, fpmap> Search_traits_3;

      spatial_sort(points_on_far_sphere.begin(), points_on_far_sphere.end(),
                   Search_traits_3(
                     CGAL::internal::boost_::make_function_property_map<Weighted_point, Ret, Construct_point_3>(
                       geom_traits().construct_point_3_object()), geom_traits()));

      typename std::vector<Weighted_point>::const_iterator it_p =
          points_on_far_sphere.begin();
      typename std::vector<Weighted_point>::const_iterator it_p_end =
          points_on_far_sphere.end();

      for(; it_p != it_p_end ; ++it_p)
      {
        Locate_type lt;
        Cell_handle c, hint;
        int li, lj;

        c = locate(*it_p, lt, li, lj, hint);
        Vertex_handle v = insert(*it_p, lt, c, li, lj);
        hint = (v == Vertex_handle() ? c : v->cell());

        far_sphere_vertices.push_back(v);
      }
    }

    return far_sphere_vertices;
  }

  void remove_temporary_points_on_far_sphere(
      const std::vector<Vertex_handle>& far_sphere_vertices)
  {
    if(!far_sphere_vertices.empty())
    {
      // Remove the temporary vertices on far sphere
      remove(far_sphere_vertices.begin(), far_sphere_vertices.end());
    }
  }
#endif // CGAL_CONCURRENT_TRIANGULATION_3_ADD_TEMPORARY_POINTS_ON_FAR_SPHERE

public:
#ifndef CGAL_TRIANGULATION_3_DONT_INSERT_RANGE_OF_POINTS_WITH_INFO
  template < class InputIterator >
  std::ptrdiff_t insert(InputIterator first, InputIterator last,
                        typename boost::enable_if<
                          boost::is_convertible<
                          typename std::iterator_traits<InputIterator>::value_type,
                          Weighted_point> >::type* = NULL)
#else
  template < class InputIterator >
  std::ptrdiff_t insert(InputIterator first, InputIterator last)
#endif //CGAL_TRIANGULATION_3_DONT_INSERT_RANGE_OF_POINTS_WITH_INFO
  {
#ifdef CGAL_CONCURRENT_TRIANGULATION_3_PROFILING
    static Profile_branch_counter_3 bcounter(
          "early withdrawals / late withdrawals / successes [Regular_tri_3::insert]");
#endif

#ifdef CGAL_TRIANGULATION_3_PROFILING
    WallClockTimer t;
#endif

    size_type n = number_of_vertices();
    std::vector<Weighted_point> points(first, last);

    // Spatial sorting can only be applied to bare points, so we need an adaptor
    // @todo Unary_function_to_property_map makes a copy (get() returns a value_type) but
    // we could hope to get a const& to the bare point. Unfortunately, the lazy
    // kernel creates temporaries and prevent it.
    typedef typename Geom_traits::Construct_point_3 Construct_point_3;
    typedef typename boost::result_of<const Construct_point_3(const Weighted_point&)>::type Ret;
    typedef CGAL::internal::boost_::function_property_map<Construct_point_3, Weighted_point, Ret> fpmap;
    typedef CGAL::Spatial_sort_traits_adapter_3<Geom_traits, fpmap> Search_traits_3;

    spatial_sort(points.begin(), points.end(),
                 Search_traits_3(
                   CGAL::internal::boost_::make_function_property_map<Weighted_point, Ret, Construct_point_3>(
                     geom_traits().construct_point_3_object()), geom_traits()));

    // Parallel
#ifdef CGAL_LINKED_WITH_TBB
    if(this->is_parallel())
    {
      size_t num_points = points.size();
      Cell_handle hint;

#ifdef CGAL_CONCURRENT_TRIANGULATION_3_ADD_TEMPORARY_POINTS_ON_FAR_SPHERE
      std::vector<Vertex_handle> far_sphere_vertices =
          add_temporary_points_on_far_sphere(num_points);
#endif
<<<<<<< HEAD
      
        size_t i = 0;
        // Insert "num_points_seq" points sequentially
        // (or more if dim < 3 after that)
        size_t num_points_seq = (std::min)(num_points, (size_t)100);
        while (i < num_points_seq || (dimension() < 3 && i < num_points))
        {
          Locate_type lt;
          Cell_handle c;
          int li, lj;
=======
>>>>>>> 03471629

      size_t i = 0;
      // Insert "num_points_seq" points sequentially
      // (or more if dim < 3 after that)
      size_t num_points_seq = (std::min)(num_points, (size_t)100);
      while(dimension() < 3 || i < num_points_seq)
      {
        Locate_type lt;
        Cell_handle c;
        int li, lj;

        c = locate(points[i], lt, li, lj, hint);
        Vertex_handle v = insert (points[i], lt, c, li, lj);

        hint = (v == Vertex_handle() ? c : v->cell());
        ++i;
      }

      tbb::enumerable_thread_specific<Vertex_handle> tls_hint(hint->vertex(0));
      tbb::parallel_for(tbb::blocked_range<size_t>(i, num_points),
                        Insert_point<Self>(*this, points, tls_hint));

#ifdef CGAL_CONCURRENT_TRIANGULATION_3_ADD_TEMPORARY_POINTS_ON_FAR_SPHERE
      remove_temporary_points_on_far_sphere(far_sphere_vertices);
#endif
    }
    // Sequential
    else
#endif // CGAL_LINKED_WITH_TBB
    {
      Cell_handle hint;
      for(typename std::vector<Weighted_point>::const_iterator p = points.begin(),
           end = points.end(); p != end; ++p)
      {
        Locate_type lt;
        Cell_handle c;
        int li, lj;
        c = locate(*p, lt, li, lj, hint);

        Vertex_handle v = insert(*p, lt, c, li, lj);

        hint = v == Vertex_handle() ? c : v->cell();
      }
    }
#ifdef CGAL_TRIANGULATION_3_PROFILING
    std::cerr << "Points inserted in " << t.elapsed() << " seconds." << std::endl;
#endif
    return number_of_vertices() - n;
  }

#ifndef CGAL_TRIANGULATION_3_DONT_INSERT_RANGE_OF_POINTS_WITH_INFO
private:
  //top stands for tuple-or-pair
  template <class Info>
  const Weighted_point& top_get_first(const std::pair<Weighted_point,Info>& pair) const { return pair.first; }

  template <class Info>
  const Info& top_get_second(const std::pair<Weighted_point,Info>& pair) const { return pair.second; }

  template <class Info>
  const Weighted_point& top_get_first(const boost::tuple<Weighted_point,Info>& tuple) const { return boost::get<0>(tuple); }

  template <class Info>
  const Info& top_get_second(const boost::tuple<Weighted_point,Info>& tuple) const { return boost::get<1>(tuple); }

  // Functor to go from an index of a container of Weighted_point to
  // the corresponding Bare_point
  template<class Construct_bare_point, class Container>
  struct Index_to_Bare_point
  {
    const Bare_point& operator()(const std::size_t& i) const
    {
      return cp(c[i]);
    }

    Index_to_Bare_point(const Container& c, const Construct_bare_point& cp)
      : c(c), cp(cp) { }

    const Container& c;
    const Construct_bare_point cp;
  };

  template <class Tuple_or_pair,class InputIterator>
  std::ptrdiff_t insert_with_info(InputIterator first,InputIterator last)
  {
    size_type n = number_of_vertices();
    std::vector<std::size_t> indices;
    std::vector<Weighted_point> points;
    std::vector<typename Triangulation_data_structure::Vertex::Info> infos;
    std::size_t index=0;
    for(InputIterator it=first;it!=last;++it)
    {
      Tuple_or_pair pair = *it;
      points.push_back(top_get_first(pair));
      infos.push_back(top_get_second(pair));
      indices.push_back(index++);
    }

    // We need to sort the points and their info at the same time through
    // the `indices` vector AND spatial sort can only handle Gt::Point_3.
    typedef typename Geom_traits::Construct_point_3 Construct_point_3;
    typedef Index_to_Bare_point<Construct_point_3,
        std::vector<Weighted_point> > Access_bare_point;
    typedef typename boost::result_of<const Construct_point_3(const Weighted_point&)>::type Ret;
    typedef CGAL::internal::boost_::function_property_map<Access_bare_point, std::size_t, Ret> fpmap;
    typedef CGAL::Spatial_sort_traits_adapter_3<Gt, fpmap> Search_traits_3;

    Access_bare_point accessor(points, geom_traits().construct_point_3_object());
    spatial_sort(indices.begin(), indices.end(),
                 Search_traits_3(
                   CGAL::internal::boost_::make_function_property_map<
                   std::size_t, Ret, Access_bare_point>(accessor),
                   geom_traits()));

#ifdef CGAL_LINKED_WITH_TBB
    if(this->is_parallel())
    {
      size_t num_points = points.size();
      Cell_handle hint;

#ifdef CGAL_CONCURRENT_TRIANGULATION_3_ADD_TEMPORARY_POINTS_ON_FAR_SPHERE
      std::vector<Vertex_handle> far_sphere_vertices =
          add_temporary_points_on_far_sphere(num_points);
#endif

<<<<<<< HEAD
        size_t i = 0;
        // Insert "num_points_seq" points sequentially
        // (or more if dim < 3 after that)
        size_t num_points_seq = (std::min)(num_points, (size_t)100);
        while (i < num_points_seq || (dimension() < 3 && i < num_points))
        {
          Locate_type lt;
          Cell_handle c;
          int li, lj;
          c = locate(points[indices[i]], lt, li, lj, hint);

          Vertex_handle v = insert(points[indices[i]], lt, c, li, lj);
          if (v != Vertex_handle()){
            v->info() = infos[indices[i]];
            hint = v->cell();
          }
          else
            hint = c;
=======
      size_t i = 0;
      // Insert "num_points_seq" points sequentially
      // (or more if dim < 3 after that)
      size_t num_points_seq = (std::min)(num_points, (size_t)100);
      while(dimension() < 3 || i < num_points_seq)
      {
        Locate_type lt;
        Cell_handle c;
        int li, lj;
        c = locate(points[indices[i]], lt, li, lj, hint);
>>>>>>> 03471629

        Vertex_handle v = insert(points[indices[i]], lt, c, li, lj);
        if(v != Vertex_handle())
        {
          v->info() = infos[indices[i]];
          hint = v->cell();
        }
        else
          hint = c;

        ++i;
      }

      tbb::enumerable_thread_specific<Vertex_handle> tls_hint(hint->vertex(0));
      tbb::parallel_for(tbb::blocked_range<size_t>(i, num_points),
                        Insert_point_with_info<Self>(*this, points, infos, indices, tls_hint));

#ifdef CGAL_CONCURRENT_TRIANGULATION_3_ADD_TEMPORARY_POINTS_ON_FAR_SPHERE
      remove_temporary_points_on_far_sphere(far_sphere_vertices);
#endif
    }
    // Sequential
    else
#endif // CGAL_LINKED_WITH_TBB
    {
      Cell_handle hint;
      for(typename std::vector<std::size_t>::const_iterator
           it = indices.begin(), end = indices.end();
           it != end; ++it)
      {
        Locate_type lt;
        Cell_handle c;
        int li, lj;
        c = locate(points[*it], lt, li, lj, hint);

        Vertex_handle v = insert(points[*it], lt, c, li, lj);
        if(v!=Vertex_handle())
        {
          v->info()=infos[*it];
          hint=v->cell();
        }
        else
        {
          hint = c;
        }
      }
    }

    return number_of_vertices() - n;
  }

public:

  template < class InputIterator >
  std::ptrdiff_t insert(InputIterator first,
                        InputIterator last,
                        typename boost::enable_if<
                        boost::is_convertible<
                        typename std::iterator_traits<InputIterator>::value_type,
                        std::pair<Weighted_point,typename internal::Info_check<typename Triangulation_data_structure::Vertex>::type>
                        >
                        >::type* = NULL)
  {
    return insert_with_info<
             std::pair<Weighted_point,
                       typename internal::Info_check<
                         typename Triangulation_data_structure::Vertex>::type>
           >(first,last);
  }

  template <class  InputIterator_1,class InputIterator_2>
  std::ptrdiff_t
  insert(boost::zip_iterator< boost::tuple<InputIterator_1,InputIterator_2> > first,
         boost::zip_iterator< boost::tuple<InputIterator_1,InputIterator_2> > last,
         typename boost::enable_if<
           boost::mpl::and_<
           typename boost::is_convertible< typename std::iterator_traits<InputIterator_1>::value_type, Weighted_point >,
           typename boost::is_convertible< typename std::iterator_traits<InputIterator_2>::value_type, typename internal::Info_check<typename Triangulation_data_structure::Vertex>::type >
         > >::type* =NULL)
  {
    return insert_with_info<
             boost::tuple<Weighted_point,
                          typename internal::Info_check<
                            typename Triangulation_data_structure::Vertex>::type>
            >(first,last);
  }
#endif //CGAL_TRIANGULATION_3_DONT_INSERT_RANGE_OF_POINTS_WITH_INFO


  Vertex_handle insert(const Weighted_point& p, Vertex_handle hint,
                       bool *could_lock_zone = NULL)
  {
    return insert(p,
                  hint == Vertex_handle() ? this->infinite_cell() : hint->cell(),
                  could_lock_zone);
  }

  Vertex_handle insert(const Weighted_point& p,
                       Cell_handle start = Cell_handle(), bool *could_lock_zone = NULL);

  Vertex_handle insert(const Weighted_point& p, Locate_type lt,
                       Cell_handle c, int li, int, bool *could_lock_zone = NULL);

  template <class CellIt>
  Vertex_handle insert_in_hole(const Weighted_point& p,
                               CellIt cell_begin, CellIt cell_end,
                               Cell_handle begin, int i);

  template <class CellIt>
  Vertex_handle insert_in_hole(const Weighted_point& p,
                               CellIt cell_begin, CellIt cell_end,
                               Cell_handle begin, int i, Vertex_handle newv);

  template <class OutputIteratorBoundaryFacets,
            class OutputIteratorCells,
            class OutputIteratorInternalFacets>
  Triple<OutputIteratorBoundaryFacets,
         OutputIteratorCells,
         OutputIteratorInternalFacets>
  find_conflicts(const Weighted_point& p, Cell_handle c,
                 OutputIteratorBoundaryFacets bfit,
                 OutputIteratorCells cit,
                 OutputIteratorInternalFacets ifit,
                 bool *could_lock_zone = NULL,
                 const Facet *this_facet_must_be_in_the_cz = NULL,
                 bool *the_facet_is_in_its_cz = NULL) const
  {
    CGAL_triangulation_precondition(dimension() >= 2);

    std::vector<Cell_handle> cells;
    cells.reserve(32);
    std::vector<Facet> facets;
    facets.reserve(64);

    if(dimension() == 2)
    {
      Conflict_tester_2 tester(p, this);
      if(! tester(c))
        return make_triple(bfit, cit, ifit);

      ifit = Tr_Base::find_conflicts(c, tester,
                                     make_triple(std::back_inserter(facets),
                                                 std::back_inserter(cells),
                                                 ifit),
                                     could_lock_zone,
                                     this_facet_must_be_in_the_cz,
                                     the_facet_is_in_its_cz).third;
    }
    else
    {
      Conflict_tester_3 tester(p, this);
      if(! tester(c))
        return make_triple(bfit, cit, ifit);

      ifit = Tr_Base::find_conflicts(c, tester,
                                     make_triple(std::back_inserter(facets),
                                                 std::back_inserter(cells),
                                                 ifit),
                                     could_lock_zone,
                                     this_facet_must_be_in_the_cz,
                                     the_facet_is_in_its_cz).third;
    }

    // Reset the conflict flag on the boundary.
    for(typename std::vector<Facet>::iterator fit = facets.begin();
                                              fit != facets.end(); ++fit)
    {
      fit->first->neighbor(fit->second)->tds_data().clear();
      *bfit++ = *fit;
    }

    // Reset the conflict flag in the conflict cells.
    for(typename std::vector<Cell_handle>::iterator ccit = cells.begin();
                                                    ccit != cells.end(); ++ccit)
    {
      (*ccit)->tds_data().clear();
      *cit++ = *ccit;
    }
    return make_triple(bfit, cit, ifit);
  }

  template <class OutputIteratorBoundaryFacets, class OutputIteratorCells>
  std::pair<OutputIteratorBoundaryFacets, OutputIteratorCells>
  find_conflicts(const Weighted_point& p, Cell_handle c,
                 OutputIteratorBoundaryFacets bfit,
                 OutputIteratorCells cit,
                 bool *could_lock_zone = NULL) const
  {
    Triple<OutputIteratorBoundaryFacets,
           OutputIteratorCells,
           Emptyset_iterator> t = find_conflicts(p, c, bfit, cit,
                                                 Emptyset_iterator(),
                                                 could_lock_zone);
    return std::make_pair(t.first, t.second);
  }

  // Returns the vertices on the interior of the conflict hole.
  template <class OutputIterator>
  OutputIterator vertices_inside_conflict_zone(const Weighted_point&p, Cell_handle c,
                                               OutputIterator res) const
  {
    CGAL_triangulation_precondition(dimension() >= 2);

    // Get the facets on the boundary of the hole, and the cells of the hole
    std::vector<Cell_handle> cells;
    std::vector<Facet> facets;
    find_conflicts(p, c, std::back_inserter(facets),
                   std::back_inserter(cells), Emptyset_iterator());

    // Put all vertices on the hole in 'vertices'
    const int d = dimension();
    std::set<Vertex_handle> vertices;
    for(typename std::vector<Cell_handle>::const_iterator it = cells.begin(),
        end = cells.end(); it != end; ++it)
    {
      for(int i = 0; i <= d; ++i)
        vertices.insert((*it)->vertex(i));
    }
    // Then extract the vertices of the boundary and remove them from
    // 'vertices'
    if(dimension() == 3)
    {
      for(typename std::vector<Facet>::const_iterator i = facets.begin();
           i != facets.end(); ++i)
      {
        vertices.erase(i->first->vertex((i->second+1)&3));
        vertices.erase(i->first->vertex((i->second+2)&3));
        vertices.erase(i->first->vertex((i->second+3)&3));
      }
    }
    else
    {
      for(typename std::vector<Facet>::const_iterator i = facets.begin();
           i != facets.end(); ++i)
      {
        vertices.erase(i->first->vertex(cw(i->second)));
        vertices.erase(i->first->vertex(ccw(i->second)));
      }
    }

    return std::copy(vertices.begin(), vertices.end(), res);
  }

#ifndef CGAL_NO_DEPRECATED_CODE
  // Returns the vertices on the boundary of the conflict hole.
  template <class OutputIterator>
  OutputIterator vertices_in_conflict(const Weighted_point&p, Cell_handle c,
                                      OutputIterator res) const
  {
    return vertices_on_conflict_zone_boundary(p, c, res);
  }
#endif // CGAL_NO_DEPRECATED_CODE

  // Returns the vertices on the boundary of the conflict hole.
  template <class OutputIterator>
  OutputIterator vertices_on_conflict_zone_boundary(const Weighted_point&p,
                                                    Cell_handle c,
                                                    OutputIterator res) const
  {
    CGAL_triangulation_precondition(dimension() >= 2);

    // Get the facets on the boundary of the hole.
    std::vector<Facet> facets;
    find_conflicts(p, c, std::back_inserter(facets),
                   Emptyset_iterator(), Emptyset_iterator());

    // Then extract uniquely the vertices.
    std::set<Vertex_handle> vertices;
    if(dimension() == 3)
    {
      for(typename std::vector<Facet>::const_iterator i = facets.begin();
                                                      i != facets.end(); ++i)
      {
        vertices.insert(i->first->vertex((i->second+1)&3));
        vertices.insert(i->first->vertex((i->second+2)&3));
        vertices.insert(i->first->vertex((i->second+3)&3));
      }
    } else {
      for(typename std::vector<Facet>::const_iterator i = facets.begin();
                                                      i != facets.end(); ++i)
      {
        vertices.insert(i->first->vertex(cw(i->second)));
        vertices.insert(i->first->vertex(ccw(i->second)));
      }
    }

    return std::copy(vertices.begin(), vertices.end(), res);
  }

  void remove(Vertex_handle v);
  // Concurrency-safe
  // See Triangulation_3::remove for more information
  bool remove(Vertex_handle v, bool *could_lock_zone);

  template < typename InputIterator >
  size_type remove(InputIterator first, InputIterator beyond)
  {
    CGAL_triangulation_precondition(!this->does_repeat_in_range(first, beyond));
    size_type n = number_of_vertices();

#ifdef CGAL_TRIANGULATION_3_PROFILING
    WallClockTimer t;
#endif

    // Parallel
#ifdef CGAL_LINKED_WITH_TBB
    if(this->is_parallel())
    {
      // TODO: avoid that by asking for ramdom-access iterators?
      std::vector<Vertex_handle> vertices(first, beyond);
      tbb::concurrent_vector<Vertex_handle> vertices_to_remove_sequentially;

      tbb::parallel_for(tbb::blocked_range<size_t>(0, vertices.size()),
                        Remove_point<Self>(*this, vertices, vertices_to_remove_sequentially));

      // Do the rest sequentially
      for(typename tbb::concurrent_vector<Vertex_handle>::const_iterator
            it = vertices_to_remove_sequentially.begin(),
            it_end = vertices_to_remove_sequentially.end()
            ; it != it_end
            ; ++it)
      {
        remove(*it);
      }
    }
    // Sequential
    else
#endif // CGAL_LINKED_WITH_TBB
    {
      while(first != beyond)
      {
        remove(*first);
        ++first;
      }
    }

#ifdef CGAL_TRIANGULATION_3_PROFILING
    std::cerr << "Points removed in " << t.elapsed() << " seconds." << std::endl;
#endif
    return n - number_of_vertices();
  }

  template <class OutputItCells>
  void remove_and_give_new_cells(Vertex_handle v, OutputItCells cit)
  {
    Self tmp;
    Vertex_remover<Self> remover(tmp);
    Tr_Base::remove_and_give_new_cells(v, remover, cit);

    CGAL_triangulation_expensive_postcondition(is_valid());
  }

  // DISPLACEMENT
  Vertex_handle move_point(Vertex_handle v, const Weighted_point& p);

  // Displacement works only for regular triangulation
  // without hidden points at any time
  Vertex_handle move_if_no_collision(Vertex_handle v, const Weighted_point& p);
  Vertex_handle move(Vertex_handle v, const Weighted_point& p);

  // REMOVE CLUSTER - works only when Regular has no hidden point at all
  // "regular as Delaunay"
  template < typename InputIterator >
  size_type remove_cluster(InputIterator first, InputIterator beyond)
  {
    Self tmp;
    Vertex_remover<Self> remover(tmp);
    return Tr_Base::remove(first, beyond, remover);
  }

protected:

  Oriented_side side_of_oriented_power_sphere(const Weighted_point& p0,
                                              const Weighted_point& p1,
                                              const Weighted_point& p2,
                                              const Weighted_point& p3,
                                              const Weighted_point& p,
                                              bool perturb = false) const;

  Oriented_side side_of_oriented_power_circle(const Weighted_point& p0,
                                              const Weighted_point& p1,
                                              const Weighted_point& p2,
                                              const Weighted_point& p,
                                              bool perturb = false) const;

  Bounded_side side_of_bounded_power_circle(const Weighted_point& p0,
                                            const Weighted_point& p1,
                                            const Weighted_point& p2,
                                            const Weighted_point& p,
                                            bool perturb = false) const;

  Bounded_side side_of_bounded_power_segment(const Weighted_point& p0,
                                             const Weighted_point& p1,
                                             const Weighted_point& p,
                                             bool perturb = false) const;

public:
  // Queries
  Bounded_side side_of_power_sphere(Cell_handle c, const Weighted_point& p,
                                    bool perturb = false) const;

  Bounded_side side_of_power_circle(const Facet& f, const Weighted_point& p,
                                    bool /* perturb */ = false) const
  {
    return side_of_power_circle(f.first, f.second, p);
  }

  Bounded_side side_of_power_circle(Cell_handle c, int i, const Weighted_point& p,
                                    bool perturb = false) const;

  Bounded_side side_of_power_segment(Cell_handle c, const Weighted_point& p,
                                     bool perturb = false) const;

  // Undocumented, needed for Mesh_3 (because of Periodic_3_mesh_3)
  bool greater_or_equal_power_distance(const Bare_point& p,
                                       const Weighted_point& q,
                                       const Weighted_point& r) const;

  Vertex_handle nearest_power_vertex_in_cell(const Bare_point& p,
                                             Cell_handle c)  const;

  Vertex_handle nearest_power_vertex(const Bare_point& p, Cell_handle c = Cell_handle()) const;

  bool is_Gabriel(Cell_handle c, int i) const;
  bool is_Gabriel(Cell_handle c, int i, int j) const;
  bool is_Gabriel(const Facet& f)const ;
  bool is_Gabriel(const Edge& e) const;
  bool is_Gabriel(Vertex_handle v) const;

  // Dual functions
  Bare_point dual(Cell_handle c) const;
  Object dual(Cell_handle c, int i) const;
  Object dual(const Facet& facet) const;

  void dual_segment(Cell_handle c, int i, Bare_point& p, Bare_point&q) const;
  void dual_segment(const Facet& facet, Bare_point& p, Bare_point&q) const;
  void dual_segment_exact(const Facet& facet, Bare_point& p, Bare_point&q) const;
  void dual_ray(Cell_handle c, int i, Ray& ray) const;
  void dual_ray(const Facet& facet, Ray& ray) const;
  void dual_ray_exact(const Facet& facet, Ray& ray) const;

  template < class Stream>
  Stream& draw_dual(Stream& os) const;

  bool is_valid(bool verbose = false, int level = 0) const;

protected:
  bool less_power_distance(const Bare_point& p,
                           const Weighted_point& q,
                           const Weighted_point& r)  const
  {
    return geom_traits().compare_power_distance_3_object()(p, q, r) == SMALLER;
  }

  Bare_point construct_weighted_circumcenter(const Weighted_point& p,
                                             const Weighted_point& q,
                                             const Weighted_point& r,
                                             const Weighted_point& s) const
  {
    return geom_traits().construct_weighted_circumcenter_3_object()(p,q,r,s);
  }

  Bare_point construct_weighted_circumcenter(const Weighted_point& p,
                                             const Weighted_point& q,
                                             const Weighted_point& r) const
  {
    return geom_traits().construct_weighted_circumcenter_3_object()(p,q,r);
  }

  Segment construct_segment(const Bare_point& p, const Bare_point& q) const
  {
    return geom_traits().construct_segment_3_object()(p, q);
  }

  Line construct_perpendicular_line(const Plane& pl, const Bare_point& p) const
  {
    return geom_traits().construct_perpendicular_line_3_object()(pl, p);
  }

  Plane construct_plane(const Bare_point& p, const Bare_point& q, const Bare_point& r) const
  {
    return geom_traits().construct_plane_3_object()(p, q, r);
  }

  Ray construct_ray(const Bare_point& p, const Line& l) const
  {
    return geom_traits().construct_ray_3_object()(p, l);
  }

  Object construct_object(const Bare_point& p) const
  {
    return geom_traits().construct_object_3_object()(p);
  }

  Object construct_object(const Segment& s) const
  {
    return geom_traits().construct_object_3_object()(s);
  }

  Object construct_object(const Ray& r) const
  {
    return geom_traits().construct_object_3_object()(r);
  }

  Vertex_handle nearest_power_vertex(const Bare_point& p,
                                     Vertex_handle v,
                                     Vertex_handle w) const
  {
    // In case of equality, v is returned.
    CGAL_triangulation_precondition(v != w);
    if(is_infinite(v))
      return w;

    if(is_infinite(w))
      return v;

    return less_power_distance(p, w->point(), v->point()) ? w : v;
  }

  Oriented_side power_test(const Weighted_point& p, const Weighted_point& q) const
  {
    CGAL_triangulation_precondition(this->equal(p, q));
    return geom_traits().power_side_of_oriented_power_sphere_3_object()(p, q);
  }

  Oriented_side power_test(const Weighted_point& p, const Weighted_point& q,
                           const Weighted_point& r) const
  {
    CGAL_triangulation_precondition(this->collinear(p, q, r));
    return geom_traits().power_side_of_oriented_power_sphere_3_object()(p, q, r);
  }

  Oriented_side power_test(const Weighted_point& p, const Weighted_point& q,
                           const Weighted_point& r, const Weighted_point& s) const
  {
    CGAL_triangulation_precondition(this->coplanar(p, q, r, s));
    return geom_traits().power_side_of_oriented_power_sphere_3_object()(p, q, r, s);
  }

  Oriented_side power_test(const Weighted_point& p, const Weighted_point& q,
                           const Weighted_point& r, const Weighted_point& s,
                           const Weighted_point& t) const
  {
    return geom_traits().power_side_of_oriented_power_sphere_3_object()(p, q, r, s, t);
  }

  bool in_conflict_3(const Weighted_point& p, const Cell_handle c) const
  {
    return side_of_power_sphere(c, p, true) == ON_BOUNDED_SIDE;
  }

  bool in_conflict_2(const Weighted_point& p, const Cell_handle c, int i) const
  {
    return side_of_power_circle(c, i, p, true) == ON_BOUNDED_SIDE;
  }

  bool in_conflict_1(const Weighted_point& p, const Cell_handle c) const
  {
    return side_of_power_segment(c, p, true) == ON_BOUNDED_SIDE;
  }

  bool in_conflict_0(const Weighted_point& p, const Cell_handle c) const
  {
    return power_test(c->vertex(0)->point(), p) == ON_POSITIVE_SIDE;
  }

  bool in_conflict(const Weighted_point& p, const Cell_handle c) const
  {
    switch(dimension())
    {
      case 0:
        return in_conflict_0(p, c);
      case 1:
        return in_conflict_1(p, c);
      case 2:
        return in_conflict_2(p, c, 3);
      case 3:
        return in_conflict_3(p, c);
    }
    return true;
  }

  class Conflict_tester_3
  {
    const Weighted_point& p;
    const Self *t;

  public:
    Conflict_tester_3(const Weighted_point& pt, const Self *tr)
      : p(pt), t(tr)
    {
    }

    bool operator()(const Cell_handle c) const
    {
      return t->in_conflict_3(p, c);
    }

    bool test_initial_cell(const Cell_handle c) const
    {
      return operator()(c);
    }
    Oriented_side compare_weight(const Weighted_point& wp1,
                                 const Weighted_point& wp2) const
    {
      return t->power_test(wp1, wp2);
    }
  };

  class Conflict_tester_2
  {
    const Weighted_point& p;
    const Self *t;

  public:
    Conflict_tester_2(const Weighted_point& pt, const Self *tr)
      : p(pt), t(tr)
    {
    }

    bool operator()(const Cell_handle c) const
    {
      return t->in_conflict_2(p, c, 3);
    }

    bool test_initial_cell(const Cell_handle c) const
    {
      return operator()(c);
    }

    Oriented_side compare_weight(const Weighted_point& wp1,
                                 const Weighted_point& wp2) const
    {
      return t->power_test(wp1, wp2);
    }
  };

  class Conflict_tester_1
  {
    const Weighted_point& p;
    const Self *t;

  public:
    Conflict_tester_1(const Weighted_point& pt, const Self *tr)
      : p(pt), t(tr)
    {
    }

    bool operator()(const Cell_handle c) const
    {
      return t->in_conflict_1(p, c);
    }

    bool test_initial_cell(const Cell_handle c) const
    {
      return operator()(c);
    }

    Oriented_side compare_weight(const Weighted_point& wp1,
                                 const Weighted_point& wp2) const
    {
      return t->power_test(wp1, wp2);
    }
  };

  class Conflict_tester_0
  {
    const Weighted_point& p;
    const Self *t;

  public:
    Conflict_tester_0(const Weighted_point& pt, const Self *tr)
      : p(pt), t(tr)
    {
    }

    bool operator()(const Cell_handle c) const
    {
      return t->in_conflict_0(p, c);
    }

    bool test_initial_cell(const Cell_handle c) const
    {
      return operator()(c);
    }

    int compare_weight(const Weighted_point& wp1,
                       const Weighted_point& wp2) const
    {
      return t->power_test(wp1, wp2);
    }
  };

  // Sequential version
  // "dummy" is here to allow the specialization (see below)
  // See http://groups.google.com/group/comp.lang.c++.moderated/browse_thread/thread/285ab1eec49e1cb6
  template<typename Concurrency_tag_, typename dummy = void>
  class Hidden_point_visitor
  {
    Self *t;
    mutable std::vector<Vertex_handle> vertices;
    mutable std::vector<Weighted_point> hidden_points;

  public:
    Hidden_point_visitor(Self *tr) : t(tr) {}

    template <class InputIterator>
    void process_cells_in_conflict(InputIterator start, InputIterator end) const
    {
      int dim = t->dimension();
      while(start != end)
      {
        std::copy((*start)->hidden_points_begin(),
                  (*start)->hidden_points_end(),
                  std::back_inserter(hidden_points));

        for(int i=0; i<=dim; i++)
        {
          Vertex_handle v = (*start)->vertex(i);
          if(v->cell() != Cell_handle())
          {
            vertices.push_back(v);
            v->set_cell(Cell_handle());
          }
        }
        start ++;
      }
    }

    void reinsert_vertices(Vertex_handle v)
    {
      Cell_handle hc = v->cell();
      for(typename std::vector<Vertex_handle>::iterator
           vi = vertices.begin(); vi != vertices.end(); ++vi)
      {
        if((*vi)->cell() != Cell_handle())
          continue;

        hc = t->locate((*vi)->point(), hc);
        hide_point(hc, (*vi)->point());
        t->tds().delete_vertex(*vi);
      }

      vertices.clear();
      for(typename std::vector<Weighted_point>::iterator
           hp = hidden_points.begin(); hp != hidden_points.end(); ++hp)
      {
        hc = t->locate(*hp, hc);
        hide_point (hc, *hp);
      }
      hidden_points.clear();
    }

    Vertex_handle replace_vertex(Cell_handle c, int index, const Weighted_point& p)
    {
      Vertex_handle v = c->vertex(index);
      hide_point(c, v->point());
      v->set_point(p);
      return v;
    }

    void hide_point(Cell_handle c, const Weighted_point& p)
    {
      c->hide_point(p);
    }
  };

#ifdef CGAL_LINKED_WITH_TBB
  // Parallel version specialization
  template<typename dummy>
  class Hidden_point_visitor<Parallel_tag, dummy>
  {
    typedef Hidden_point_visitor<Parallel_tag> HPV;

    Self *t;
    mutable tbb::enumerable_thread_specific<std::vector<Vertex_handle> >  vertices;
    mutable tbb::enumerable_thread_specific<std::vector<Weighted_point> > hidden_points;

  public:
    Hidden_point_visitor(Self *tr) : t(tr) {}

    template <class InputIterator>
    void process_cells_in_conflict(InputIterator start, InputIterator end) const
    {
      int dim = t->dimension();
      while(start != end)
      {
        std::copy((*start)->hidden_points_begin(),
                  (*start)->hidden_points_end(),
                  std::back_inserter(hidden_points.local()));

        for(int i=0; i<=dim; i++)
        {
          Vertex_handle v = (*start)->vertex(i);
          if(v->cell() != Cell_handle())
          {
            vertices.local().push_back(v);
            v->set_cell(Cell_handle());
          }
        }
        start ++;
      }
    }

    void reinsert_vertices(Vertex_handle v)
    {
      Cell_handle hc = v->cell();
      for(typename std::vector<Vertex_handle>::iterator
           vi = vertices.local().begin(); vi != vertices.local().end(); ++vi)
      {
        if((*vi)->cell() != Cell_handle())
          continue;

        hc = t->locate((*vi)->point(), hc);
        hide_point(hc, (*vi)->point());
        t->tds().delete_vertex(*vi);
      }

      vertices.local().clear();
      for(typename std::vector<Weighted_point>::iterator
           hp = hidden_points.local().begin(); hp != hidden_points.local().end(); ++hp)
      {
        hc = t->locate(*hp, hc);
        hide_point (hc, *hp);
      }
      hidden_points.local().clear();
    }

    Vertex_handle replace_vertex(Cell_handle c, int index, const Weighted_point& p)
    {
      Vertex_handle v = c->vertex(index);
      hide_point(c, v->point());
      v->set_point(p);
      return v;
    }

    void hide_point(Cell_handle c, const Weighted_point& p)
    {
      c->hide_point(p);
    }
  };

  // Functor for parallel insert(begin, end) function
  template <typename RT>
  class Insert_point
  {
    typedef typename RT::Weighted_point                 Weighted_point;
    typedef typename RT::Vertex_handle                  Vertex_handle;

    RT& m_rt;
    const std::vector<Weighted_point>& m_points;
    tbb::enumerable_thread_specific<Vertex_handle>& m_tls_hint;

  public:
    // Constructor
    Insert_point(RT& rt,
                 const std::vector<Weighted_point>& points,
                 tbb::enumerable_thread_specific<Vertex_handle>& tls_hint)
      : m_rt(rt), m_points(points), m_tls_hint(tls_hint)
    {}

    // Constructor
    Insert_point(const Insert_point& ip)
      : m_rt(ip.m_rt), m_points(ip.m_points), m_tls_hint(ip.m_tls_hint)
    {}

    // operator()
    void operator()(const tbb::blocked_range<size_t>& r) const
    {
#ifdef CGAL_CONCURRENT_TRIANGULATION_3_PROFILING
      static Profile_branch_counter_3 bcounter(
            "early withdrawals / late withdrawals / successes [Delaunay_tri_3::insert]");
#endif

      Vertex_handle& hint = m_tls_hint.local();
      for(size_t i_point = r.begin() ; i_point != r.end() ; ++i_point)
      {
        bool success = false;
        const Weighted_point& p = m_points[i_point];
        while(!success)
        {
          if(m_rt.try_lock_vertex(hint) && m_rt.try_lock_point(p))
          {
            bool could_lock_zone;
            Locate_type lt;
            int li, lj;

            Cell_handle c = m_rt.locate(p, lt, li, lj, hint->cell(), &could_lock_zone);
            Vertex_handle v;
            if(could_lock_zone)
              v = m_rt.insert(p, lt, c, li, lj, &could_lock_zone);

            if(could_lock_zone)
            {
              hint = (v == Vertex_handle() ? c->vertex(0) : v);
              m_rt.unlock_all_elements();
              success = true;
#ifdef CGAL_CONCURRENT_TRIANGULATION_3_PROFILING
              ++bcounter;
#endif
            }
            else
            {
              m_rt.unlock_all_elements();
#ifdef CGAL_CONCURRENT_TRIANGULATION_3_PROFILING
              bcounter.increment_branch_1(); // THIS is a late withdrawal!
#endif
            }
          }
          else
          {
            m_rt.unlock_all_elements();
#ifdef CGAL_CONCURRENT_TRIANGULATION_3_PROFILING
            bcounter.increment_branch_2(); // THIS is an early withdrawal!
#endif
          }
        }
      }
    }
  };

  // Functor for parallel insert_with_info(begin, end) function
  template <typename RT>
  class Insert_point_with_info
  {
    typedef typename RT::Weighted_point                         Weighted_point;
    typedef typename RT::Vertex_handle                          Vertex_handle;
    typedef typename RT::Triangulation_data_structure::Vertex::Info Info;

    RT& m_rt;
    const std::vector<Weighted_point>& m_points;
    const std::vector<Info>& m_infos;
    const std::vector<std::size_t>& m_indices;
    tbb::enumerable_thread_specific<Vertex_handle>& m_tls_hint;

  public:
    // Constructor
    Insert_point_with_info(RT& rt,
                           const std::vector<Weighted_point>& points,
                           const std::vector<Info>& infos,
                           const std::vector<std::size_t>& indices,
                           tbb::enumerable_thread_specific<Vertex_handle>& tls_hint)
      : m_rt(rt), m_points(points), m_infos(infos), m_indices(indices),
        m_tls_hint(tls_hint)
    {}

    // Constructor
    Insert_point_with_info(const Insert_point_with_info &ip)
      : m_rt(ip.m_rt), m_points(ip.m_points), m_infos(ip.m_infos),
        m_indices(ip.m_indices), m_tls_hint(ip.m_tls_hint)
    {}

    // operator()
    void operator()(const tbb::blocked_range<size_t>& r) const
    {
#ifdef CGAL_CONCURRENT_TRIANGULATION_3_PROFILING
      static Profile_branch_counter_3 bcounter(
            "early withdrawals / late withdrawals / successes [Delaunay_tri_3::insert]");
#endif

      Vertex_handle& hint = m_tls_hint.local();
      for(size_t i_idx = r.begin() ; i_idx != r.end() ; ++i_idx)
      {
        bool success = false;
        std::ptrdiff_t i_point = m_indices[i_idx];
        const Weighted_point& p = m_points[i_point];
        while(!success)
        {
          if(m_rt.try_lock_vertex(hint) && m_rt.try_lock_point(p))
          {
            bool could_lock_zone;
            Locate_type lt;
            int li, lj;

            Cell_handle c = m_rt.locate(p, lt, li, lj, hint->cell(),
                                        &could_lock_zone);
            Vertex_handle v;
            if(could_lock_zone)
              v = m_rt.insert(p, lt, c, li, lj, &could_lock_zone);

            if(could_lock_zone)
            {
              if(v == Vertex_handle())
              {
                hint = c->vertex(0);
              }
              else
              {
                v->info() = m_infos[i_point];
                hint = v;
              }

              m_rt.unlock_all_elements();
              success = true;
#ifdef CGAL_CONCURRENT_TRIANGULATION_3_PROFILING
              ++bcounter;
#endif
            }
            else
            {
              m_rt.unlock_all_elements();
#ifdef CGAL_CONCURRENT_TRIANGULATION_3_PROFILING
              bcounter.increment_branch_1(); // THIS is a late withdrawal!
#endif
            }
          }
          else
          {
            m_rt.unlock_all_elements();
#ifdef CGAL_CONCURRENT_TRIANGULATION_3_PROFILING
            bcounter.increment_branch_2(); // THIS is an early withdrawal!
#endif
          }
        }
      }
    }
  };

  // Functor for parallel remove(begin, end) function
  template <typename RT>
  class Remove_point
  {
    typedef typename RT::Weighted_point                 Weighted_point;
    typedef typename RT::Vertex_handle                  Vertex_handle;

    RT& m_rt;
    const std::vector<Vertex_handle>& m_vertices;
    tbb::concurrent_vector<Vertex_handle>& m_vertices_to_remove_sequentially;

  public:
    // Constructor
    Remove_point(RT& rt,
                 const std::vector<Vertex_handle>& vertices,
                 tbb::concurrent_vector<Vertex_handle>& vertices_to_remove_sequentially)
      : m_rt(rt), m_vertices(vertices),
        m_vertices_to_remove_sequentially(vertices_to_remove_sequentially)
    {}

    // Constructor
    Remove_point(const Remove_point& rp)
      : m_rt(rp.m_rt), m_vertices(rp.m_vertices),
        m_vertices_to_remove_sequentially(rp.m_vertices_to_remove_sequentially)
    {}

    // operator()
    void operator()(const tbb::blocked_range<size_t>& r) const
    {
      for(size_t i_vertex = r.begin() ; i_vertex != r.end() ; ++i_vertex)
      {
        Vertex_handle v = m_vertices[i_vertex];
        bool could_lock_zone, needs_to_be_done_sequentially;
        do
        {
          needs_to_be_done_sequentially = !m_rt.remove(v, &could_lock_zone);
          m_rt.unlock_all_elements();
        }
        while(!could_lock_zone);

        if(needs_to_be_done_sequentially)
          m_vertices_to_remove_sequentially.push_back(v);
      }
    }
  };
#endif // CGAL_LINKED_WITH_TBB

  Hidden_point_visitor<Concurrency_tag>& get_hidden_point_visitor()
  {
    return hidden_point_visitor;
  }

  template < class RegularTriangulation_3 >
  class Vertex_remover;

  template < class RegularTriangulation_3 >
  class Vertex_inserter;

  Hidden_point_visitor<Concurrency_tag> hidden_point_visitor;
};


template < class Gt, class Tds, class Lds >
typename Regular_triangulation_3<Gt,Tds,Lds>::Vertex_handle
Regular_triangulation_3<Gt,Tds,Lds>::
nearest_power_vertex_in_cell(const Bare_point& p, Cell_handle c) const
// Returns the finite vertex of the cell c with smaller
// power distance  to p.
{
  CGAL_triangulation_precondition(dimension() >= 1);
  Vertex_handle nearest = nearest_power_vertex(p, c->vertex(0), c->vertex(1));
  if(dimension() >= 2)
  {
    nearest = nearest_power_vertex(p, nearest, c->vertex(2));
    if(dimension() == 3)
      nearest = nearest_power_vertex(p, nearest, c->vertex(3));
  }
  return nearest;
}


template < class Gt, class Tds, class Lds >
typename Regular_triangulation_3<Gt,Tds,Lds>::Vertex_handle
Regular_triangulation_3<Gt,Tds,Lds>::
nearest_power_vertex(const Bare_point& p, Cell_handle start) const
{
  if(number_of_vertices() == 0)
    return Vertex_handle();

  // Use a brute-force algorithm if dimension < 3.
  if(dimension() < 3)
  {
    Finite_vertices_iterator vit = finite_vertices_begin();
    Vertex_handle res = vit;
    ++vit;
    for(Finite_vertices_iterator end = finite_vertices_end(); vit != end; ++vit)
      res = nearest_power_vertex(p, res, vit);

    return res;
  }

  Locate_type lt;
  int li, lj;

  typename Gt::Construct_weighted_point_3 p2wp = geom_traits().construct_weighted_point_3_object();
  Cell_handle c = locate(p2wp(p), lt, li, lj, start);

  // - start with the closest vertex from the located cell.
  // - repeatedly take the nearest of its incident vertices if any
  // - if not, we're done.
  Vertex_handle nearest = nearest_power_vertex_in_cell(p, c);
  std::vector<Vertex_handle> vs;
  vs.reserve(32);
  while(true)
  {
    Vertex_handle tmp = nearest;
    adjacent_vertices(nearest, std::back_inserter(vs));
    for(typename std::vector<Vertex_handle>::const_iterator
         vsit = vs.begin(); vsit != vs.end(); ++vsit)
      tmp = nearest_power_vertex(p, tmp, *vsit);

    if(tmp == nearest)
      break;

    vs.clear();
    nearest = tmp;
  }
  return nearest;
}

template < class Gt, class Tds, class Lds >
typename Regular_triangulation_3<Gt,Tds,Lds>::Bare_point
Regular_triangulation_3<Gt,Tds,Lds>::
dual(Cell_handle c) const
{
  CGAL_triangulation_precondition(dimension()==3);
  CGAL_triangulation_precondition(! is_infinite(c));

  return c->weighted_circumcenter(geom_traits());
}

template < class Gt, class Tds, class Lds >
void
Regular_triangulation_3<Gt,Tds,Lds>::
dual_segment(Cell_handle c, int i, Bare_point& p, Bare_point&q) const
{
  Cell_handle n = c->neighbor(i);
  CGAL_assertion(! is_infinite(c) && ! is_infinite(n));

  p = dual(c);
  q = dual(n);
}

template < class Gt, class Tds, class Lds >
void
Regular_triangulation_3<Gt,Tds,Lds>::
dual_segment(const Facet& facet, Bare_point& p, Bare_point&q) const
{
  return dual_segment(facet.first, facet.second, p, q);
}

template < class Gt, class Tds, class Lds >
void
Regular_triangulation_3<Gt,Tds,Lds>::
dual_ray(Cell_handle c, int i, Ray& ray) const
{
  Cell_handle n = c->neighbor(i);
  CGAL_triangulation_precondition((!is_infinite(c) != !is_infinite(n))); // xor
  // either n or c is infinite
  int in;
  if(is_infinite(c))
  {
    in = n->index(c);
  }
  else
  {
    n = c;
    in = i;
  }

  // n now denotes a finite cell, either c or c->neighbor(i)
  int ind[3] = {(in+1)&3,(in+2)&3,(in+3)&3};
  if((in&1) == 1)
    std::swap(ind[0], ind[1]);

  const Weighted_point& p = n->vertex(ind[0])->point();
  const Weighted_point& q = n->vertex(ind[1])->point();
  const Weighted_point& r = n->vertex(ind[2])->point();
  const Bare_point& bp = construct_point(p);
  const Bare_point& bq = construct_point(q);
  const Bare_point& br = construct_point(r);

  Line l = construct_perpendicular_line(construct_plane(bp, bq, br),
                                        construct_weighted_circumcenter(p,q,r));

  ray = construct_ray(dual(n), l);
}

template < class Gt, class Tds, class Lds >
void
Regular_triangulation_3<Gt,Tds,Lds>::
dual_ray(const Facet& facet, Ray& ray) const
{
  return dual_ray(facet.first, facet.second, ray);
}

// Exact versions of dual_segment() and dual_ray() for Mesh_3.
// These functions are really dirty: they assume that the point type is nice enough
// such that EPECK can manipulate it (e.g. convert it to EPECK::Point_3) AND
// that the result of these manipulations will make sense.
template < class Gt, class Tds, class Lds >
void
Regular_triangulation_3<Gt,Tds,Lds>::
dual_segment_exact(const Facet& facet, Bare_point& p, Bare_point&q) const
{
  typedef typename Kernel_traits<Bare_point>::Kernel           K;
  typedef Exact_predicates_exact_constructions_kernel          EK;
  typedef Cartesian_converter<K, EK>                           To_exact;
  typedef Cartesian_converter<EK,K>                            Back_from_exact;

  typedef EK                                                   Exact_Rt;

  To_exact to_exact;
  Back_from_exact back_from_exact;
  Exact_Rt::Construct_weighted_circumcenter_3 exact_weighted_circumcenter =
      Exact_Rt().construct_weighted_circumcenter_3_object();

  Cell_handle c = facet.first;
  int i = facet.second;
  Cell_handle n = c->neighbor(i);

  const typename Exact_Rt::Weighted_point_3& cp = to_exact(c->vertex(0)->point());
  const typename Exact_Rt::Weighted_point_3& cq = to_exact(c->vertex(1)->point());
  const typename Exact_Rt::Weighted_point_3& cr = to_exact(c->vertex(2)->point());
  const typename Exact_Rt::Weighted_point_3& cs = to_exact(c->vertex(3)->point());

  const typename Exact_Rt::Weighted_point_3& np = to_exact(n->vertex(0)->point());
  const typename Exact_Rt::Weighted_point_3& nq = to_exact(n->vertex(1)->point());
  const typename Exact_Rt::Weighted_point_3& nr = to_exact(n->vertex(2)->point());
  const typename Exact_Rt::Weighted_point_3& ns = to_exact(n->vertex(3)->point());

  p = back_from_exact(exact_weighted_circumcenter(cp, cq, cr, cs));
  q = back_from_exact(exact_weighted_circumcenter(np, nq, nr, ns));
}

template < class Gt, class Tds, class Lds >
void
Regular_triangulation_3<Gt,Tds,Lds>::
dual_ray_exact(const Facet& facet, Ray& ray) const
{
  Cell_handle c = facet.first;
  int i = facet.second;
  Cell_handle n = c->neighbor(i);
  CGAL_triangulation_precondition(!is_infinite(c) != !is_infinite(n)); // xor
  // either n or c is infinite
  int in;
  if(is_infinite(c))
  {
    in = n->index(c);
  }
  else
  {
    n = c;
    in = i;
  }

  // n now denotes a finite cell, either c or c->neighbor(i)
  int ind[3] = {(in+1)&3,(in+2)&3,(in+3)&3};
  if((in&1) == 1)
    std::swap(ind[0], ind[1]);

  // exact part
  typedef typename Kernel_traits<Bare_point>::Kernel           K;
  typedef Exact_predicates_exact_constructions_kernel          EK;
  typedef Cartesian_converter<K, EK>                           To_exact;
  typedef Cartesian_converter<EK,K>                            Back_from_exact;

  typedef EK                                                   Exact_Rt;

  To_exact to_exact;
  Back_from_exact back_from_exact;

  Exact_Rt::Construct_weighted_circumcenter_3 exact_weighted_circumcenter =
      Exact_Rt().construct_weighted_circumcenter_3_object();
  Exact_Rt::Construct_perpendicular_line_3 exact_perpendicular_line =
      Exact_Rt().construct_perpendicular_line_3_object();
  Exact_Rt::Construct_plane_3 exact_plane_3 = Exact_Rt().construct_plane_3_object();
  Exact_Rt::Construct_ray_3 exact_ray_3 = Exact_Rt().construct_ray_3_object();
  Exact_Rt::Construct_point_3 exact_point_3 = Exact_Rt().construct_point_3_object();

  const typename Exact_Rt::Weighted_point_3& p = to_exact(n->vertex(ind[0])->point());
  const typename Exact_Rt::Weighted_point_3& q = to_exact(n->vertex(ind[1])->point());
  const typename Exact_Rt::Weighted_point_3& r = to_exact(n->vertex(ind[2])->point());
  const typename Exact_Rt::Weighted_point_3& s = to_exact(n->vertex(in)->point());

  const typename Exact_Rt::Point_3& bp = exact_point_3(p);
  const typename Exact_Rt::Point_3& bq = exact_point_3(q);
  const typename Exact_Rt::Point_3& br = exact_point_3(r);

  typename Exact_Rt::Line_3 l = exact_perpendicular_line(
                                  exact_plane_3(bp, bq, br),
                                  exact_weighted_circumcenter(p, q, r));

  ray = back_from_exact(exact_ray_3(exact_weighted_circumcenter(p, q, r, s), l));
}

template < class Gt, class Tds, class Lds >
typename Regular_triangulation_3<Gt,Tds,Lds>::Object
Regular_triangulation_3<Gt,Tds,Lds>::
dual(Cell_handle c, int i) const
{
  CGAL_triangulation_precondition(dimension()>=2);
  CGAL_triangulation_precondition(! is_infinite(c,i));

  if(dimension() == 2)
  {
    CGAL_triangulation_precondition(i == 3);
    return construct_object(construct_weighted_circumcenter(c->vertex(0)->point(),
                                                            c->vertex(1)->point(),
                                                            c->vertex(2)->point()));
  }

  // dimension() == 3
  Cell_handle n = c->neighbor(i);
  if(! is_infinite(c) && ! is_infinite(n))
  {
    // dual is a segment
    Bare_point bp = dual(c);
    Bare_point np = dual(n);
    return construct_object(construct_segment(bp, np));
  }

  // either n or c is infinite, dual is a ray
  Ray r;
  dual_ray(c, i, r);
  return construct_object(r);
}

template < class Gt, class Tds, class Lds >
typename Regular_triangulation_3<Gt,Tds,Lds>::Object
Regular_triangulation_3<Gt,Tds,Lds>::
dual(const Facet& facet) const
{
  return dual(facet.first, facet.second);
}

template < class Gt, class Tds, class Lds >
template < class Stream>
Stream&
Regular_triangulation_3<Gt,Tds,Lds>::
draw_dual(Stream& os) const
{
  for(Finite_facets_iterator fit = finite_facets_begin(), end = finite_facets_end();
       fit != end; ++fit)
  {
    Object o = dual(*fit);
    if(const Segment* s = object_cast<Segment>(&o))
      os << *s;
    else if(const Ray* r = object_cast<Ray>(&o))
      os << *r;
    else if(const Bare_point* p = object_cast<Bare_point>(&o))
      os << *p;
  }
  return os;
}

template < class Gt, class Tds, class Lds >
Oriented_side
Regular_triangulation_3<Gt,Tds,Lds>::
side_of_oriented_power_sphere(const Weighted_point& p0,
                              const Weighted_point& p1,
                              const Weighted_point& p2,
                              const Weighted_point& p3,
                              const Weighted_point& p, bool perturb) const
{
  CGAL_triangulation_precondition(orientation(p0, p1, p2, p3) == POSITIVE);

  using namespace boost;

  Oriented_side os = power_test(p0, p1, p2, p3, p);

  if(os != ON_ORIENTED_BOUNDARY || !perturb)
    return os;

  // We are now in a degenerate case => we do a symbolic perturbation.

  // We sort the points lexicographically.
  const Weighted_point * points[5] = {&p0, &p1, &p2, &p3, &p};

  std::sort(points, points + 5, typename Tr_Base::Perturbation_order(this));

  // We successively look whether the leading monomial, then 2nd monomial
  // of the determinant has non null coefficient.
  for(int i=4; i>1; --i)
  {
    if(points[i] == &p)
      return ON_NEGATIVE_SIDE; // since p0 p1 p2 p3 are non coplanar and positively oriented
    Orientation o;
    if(points[i] == &p3 && (o = orientation(p0,p1,p2,p)) != COPLANAR)
      return o;
    if(points[i] == &p2 && (o = orientation(p0,p1,p,p3)) != COPLANAR)
      return o;
    if(points[i] == &p1 && (o = orientation(p0,p,p2,p3)) != COPLANAR)
      return o;
    if(points[i] == &p0 && (o = orientation(p,p1,p2,p3)) != COPLANAR)
      return o;
  }

  CGAL_triangulation_assertion(false);
  return ON_NEGATIVE_SIDE;
}

template < class Gt, class Tds, class Lds >
Bounded_side
Regular_triangulation_3<Gt,Tds,Lds>::
side_of_power_sphere(Cell_handle c, const Weighted_point& p, bool perturb) const
{
  CGAL_triangulation_precondition(dimension() == 3);
  int i3;
  if(! c->has_vertex(infinite_vertex(), i3))
  {
    return Bounded_side(side_of_oriented_power_sphere(c->vertex(0)->point(),
                                                       c->vertex(1)->point(),
                                                       c->vertex(2)->point(),
                                                       c->vertex(3)->point(),
                                                       p, perturb));
  }

  // else infinite cell :
  int i0,i1,i2;
  if((i3%2) == 1)
  {
    i0 = (i3+1)&3;
    i1 = (i3+2)&3;
    i2 = (i3+3)&3;
  }
  else
  {
    i0 = (i3+2)&3;
    i1 = (i3+1)&3;
    i2 = (i3+3)&3;
  }

  // general case
  Orientation o = orientation(c->vertex(i0)->point(),
                              c->vertex(i1)->point(),
                              c->vertex(i2)->point(), p);
  if(o != ZERO)
    return Bounded_side(o);

  // else p coplanar with i0,i1,i2
  return side_of_bounded_power_circle(c->vertex(i0)->point(),
                                      c->vertex(i1)->point(),
                                      c->vertex(i2)->point(),
                                      p, perturb);
}

template < class Gt, class Tds, class Lds >
Bounded_side
Regular_triangulation_3<Gt,Tds,Lds>::
side_of_bounded_power_circle(const Weighted_point& p0,
                             const Weighted_point& p1,
                             const Weighted_point& p2,
                             const Weighted_point& p, bool perturb) const
{
  CGAL_triangulation_precondition(coplanar_orientation(p0, p1, p2) != 0);
  if(coplanar_orientation(p0, p1, p2) == POSITIVE)
    return Bounded_side (side_of_oriented_power_circle(p0, p1, p2, p, perturb));

  // Wrong because the low level power test already does a coplanar orientation test.
  // return Bounded_side (- side_of_oriented_power_circle (p0, p2, p1, p, perturb));

  return Bounded_side (side_of_oriented_power_circle(p0, p2, p1, p, perturb));
}


template < class Gt, class Tds, class Lds >
Oriented_side
Regular_triangulation_3<Gt,Tds,Lds>::
side_of_oriented_power_circle(const Weighted_point& p0,
                              const Weighted_point& p1,
                              const Weighted_point& p2,
                              const Weighted_point& p, bool perturb) const
{
  CGAL_triangulation_precondition(coplanar_orientation(p0, p1, p2) == POSITIVE);

  using namespace boost;

  Oriented_side os = power_test(p0, p1, p2, p);

  if(os != ON_ORIENTED_BOUNDARY || !perturb)
    return os;

  // We are now in a degenerate case => we do a symbolic perturbation.

  // We sort the points lexicographically.
  const Weighted_point * points[4] = {&p0, &p1, &p2, &p};

  std::sort(points, points + 4, typename Tr_Base::Perturbation_order(this));

  // We successively look whether the leading monomial, then 2nd monomial
  // of the determinant has non null coefficient.
  // 2 iterations are enough (cf paper)
  for(int i=3; i>1; --i)
  {
    if(points[i] == &p)
      return ON_NEGATIVE_SIDE; // since p0 p1 p2 are non collinear and positively oriented
    Orientation o;
    if(points[i] == &p2 && (o = coplanar_orientation(p0,p1,p)) != COPLANAR)
      return o;
    if(points[i] == &p1 && (o = coplanar_orientation(p0,p,p2)) != COPLANAR)
      return o;
    if(points[i] == &p0 && (o = coplanar_orientation(p,p1,p2)) != COPLANAR)
      return o;
  }

  CGAL_triangulation_assertion(false);
  return ON_NEGATIVE_SIDE;
}

template < class Gt, class Tds, class Lds >
Bounded_side
Regular_triangulation_3<Gt,Tds,Lds>::
side_of_power_circle(Cell_handle c, int i, const Weighted_point& p,
                     bool perturb) const
{
  CGAL_triangulation_precondition(dimension() >= 2);
  int i3 = 5;
  if(dimension() == 2)
  {
    CGAL_triangulation_precondition(i == 3);
    // the triangulation is supposed to be valid, ie the facet
    // with vertices 0 1 2 in this order is positively oriented
    if(! c->has_vertex(infinite_vertex(), i3))
      return Bounded_side(side_of_oriented_power_circle(c->vertex(0)->point(),
                                                         c->vertex(1)->point(),
                                                         c->vertex(2)->point(),
                                                         p, perturb));
    // else infinite facet
    // v1, v2 finite vertices of the facet such that v1,v2,infinite
    // is positively oriented
    Vertex_handle v1 = c->vertex(ccw(i3)),
                  v2 = c->vertex(cw(i3));
    CGAL_triangulation_assertion(
      coplanar_orientation(v1->point(), v2->point(), mirror_vertex(c, i3)->point()) == NEGATIVE);

    Orientation o = coplanar_orientation(v1->point(), v2->point(), p);
    if(o != ZERO)
      return Bounded_side(o);

    // case when p collinear with v1v2
    return side_of_bounded_power_segment(v1->point(),
                                         v2->point(),
                                         p, perturb);
  } // dim 2

  // else dimension == 3
  CGAL_triangulation_precondition((i >= 0) && (i < 4));
  if((! c->has_vertex(infinite_vertex(),i3)) || (i3 != i))
  {
    // finite facet
    // initialization of i0 i1 i2, vertices of the facet positively
    // oriented (if the triangulation is valid)
    int i0 = (i>0) ? 0 : 1;
    int i1 = (i>1) ? 1 : 2;
    int i2 = (i>2) ? 2 : 3;
    CGAL_triangulation_precondition(this->coplanar(c->vertex(i0)->point(),
                                                   c->vertex(i1)->point(),
                                                   c->vertex(i2)->point(), p));
    return side_of_bounded_power_circle(c->vertex(i0)->point(),
                                        c->vertex(i1)->point(),
                                        c->vertex(i2)->point(),
                                        p, perturb);
  }
  //else infinite facet
  // v1, v2 finite vertices of the facet such that v1,v2,infinite
  // is positively oriented
  Vertex_handle v1 = c->vertex(next_around_edge(i3,i)),
                v2 = c->vertex(next_around_edge(i,i3));
  Orientation o = (Orientation)
                    (coplanar_orientation(v1->point(), v2->point(),
                                          c->vertex(i)->point()) *
                     coplanar_orientation(v1->point(), v2->point(), p));
  // then the code is duplicated from 2d case
  if(o != ZERO)
    return Bounded_side(-o);
  // because p is in f iff
  // it is not on the same side of v1v2 as c->vertex(i)
  // case when p collinear with v1v2 :
  return side_of_bounded_power_segment(v1->point(),
                                       v2->point(),
                                       p, perturb);
}

template < class Gt, class Tds, class Lds >
Bounded_side
Regular_triangulation_3<Gt,Tds,Lds>::
side_of_bounded_power_segment(const Weighted_point& p0,
                              const Weighted_point& p1,
                              const Weighted_point& p, bool perturb) const
{
  Oriented_side os = power_test(p0, p1, p);

  if(os != ON_ORIENTED_BOUNDARY || !perturb)
    return Bounded_side(os);

  // We are now in a degenerate case => we do a symbolic perturbation.
  switch (this->collinear_position(p0, p, p1))
  {
    case Tr_Base::BEFORE:
    case Tr_Base::AFTER:
      return ON_UNBOUNDED_SIDE;
    case Tr_Base::MIDDLE:
      return ON_BOUNDED_SIDE;
    default:
      ;
  }

  CGAL_triangulation_assertion(false);
  return ON_UNBOUNDED_SIDE;
}

template < class Gt, class Tds, class Lds >
Bounded_side
Regular_triangulation_3<Gt,Tds,Lds>::
side_of_power_segment(Cell_handle c, const Weighted_point& p, bool perturb) const
{
  CGAL_triangulation_precondition(dimension() == 1);
  if(! is_infinite(c,0,1))
    return side_of_bounded_power_segment(c->vertex(0)->point(),
                                         c->vertex(1)->point(),
                                         p, perturb);

  Locate_type lt; int i;
  Bounded_side soe = side_of_edge(p, c, lt, i);
  if(soe != ON_BOUNDARY)
    return soe;

  // Either we compare weights, or we use the finite neighboring edge
  Cell_handle finite_neighbor = c->neighbor(c->index(infinite_vertex()));
  CGAL_triangulation_assertion(!is_infinite(finite_neighbor,0,1));
  return side_of_bounded_power_segment(finite_neighbor->vertex(0)->point(),
                                       finite_neighbor->vertex(1)->point(),
                                       p, perturb);
}

template < class Gt, class Tds, class Lds >
bool
Regular_triangulation_3<Gt,Tds,Lds>::
greater_or_equal_power_distance(const Bare_point& p,
                                const Weighted_point& q,
                                const Weighted_point& r) const
{
  return ! less_power_distance(p, q, r);
}

template < class Gt, class Tds, class Lds >
bool
Regular_triangulation_3<Gt,Tds,Lds>::
is_Gabriel(const Facet& f) const
{
  return is_Gabriel(f.first, f.second);
}

template < class Gt, class Tds, class Lds >
bool
Regular_triangulation_3<Gt,Tds,Lds>::
is_Gabriel(Cell_handle c, int i) const
{
  CGAL_triangulation_precondition(dimension() == 3 && !is_infinite(c,i));
  typename Geom_traits::Power_side_of_bounded_power_sphere_3
      side_of_bounded_orthogonal_sphere =
      geom_traits().power_side_of_bounded_power_sphere_3_object();

  if((!is_infinite(c->vertex(i))) &&
     side_of_bounded_orthogonal_sphere(c->vertex(vertex_triple_index(i,0))->point(),
                                       c->vertex(vertex_triple_index(i,1))->point(),
                                       c->vertex(vertex_triple_index(i,2))->point(),
                                       c->vertex(i)->point()) == ON_BOUNDED_SIDE)
    return false;

  Cell_handle neighbor = c->neighbor(i);
  int in = neighbor->index(c);

  if((!is_infinite(neighbor->vertex(in))) &&
     side_of_bounded_orthogonal_sphere(c->vertex(vertex_triple_index(i,0))->point(),
                                       c->vertex(vertex_triple_index(i,1))->point(),
                                       c->vertex(vertex_triple_index(i,2))->point(),
                                       neighbor->vertex(in)->point()) == ON_BOUNDED_SIDE)
    return false;

  return true;
}

template < class Gt, class Tds, class Lds >
bool
Regular_triangulation_3<Gt,Tds,Lds>::
is_Gabriel(const Edge& e) const
{
  return is_Gabriel(e.first, e.second, e.third);
}

template < class Gt, class Tds, class Lds >
bool
Regular_triangulation_3<Gt,Tds,Lds>::
is_Gabriel(Cell_handle c, int i, int j) const
{
  CGAL_triangulation_precondition(dimension() == 3 && !is_infinite(c,i,j));
  typename Geom_traits::Power_side_of_bounded_power_sphere_3
      side_of_bounded_orthogonal_sphere =
      geom_traits().power_side_of_bounded_power_sphere_3_object();

  Facet_circulator fcirc = incident_facets(c,i,j), fdone(fcirc);
  Vertex_handle v1 = c->vertex(i);
  Vertex_handle v2 = c->vertex(j);
  do
  {
    // test whether the vertex of cc opposite to *fcirc
    // is inside the sphere defined by the edge e = (s, i,j)
    Cell_handle cc = (*fcirc).first;
    int ii = (*fcirc).second;
    if(!is_infinite(cc->vertex(ii)) &&
        side_of_bounded_orthogonal_sphere(v1->point(),
                                           v2->point(),
                                           cc->vertex(ii)->point()) == ON_BOUNDED_SIDE)
      return false;
  }
  while(++fcirc != fdone);

  return true;
}

template < class Gt, class Tds, class Lds >
bool
Regular_triangulation_3<Gt,Tds,Lds>::
is_Gabriel(Vertex_handle v) const
{
  typename Geom_traits::Power_side_of_bounded_power_sphere_3
    side_of_bounded_orthogonal_sphere = geom_traits().power_side_of_bounded_power_sphere_3_object();

  Vertex_handle nearest_v = nearest_power_vertex(geom_traits().construct_point_3_object()(v->point()),
                                                                                          v->cell());

  return (side_of_bounded_orthogonal_sphere(v->point(), nearest_v->point()) != CGAL::ON_BOUNDED_SIDE);
}

// Returns
template < class Gt, class Tds, class Lds >
typename Regular_triangulation_3<Gt,Tds,Lds>::Vertex_handle
Regular_triangulation_3<Gt,Tds,Lds>::
insert(const Weighted_point& p, Cell_handle start, bool *could_lock_zone)
{
  Locate_type lt;
  int li, lj;

  // Parallel
  if(could_lock_zone)
  {
    Cell_handle c = locate(p, lt, li, lj, start, could_lock_zone);
    if(*could_lock_zone)
      return insert(p, lt, c, li, lj, could_lock_zone);
    else
      return Vertex_handle();
  }
  // Sequential
  else
  {
    Cell_handle c = locate(p, lt, li, lj, start);
    return insert(p, lt, c, li, lj);
  }
}

template < class Gt, class Tds, class Lds >
typename Regular_triangulation_3<Gt,Tds,Lds>::Vertex_handle
Regular_triangulation_3<Gt,Tds,Lds>::
insert(const Weighted_point& p, Locate_type lt, Cell_handle c,
       int li, int lj, bool *could_lock_zone)
{
  switch(dimension())
  {
    case 3:
    {
      Conflict_tester_3 tester(p, this);
      return insert_in_conflict(p, lt,c,li,lj, tester,
                                get_hidden_point_visitor(),
                                could_lock_zone);
    }
    case 2:
    {
      Conflict_tester_2 tester(p, this);
      return insert_in_conflict(p, lt,c,li,lj, tester,
                                get_hidden_point_visitor(),
                                could_lock_zone);
    }
    case 1:
    {
      Conflict_tester_1 tester(p, this);
      return insert_in_conflict(p, lt,c,li,lj, tester,
                                get_hidden_point_visitor(),
                                could_lock_zone);
    }
  }

  Conflict_tester_0 tester(p, this);
  return insert_in_conflict(p, lt,c,li,lj, tester,
                            get_hidden_point_visitor(),
                            could_lock_zone);
}

template < class Gt, class Tds, class Lds >
template <class CellIt>
typename Regular_triangulation_3<Gt,Tds,Lds>::Vertex_handle
Regular_triangulation_3<Gt,Tds,Lds>::
insert_in_hole(const Weighted_point& p, CellIt cell_begin, CellIt cell_end,
               Cell_handle begin, int i)
{
  CGAL_triangulation_precondition(cell_begin != cell_end);

  get_hidden_point_visitor().process_cells_in_conflict(cell_begin,cell_end);

  Vertex_handle v = Tr_Base::insert_in_hole(p, cell_begin, cell_end, begin, i);

  // Store the hidden points in their new cells and hide vertices that
  // have to be hidden
  get_hidden_point_visitor().reinsert_vertices(v);
  return v;
}

template < class Gt, class Tds, class Lds >
template <class CellIt>
typename Regular_triangulation_3<Gt,Tds,Lds>::Vertex_handle
Regular_triangulation_3<Gt,Tds,Lds>::
insert_in_hole(const Weighted_point& p, CellIt cell_begin, CellIt cell_end,
               Cell_handle begin, int i, Vertex_handle newv)
{
  CGAL_triangulation_precondition(cell_begin != cell_end);

  get_hidden_point_visitor().process_cells_in_conflict(cell_begin,cell_end);

  Vertex_handle v = Tr_Base::insert_in_hole(p, cell_begin, cell_end, begin, i, newv);

  // Store the hidden points in their new cells and hide vertices that
  // have to be hidden
  get_hidden_point_visitor().reinsert_vertices(v);
  return v;
}

template <class Gt, class Tds, class Lds >
template <class RegularTriangulation_3>
class Regular_triangulation_3<Gt, Tds, Lds>::Vertex_remover
{
  typedef RegularTriangulation_3                          Regular;
  typedef typename Regular::Weighted_point                Weighted_point;

public:
  typedef typename std::vector<Weighted_point>::iterator  Hidden_points_iterator;

  Vertex_remover(Regular &tmp_) : tmp(tmp_) {}

  Regular& tmp;

  void add_hidden_points(Cell_handle ch)
  {
    std::copy(ch->hidden_points_begin(), ch->hidden_points_end(),
              std::back_inserter(hidden));
  }

  Hidden_points_iterator hidden_points_begin() { return hidden.begin(); }
  Hidden_points_iterator hidden_points_end() { return hidden.end(); }

  Bounded_side side_of_bounded_circle(const Weighted_point& p, const Weighted_point& q,
                                      const Weighted_point& r, const Weighted_point& s, bool perturb = false) const
  {
    return tmp.side_of_bounded_power_circle(p,q,r,s,perturb);
  }

private:
  // The removal of v may un-hide some points,
  // Space functions output them.
  std::vector<Weighted_point> hidden;
};

// The displacement method works only
// on regular triangulation without hidden points at any time
// the vertex inserter is used only
// for the purpose of displacements
template <class Gt, class Tds, class Lds >
template <class RegularTriangulation_3>
class Regular_triangulation_3<Gt, Tds, Lds>::Vertex_inserter
{
  typedef RegularTriangulation_3              Regular;

public:
  typedef Nullptr_t                           Hidden_points_iterator;

  Vertex_inserter(Regular &tmp_) : tmp(tmp_) {}

  Regular& tmp;

  void add_hidden_points(Cell_handle) {}
  Hidden_points_iterator hidden_points_begin() { return NULL; }
  Hidden_points_iterator hidden_points_end() { return NULL; }

  Vertex_handle insert(const Weighted_point& p,
                       Locate_type lt, Cell_handle c, int li, int lj)
  {
    return tmp.insert(p, lt, c, li, lj);
  }

  Vertex_handle insert(const Weighted_point& p, Cell_handle c)
  {
    return tmp.insert(p, c);
  }

  Vertex_handle insert(const Weighted_point& p)
  {
    return tmp.insert(p);
  }
};

template < class Gt, class Tds, class Lds >
void
Regular_triangulation_3<Gt,Tds,Lds>::
remove(Vertex_handle v)
{
  Cell_handle c;
  if(dimension() > 0)
    c = v->cell()->neighbor(v->cell()->index(v));

  Self tmp;
  Vertex_remover<Self> remover(tmp);
  Tr_Base::remove(v,remover);

  // Re-insert the points that v was hiding.
  for(typename Vertex_remover<Self>::Hidden_points_iterator
       hi = remover.hidden_points_begin();
       hi != remover.hidden_points_end(); ++hi)
  {
    Vertex_handle hv = insert(*hi, c);
    if(hv != Vertex_handle())
      c = hv->cell();
  }
  CGAL_triangulation_expensive_postcondition(is_valid());
}

template < class Gt, class Tds, class Lds >
bool
Regular_triangulation_3<Gt,Tds,Lds>::
remove(Vertex_handle v, bool *could_lock_zone)
{
  bool removed = true;

  // Locking vertex v...
  if(!this->try_lock_vertex(v))
  {
    *could_lock_zone = false;
  }
  else
  {
    Vertex_handle hint = (v->cell()->vertex(0) == v ?
                           v->cell()->vertex(1) : v->cell()->vertex(0));

    Self tmp;
    Vertex_remover<Self> remover(tmp);
    removed = Tr_Base::remove(v, remover, could_lock_zone);

    if(*could_lock_zone && removed)
    {
      // Re-insert the points that v was hiding.
      for(typename Vertex_remover<Self>::Hidden_points_iterator
           hi = remover.hidden_points_begin();
           hi != remover.hidden_points_end(); ++hi)
      {
        bool could_lock_zone = false;
        Vertex_handle hv;
        while(!could_lock_zone)
        {
          hv = insert(*hi, hint, &could_lock_zone);
        }

        if(hv != Vertex_handle())
          hint = hv;
      }
      CGAL_triangulation_expensive_postcondition(is_valid());
    }
  }

  return removed;
}

// Again, verbatim copy from Delaunay.
template < class Gt, class Tds, class Lds >
typename Regular_triangulation_3<Gt,Tds,Lds>::Vertex_handle
Regular_triangulation_3<Gt,Tds,Lds>::
move_point(Vertex_handle v, const Weighted_point& p)
{
  CGAL_triangulation_precondition(! is_infinite(v));
  CGAL_triangulation_expensive_precondition(is_vertex(v));

  // Dummy implementation for a start.

  // Remember an incident vertex to restart
  // the point location after the removal.
  Cell_handle c = v->cell();
  Vertex_handle old_neighbor = c->vertex(c->index(v) == 0 ? 1 : 0);
  CGAL_triangulation_assertion(old_neighbor != v);

  remove(v);

  if(dimension() <= 0)
    return insert(p);

  return insert(p, old_neighbor->cell());
}

// Displacement works only for regular triangulation
// without hidden points at any time
template < class Gt, class Tds, class Lds >
typename Regular_triangulation_3<Gt,Tds,Lds>::Vertex_handle
Regular_triangulation_3<Gt,Tds,Lds>::
move_if_no_collision(Vertex_handle v, const Weighted_point& p)
{
  Self tmp;
  Vertex_remover<Self> remover(tmp);
  Vertex_inserter<Self> inserter(*this);
  Vertex_handle res = Tr_Base::move_if_no_collision(v,p,remover,inserter);

  CGAL_triangulation_expensive_postcondition(is_valid());
  return res;
}

template <class Gt, class Tds, class Lds >
typename Regular_triangulation_3<Gt,Tds,Lds>::Vertex_handle
Regular_triangulation_3<Gt,Tds,Lds>::
move(Vertex_handle v, const Weighted_point& p)
{
  CGAL_triangulation_precondition(!is_infinite(v));
  if(v->point() == p)
    return v;

  Self tmp;
  Vertex_remover<Self> remover(tmp);
  Vertex_inserter<Self> inserter(*this);
  return Tr_Base::move(v,p,remover,inserter);
}

template < class Gt, class Tds, class Lds >
bool
Regular_triangulation_3<Gt,Tds,Lds>::
is_valid(bool verbose, int level) const
{
  if(! Tr_Base::is_valid(verbose,level))
  {
    if(verbose)
      std::cerr << "invalid base triangulation" << std::endl;

    CGAL_triangulation_assertion(false);
    return false;
  }

  switch(dimension())
  {
    case 3:
    {
      for(Finite_cells_iterator it = finite_cells_begin(),
                                end = finite_cells_end(); it != end; ++it)
      {
        is_valid_finite(it, verbose, level);
        for(int i=0; i<4; i++)
        {
          if(!is_infinite(it->neighbor(i)->vertex(it->neighbor(i)->index(it))))
          {
            if(side_of_power_sphere(it,
                                    it->neighbor(i)->vertex(
                                      it->neighbor(i)->index(it))->point()) == ON_BOUNDED_SIDE)
            {
              if(verbose)
                std::cerr << "non-empty sphere " << std::endl;

              CGAL_triangulation_assertion(false);
              return false;
            }
          }
        }
      }
      break;
    }
    case 2:
    {
      for(Finite_facets_iterator it = finite_facets_begin(), end = finite_facets_end(); it!= end; ++it)
      {
        is_valid_finite((*it).first, verbose, level);
        for(int i=0; i<3; i++)
        {
          if(!is_infinite((*it).first->neighbor(i)->vertex(
                            (((*it).first)->neighbor(i))->index((*it).first))))
          {
            if(side_of_power_circle((*it).first, 3,
                                    (*it).first->neighbor(i)->
                                    vertex((((*it).first)->neighbor(i))
                                           ->index((*it).first))->point()) == ON_BOUNDED_SIDE)
            {
              if(verbose)
                std::cerr << "non-empty circle " << std::endl;

              CGAL_triangulation_assertion(false);
              return false;
            }
          }
        }
      }
      break;
    }
    case 1:
    {
      for(Finite_edges_iterator it = finite_edges_begin(),
                                end = finite_edges_end(); it != end; ++it)
      {
        is_valid_finite((*it).first, verbose, level);
        for(int i=0; i<2; i++)
        {
          if(!is_infinite
              ((*it).first->neighbor(i)->vertex(
                 (((*it).first)->neighbor(i))->index((*it).first))))
          {
            if(side_of_power_segment((*it).first,
                                     (*it).first->neighbor(i)->vertex(
                                       (((*it).first)->neighbor(i))->index(
                                         (*it).first))->point()) == ON_BOUNDED_SIDE)
            {
              if(verbose)
                std::cerr << "non-empty edge " << std::endl;

              CGAL_triangulation_assertion(false);
              return false;
            }
          }
        }
      }
      break;
    }
  }

  if(verbose)
    std::cerr << "valid regular triangulation" << std::endl;

  return true;
}

} //namespace CGAL

#include <CGAL/enable_warnings.h>

#endif // CGAL_REGULAR_TRIANGULATION_3_H<|MERGE_RESOLUTION|>--- conflicted
+++ resolved
@@ -350,25 +350,12 @@
       std::vector<Vertex_handle> far_sphere_vertices =
           add_temporary_points_on_far_sphere(num_points);
 #endif
-<<<<<<< HEAD
-      
-        size_t i = 0;
-        // Insert "num_points_seq" points sequentially
-        // (or more if dim < 3 after that)
-        size_t num_points_seq = (std::min)(num_points, (size_t)100);
-        while (i < num_points_seq || (dimension() < 3 && i < num_points))
-        {
-          Locate_type lt;
-          Cell_handle c;
-          int li, lj;
-=======
->>>>>>> 03471629
 
       size_t i = 0;
       // Insert "num_points_seq" points sequentially
       // (or more if dim < 3 after that)
       size_t num_points_seq = (std::min)(num_points, (size_t)100);
-      while(dimension() < 3 || i < num_points_seq)
+      while (i < num_points_seq || (dimension() < 3 && i < num_points))
       {
         Locate_type lt;
         Cell_handle c;
@@ -488,37 +475,16 @@
           add_temporary_points_on_far_sphere(num_points);
 #endif
 
-<<<<<<< HEAD
-        size_t i = 0;
-        // Insert "num_points_seq" points sequentially
-        // (or more if dim < 3 after that)
-        size_t num_points_seq = (std::min)(num_points, (size_t)100);
-        while (i < num_points_seq || (dimension() < 3 && i < num_points))
-        {
-          Locate_type lt;
-          Cell_handle c;
-          int li, lj;
-          c = locate(points[indices[i]], lt, li, lj, hint);
-
-          Vertex_handle v = insert(points[indices[i]], lt, c, li, lj);
-          if (v != Vertex_handle()){
-            v->info() = infos[indices[i]];
-            hint = v->cell();
-          }
-          else
-            hint = c;
-=======
       size_t i = 0;
       // Insert "num_points_seq" points sequentially
       // (or more if dim < 3 after that)
       size_t num_points_seq = (std::min)(num_points, (size_t)100);
-      while(dimension() < 3 || i < num_points_seq)
+      while (i < num_points_seq || (dimension() < 3 && i < num_points))
       {
         Locate_type lt;
         Cell_handle c;
         int li, lj;
         c = locate(points[indices[i]], lt, li, lj, hint);
->>>>>>> 03471629
 
         Vertex_handle v = insert(points[indices[i]], lt, c, li, lj);
         if(v != Vertex_handle())
