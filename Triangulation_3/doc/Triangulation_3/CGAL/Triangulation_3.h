
namespace CGAL {

/*!
\ingroup PkgTriangulation3TriangulationClasses

The class `Triangulation_3` represents a 3-dimensional tetrahedralization 
of points. 

\tparam Traits is the geometric traits class and must be a model of `TriangulationTraits_3`.

\tparam TDS is the triangulation data structure and must be a model of `TriangulationDataStructure_3`.
`Default` may be used, with default type `Triangulation_data_structure_3<Triangulation_vertex_base_3<Traits>,
                                                                         Triangulation_cell_base_3<Traits> >`.
Any custom type can be used instead of `Triangulation_vertex_base_3`
and `Triangulation_cell_base_3`, provided that they are models of the
concepts `TriangulationVertexBase_3` and `TriangulationCellBase_3`,
respectively.

\tparam SLDS is an optional parameter to specify the type of the spatial lock data structure.
        It must be a model of the `SurjectiveLockDataStructure` concept,
        with `Object` being a `Point` (as defined below).
        It is only used if the triangulation data structure used is concurrency-safe (i.e.\ when 
        `TriangulationDataStructure_3::Concurrency_tag` is `Parallel_tag`).
        The default value is `Spatial_lock_grid_3<Tag_priority_blocking>` if
        the triangulation data structure is concurrency-safe, and `void` otherwise.
        In order to use concurrent operations, the user must provide a
        reference to a SLDS instance via the constructor or `Triangulation_3::set_lock_data_structure`.

\cgalHeading{Traversal of the Triangulation}

The triangulation class provides several iterators and circulators 
that allow one to traverse it (completely or partially). 

\sa `CGAL::Delaunay_triangulation_3`
\sa `CGAL::Regular_triangulation_3`

*/
template< typename Traits, typename TDS, typename SLDS >
class Triangulation_3 : public Triangulation_utils_3 {
public:

  /*!
  The enum `Locate_type` is defined by `Triangulation_3` to specify 
  which case occurs when locating a point in the triangulation.
  */
  enum Locate_type {VERTEX=0, EDGE, FACET, CELL, OUTSIDE_CONVEX_HULL, OUTSIDE_AFFINE_HULL};

public:

/// \name Types 
/// The class `Triangulation_3` defines the following types:   
/// @{

/*!

*/
typedef Traits Geom_traits;

/*!

*/ 
typedef TDS Triangulation_data_structure;

/*!

*/ 
typedef SLDS Lock_data_structure;

/*!

*/ 
typedef Triangulation_data_structure::Vertex::Point Point;

/*!

*/ 
typedef Geom_traits::Segment_3 Segment;

/*!

*/ 
typedef Geom_traits::Triangle_3 Triangle;

/*!

*/ 
typedef Geom_traits::Tetrahedron_3 Tetrahedron;

/// @}

/*! \name
Only vertices (0-faces) and cells (3-faces) are stored. Edges (1-faces) and facets (2-faces) are not explicitly represented and thus there are no corresponding classes (see Section \ref Triangulation3secintro).
   */

/// @{

/*!

*/ 
typedef Triangulation_data_structure::Vertex Vertex;

/*!

*/ 
typedef Triangulation_data_structure::Cell Cell;

/*!

*/ 
typedef Triangulation_data_structure::Facet Facet;

/*!

*/ 
typedef Triangulation_data_structure::Edge Edge;

/*! 
Concurrency tag (from the TDS).
*/ 
typedef Triangulation_data_structure::Concurrency_tag Concurrency_tag;

/// @}

/*! \name 

The vertices and faces of the triangulations are accessed through
`handles`, `iterators` and `circulators`. A handle is a model of the
`Handle` concept, and supports the two dereference operators and
`operator->`. A circulator is a model of the concept
`Circulator`. Iterators and circulators are bidirectional and
non-mutable. The edges and facets of the triangulation can also be
visited through iterators and circulators which are bidirectional and
non-mutable. Iterators and circulators are convertible to the
corresponding handles, thus the user can pass them directly as
arguments to the functions.  The handles are also model of the concepts
`LessThanComparable` and `Hashable`, that is they can be used as keys 
in containers such as `std::map` and `boost::unordered_map`. 
*/
/// @{

/*!
handle to a vertex 
*/ 
typedef Triangulation_data_structure::Vertex_handle Vertex_handle;

/*!
handle to a cell 
*/ 
typedef Triangulation_data_structure::Cell_handle Cell_handle;

/*!
Reference to a simplex (vertex, edge, facet or cell) of the triangulation 
*/ 
typedef Triangulation_simplex_3<Self> Simplex; 

/*!
Size type (an unsigned integral type) 
*/ 
typedef Triangulation_data_structure::size_type size_type;

/*!
Difference type (a signed integral type) 
*/ 
typedef Triangulation_data_structure::difference_type difference_type;

/*!
iterator over cells 
*/ 
typedef Triangulation_data_structure::Cell_iterator All_cells_iterator;

/*!
iterator over facets 
*/ 
typedef Triangulation_data_structure::Facet_iterator All_facets_iterator;

/*!
iterator over edges 
*/ 
typedef Triangulation_data_structure::Edge_iterator All_edges_iterator;

/*!
iterator over vertices 
*/ 
typedef Triangulation_data_structure::Vertex_iterator All_vertices_iterator;

/*!
iterator over finite cells 
*/ 
typedef unspecified_type Finite_cells_iterator; 

/*!
iterator over finite facets 
*/ 
typedef unspecified_type Finite_facets_iterator; 

/*!
iterator over finite edges 
*/ 
typedef unspecified_type Finite_edges_iterator; 

/*!
iterator over finite vertices 
*/ 
typedef unspecified_type Finite_vertices_iterator; 

/*!
iterator over the points corresponding to the 
finite vertices of the triangulation. 
*/ 
typedef unspecified_type Point_iterator; 

/*!
circulator over all cells incident to a given edge 
*/ 
typedef Triangulation_data_structure::Cell_circulator Cell_circulator;

/*!
circulator over all facets incident to a given edge 
*/ 
typedef Triangulation_data_structure::Facet_circulator Facet_circulator;

/*!
\cgalModifBegin
iterator over cells intersected by a line segment.
\cgalModifEnd
*/
typedef unspecified_type Segment_cell_iterator;

/*!
\cgalModifBegin
iterator over simplices intersected by a line segment.
\cgalModifEnd
*/
typedef unspecified_type Segment_simplex_iterator;

/// @}

/*! \name

In order to write \cpp 11 `for`-loops we provide the following range types.

*/
/// @{
  
/*!
range type for iterating over all cell handles (including infinite cells), with a nested type `iterator`
that has as value type `Cell_handle`.
*/ 
  typedef Iterator_range<unspecified_type> All_cell_handles;
  
  
/*!
range type for iterating over facets.
*/
  typedef Iterator_range<All_facets_iterator> All_facets;
  
/*!
range type for iterating over edges.
*/
  typedef Iterator_range<All_edges_iterator> All_edges;
  
/*!
range type for iterating over all vertex handles, with a nested type `iterator`
that has as value type `Vertex_handle`.
*/ 
  typedef Iterator_range<unspecified_type> All_vertex_handles;

  /*!
range type for iterating over finite cell handles, with a nested type `iterator`
that has as value type `Cell_handle`.
*/ 
  typedef Iterator_range<unspecified_type> Finite_cell_handles;
  
  
/*!
range type for iterating over finite facets.
*/
  typedef Iterator_range<Finite_facets_iterator> Finite_facets;
  
/*!
range type for iterating over finite edges.
*/
  typedef Iterator_range<Finite_edges_iterator> Finite_edges;
  
/*!
range type for iterating over finite vertex handles, with a nested type `iterator`
that has as value type `Vertex_handle`.
*/ 
  typedef Iterator_range<unspecified_type> Finite_vertex_handles;

/*!
  range type for iterating over the points of the finite vertices.
 */
  typedef Iterator_range<unspecified_type> Points;
/// @}

/// \name Creation 
/// @{

/*!
Introduces a triangulation `t` having only one vertex which is the 
infinite vertex.
`lock_ds` is an optional pointer to the lock data structure for parallel operations. It
must be provided if concurrency is enabled.
*/ 
Triangulation_3(const Geom_traits & traits = Geom_traits(),
                Lock_data_structure *lock_ds = nullptr);

/*! 
Same as the previous one, but with parameters in reverse order.
*/ 
Triangulation_3(Lock_data_structure *lock_ds = nullptr,
                const Geom_traits & traits = Geom_traits());

/*!
Copy constructor. All vertices and faces are duplicated. 
The pointer to the lock data structure is not copied. Thus, the copy won't be
concurrency-safe as long as the user has not call `Triangulation_3::set_lock_data_structure`.
*/ 
Triangulation_3 (const Triangulation_3 & tr); 

/*!
Equivalent to constructing an empty triangulation with the optional 
traits class argument and calling `insert(first,last)`. 
*/ 
template < class InputIterator> 
Triangulation_3 (InputIterator first, InputIterator last, 
                 const Geom_traits & traits = Geom_traits(),
                 Lock_data_structure *lock_ds = nullptr);

/// @} 

/// \name Assignment 
/// @{

/*!
The triangulation `tr` is duplicated, and modifying the copy after the 
duplication does not modify the original. The previous triangulation held 
by `t` is deleted. 
*/ 
Triangulation_3 & operator=(const Triangulation_3 & tr); 

/*!
The triangulations `tr` and `t` are swapped. 
`t.swap(tr)` should be preferred to `t = tr` or to 
`t(tr)` if `tr` is deleted after that. Indeed, there is no 
copy of cells and vertices, thus this method runs in constant time. 
*/ 
void swap(Triangulation_3 & tr); 

/*!
Deletes all finite vertices and all cells of `t`. 
*/ 
void clear(); 

/*!
Equality operator. Returns `true` iff there exist a bijection between the 
vertices of `t1` and those of `t2` and a bijection between the cells of 
`t1` and those of `t2`, which preserve the geometry of the 
triangulation, that is, the points of each corresponding pair of vertices are 
equal, and the tetrahedra corresponding to each pair of cells are equal (up to 
a permutation of their vertices). 
*/ 
template < class GT, class Tds1, class Tds2 > 
bool operator==(const Triangulation_3<GT, Tds1> & t1, const Triangulation_3<GT, Tds2> & t2); 

/*!
The opposite of `operator==`. 
*/ 
template < class GT, class Tds1, class Tds2 > 
bool operator!=(const Triangulation_3<GT, Tds1> & t1, const Triangulation_3<GT, Tds2> & t2); 

/// @} 

/// \name Access Functions 
/// @{

/*!
Returns a const reference to the geometric traits object. 
*/ 
const Geom_traits & geom_traits() const;

/*!
Returns a const reference to the triangulation data structure. 
*/ 
const Triangulation_data_structure & tds() const;


/*!
Returns a reference to the triangulation data structure.
\cgalAdvancedBegin
This method is mainly a help for users implementing their own triangulation algorithms.
The responsibility of keeping a valid triangulation belongs to the user when using advanced operations allowing a direct manipulation of the `tds`.
\cgalAdvancedEnd
*/
Triangulation_data_structure & tds();

/*!
Returns the dimension of the affine hull. 
*/ 
int dimension() const; 

/*!
Returns the number of finite vertices. 
*/ 
size_type number_of_vertices() const; 

/*!
Returns the number of cells or 0 if `t.dimension() < 3`. 
*/ 
size_type number_of_cells() const; 

/*!
Returns the infinite vertex. 
*/ 
Vertex_handle infinite_vertex(); 

/*!
\cgalAdvancedFunction
\cgalAdvancedBegin
This method is meant to be used only if you have done a low-level operation on the underlying tds that invalidated the infinite vertex.
Sets the infinite vertex.
\cgalAdvancedEnd
*/ 
void set_infinite_vertex(Vertex_handle v);

/*!
Returns a cell incident to the infinite vertex. 
*/ 
Cell_handle infinite_cell() const; 

/// @} 

/// \name Non-Constant-Time Access Functions 
/// As previously said, the triangulation is a collection of cells that are either infinite or represent a finite tetrahedra, where an infinite cell is a cell incident to the infinite vertex. Similarly we call an edge (resp. facet) `infinite` if it is incident to the infinite vertex.
/// @{

/*!
The number of facets. Returns 0 if `t.dimension() < 2`. 
*/ 
size_type number_of_facets() const; 

/*!
The number of edges. Returns 0 if `t.dimension() < 1`. 
*/ 
size_type number_of_edges() const; 

/*!
The number of finite cells. Returns 0 if `t.dimension() < 3`. 
*/ 
size_type number_of_finite_cells() const; 

/*!
The number of finite facets. Returns 0 if `t.dimension() < 2`. 
*/ 
size_type number_of_finite_facets() const; 

/*!
The number of finite edges. Returns 0 if `t.dimension() < 1`. 
*/ 
size_type number_of_finite_edges() const; 

/// @} 

/// \name Geometric Access Functions 
/// @{

/*!
Returns the tetrahedron formed by the four vertices of `c`. 
\pre `t.dimension() == 3` and the cell is finite. 
*/ 
Tetrahedron tetrahedron(Cell_handle c) const; 

/*!
Returns the triangle formed by the three vertices of facet 
`(c,i)`. The triangle is oriented so that its normal points to the 
inside of cell `c`. 
\pre `t.dimension()` \f$ \geq2\f$ and \f$ i \in\{0,1,2,3\}\f$ in dimension 3, \f$ i = 3\f$ in dimension 2, and the facet is finite. 
*/ 
Triangle triangle(Cell_handle c, int i) const; 

/*!
Same as the previous method for facet `f`. 
\pre `t.dimension()` \f$ \geq2\f$ and the facet is finite. 
*/ 
Triangle triangle(const Facet & f) const; 

/*!
Returns the line segment formed by the vertices of `e`. 
\pre `t.dimension()` \f$ \geq1\f$ and `e` is finite. 
*/ 
Segment segment(const Edge & e) const; 

/*!
Same as the previous method for edge `(c,i,j)`. 
\pre As above and \f$ i\neq j\f$. Moreover \f$ i,j \in\{0,1,2,3\}\f$ in dimension 3, \f$ i,j \in\{0,1,2\}\f$ in dimension 2, \f$ i,j \in\{0,1\}\f$ in dimension 1, and the edge is finite. 
*/ 
Segment segment(Cell_handle c, int i, int j) const; 

/*!
Returns the point given by vertex `i` of cell `c`. 
\pre `t.dimension()` \f$ \geq0\f$ and \f$ i \in\{0,1,2,3\}\f$ in dimension 3, \f$ i \in\{0,1,2\}\f$ in dimension 2, \f$ i \in\{0,1\}\f$ in dimension 1, \f$ i = 0\f$ in dimension 0, and the vertex is finite. 
*/ 
const Point & point(Cell_handle c, int i) const; 

/*!
Same as the previous method for vertex `v`. 
\pre `t.dimension()` \f$ \geq0\f$ and the vertex is finite. 
*/ 
const Point & point(Vertex_handle v) const; 

/// @} 

/// \name Tests for Finite and Infinite Vertices and Faces 
/// @{

/*!
`true`, iff vertex `v` is the infinite vertex. 
*/ 
bool is_infinite(Vertex_handle v) const; 

/*!
`true`, iff `c` is incident to the infinite vertex. 
\pre `t.dimension() == 3`. 
*/ 
bool is_infinite(Cell_handle c) const; 

/*!
`true`, iff the facet `i` of cell `c` is incident to the 
infinite vertex. 
\pre `t.dimension()` \f$ \geq2\f$ and \f$ i\in\{0,1,2,3\}\f$ in dimension 3, \f$ i=3\f$ in dimension 2. 
*/ 
bool is_infinite(Cell_handle c, int i) const; 

/*!
`true` iff facet `f` is incident to the infinite vertex. 
\pre `t.dimension()` \f$ \geq2\f$. 
*/ 
bool is_infinite(const Facet & f) const; 

/*!
`true`, iff the edge `(i,j)` of cell `c` is incident to 
the infinite vertex. 
\pre `t.dimension()` \f$ \geq1\f$ and \f$ i\neq j\f$. Moreover \f$ i,j \in\{0,1,2,3\}\f$ in dimension 3, \f$ i,j \in\{0,1,2\}\f$ in dimension 2, \f$ i,j \in\{0,1\}\f$ in dimension 1. 
*/ 
bool is_infinite(Cell_handle c, int i, int j) const; 

/*!
`true` iff edge `e` is incident to the infinite vertex. 
\pre `t.dimension()` \f$ \geq1\f$. 
*/ 
bool is_infinite(const Edge & e) const; 

/// @} 

/// \name Queries 

/// @{

/*!
Tests whether `p` is a vertex of `t` by locating `p` in 
the triangulation. If `p` is found, the associated vertex `v` 
is given. 
*/ 
bool is_vertex(const Point & p, Vertex_handle & v) const; 

/*!
Tests whether `v` is a vertex of `t`. 
*/ 
bool is_vertex(Vertex_handle v) const; 

/*!
Tests whether `(u,v)` is an edge of `t`. If the edge is found, 
it gives a cell `c` having this edge and the indices `i` 
and `j` of the vertices `u` and `v` in `c`, in this order. 
\pre `u` and `v` are vertices of `t`. 
*/ 
bool is_edge(Vertex_handle u, Vertex_handle v, 
Cell_handle & c, int & i, int & j) const; 

/*!
Tests whether `(u,v,w)` is a facet of `t`. If the facet is found, 
it computes a cell `c` having this facet and the indices `i`, 
`j` and `k` of the vertices `u`, `v` and `w` in `c`, 
in this order. 
\pre `u`, `v` and `w` are vertices of `t`. 
*/ 
bool is_facet(Vertex_handle u, Vertex_handle v, Vertex_handle w, 
Cell_handle & c, int & i, int & j, int & k) const; 

/*!
Tests whether `c` is a cell of `t`. 
*/ 
bool is_cell(Cell_handle c) const; 

/*!
Tests whether `(u,v,w,x)` is a cell of `t`. 
If the cell `c` is found, the method 
computes the indices `i`, `j`, `k` and `l` of the 
vertices `u`, `v`, `w` and `x` in `c`, in this 
order. 
\pre `u`, `v`, `w` and `x` are vertices of `t`. 
*/ 
bool is_cell(Vertex_handle u, Vertex_handle v, 
Vertex_handle w, Vertex_handle x, 
Cell_handle & c, 
int & i, int & j, int & k, int & l) const; 

/*!
Tests whether `(u,v,w,x)` is a cell of `t` and computes 
this cell `c`. 
\pre `u`, `v`, `w` and `x` are vertices of `t`. 
*/ 
bool is_cell(Vertex_handle u, Vertex_handle v, 
Vertex_handle w, Vertex_handle x, 
Cell_handle & c) const; 

/// @}

/*! \name
There is a method `has_vertex()` in the cell class. The analogous methods for facets are defined here. 
*/
/// @{
/*!
If `v` is a vertex of `f`, then `j` is the index of 
`v` in the cell `f.first`, and the method returns `true`. 
\pre `t.dimension() == 3`
*/ 
bool has_vertex(const Facet & f, Vertex_handle v, int & j) const; 

/*!
Same for facet `(c,i)`. Computes the index `j` of `v` in 
`c`. 
*/ 
bool has_vertex(Cell_handle c, int i, 
Vertex_handle v, int & j) const; 

/*!

*/ 
bool has_vertex(const Facet & f, Vertex_handle v) const; 

/*!
Same as the first two methods, but these two methods do not return the 
index of the vertex. 
*/ 
bool has_vertex(Cell_handle c, int i, Vertex_handle v) const; 

/// @}

/*! \name
The following three methods test whether two facets have the same vertices. 
 */

/// @{
/*!

*/ 
bool are_equal(Cell_handle c, int i, Cell_handle n, int j) const; 

/*!

*/ 
bool are_equal(const Facet & f, const Facet & g) const; 

/*!
For these three methods: \pre `t.dimension() == 3`. 
*/ 
bool are_equal(const Facet & f, Cell_handle n, int j) const; 

/// @} 

/// \name Point Location 
/// The class `Triangulation_3` provides two functions to locate a given point with respect to a triangulation. It provides also functions to test if a given point is inside a finite face or not. Note that the class `Delaunay_triangulation_3` also provides a `nearest_vertex()` function.
/// @{

/*!

If the point `query` lies inside the convex hull of the points, the cell 
that contains the query in its interior is returned. If `query` lies on a 
facet, an edge or on a vertex, one of the cells having `query` on 
its boundary is returned. 

If the point `query` lies outside the convex hull of the points, 
an infinite cell with vertices \f$ \{ p, q, r, \infty\}\f$ is returned such that 
the tetrahedron \f$ ( p, q, r, query )\f$ is positively oriented 
(the rest of the triangulation lies on the other side of facet 
\f$ ( p, q, r )\f$). 

Note that locate works even in degenerate dimensions: in dimension 2 
(resp. 1, 0) the `Cell_handle` returned is the one that represents 
the facet (resp. edge, vertex) containing the query point. 

The optional argument `start` is used as a starting place for the search. 

The optional argument `could_lock_zone` is used by the concurrency-safe
version of the triangulation. When the pointer is not null, the locate will
try to lock all the cells along the walk. If it succeeds, `*could_lock_zone`
is `true`, otherwise it is false. In any case, the locked cells are not
unlocked by `locate`, leaving this choice to the user.
*/ 
Cell_handle 
locate(const Point & query, Cell_handle start = Cell_handle(),
       bool *could_lock_zone = nullptr) const; 

/*!
Same as above but uses `hint` as the starting place for the search. 
*/ 
Cell_handle 
locate(const Point & query, Vertex_handle hint,
       bool *could_lock_zone = nullptr) const; 

/*!
Same as `locate()` but uses inexact predicates. 
This function returns a handle on a cell that is a good approximation of the exact
location of `query`, while being faster. Note that it may return a handle on a cell 
whose interior does not contain `query`.
When the triangulation has dimension smaller than 3, `start` is returned.

Note that this function is available only if the cartesian coordinates of `query`
are accessible with functions `x()`, `y()` and `z()`.
*/
Cell_handle
inexact_locate(const Point & query, Cell_handle start = Cell_handle()) const;

/*!
If `query` lies inside the affine hull of the points, the \f$ k\f$-face 
(finite or infinite) that contains `query` in its interior is 
returned, by means of the cell returned together with `lt`, which 
is set to the locate type of the query (`VERTEX, EDGE, FACET, CELL`, or `OUTSIDE_CONVEX_HULL` if the cell is infinite and `query` 
lies strictly in it) and two indices `li` and `lj` that 
specify the \f$ k\f$-face of the cell containing `query`. 

If the \f$ k\f$-face is a cell, `li` and `lj` have no 
meaning; if it is a facet (resp. vertex), `li` gives the index of 
the facet (resp. vertex) and `lj` has no meaning; if it is and 
edge, `li` and `lj` give the indices of its vertices. 

If the point `query` lies outside the affine hull of the points, 
which can happen in case of degenerate dimensions, `lt` is set to 
`OUTSIDE_AFFINE_HULL`, and the cell returned has no meaning. 
As a particular case, if there is no finite vertex yet in the 
triangulation, `lt` is set to `OUTSIDE_AFFINE_HULL` and 
<I>locate</I> returns the default constructed handle. 

The optional argument `start` is used as a starting place for the search. 

The optional argument `could_lock_zone` is used by the concurrency-safe
version of the triangulation. When the pointer is not null, the locate will
try to lock all the cells along the walk. If it succeeds, `*could_lock_zone`
is `true`, otherwise it is false. In any case, the locked cells are not
unlocked by `locate`, leaving this choice to the user.
*/ 
Cell_handle 
locate(const Point & query, Locate_type & lt, 
int & li, int & lj, Cell_handle start = Cell_handle(),
bool *could_lock_zone = nullptr ) const; 

/*!
Same as above but uses `hint` as the starting place for the search. 
*/ 
Cell_handle 
locate(const Point & query, Locate_type & lt, 
int & li, int & lj, Vertex_handle hint,
bool *could_lock_zone = nullptr) const; 


/*!
Returns a value indicating on which side of the oriented boundary 
of `c` the point `p` lies. More precisely, it returns: 

- `ON_BOUNDED_SIDE` if `p` is inside the cell. For an infinite 
cell this means that `p` lies strictly in the half space limited by 
its finite facet and not containing any other point of the triangulation. 

- `ON_BOUNDARY` if p on the boundary of the cell. For an infinite 
cell this means that `p` lies on the <I>finite</I> facet. Then 
`lt` together with `li` and `lj` give the precise location 
on the boundary. (See the descriptions of the <I>locate</I> methods.) 

- `ON_UNBOUNDED_SIDE` if `p` lies outside the cell. For an 
infinite cell this means that `p` does not satisfy either of the 
two previous conditions. 
\pre `t.dimension() == 3` 
*/ 
Bounded_side 
side_of_cell(const Point & p, 
Cell_handle c, 
Locate_type & lt, int & li, int & lj) const; 

/*!
Returns a value indicating on which side of the oriented boundary 
of `f` the point `p` lies: 

- `ON_BOUNDED_SIDE` if `p` is inside the facet. For an 
infinite facet this means that `p` lies strictly in the half plane 
limited by its finite edge and not containing any other point of the 
triangulation . 

- `ON_BOUNDARY` if `p` is on the boundary of the facet. 
For an infinite facet this means that `p` lies on the finite 
edge. `lt`, `li` and `lj` give the precise location of 
`p` on the boundary of the facet. `li` and `lj` refer to 
indices in the degenerate cell `c` representing `f`. 

- `ON_UNBOUNDED_SIDE` if `p` lies outside the facet. For 
an infinite facet this means that `p` does not satisfy either of 
the two previous conditions. 

\pre `t.dimension() == 2` and `p` lies in the plane containing the triangulation. `f.second` \f$ =3\f$ (in dimension 2 there is only one facet per cell). 
*/ 
Bounded_side 
side_of_facet(const Point & p, 
const Facet & f, 
Locate_type & lt, int & li, int & lj) const; 

/*!
Same as the previous method for the facet `(c,3)`. 
*/ 
Bounded_side 
side_of_facet(const Point & p, 
Cell_handle c, 
Locate_type & lt, int & li, int & lj) const; 

/*!
Returns a value indicating on which side of the oriented boundary 
of `e` the point `p` lies: 

- `ON_BOUNDED_SIDE` if `p` is inside the edge. For an 
infinite edge this means that `p` lies in the half line defined by 
the vertex and not containing any other point of the triangulation. 

- `ON_BOUNDARY` if `p` equals one of the vertices, 
`li` give the index of the vertex in the cell storing `e` 

- `ON_UNBOUNDED_SIDE` if `p` lies outside the edge. For 
an infinite edge this means that `p` lies on the other half line, 
which contains the other points of the triangulation. 
\pre `t.dimension() == 1` and `p` is collinear with the points of the triangulation. `e.second == 0` and `e.third` \f$ =1\f$ (in dimension 1 there is only one edge per cell). 
*/ 
Bounded_side 
side_of_edge(const Point & p, 
const Edge & e, 
Locate_type & lt, int & li) const; 

/*!
Same as the previous method for edge \f$ (c,0,1)\f$. 
*/ 
Bounded_side 
side_of_edge(const Point & p, 
Cell_handle c, 
Locate_type & lt, int & li) const; 

/// @} 

/*! \name Flips 

Two kinds of flips exist for a three-dimensional triangulation. They
are reciprocal. To be flipped, an edge must be incident to three
tetrahedra. During the flip, these three tetrahedra disappear and two
tetrahedra appear.  \cgalFigureRef{Triangulation3figflips} (left) shows the
edge that is flipped as bold dashed, and one of its three incident
facets is shaded. On the right, the facet shared by the two new
tetrahedra is shaded. Flips are possible only under the following
conditions: - the edge or facet to be flipped is not on the boundary
of the convex hull of the triangulation - the five points involved are
in convex position. 

\cgalFigureBegin{Triangulation3figflips, flips.png}
Flips
\cgalFigureEnd

The following methods guarantee the validity of the resulting 3D
triangulation. Flips for a 2d triangulation are not implemented yet.

*/

/// @{

/*!

*/ 
bool flip(Edge e); 

/*!
Before flipping, these methods check that edge `e=(c,i,j)` is 
flippable (which is quite expensive). They return `false` or 
`true` according to this test. 
*/ 
bool flip(Cell_handle c, int i, int j); 

/*!

*/ 
void flip_flippable(Edge e); 

/*!
Should be preferred to the previous methods when the edge is 
known to be flippable. 
\pre The edge is flippable. 
*/ 
void flip_flippable(Cell_handle c, int i, int j); 

/*!

*/ 
bool flip(Facet f); 

/*!
Before flipping, these methods check that facet `f=(c,i)` is 
flippable (which is quite expensive). They return `false` or 
`true` according to this test. 
*/ 
bool flip(Cell_handle c, int i); 

/*!

*/ 
void flip_flippable(Facet f); 

/*!
Should be preferred to the previous methods when the facet is 
known to be flippable. 
\pre The facet is flippable. 
*/ 
void flip_flippable(Cell_handle c, int i); 

/// @} 

/// \name Insertions 
/// The following operations are guaranteed to lead to a valid triangulation when they are applied on a valid triangulation.

/// @{

/*!
Inserts the point `p` in the triangulation and returns the corresponding
vertex. 

If point `p` coincides with an already existing vertex, this 
vertex is returned and the triangulation remains unchanged. 

If point `p` lies in the convex hull of the points, it is added 
naturally: if it lies inside a cell, the cell is split into four 
cells, if it lies on a facet, the two incident cells are split into 
three cells, if it lies on an edge, all the cells incident to this 
edge are split into two cells. 

If point `p` is strictly outside the convex hull but in the affine 
hull, `p` is linked to all visible points on the convex hull to 
form the new triangulation. See 
Figure \ref Triangulation3figinsert_outside_convex_hull. 

If point `p` is outside the affine hull of the points, `p` is 
linked to all the points, and the dimension of the triangulation is 
incremented. All the points now belong to the boundary of the convex 
hull, so, the infinite vertex is linked to all the points to 
triangulate the new infinite face. See 
Figure \ref Triangulation3figinsert_outside_affine_hull. 
The optional argument `start` is used as a starting place for the search. 
*/ 
Vertex_handle insert(const Point & p, 
Cell_handle start = Cell_handle() ); 

/*!
Same as above but uses `hint` as the starting place for the search. 
*/ 
Vertex_handle insert(const Point & p, Vertex_handle hint); 

/*!
Inserts the point `p` in the triangulation and returns the corresponding
vertex. Similar to the above `insert()` function, but takes as additional 
parameter the return values of a previous location query. See description of 
<I>locate()</I> above. 
*/ 
Vertex_handle insert(const Point & p, Locate_type lt, 
Cell_handle loc, int li, int lj); 

/*!
Inserts the points in the range `[first,last)` in the given order,
and returns the number of inserted points. 

*/ 
template < class PointInputIterator > 
std::ptrdiff_t 
insert(PointInputIterator first, PointInputIterator last); 


/*!
Inserts the points in the iterator range  `[first,last)` in the given order,
and returns the number of inserted points. 

Given a pair `(p,i)`, the vertex `v` storing `p` also stores `i`, that is 
`v.point() == p` and `v.info() == i`. If several pairs have the same point, 
only one vertex is created, and one of the objects of type `Vertex::Info` will be stored in the vertex. 
\pre `Vertex` must be model of the concept `TriangulationVertexBaseWithInfo_3`. 

\tparam PointWithInfoInputIterator must be an input iterator with the value type `std::pair<Point,Vertex::Info>`. 

*/ 
template < class PointWithInfoInputIterator > 
std::ptrdiff_t 
insert(PointWithInfoInputIterator first, PointWithInfoInputIterator last); 

/// @} 

/*! \name 
We also provide some other methods that can be used instead of
`Triangulatation_3::insert()` when the place where the new point must
be inserted is already known. They are also guaranteed to lead to a
valid triangulation when they are applied on a valid triangulation.
*/

/// @{
/*!
Inserts the point `p` in the cell `c`. The cell `c` is split into 4
tetrahedra. 
\pre `t.dimension() == 3` and `p` lies strictly inside cell `c`. 
*/ 
Vertex_handle insert_in_cell(const Point & p, Cell_handle c); 

/*!
Inserts the point `p` in the facet `f`. In dimension 3, the 2
neighboring cells are split into 3 tetrahedra; in dimension 2, the facet 
is split into 3 triangles. 
\pre `t.dimension()` \f$ \geq2\f$ and `p` lies strictly inside face `f`. 
*/ 
Vertex_handle insert_in_facet(const Point & p, const Facet & f); 

/*!
As above, insertion in the facet `(c,i)`.
\pre As above and \f$ i \in\{0,1,2,3\}\f$ in dimension 3, \f$ i = 3\f$ in dimension 2. 
*/ 
Vertex_handle insert_in_facet(const Point & p, 
Cell_handle c, int i); 

/*!
Inserts `p` in the edge `e`. In dimension 3,
all the cells having this edge are split into 2 tetrahedra; in 
dimension 2, the 2 neighboring facets are split into 2 triangles; in 
dimension 1, the edge is split into 2 edges. 
\pre `t.dimension()` \f$ \geq1\f$ and `p` lies on edge `e`. 
*/ 
Vertex_handle insert_in_edge(const Point & p, const Edge & e); 

/*!
As above, inserts `p` in the edge \f$ (i, j)\f$ of `c`.
\pre As above and \f$ i\neq j\f$. Moreover \f$ i,j \in\{0,1,2,3\}\f$ in dimension 3, \f$ i,j \in\{0,1,2\}\f$ in dimension 2, \f$ i,j \in\{0,1\}\f$ in dimension 1. 
*/ 
Vertex_handle insert_in_edge(const Point& p, Cell_handle c, int i, int j);

/*!
The cell `c` must be an infinite cell containing `p`. 

Links `p` to all points in the triangulation that are visible from 
`p`. Updates consequently the infinite faces. See 
Figure \ref Triangulation3figinsert_outside_convex_hull. 
\pre `t.dimension() > 0`, `c`, and the \f$ k\f$-face represented by `c` is infinite and contains `t`. 

\anchor Triangulation3figinsert_outside_convex_hull
\image html insert_outside_convex_hull.png "insert_outside_convex_hull() (2-dimensional case)"
\image latex insert_outside_convex_hull.png "insert_outside_convex_hull() (2-dimensional case)"
*/ 
Vertex_handle insert_outside_convex_hull(const Point & p, 
Cell_handle c); 

/*!
`p` is linked to all the points, and the infinite vertex is linked 
to all the points (including `p`) to triangulate the new infinite 
face, so that all the points now belong to the boundary of the convex 
hull. See Figure \ref Triangulation3figinsert_outside_affine_hull. 

This method can be used to insert the first point in an empty 
triangulation. 
\pre `t.dimension() < 3` and `p` lies outside the affine hull of the points. 

\anchor Triangulation3figinsert_outside_affine_hull
\image html insert_outside_affine_hull.png "insert_outside_affine_hull() (2-dimensional case)"
\image latex insert_outside_affine_hull.png "insert_outside_affine_hull() (2-dimensional case)"
*/ 
Vertex_handle insert_outside_affine_hull(const Point & p); 

/*!
Creates a new vertex by starring a hole. It takes an iterator range 
`[cell_begin,cell_end)` of `Cell_handle`s which specifies 
a hole: a set of connected cells (resp. facets in dimension 2) which is 
star-shaped wrt `p`. 
(`begin`, `i`) is a facet (resp. an edge) on the boundary of the hole, 
that is, `begin` belongs to the set of cells (resp. facets) previously 
described, and `begin->neighbor(i)` does not. Then this function deletes 
all the cells (resp. facets) describing the hole, creates a new vertex 
`v`, and for each facet (resp. edge) on the boundary of the hole, creates 
a new cell (resp. facet) with `v` as vertex. Then `v->set_point(p)` 
is called and `v` is returned. 

This operation is equivalent to calling 
`tds().insert_in_hole(cell_begin, cell_end, begin, i); v->set_point(p)`. 
\pre `t.dimension()` \f$ \geq2\f$, the set of cells (resp. facets in dimension 2) is connected, its boundary is connected, and `p` lies inside the hole, which is star-shaped wrt `p`. 
*/ 
template <class CellIt> 
Vertex_handle insert_in_hole(const Point& p, CellIt cell_begin, CellIt cell_end,
                             Cell_handle begin, int i);

/*!
Same as above, except that `newv` will be used as the new vertex, which 
must have been allocated previously with e.g.\ `create_vertex`. 
*/ 
template <class CellIt> 
Vertex_handle insert_in_hole(const Point& p, CellIt cell_begin, CellIt cell_end,
                             Cell_handle begin, int i, Vertex_handle newv);

/// @} 

/*! \name Cell, Face, Edge and Vertex Iterators 
The following iterators allow the user to visit cells, facets, edges and vertices of the triangulation. These iterators are non-mutable, bidirectional and their value types are respectively `Cell`, `Facet`, `Edge` and `Vertex`. They are all invalidated by any change in the triangulation.
*/
/// @{

/*!
Starts at an arbitrary finite vertex. Then `++` and `--` will 
iterate over finite vertices.
*/ 
Finite_vertices_iterator finite_vertices_begin() const; 

/*!
Past-the-end iterator 
*/ 
Finite_vertices_iterator finite_vertices_end() const; 

/*!
Starts at an arbitrary finite edge. Then `++` and `--` will 
iterate over finite edges.
*/ 
Finite_edges_iterator finite_edges_begin() const; 

/*!
Past-the-end iterator 
*/ 
Finite_edges_iterator finite_edges_end() const; 

/*!
Starts at an arbitrary finite facet. Then `++` and `--` will 
iterate over finite facets. Returns `finite_facets_end()` when 
`t.dimension() < 2`. 
*/ 
Finite_facets_iterator finite_facets_begin() const; 

/*!
Past-the-end iterator 
*/ 
Finite_facets_iterator finite_facets_end() const; 

/*!
Starts at an arbitrary finite cell. Then `++` and `--` will 
iterate over finite cells. Returns `finite_cells_end()` when 
`t.dimension() < 3`. 
*/ 
Finite_cells_iterator finite_cells_begin() const; 

/*!
Past-the-end iterator 
*/ 
Finite_cells_iterator finite_cells_end() const; 

/*!
Starts at an arbitrary vertex. Iterates over all vertices (even the infinite one). 
*/ 
All_vertices_iterator all_vertices_begin() const; 

/*!
Past-the-end iterator 
*/ 
All_vertices_iterator all_vertices_end() const; 

/*!
Starts at an arbitrary edge. Iterates over all edges (even infinite 
ones). Returns `edges_end()` when `t.dimension() < 1`. 
*/ 
All_edges_iterator all_edges_begin() const; 

/*!
Past-the-end iterator 
*/ 
All_edges_iterator all_edges_end() const; 

/*!
Starts at an arbitrary facet. Iterates over all facets (even infinite 
ones). Returns `facets_end()` when 
`t.dimension() < 2`. 
*/ 
All_facets_iterator all_facets_begin() const; 

/*!
Past-the-end iterator 
*/ 
All_facets_iterator all_facets_end() const; 

/*!
Starts at an arbitrary cell. Iterates over all cells (even infinite 
ones). Returns `cells_end()` when 
`t.dimension() < 3`. 
*/ 
All_cells_iterator all_cells_begin() const; 

/*!
Past-the-end iterator 
*/ 
All_cells_iterator all_cells_end() const; 

/*!
Iterates over the points of the triangulation. 
*/ 
Point_iterator points_begin() const; 

/*!
Past-the-end iterator 
*/ 
Point_iterator points_end() const; 

/// @} 

/*! \name Ranges

In order to write \cpp 11 `for`-loops we provide a range type and member functions to generate ranges.
Note that vertex and cell ranges are special. See Section \ref Triangulation3secRanges in the User Manual.

*/

/// @{

/*!
  returns a range of iterators over all cells (even the infinite cells).
  Returns an empty range when `t.number_of_cells() == 0`. 
  \note While the value type of `All_cells_iterator` is `Cell`, the value type of 
  `All_cell_handles::iterator` is `Cell_handle`.
*/
All_cell_handles all_cell_handles() const;

 
  
/*!
  returns a range of iterators starting at an arbitrary facet.
  Returns an empty range when `t.dimension() < 2`. 
*/
All_facets all_facets() const;
 
/*!
  returns a range of iterators starting at an arbitrary edge.
  Returns an empty range when `t.dimension() < 2`. 
*/
All_edges all_edges() const;
 
/*!
  returns a range of iterators over all vertices (even the infinite one).
  \note While the value type of `All_vertices_iterator` is `Vertex`, the value type of 
  `All_vertex_handles::iterator` is `Vertex_handle`.
*/
All_vertex_handles all_vertex_handles() const;

  
/*!
  returns a range of iterators over finite cells.
  Returns an empty range when `t.number_of_cells() == 0`. 
  \note While the value type of `Finite_cells_iterator` is `Cell`, the value type of 
  `Finite_cell_handles::iterator` is `Cell_handle`.
*/
Finite_cell_handles finite_cell_handles() const;

 
  
/*!
  returns a range of iterators starting at an arbitrary facet.
  Returns an empty range when `t.dimension() < 2`. 
*/
Finite_facets finite_facets() const;
 
/*!
  returns a range of iterators starting at an arbitrary edge.
  Returns an empty range when `t.dimension() < 2`. 
*/
Finite_edges finite_edges() const;
 
/*!
  returns a range of iterators over finite vertices.
  \note While the value type of `Finite_vertices_iterator` is `Vertex`, the value type of 
  `Finite_vertex_handles::iterator` is `Vertex_handle`.
*/
Finite_vertex_handles finite_vertex_handles() const;

/*!
  returns a range of iterators over the points of finite vertices.
*/
Points points() const;
  
 
/// @} 


/*!\name Segment Cell Iterator
\cgalModifBegin
The triangulation defines an iterator that visits the cells intersected by a line segment.

<<<<<<< HEAD
The cells visited form a connected region containing both source and target points of the line segment `[s,t]`.
Each cell falls within one or more of the following categories:
1. a finite cell whose interior is intersected by `[s,t]`
2. a finite cell with a facet `f` whose interior is intersected by `[s,t]` in a line segment.
If such a cell is visited, its neighbor incident to `f` is not visited.
3. a finite cell with an edge `e` whose interior is intersected by `[s,t]` in a line segment.
If such a cell is visited, none of the other cells incident to `e` are visited.
4. a finite cell with an edge `e` whose interior is intersected by `[s,t]` in a point.
This cell must form a connected component together with the other cells incident to `e` that are visited.
Exactly two of these visited cells must also fall in category 1 or 2.
5. a finite cell with a vertex `v` that is an endpoint of `[s,t]`.
This cell must also fit in either category 1 or 2.
6. a finite cell with a vertex `v` that lies on the interior of `[s,t]`.
This cell must form a connected component together with the other cells incident to `v` that are visited.
Exactly two of these cells must also fall in category 1 or 2.
7. an infinite cell with a finite facet whose interior is intersected by the interior of `[s,t]`.
8. an infinite cell with a finite edge `e` whose interior is intersected by the interior of `[s,t]`.
If such a cell is visited, its infinite neighbor incident to `e` is not visited.
Among the other cells incident to `e` that are visited,
exactly one must also fall in category 1 or 2.
9. an infinite cell with a finite vertex `v` that lies on the interior of `[s,t]`.
=======
The cells visited form a connected region containing both source and target points of the line segment `[s, t]`.
Each cell falls within one or more of the following categories:
1. a finite cell whose interior is intersected by `[s, t]`
2. a finite cell with a facet `f` whose interior is intersected by `[s, t]` in a line segment.
If such a cell is visited, its neighbor incident to `f` is not visited.
3. a finite cell with an edge `e` whose interior is intersected by `[s, t]` in a line segment.
If such a cell is visited, none of the other cells incident to `e` are visited.
4. a finite cell with an edge `e` whose interior is intersected by `[s, t]` in a point.
This cell must form a connected component together with the other cells incident to `e` that are visited.
Exactly two of these visited cells must also fall in category 1 or 2.
5. a finite cell with a vertex `v` that is an endpoint of `[s, t]`.
This cell must also fit in either category 1 or 2.
6. a finite cell with a vertex `v` that lies on the interior of `[s, t]`.
This cell must form a connected component together with the other cells incident to `v` that are visited.
Exactly two of these cells must also fall in category 1 or 2.
7. an infinite cell with a finite facet whose interior is intersected by the interior of `[s, t]`.
8. an infinite cell with a finite edge `e` whose interior is intersected by the interior of `[s, t]`.
If such a cell is visited, its infinite neighbor incident to `e` is not visited.
9. an infinite cell with a finite vertex `v` that lies on the interior of `[s, t]`.
>>>>>>> a09e3bfb
If such a cell is visited, none of the other infinite cells incident to `v` are visited.
Among the other cells incident to `v` that are visited,
exactly one must also fall in category 1, 2 or 3.

In the special case where the segment does not intersect any finite facet, exactly one infinite cell is visited.
This cell shares a facet `f` with a finite cell `c` such that `f` is intersected by the line through
<<<<<<< HEAD
the source of `[s,t]` and the vertex of `c` opposite of `f`.
=======
the source of `[s, t]` and the vertex of `c` opposite of `f`.
>>>>>>> a09e3bfb

Note that for categories 4 and 6, it is not predetermined which incident cells are visited.
However, exactly two of the incident cells `c0,c1` visited also fall in category 1 or 2.
The remaining incident cells visited make a facet-connected sequence connecting `c0` to `c1`.

`Segment_cell_iterator` implements the concept `ForwardIterator` and is non-mutable.
It is invalidated by any modification of one of the cells traversed.

Its `value_type` is `Cell_handle`. 
\cgalModifEnd
*/
/// @{
/*!
\cgalModifBegin
<<<<<<< HEAD
returns the iterator that allows to visit the cells intersected by the line segment `[vs,vt]`.

The starting point of the iterator is the cell containing `vs` and intersecting the
line segment `[vs,vt]`.
=======
returns the iterator that allows to visit the cells intersected by the line segment `[vs, vt]`.

The initial value of the iterator is the cell containing `vs` and intersecting the
line segment `[vs, vt]`.
>>>>>>> a09e3bfb

The iterator remains valid until the first cell incident to `vt` is passed.

\pre `vs` and `vt` must be different vertices and neither can be the infinite vertex.
\pre `triangulation.dimension() >= 2`
\cgalModifEnd
*/
Segment_cell_iterator segment_traverser_cells_begin(Vertex_handle vs, Vertex_handle vt) const;

/*!
\cgalModifBegin
<<<<<<< HEAD
returns the past-the-end iterator over the cells intersected by the line segment `[vs,vt]`.
=======
returns the past-the-end iterator over the cells intersected by the line segment `[vs, vt]`.
>>>>>>> a09e3bfb

This iterator cannot be dereferenced. It indicates when the `Segment_cell_iterator` has
passed the target.

\pre `vs` and `vt` must be different vertices and neither can be the infinite vertex.
\pre `triangulation.dimension() >= 2`
\cgalModifEnd
*/
Segment_cell_iterator segment_traverser_cells_end(Vertex_handle vs, Vertex_handle vt) const;

/*!
\cgalModifBegin
<<<<<<< HEAD
returns the iterator that allows to visit the cells intersected by the line segment `[ps,pt]`.
=======
returns the iterator that allows to visit the cells intersected by the line segment `[ps, pt]`.
>>>>>>> a09e3bfb

If `[ps,pt]` entirely lies outside the convex hull, the iterator visits exactly one infinite cell.

The initial value of the iterator is the cell containing `ps`.
If more than one cell
contains `ps` (e.g. if `ps` lies on a vertex),
<<<<<<< HEAD
the starting point is the cell intersecting the line segment `[ps,pt]`.
=======
the initial value is the cell intersected by the line segment `[ps, pt]`.
>>>>>>> a09e3bfb

The iterator remains valid until the first cell containing `pt` is passed.

The optional argument `hint` can reduce the time to construct the iterator
if it is geometrically close to `ps`.

\pre `ps` and `pt` must be different points.
\pre  `triangulation.dimension() >= 2`. If the dimension is 2, both `ps` and `pt` must lie in the affine hull.
\cgalModifEnd
*/
Segment_cell_iterator segment_traverser_cells_begin(const Point& ps, const Point& pt, Cell_handle hint = Cell_handle()) const;

/*!
\cgalModifBegin
<<<<<<< HEAD
returns the past-the-end iterator over the cells intersected by the line segment `[ps,pt]`.
=======
returns the past-the-end iterator over the cells intersected by the line segment `[ps, pt]`.
>>>>>>> a09e3bfb

This iterator cannot be dereferenced. It indicates when the `Segment_cell_iterator` has
passed the target.

The optional argument `hint` can reduce the time to construct the iterator if it is close to `ps`.

\pre `ps` and `pt` must be different points
\pre `triangulation.dimension() >= 2`
\cgalModifEnd
*/
Segment_cell_iterator segment_traverser_cells_end(const Point& ps, const Point& pt, Cell_handle hint = Cell_handle()) const;

/// @}

/*!\name Segment Simplex Iterator
\cgalModifBegin
The triangulation defines an iterator that visits all the triangulation simplices
(vertices, edges, facets and cells) intersected by a line segment.
<<<<<<< HEAD
The iterator covers a connected sequence of simplices - possibly of all dimensions -
intersected by the line segment `[s,t]`.

Each simplex falls within one or more of the following categories:
1. a finite cell whose interior is intersected by `[s,t]`,
2. a facet `f` whose interior is intersected by `[s,t]` in a point,
3. a facet `f` whose interior is intersected by `[s,t]` in a line segment,
4. an edge `e` whose interior is intersected by `[s,t]` in a point,
5. an edge `e` whose interior is intersected by `[s,t]` in a line segment,
6. a vertex `v` lying on `[s,t]`,
7. an infinite cell with a finite facet whose interior is intersected by the interior of `[s,t]`. 

In the special case where the segment does not intersect any finite facet, exactly one infinite cell is visited.
This cell shares a facet `f` with a finite cell `c` such that `f` is intersected by the line through
the source of `[s,t]` and the vertex of `c` opposite of `f`.
=======
The iterator traverses a connected sequence of simplices - possibly of all dimensions -
intersected by the line segment `[s, t]`.
In the degenerate case where the query segment goes exactly through a vertex
(or along an edge, or along a facet), only one of the cells incident to that vertex
(or edge, or facet) is returned by the iterator, and not all of them.

Each simplex falls within one or more of the following categories:
1. a finite cell whose interior is intersected by `[s, t]`,
2. a facet `f` whose interior is intersected by `[s, t]` in a point,
3. a facet `f` whose interior is intersected by `[s, t]` in a line segment,
4. an edge `e` whose interior is intersected by `[s, t]` in a point,
5. an edge `e` whose interior is intersected by `[s, t]` in a line segment,
6. a vertex `v` lying on `[s, t]`.

In the special case where the segment does not intersect any finite facets, exactly one infinite cell is visited.
This cell shares a facet `f` with a finite cell `c` such that `f` is intersected by the line through
the source of `[s, t]` and the vertex of `c` opposite of `f`.
>>>>>>> a09e3bfb

`Segment_simplex_iterator` implements the concept `ForwardIterator` and is non-mutable.
It is invalidated by any modification of one of the cells traversed.

Its `value_type` is `Triangulation_simplex_3`.
\cgalModifEnd 
*/
/// @{
/*!
\cgalModifBegin
<<<<<<< HEAD
returns the iterator that allows to visit the simplices intersected by the line segment `[vs,vt]`.
=======
returns the iterator that allows to visit the simplices intersected by the line segment `[vs, vt]`.
>>>>>>> a09e3bfb

The initial value of the iterator is `vs`.
The iterator remains valid until `vt` is passed.

\pre `vs` and `vt` must be different vertices and neither can be the infinite vertex.
\pre `triangulation.dimension() >= 2`
\cgalModifEnd
*/
Segment_simplex_iterator segment_traverser_simplices_begin(Vertex_handle vs, Vertex_handle vt) const;

/*!
\cgalModifBegin
<<<<<<< HEAD
returns the past-the-end iterator over the cells intersected by the line segment `[vs,vt]`.
=======
returns the past-the-end iterator over the cells intersected by the line segment `[vs, vt]`.
>>>>>>> a09e3bfb

This iterator cannot be dereferenced. It indicates when the `Segment_cell_iterator` has
passed the target.

\pre `vs` and `vt` must be different vertices and neither can be the infinite vertex.
\pre `triangulation.dimension() >= 2`
\cgalModifEnd
*/
Segment_simplex_iterator segment_traverser_simplices_end(Vertex_handle vs, Vertex_handle t) const;

/*!
\cgalModifBegin
<<<<<<< HEAD
returns the iterator that allows to visit the simplices intersected by the line segment `[ps,pt]`.
=======
returns the iterator that allows to visit the simplices intersected by the line segment `[ps, pt]`.
>>>>>>> a09e3bfb

If `[ps,pt]` entirely lies outside the convex hull, the iterator visits exactly one infinite cell.

The initial value of the iterator is the lowest dimension simplex containing `ps`.

The iterator remains valid until the first simplex containing `pt` is passed.

The optional argument `hint` can reduce the time to construct the iterator if it is close to `ps`.

\pre `ps` and `pt` must be different points.
\pre `triangulation.dimension() >= 2`. If the dimension is 2, both `ps` and `pt` must lie in the affine hull.
\cgalModifEnd
*/
Segment_simplex_iterator segment_traverser_simplices_begin(const Point& ps, const Point& pt, Cell_handle hint = Cell_handle()) const;

/*!
\cgalModifBegin
<<<<<<< HEAD
returns the past-the-end iterator over the simplices intersected by the line segment `[ps,pt]`.
=======
returns the past-the-end iterator over the simplices intersected by the line segment `[ps, pt]`.
>>>>>>> a09e3bfb

This iterator cannot be dereferenced. It indicates when the `Segment_simplex_iterator` has
passed the target.

The optional argument `hint` can reduce the time to construct the iterator if it is close to `ps`.

\pre `ps` and `pt` must be different and finite points
\pre `triangulation.dimension() >= 2`
\cgalModifEnd
*/
Segment_simplex_iterator segment_traverser_simplices_end(const Point& ps, const Point& pt, Cell_handle hint = Cell_handle()) const;

/// @}

/*!\name Cell and Facet Circulators 
The following circulators respectively visit all cells or all facets incident to a given edge. They are non-mutable and bidirectional. They are invalidated by any modification of one of the cells traversed.  
*/
/// @{

/*!
Starts at an arbitrary cell incident to `e`. 
\pre `t.dimension() == 3`. 
*/ 
Cell_circulator incident_cells(Edge e) const; 

/*!
As above for edge `(i,j)` of `c`. 
*/ 
Cell_circulator incident_cells(Cell_handle c, int i, int j) const; 

/*!
Starts at cell `start`. 
\pre `t.dimension() == 3` and `start` is incident to `e`. 
*/ 
Cell_circulator incident_cells(Edge e, Cell_handle start) const; 

/*!
As above for edge `(i,j)` of `c`. 
*/ 
Cell_circulator incident_cells(Cell_handle c, int i, int j, 
Cell_handle start) const; 
  /// @}

/*!
\name
The following circulators on facets are defined only in dimension 3, though facets are defined also in dimension 2: there are only two facets sharing an edge in dimension 2.
*/

/// @{
/*!
Starts at an arbitrary facet incident to `e`. 
\pre `t.dimension() == 3` 
*/ 
Facet_circulator incident_facets(Edge e) const; 

/*!
As above for edge `(i,j)` of `c`. 
*/ 
Facet_circulator incident_facets(Cell_handle c, int i, int j) const; 

/*!
Starts at facet `start`. 
\pre `start` is incident to `e`. 
*/ 
Facet_circulator incident_facets(Edge e, Facet start) const; 

/*!
Starts at facet of index `f` in `start`. 
*/ 
Facet_circulator incident_facets(Edge e, Cell_handle start, int f) 
const; 

/*!
As above for edge `(i,j)` of `c`. 
*/ 
Facet_circulator incident_facets(Cell_handle c, int i, int j, 
Facet start) const; 

/*!
As above for edge `(i,j)` of `c` and facet `(start,f)`. 
*/ 
Facet_circulator incident_facets(Cell_handle c, int i, int j, 
Cell_handle start, int f) const; 

/// @} 

/// \name Traversal of the Incident Cells, Facets and Edges, and the Adjacent Vertices of a Given Vertex
/// @{


/*!
Copies the `Cell_handle`s of all cells incident to `v` to the output 
iterator `cells`. 
Returns the resulting output iterator. 
\pre `t.dimension() == 3`, `v != Vertex_handle()`, `t.is_vertex(v)`. 
*/ 
template <class OutputIterator> 
OutputIterator 
incident_cells(Vertex_handle v, OutputIterator cells) const; 

/*! 
Try to lock and copy the `Cell_handle`s of all cells incident to `v` into
`cells`. 
Returns `true` in case of success. Otherwise, `cells` is emptied and the function
returns false. In any case, the locked cells are not unlocked by 
`try_lock_and_get_incident_cells()`, leaving this choice to the user.

\pre `t.dimension() == 3`, `v != Vertex_handle()`, `t.is_vertex(v)`. 
*/
bool
  try_lock_and_get_incident_cells(Vertex_handle v,
                                  std::vector<Cell_handle>& cells) const;
/*!
Copies the `Cell_handle`s of all finite cells incident to `v` to the output 
iterator `cells`. 
Returns the resulting output iterator. 
\pre `t.dimension() == 3`, `v != Vertex_handle()`, `t.is_vertex(v)`. 
*/ 
template <class OutputIterator> 
OutputIterator 
finite_incident_cells(Vertex_handle v, OutputIterator cells) const; 

/*!
Copies all `Facet`s incident to `v` to the output iterator 
`facets`. 
Returns the resulting output iterator. 
\pre `t.dimension() > 1`, `v != Vertex_handle()`, `t.is_vertex(v)`. 
*/ 
template <class OutputIterator> 
OutputIterator 
incident_facets(Vertex_handle v, OutputIterator facets) const; 

/*!
Copies all finite `Facet`s incident to `v` to the output iterator 
`facets`. 
Returns the resulting output iterator. 
\pre `t.dimension() > 1`, `v != Vertex_handle()`, `t.is_vertex(v)`. 
*/ 
template <class OutputIterator> 
OutputIterator 
finite_incident_facets(Vertex_handle v, OutputIterator facets) const; 

/*!
Copies all `Edge`s incident to `v` to the 
output iterator `edges`. Returns the resulting output iterator. 
\pre `t.dimension() > 0`, `v != Vertex_handle()`, `t.is_vertex(v)`. 
*/ 
template <class OutputIterator> 
OutputIterator 
incident_edges(Vertex_handle v, OutputIterator edges) const; 

/*!
Copies all finite `Edge`s incident to `v` to the 
output iterator `edges`. Returns the resulting output iterator. 
\pre `t.dimension() > 0`, `v != Vertex_handle()`, `t.is_vertex(v)`. 
*/ 
template <class OutputIterator> 
OutputIterator 
finite_incident_edges(Vertex_handle v, OutputIterator edges) const; 

/*!
Copies the `Vertex_handle`s of all vertices adjacent to `v` to the 
output iterator `vertices`. If `t.dimension() < 0`, then do 
nothing. Returns the resulting output iterator. 
\pre `v != Vertex_handle()`, `t.is_vertex(v)`. 
*/ 
template <class OutputIterator> 
OutputIterator 
adjacent_vertices(Vertex_handle v, OutputIterator vertices) const; 

/*!
Copies the `Vertex_handle`s of all finite vertices adjacent to `v` to the 
output iterator `vertices`. If `t.dimension() < 0`, then do 
nothing. Returns the resulting output iterator. 
\pre `v != Vertex_handle()`, `t.is_vertex(v)`. 
*/ 
template <class OutputIterator> 
OutputIterator 
finite_adjacent_vertices(Vertex_handle v, OutputIterator vertices) const; 

/*!
Returns the degree of a vertex, that is, the number of incident vertices. 
The infinite vertex is counted. 
\pre `v != Vertex_handle()`, `t.is_vertex(v)`. 
*/ 
size_type degree(Vertex_handle v) const; 

/// @} 

/// \name Traversal Between Adjacent Cells 
/// @{

/*!
Returns the index of `c` in its \f$ i^{th}\f$ neighbor. 
\pre \f$ i \in\{0, 1, 2, 3\}\f$. 
*/ 
int mirror_index(Cell_handle c, int i) const; 

/*!
Returns the vertex of the \f$ i^{th}\f$ neighbor of `c` that is opposite to 
`c`. 
\pre \f$ i \in\{0, 1, 2, 3\}\f$. 
*/ 
Vertex_handle mirror_vertex(Cell_handle c, int i) const; 

/*!
Returns the same facet seen from the other adjacent cell. 
*/ 
Facet mirror_facet(Facet f) const; 

/// @} 

/// \name Checking 
/// The responsibility of keeping a valid triangulation belongs to the
/// user when using advanced operations allowing a direct manipulation
/// of cells and vertices. We provide the user with the following
/// methods to help debugging.
/// @{

/*!
\cgalDebugFunction
\cgalDebugBegin
Checks the combinatorial validity of the triangulation. Checks also the 
validity of its geometric embedding (see 
Section \ref Triangulation3secintro). 
When `verbose` is set to `true`, 
messages describing the first invalidity encountered are printed. 
\cgalDebugEnd
*/ 
bool 
is_valid(bool verbose = false) const; 

/*!
\cgalDebugFunction
\cgalDebugBegin
Checks the combinatorial validity of the cell by calling the 
`is_valid` method of the cell class. Also checks the
geometric validity of `c`, if `c` is finite. (See 
Section \ref Triangulation3secintro.) 

When `verbose` is set to `true`, messages are printed to give 
a precise indication of the kind of invalidity encountered. 
\cgalDebugEnd
*/ 
bool 
is_valid(Cell_handle c, bool verbose = false) const; 

/// @}

/*!
\name I/O

\cgal provides an interface to Geomview for a 3D-triangulation, 
see Chapter \ref Chapter_Geomview on `Geomview_stream`. 

\code
#include <CGAL/IO/Triangulation_geomview_ostream_3.h>
\endcode

The information in the `iostream` is: the dimension, the number of 
finite vertices, the non-combinatorial information about vertices 
(point, etc; note that the infinite vertex is numbered 0), the number 
of cells, the indices of the vertices of each cell, plus the 
non-combinatorial information about each cell, then the indices of the 
neighbors of each cell, where the index corresponds to the preceding 
list of cells. When dimension \f$ <\f$ 3, the same information is stored 
for faces of maximal dimension instead of cells. 
*/
/// @{

/*!
Reads the underlying combinatorial triangulation from `is` by 
calling the corresponding input operator of the triangulation data 
structure class (note that the infinite vertex is numbered 0), and the 
non-combinatorial information by calling the corresponding input 
operators of the vertex and the cell classes (such as point 
coordinates), which are provided by overloading the stream operators 
of the vertex and cell types. Assigns the resulting triangulation to 
`t`. 
*/ 
istream& operator>> (istream& is, Triangulation_3 &t); 

/*!
Writes the triangulation `t` into `os`. 
*/ 
ostream& operator<< (ostream& os, const Triangulation_3 &t); 

/// @}

/// \name Concurrency 
/// @{

/*! 
Set the pointer to the lock data structure.
*/ 
void set_lock_data_structure(Lock_data_structure *lock_ds) const;

/// @} 

}; /* end Triangulation_3 */
} /* end namespace CGAL */<|MERGE_RESOLUTION|>--- conflicted
+++ resolved
@@ -1298,10 +1298,9 @@
 
 /*!\name Segment Cell Iterator
 \cgalModifBegin
-The triangulation defines an iterator that visits the cells intersected by a line segment.
-
-<<<<<<< HEAD
-The cells visited form a connected region containing both source and target points of the line segment `[s,t]`.
+The triangulation defines an iterator that visits cells intersected by a line segment.
+
+The cells visited form a facet-connected region containing both source and target points of the line segment `[s,t]`.
 Each cell falls within one or more of the following categories:
 1. a finite cell whose interior is intersected by `[s,t]`
 2. a finite cell with a facet `f` whose interior is intersected by `[s,t]` in a line segment.
@@ -1322,38 +1321,13 @@
 Among the other cells incident to `e` that are visited,
 exactly one must also fall in category 1 or 2.
 9. an infinite cell with a finite vertex `v` that lies on the interior of `[s,t]`.
-=======
-The cells visited form a connected region containing both source and target points of the line segment `[s, t]`.
-Each cell falls within one or more of the following categories:
-1. a finite cell whose interior is intersected by `[s, t]`
-2. a finite cell with a facet `f` whose interior is intersected by `[s, t]` in a line segment.
-If such a cell is visited, its neighbor incident to `f` is not visited.
-3. a finite cell with an edge `e` whose interior is intersected by `[s, t]` in a line segment.
-If such a cell is visited, none of the other cells incident to `e` are visited.
-4. a finite cell with an edge `e` whose interior is intersected by `[s, t]` in a point.
-This cell must form a connected component together with the other cells incident to `e` that are visited.
-Exactly two of these visited cells must also fall in category 1 or 2.
-5. a finite cell with a vertex `v` that is an endpoint of `[s, t]`.
-This cell must also fit in either category 1 or 2.
-6. a finite cell with a vertex `v` that lies on the interior of `[s, t]`.
-This cell must form a connected component together with the other cells incident to `v` that are visited.
-Exactly two of these cells must also fall in category 1 or 2.
-7. an infinite cell with a finite facet whose interior is intersected by the interior of `[s, t]`.
-8. an infinite cell with a finite edge `e` whose interior is intersected by the interior of `[s, t]`.
-If such a cell is visited, its infinite neighbor incident to `e` is not visited.
-9. an infinite cell with a finite vertex `v` that lies on the interior of `[s, t]`.
->>>>>>> a09e3bfb
 If such a cell is visited, none of the other infinite cells incident to `v` are visited.
 Among the other cells incident to `v` that are visited,
 exactly one must also fall in category 1, 2 or 3.
 
 In the special case where the segment does not intersect any finite facet, exactly one infinite cell is visited.
 This cell shares a facet `f` with a finite cell `c` such that `f` is intersected by the line through
-<<<<<<< HEAD
 the source of `[s,t]` and the vertex of `c` opposite of `f`.
-=======
-the source of `[s, t]` and the vertex of `c` opposite of `f`.
->>>>>>> a09e3bfb
 
 Note that for categories 4 and 6, it is not predetermined which incident cells are visited.
 However, exactly two of the incident cells `c0,c1` visited also fall in category 1 or 2.
@@ -1368,17 +1342,10 @@
 /// @{
 /*!
 \cgalModifBegin
-<<<<<<< HEAD
 returns the iterator that allows to visit the cells intersected by the line segment `[vs,vt]`.
 
-The starting point of the iterator is the cell containing `vs` and intersecting the
+The initial value of the iterator is the cell containing `vs` and intersecting the
 line segment `[vs,vt]`.
-=======
-returns the iterator that allows to visit the cells intersected by the line segment `[vs, vt]`.
-
-The initial value of the iterator is the cell containing `vs` and intersecting the
-line segment `[vs, vt]`.
->>>>>>> a09e3bfb
 
 The iterator remains valid until the first cell incident to `vt` is passed.
 
@@ -1390,11 +1357,7 @@
 
 /*!
 \cgalModifBegin
-<<<<<<< HEAD
 returns the past-the-end iterator over the cells intersected by the line segment `[vs,vt]`.
-=======
-returns the past-the-end iterator over the cells intersected by the line segment `[vs, vt]`.
->>>>>>> a09e3bfb
 
 This iterator cannot be dereferenced. It indicates when the `Segment_cell_iterator` has
 passed the target.
@@ -1407,22 +1370,14 @@
 
 /*!
 \cgalModifBegin
-<<<<<<< HEAD
-returns the iterator that allows to visit the cells intersected by the line segment `[ps,pt]`.
-=======
 returns the iterator that allows to visit the cells intersected by the line segment `[ps, pt]`.
->>>>>>> a09e3bfb
 
 If `[ps,pt]` entirely lies outside the convex hull, the iterator visits exactly one infinite cell.
 
 The initial value of the iterator is the cell containing `ps`.
 If more than one cell
 contains `ps` (e.g. if `ps` lies on a vertex),
-<<<<<<< HEAD
-the starting point is the cell intersecting the line segment `[ps,pt]`.
-=======
-the initial value is the cell intersected by the line segment `[ps, pt]`.
->>>>>>> a09e3bfb
+the initial value is the cell intersected by the line segment `[ps,pt]`.
 
 The iterator remains valid until the first cell containing `pt` is passed.
 
@@ -1437,11 +1392,7 @@
 
 /*!
 \cgalModifBegin
-<<<<<<< HEAD
 returns the past-the-end iterator over the cells intersected by the line segment `[ps,pt]`.
-=======
-returns the past-the-end iterator over the cells intersected by the line segment `[ps, pt]`.
->>>>>>> a09e3bfb
 
 This iterator cannot be dereferenced. It indicates when the `Segment_cell_iterator` has
 passed the target.
@@ -1460,9 +1411,11 @@
 \cgalModifBegin
 The triangulation defines an iterator that visits all the triangulation simplices
 (vertices, edges, facets and cells) intersected by a line segment.
-<<<<<<< HEAD
-The iterator covers a connected sequence of simplices - possibly of all dimensions -
-intersected by the line segment `[s,t]`.
+The iterator traverses a connected sequence of simplices - possibly of all dimensions -
+intersected by the line segment `[s, t]`.
+In the degenerate case where the query segment goes exactly through a vertex
+(or along an edge, or along a facet), only one of the cells incident to that vertex
+(or edge, or facet) is returned by the iterator, and not all of them.
 
 Each simplex falls within one or more of the following categories:
 1. a finite cell whose interior is intersected by `[s,t]`,
@@ -1476,25 +1429,6 @@
 In the special case where the segment does not intersect any finite facet, exactly one infinite cell is visited.
 This cell shares a facet `f` with a finite cell `c` such that `f` is intersected by the line through
 the source of `[s,t]` and the vertex of `c` opposite of `f`.
-=======
-The iterator traverses a connected sequence of simplices - possibly of all dimensions -
-intersected by the line segment `[s, t]`.
-In the degenerate case where the query segment goes exactly through a vertex
-(or along an edge, or along a facet), only one of the cells incident to that vertex
-(or edge, or facet) is returned by the iterator, and not all of them.
-
-Each simplex falls within one or more of the following categories:
-1. a finite cell whose interior is intersected by `[s, t]`,
-2. a facet `f` whose interior is intersected by `[s, t]` in a point,
-3. a facet `f` whose interior is intersected by `[s, t]` in a line segment,
-4. an edge `e` whose interior is intersected by `[s, t]` in a point,
-5. an edge `e` whose interior is intersected by `[s, t]` in a line segment,
-6. a vertex `v` lying on `[s, t]`.
-
-In the special case where the segment does not intersect any finite facets, exactly one infinite cell is visited.
-This cell shares a facet `f` with a finite cell `c` such that `f` is intersected by the line through
-the source of `[s, t]` and the vertex of `c` opposite of `f`.
->>>>>>> a09e3bfb
 
 `Segment_simplex_iterator` implements the concept `ForwardIterator` and is non-mutable.
 It is invalidated by any modification of one of the cells traversed.
@@ -1505,11 +1439,7 @@
 /// @{
 /*!
 \cgalModifBegin
-<<<<<<< HEAD
 returns the iterator that allows to visit the simplices intersected by the line segment `[vs,vt]`.
-=======
-returns the iterator that allows to visit the simplices intersected by the line segment `[vs, vt]`.
->>>>>>> a09e3bfb
 
 The initial value of the iterator is `vs`.
 The iterator remains valid until `vt` is passed.
@@ -1522,11 +1452,7 @@
 
 /*!
 \cgalModifBegin
-<<<<<<< HEAD
 returns the past-the-end iterator over the cells intersected by the line segment `[vs,vt]`.
-=======
-returns the past-the-end iterator over the cells intersected by the line segment `[vs, vt]`.
->>>>>>> a09e3bfb
 
 This iterator cannot be dereferenced. It indicates when the `Segment_cell_iterator` has
 passed the target.
@@ -1539,11 +1465,7 @@
 
 /*!
 \cgalModifBegin
-<<<<<<< HEAD
 returns the iterator that allows to visit the simplices intersected by the line segment `[ps,pt]`.
-=======
-returns the iterator that allows to visit the simplices intersected by the line segment `[ps, pt]`.
->>>>>>> a09e3bfb
 
 If `[ps,pt]` entirely lies outside the convex hull, the iterator visits exactly one infinite cell.
 
@@ -1561,11 +1483,7 @@
 
 /*!
 \cgalModifBegin
-<<<<<<< HEAD
 returns the past-the-end iterator over the simplices intersected by the line segment `[ps,pt]`.
-=======
-returns the past-the-end iterator over the simplices intersected by the line segment `[ps, pt]`.
->>>>>>> a09e3bfb
 
 This iterator cannot be dereferenced. It indicates when the `Segment_simplex_iterator` has
 passed the target.
