// Copyright (c) 2009-2017 GeometryFactory (France).
// All rights reserved.
//
// This file is part of CGAL (www.cgal.org).
// You can redistribute it and/or modify it under the terms of the GNU
// General Public License as published by the Free Software Foundation,
// either version 3 of the License, or (at your option) any later version.
//
// Licensees holding a valid commercial license may use this file in
// accordance with the commercial license agreement provided with the software.
//
// This file is provided AS IS with NO WARRANTY OF ANY KIND, INCLUDING THE
// WARRANTY OF DESIGN, MERCHANTABILITY AND FITNESS FOR A PARTICULAR PURPOSE.
//
// $URL$
// $Id$
// SPDX-License-Identifier: GPL-3.0+
//
//
// Author(s)     : Maxime Gimeno,
//                 Mael Rouxel-Labbé

#ifndef CGAL_FACETS_IN_COMPLEX_3_TO_TRIANGLE_MESH_H
#define CGAL_FACETS_IN_COMPLEX_3_TO_TRIANGLE_MESH_H

#include <CGAL/license/Mesh_3.h>

#include <CGAL/array.h>
#include <CGAL/boost/graph/Euler_operations.h>
#include <CGAL/Hash_handles_with_or_without_timestamps.h>
#include <CGAL/Polygon_mesh_processing/orient_polygon_soup.h>
#include <CGAL/Polygon_mesh_processing/polygon_soup_to_polygon_mesh.h>

#include <boost/unordered_map.hpp>
#include <boost/tuple/tuple.hpp>

#include <cstddef>
#include <iterator>
#include <vector>

namespace CGAL {

//! \ingroup PkgMesh_3Functions
//!
//! \brief builds a `TriangleMesh` from the surface facets, with a consistent orientation
//!        at the interface of two subdomains.
//!
//! This function exports the surface as a `TriangleMesh` and appends it to `graph`, using
//! `orient_polygon_soup()`.
//!
//! @tparam C3T3 a model of `MeshComplexWithFeatures_3InTriangulation_3`.
//! @tparam TriangleMesh a model of `MutableFaceGraph` with an internal point property map.
//!         The point type should be compatible with the one used in `C3T3`.
//!
//! @param c3t3 an instance of `C3T3`.
//! @param graph an instance of `TriangleMesh`.
template<class C3T3, class TriangleMesh>
void facets_in_complex_3_to_triangle_mesh(const C3T3& c3t3, TriangleMesh& graph)
{
  typedef typename boost::property_map<TriangleMesh, boost::vertex_point_t>::type  VertexPointMap;
  typedef typename boost::property_traits<VertexPointMap>::value_type              Point_3;

  typedef typename C3T3::Triangulation                                   Tr;

  typedef typename Tr::Vertex_handle                                     Vertex_handle;
  typedef typename Tr::Cell_handle                                       Cell_handle;
  typedef typename Tr::Weighted_point                                    Weighted_point;

  typedef typename C3T3::Facets_in_complex_iterator                      Ficit;

  typedef CGAL::Hash_handles_with_or_without_timestamps                  Hash_fct;
  typedef boost::unordered_map<Vertex_handle, std::size_t, Hash_fct>     VHmap;

  typedef CGAL::cpp11::array<std::size_t, 3>                             Face;

  typename std::iterator_traits<Ficit>::difference_type nf =
    std::distance(c3t3.facets_in_complex_begin(), c3t3.facets_in_complex_end());

  std::vector<Face> faces;
  faces.reserve(nf);
  std::vector<Point_3> points;
  points.reserve(nf / 2); // approximating Euler

  VHmap vh_to_ids;
  std::size_t inum = 0;

  for(Ficit fit = c3t3.facets_in_complex_begin(),
            end = c3t3.facets_in_complex_end(); fit != end; ++fit)
  {
    Cell_handle c = fit->first;
    int s = fit->second;
    Face f;

    for(std::size_t i=1; i<4; ++i)
    {
      typename VHmap::iterator map_entry;
      bool is_new;
      std::size_t id(-1);
      Vertex_handle v = c->vertex((s+i)&3);
      CGAL_assertion(v != Vertex_handle() && !c3t3.triangulation().is_infinite(v));

      boost::tie(map_entry, is_new) = vh_to_ids.insert(std::make_pair(v, inum));
      if(is_new)
      {
        const Weighted_point& p = c3t3.triangulation().point(c, (s+i)&3);
        points.push_back(Point_3(CGAL::to_double(p.x()),
                                 CGAL::to_double(p.y()),
                                 CGAL::to_double(p.z())));
        id = inum++;
      }
      else
      {
        id = map_entry->second;
      }

      f[i-1] = id;
    }

    faces.push_back(f);
  }

  CGAL::Polygon_mesh_processing::orient_polygon_soup(points, faces);

<<<<<<< HEAD
  //first skip degenerate polygons
  std::vector<Polygon_3> valid_polygons;
  valid_polygons.reserve(polygons.size());
  BOOST_FOREACH(Polygon_3& polygon, polygons)
  {
    std::set<std::size_t> vids;
    bool to_remove=false;
    BOOST_FOREACH(std::size_t id, polygon)
    {
      if (!vids.insert(id).second){
        to_remove=true;
        break;
      }
    }
    if (!to_remove) valid_polygons.push_back(polygon);
  }
  if (valid_polygons.size()!=polygons.size())
    polygons.swap(valid_polygons);

  CGAL::Polygon_mesh_processing::
      orient_polygon_soup(points, polygons);
  CGAL_assertion(CGAL::Polygon_mesh_processing::is_polygon_soup_a_polygon_mesh(polygons));
  CGAL::Polygon_mesh_processing::polygon_soup_to_polygon_mesh(points, polygons, graph);
}//end c3t3_to_face_graph
}//end CGAL
=======
  CGAL_assertion(CGAL::Polygon_mesh_processing::is_polygon_soup_a_polygon_mesh(faces));
  CGAL::Polygon_mesh_processing::polygon_soup_to_polygon_mesh(points, faces, graph);
}

} // namespace CGAL

>>>>>>> 1c2d1f3e
#endif // CGAL_FACETS_IN_COMPLEX_3_TO_TRIANGLE_MESH_H<|MERGE_RESOLUTION|>--- conflicted
+++ resolved
@@ -121,38 +121,9 @@
 
   CGAL::Polygon_mesh_processing::orient_polygon_soup(points, faces);
 
-<<<<<<< HEAD
-  //first skip degenerate polygons
-  std::vector<Polygon_3> valid_polygons;
-  valid_polygons.reserve(polygons.size());
-  BOOST_FOREACH(Polygon_3& polygon, polygons)
-  {
-    std::set<std::size_t> vids;
-    bool to_remove=false;
-    BOOST_FOREACH(std::size_t id, polygon)
-    {
-      if (!vids.insert(id).second){
-        to_remove=true;
-        break;
-      }
-    }
-    if (!to_remove) valid_polygons.push_back(polygon);
-  }
-  if (valid_polygons.size()!=polygons.size())
-    polygons.swap(valid_polygons);
-
-  CGAL::Polygon_mesh_processing::
-      orient_polygon_soup(points, polygons);
-  CGAL_assertion(CGAL::Polygon_mesh_processing::is_polygon_soup_a_polygon_mesh(polygons));
-  CGAL::Polygon_mesh_processing::polygon_soup_to_polygon_mesh(points, polygons, graph);
-}//end c3t3_to_face_graph
-}//end CGAL
-=======
   CGAL_assertion(CGAL::Polygon_mesh_processing::is_polygon_soup_a_polygon_mesh(faces));
   CGAL::Polygon_mesh_processing::polygon_soup_to_polygon_mesh(points, faces, graph);
 }
 
 } // namespace CGAL
-
->>>>>>> 1c2d1f3e
 #endif // CGAL_FACETS_IN_COMPLEX_3_TO_TRIANGLE_MESH_H