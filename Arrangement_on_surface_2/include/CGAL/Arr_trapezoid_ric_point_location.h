// Copyright (c) 2005,2006,2007,2009,2010,2011 Tel-Aviv University (Israel).
// All rights reserved.
//
// This file is part of CGAL (www.cgal.org).
// You can redistribute it and/or modify it under the terms of the GNU
// General Public License as published by the Free Software Foundation,
// either version 3 of the License, or (at your option) any later version.
//
// Licensees holding a valid commercial license may use this file in
// accordance with the commercial license agreement provided with the software.
//
// This file is provided AS IS with NO WARRANTY OF ANY KIND, INCLUDING THE
// WARRANTY OF DESIGN, MERCHANTABILITY AND FITNESS FOR A PARTICULAR PURPOSE.
//
// $URL$
// $Id$
// 
//
// Author(s)     : Idit Haran   <haranidi@post.tau.ac.il>
//                 (based on old version by Oren Nechushtan and Iddo Hanniel)

#ifndef CGAL_ARR_TRAPEZOID_RIC_POINT_LOCATION_H
#define CGAL_ARR_TRAPEZOID_RIC_POINT_LOCATION_H

/*! \file
 * Definition of the Arr_trapezoid_ric_point_location<Arrangement> template.
 */

#include <CGAL/Arr_point_location_result.h>
#include <CGAL/Arrangement_2/Arr_traits_adaptor_2.h>
#include <CGAL/Arr_point_location/Trapezoidal_decomposition_2.h>
#include <CGAL/Arr_point_location/Td_traits.h>
#include <CGAL/Arr_observer.h>

namespace CGAL {

<<<<<<< HEAD
=======
/*!
 * \class
 * Mapping of an x-monotone curve to the halfedge associated with it.
 */
template <typename Arrangement_>
class PL_X_curve_plus: public Arrangement_::X_monotone_curve_2 {
public:
  typedef Arrangement_                                  Arrangement_2;
  typedef typename Arrangement_2::Geometry_traits_2     Geometry_traits_2;
  typedef typename Arrangement_2::Traits_adaptor_2      Traits_adaptor_2;
  typedef typename Arrangement_2::Halfedge_handle       Halfedge_handle;
  typedef typename Arrangement_2::X_monotone_curve_2    X_monotone_curve_2;

protected:
  //Data members
  Halfedge_handle       m_parent;    // The halfedge associated with the curve.

public:
  /*! Default constructor. */
  PL_X_curve_plus() : 
    X_monotone_curve_2(),
    m_parent() 
  {}

  /*! Constructor from a curve and a halfedge. */
  PL_X_curve_plus(const X_monotone_curve_2& cv, const Halfedge_handle& p) : 
    X_monotone_curve_2(cv), 
    m_parent(p) 
  {}

  /*! Constrtuctor from a halfedge only. */
  PL_X_curve_plus(const Halfedge_handle& p) : 
    X_monotone_curve_2(p->curve()),
    m_parent(p)
  {}

  /*! Constrtuctor from a curve only. */
  PL_X_curve_plus(const X_monotone_curve_2 &cv) : 
    X_monotone_curve_2(cv),
    m_parent() 
  {}

  /*! Get the parent halfedge. */
  Halfedge_handle get_parent() const
  { return m_parent; }
};

>>>>>>> d1c531a1

/*! \class
 * A class that answers point-location and queries
 * on a planar arrangement using the trapezoid_ric algorithm.
 * The Arrangement parameter corresponds to an arrangement instantiation.
 */
template <typename Arrangement_>
class Arr_trapezoid_ric_point_location : public Arr_observer <Arrangement_> {
public:
<<<<<<< HEAD
  //type of arrangement on surface
  typedef Arrangement_                          Arrangement_on_surface_2;

  //type of geometry traits
  typedef typename Arrangement_on_surface_2::Geometry_traits_2		
                                                Geometry_traits_2;
  //type of traits adaptor
  typedef typename Arrangement_on_surface_2::Traits_adaptor_2		
                                                Traits_adaptor_2;
  //type of vertex handle
  typedef typename Arrangement_on_surface_2::Vertex_handle
                                                Vertex_handle;
  //type of vertex const handle
  typedef typename Arrangement_on_surface_2::Vertex_const_handle	
                                                Vertex_const_handle;
  //type of halfedge handle
  typedef typename Arrangement_on_surface_2::Halfedge_handle	
                                                Halfedge_handle;
  //type of halfedge const handle
  typedef typename Arrangement_on_surface_2::Halfedge_const_handle	
                                                Halfedge_const_handle;
  //type of face const handle
  typedef typename Arrangement_on_surface_2::Face_const_handle		
                                                Face_const_handle;
  //type of edge const iterator
  typedef typename Arrangement_on_surface_2::Edge_const_iterator	
                                                Edge_const_iterator;
  //type of isolated vertex const iterator
  typedef typename Arrangement_on_surface_2::Isolated_vertex_const_iterator
                                       Isolated_vertex_const_iterator;
  //type of point
=======
  typedef Arrangement_                                    Arrangement_2;
  typedef typename Arrangement_2::Geometry_traits_2       Geometry_traits_2;
  typedef typename Arrangement_2::Traits_adaptor_2        Traits_adaptor_2;

  typedef typename Arrangement_2::Vertex_const_handle     Vertex_const_handle;
  typedef typename Arrangement_2::Halfedge_const_handle   Halfedge_const_handle;
  typedef typename Arrangement_2::Face_const_handle       Face_const_handle;
  typedef typename Arrangement_2::Vertex_handle		  Vertex_handle;
  typedef typename Arrangement_2::Halfedge_handle	  Halfedge_handle;
  typedef typename Arrangement_2::Face_handle		  Face_handle;
  typedef typename Arrangement_2::Halfedge_iterator	  Halfedge_iterator;

  typedef typename Arrangement_2::Vertex_const_iterator   Vertex_const_iterator;
  typedef typename Arrangement_2::Edge_const_iterator     Edge_const_iterator;
  typedef typename Arrangement_2::Hole_const_iterator     Hole_const_iterator;
  typedef typename Arrangement_2::Halfedge_const_iterator
    Halfedge_const_iterator;
  typedef typename Arrangement_2::Halfedge_around_vertex_const_circulator 
    Halfedge_around_vertex_const_circulator;
  typedef typename Arrangement_2::Ccb_halfedge_const_circulator 
    Ccb_halfedge_const_circulator;
  typedef typename Arrangement_2::Ccb_halfedge_circulator 
    Ccb_halfedge_circulator;
  typedef typename Arrangement_2::Isolated_vertex_const_iterator
    Isolated_vertex_const_iterator;

>>>>>>> d1c531a1
  typedef typename Geometry_traits_2::Point_2             Point_2;

<<<<<<< HEAD
  //type of x-monotone curve
  typedef typename Geometry_traits_2::X_monotone_curve_2  
                                                X_monotone_curve_2;
  
  //type of trapezoidal decomposition traits class
  typedef CGAL::Td_traits<Traits_adaptor_2, Arrangement_on_surface_2> 
                                                Td_traits;
  //type of trapezoidal decomposition class
  typedef Trapezoidal_decomposition_2<Td_traits>    
                                                Trapezoidal_decomposition;
  
  //!types of Td_map_item-s
  typedef typename Trapezoidal_decomposition::Td_map_item       
                                                Td_map_item;
  typedef typename Trapezoidal_decomposition::Td_active_vertex  
                                                Td_active_vertex;
  typedef typename Trapezoidal_decomposition::Td_active_fictitious_vertex  
                                                Td_active_fictitious_vertex;
  typedef typename Trapezoidal_decomposition::Td_active_edge  
                                                Td_active_edge;
  typedef typename Trapezoidal_decomposition::Td_active_trapezoid  
                                                Td_active_trapezoid;
  //!type of side tags
  typedef typename Traits_adaptor_2::Left_side_category   
                                                Left_side_category;
  typedef typename Traits_adaptor_2::Bottom_side_category 
                                                Bottom_side_category;
  typedef typename Traits_adaptor_2::Top_side_category    
                                                Top_side_category;
  typedef typename Traits_adaptor_2::Right_side_category  
                                                Right_side_category;
 

protected:
  //type of trapezoidal decomposition class
  typedef Trapezoidal_decomposition             TD;

  typedef typename Arr_are_all_sides_oblivious_tag< 
                     Left_side_category, Bottom_side_category, 
                     Top_side_category, Right_side_category >::result
  Are_all_sides_oblivious_tag;



  // Data members:
  const Traits_adaptor_2 *m_traits;  // Its associated traits object.
  TD  td;       // instance of trapezoidal decomposition
  bool m_with_guarantees;
  //for the notification functions
  X_monotone_curve_2  m_cv_before_split; 
  Halfedge_handle     m_he_after_merge;
  //X_monotone_curve_2        m_cv_before_merge1;
  //X_monotone_curve_2        m_cv_before_merge2;
=======
  typedef std::list<Halfedge_const_handle>                Edge_list;
  typedef typename Edge_list::iterator                    Std_edge_iterator;

  typedef PL_X_curve_plus<Arrangement_2>                  X_curve_plus;

  typedef CGAL::Td_traits<Traits_adaptor_2, X_curve_plus> Td_traits;
  typedef Trapezoidal_decomposition_2<Td_traits>
    Trapezoidal_decomposition;
  typedef std::vector<Halfedge_const_handle>
    Halfedge_handle_container;
  typedef typename Halfedge_handle_container::iterator
    Halfedge_handle_iterator;
 
  typedef Arr_point_location_result<Arrangement_2>        Result;
  typedef typename Result::Type                           Result_type;

  // Support boost::result_of
  typedef Result_type                                     result_type;

protected:
  typedef Trapezoidal_decomposition                       TD;

  // Data members:
  const Traits_adaptor_2*   m_traits;  // Its associated traits object.

  TD                        td;        // instance of trapezoidal decomposition
  const Td_traits*          td_traits; // instance of the TD traits
                                       //for the notification functions
  X_monotone_curve_2        m_curve_before_split; 
  X_monotone_curve_2        m_curve_before_merge1;
  X_monotone_curve_2        m_curve_before_merge2;

  template<typename T>
  Result_type result_return(T t) const { return Result()(t); }
  inline Result_type result_return() const { return Result()(); }
>>>>>>> d1c531a1

public:
  /*! Default constructor. */
<<<<<<< HEAD
  Arr_trapezoid_ric_point_location (bool with_guarantees = true, 
                           double depth_thrs = CGAL_TD_DEFAULT_DEPTH_THRESHOLD, 
                           double size_thrs = CGAL_TD_DEFAULT_SIZE_THRESHOLD) 
    : m_traits (NULL), m_with_guarantees(with_guarantees)
=======
  Arr_trapezoid_ric_point_location(bool rebuild = true) : 
    m_traits(NULL),
    td_traits(NULL)
>>>>>>> d1c531a1
  {
    td.set_with_guarantees(with_guarantees);
    td.depth_threshold(depth_thrs);
    td.size_threshold(size_thrs);
  }

  /*! Constructor given an arrangement. */
<<<<<<< HEAD
  Arr_trapezoid_ric_point_location (const Arrangement_on_surface_2& arr, 
                           bool with_guarantees = true, 
                           double depth_thrs = CGAL_TD_DEFAULT_DEPTH_THRESHOLD, 
                           double size_thrs = CGAL_TD_DEFAULT_SIZE_THRESHOLD) :
    Arr_observer<Arrangement_on_surface_2> 
              (const_cast<Arrangement_on_surface_2 &>(arr)),
    m_with_guarantees(with_guarantees)
  {
    m_traits = static_cast<const Traits_adaptor_2*> (arr.geometry_traits());
    td.set_with_guarantees(with_guarantees);
    td.init_arrangement_and_traits(&arr);
    td.depth_threshold(depth_thrs);
    td.size_threshold(size_thrs);
    _construct_td();
  }

  /*! Destructor. */
  ~Arr_trapezoid_ric_point_location () { }

  /*! defines whether the underlying search structure guarantees logarithmic 
   *   query time and linear size */
  void with_guarantees (bool with_guarantees)
=======
  Arr_trapezoid_ric_point_location(const Arrangement_2& arr) :
    Arr_observer<Arrangement_2>(const_cast<Arrangement_2 &>(arr))
  {
    m_traits = static_cast<const Traits_adaptor_2*>(arr.traits());
    td_traits = new Td_traits(*m_traits);
    td.init_traits(td_traits);

    build_trapezoid_ric();
  }

  /*! Destructor. */
  ~Arr_trapezoid_ric_point_location() 
>>>>>>> d1c531a1
  {
    //if with_guarantees was changed from false to true - reconstruct 
    //  the search structure with guarantees
    td.set_with_guarantees(with_guarantees);
    if (with_guarantees && !m_with_guarantees)
    {
      td.clear();
      _construct_td();
    }
    m_with_guarantees = with_guarantees;
  }
  
  /*! returns the depth of the underlying search structure 
   *    (the longest path in the DAG)
   */
  unsigned long depth() //longest_dag_path()
  {
    return td.largest_leaf_depth() + 1;
  }

  /*! returns the longest query path in the underlying search structure */
  unsigned long longest_query_path_length()
  {
    return td.longest_query_path_length();
  }

#ifdef CGAL_TD_DEBUG
  //void  locate_and_print (std::ostream& out, const Point_2& p) const
  //{
  //  td.locate_and_print(out, p);
  //}

  void print_dag(std::ostream& out) const
  {
    td.print_dag(out);
  }
#endif

  /*!
   * Locate the arrangement feature containing the given point.
   * \param p The query point.
   * \return An object representing the arrangement feature containing the
   *         query point. This object is either a Face_const_handle or a
   *         Halfedge_const_handle or a Vertex_const_handle.
   */
  result_type locate(const Point_2& p) const;

  /*!
   * Locate the arrangement feature which a upward vertical ray emanating from
   * the given point hits.
   * \param p The query point.
   * \return An object representing the arrangement feature the ray hits.
   *         This object is either an empty object or a
   *         Halfedge_const_handle or a Vertex_const_handle.
   */
  result_type ray_shoot_up(const Point_2& p) const
  { return (_vertical_ray_shoot(p, true)); }

  /*!
   * Locate the arrangement feature which a downward vertical ray emanating
   * from the given point hits.
   * \param p The query point.
   * \return An object representing the arrangement feature the ray hits.
   *         This object is either an empty object or a
   *         Halfedge_const_handle or a Vertex_const_handle.
   */
  result_type ray_shoot_down(const Point_2& p) const
  { return (_vertical_ray_shoot(p, false)); }

  /// \name Notification functions, inherited and overloaded from the
  //        base observer.
  //@{

<<<<<<< HEAD
  virtual void before_assign (const Arrangement_on_surface_2& arr)
  {
    td.clear();
    m_traits = static_cast<const Traits_adaptor_2*> (arr.geometry_traits());
    td.init_arrangement_and_traits(&arr, false);
  }

  virtual void after_assign ()
  { 
    _construct_td();
  }

  virtual void before_clear ()
  {
    td.clear();
  }

  virtual void after_clear ()
  {
    _construct_td();
  }

  virtual void before_attach (const Arrangement_on_surface_2& arr)
  {
    td.clear();
    m_traits = static_cast<const Traits_adaptor_2*> (arr.geometry_traits());
    td.init_arrangement_and_traits(&arr);
  }

  virtual void after_attach ()
  {
    _construct_td();
  }

  virtual void before_detach ()
  {
    td.clear();
  }
=======
  virtual void before_assign(const Arrangement_2& arr)
  {
    clear_trapezoid_ric();
    m_traits = static_cast<const Traits_adaptor_2*>(arr.traits());
  }

  virtual void after_assign()
  { build_trapezoid_ric(); }

  virtual void before_clear()
  { clear_trapezoid_ric(); }

  virtual void after_clear()
  { build_trapezoid_ric(); }

  virtual void before_attach(const Arrangement_2& arr)
  {
    clear_trapezoid_ric();
    m_traits = static_cast<const Traits_adaptor_2*>(arr.traits());
    td_traits = new Td_traits(*m_traits);
    td.init_traits(td_traits);
  }

  virtual void after_attach()
  { build_trapezoid_ric(); }

  virtual void before_detach()
  { clear_trapezoid_ric(); }
>>>>>>> d1c531a1

  virtual void after_create_edge(Halfedge_handle e)
  {
    td.insert(e);
  }

  //TODO IDIT OREN: what can be done in order to avoid the need 
  //to save the original curve is to find the common endpoint of the 
  //two new halfedges, locate it in the trapezoid in order to find the 
  //curve it lies on, which is the curve that was split, and then remove 
  //this curve.
<<<<<<< HEAD
  virtual void before_split_edge (Halfedge_handle e,
				                          Vertex_handle /* v */,
                                  const X_monotone_curve_2&  cv1 ,
                                  const X_monotone_curve_2&  cv2 )
=======
  virtual void before_split_edge(Halfedge_handle e,
                                 Vertex_handle /* v */,
                                 const X_monotone_curve_2& /* c1 */,
                                 const X_monotone_curve_2& /* c2 */)
>>>>>>> d1c531a1
  {
  
    ////MICHAL: commented due to inefficient depth update, remove and insert instead
    ////save the curve for the "after" function.
    //m_cv_before_split = e->curve();
    //td.before_split_edge(m_cv_before_split, cv1, cv2); 
    
    td.remove(e);
  }

  virtual void after_split_edge(Halfedge_handle e1,
                                Halfedge_handle e2)
  {
    //MICHAL: commented due to inefficient depth update, remove and insert instead
    //td.split_edge(m_cv_before_split,e1,e2);
    
    td.insert(e1);
    td.insert(e2);
  }

<<<<<<< HEAD
  virtual void before_merge_edge (Halfedge_handle e1,
                                  Halfedge_handle e2,
                                  const X_monotone_curve_2& cv)
=======
  //TODO IDIT OREN: create a merged X_curve_plus withput a halfedge,
  // and in the "after" function update the halfedge.
  // think ...
  virtual void before_merge_edge(Halfedge_handle e1,
                                 Halfedge_handle e2,
                                 const X_monotone_curve_2& /* c */)
>>>>>>> d1c531a1
  {
    //save the halfedge handle for the "after" function.
    m_he_after_merge = e1;
    td.merge_edge (e1, e2, cv);
  }

  virtual void after_merge_edge(Halfedge_handle e)
  {
    td.after_merge_edge(e, m_he_after_merge);
  }

  virtual void before_remove_edge(Halfedge_handle e)
  {
    //called before combinatoric deletion
    td.remove(e);
  }
  //@}

public:
<<<<<<< HEAD

//#ifdef CGAL_TD_DEBUG
//  void debug()
//  {
//    td.debug();
//  }
//#endif

protected:

  /*! Construct the trapezoidal decomposition. */
  void _construct_td ()
  {
    td.clear();
 
    std::vector<Halfedge_const_handle> he_container; 
    Edge_const_iterator eit;
    Halfedge_const_handle he_cst;
    Arrangement_on_surface_2 *arr = this->arrangement();
    //collect the arrangement halfedges
    for (eit = arr->edges_begin(); eit != arr->edges_end(); ++eit)
    {
      he_cst = eit;
      he_container.push_back(he_cst);
    }
    //container insertion
    td.insert(he_container.begin(), he_container.end()); 
=======
#ifdef CGAL_TD_DEBUG
  void debug()
  { td.debug(); }
#endif

protected:
  /*! Clear the trapezoidal decomposition. */
  inline void clear_trapezoid_ric()
  { td.clear(); }

  /*! Construct the trapezoidal decomposition. */
  void build_trapezoid_ric()
  {
    td.clear();

    Halfedge_handle_container c; 
    Edge_const_iterator eit;
    Halfedge_const_handle hh;
    Arrangement_2* arr = this->arrangement();

    for (eit = arr->edges_begin(); eit != arr->edges_end(); ++eit) {
      hh = eit;
      c.push_back(hh);
    }

    // Random shuffle of the halfedges.
    std::random_shuffle(c.begin(), c.end());

    Halfedge_handle_iterator cit;
    Halfedge_handle          he;

    for (cit = c.begin(); cit < c.end(); cit++) {
      hh = *cit;
      he = arr->non_const_handle(hh);
      td.insert(X_curve_plus(he));
    }
>>>>>>> d1c531a1
  }

  /*! gets the unbounded face that contains the point when the trapezoid is unbounded
   * \param tr The unbounded trapezoid whose face we should get
   * \param p  The query point.
   * \param Arr_all_sides_oblivious_tag
   * \return A Face_const_handle representing the arrangement unbounded face in which 
   *         the point p lies
   */ 
  Face_const_handle _get_unbounded_face (const Td_map_item& tr,
                                         const Point_2& p, 
                                         Arr_all_sides_oblivious_tag) const;

  /*! gets the unbounded face that contains the point when the trapezoid is unbounded
   * \param tr The unbounded trapezoid whose face we should get
   * \param p  The query point.
   * \param Arr_not_all_sides_oblivious_tag
   * \return A Face_const_handle representing the arrangement unbounded face in which 
   *         the point p lies
   */ 
  Face_const_handle _get_unbounded_face (const Td_map_item& tr,
                                         const Point_2& p, 
                                         Arr_not_all_sides_oblivious_tag) const;

  /*!
   * Locate the arrangement feature which a vertical ray emanating from the
   * given point hits, considering isolated vertices.
   * \param p The query point.
   * \param shoot_up Indicates whether the ray is directed upward or downward.
   * \return An object representing the arrangement feature the ray hits.
   *         This object is either a Halfedge_const_handle,
   *         a Vertex_const_handle or an empty object.
   */
  result_type _vertical_ray_shoot(const Point_2& p, bool shoot_up) const;

  /*! In vertical ray shoot, when the closest halfedge is found
   * (or unbounded face)
   * we check the isolated vertices inside the face to check whether there
   * is an isolated vertex right above/below the query point.
   */ 
<<<<<<< HEAD
  Object _check_isolated_for_vertical_ray_shoot
                             (Halfedge_const_handle halfedge_found, 
                              const Point_2& p, bool shoot_up,
                              const Td_map_item& tr) const;
=======
  result_type
  _check_isolated_for_vertical_ray_shoot(Halfedge_const_handle halfedge_found, 
                                         const Point_2& p, bool shoot_up) const;
>>>>>>> d1c531a1
};

} //namespace CGAL

// The member-function definitions can be found under:
#include <CGAL/Arr_point_location/Arr_trapezoid_ric_pl_impl.h>

#endif<|MERGE_RESOLUTION|>--- conflicted
+++ resolved
@@ -34,57 +34,6 @@
 
 namespace CGAL {
 
-<<<<<<< HEAD
-=======
-/*!
- * \class
- * Mapping of an x-monotone curve to the halfedge associated with it.
- */
-template <typename Arrangement_>
-class PL_X_curve_plus: public Arrangement_::X_monotone_curve_2 {
-public:
-  typedef Arrangement_                                  Arrangement_2;
-  typedef typename Arrangement_2::Geometry_traits_2     Geometry_traits_2;
-  typedef typename Arrangement_2::Traits_adaptor_2      Traits_adaptor_2;
-  typedef typename Arrangement_2::Halfedge_handle       Halfedge_handle;
-  typedef typename Arrangement_2::X_monotone_curve_2    X_monotone_curve_2;
-
-protected:
-  //Data members
-  Halfedge_handle       m_parent;    // The halfedge associated with the curve.
-
-public:
-  /*! Default constructor. */
-  PL_X_curve_plus() : 
-    X_monotone_curve_2(),
-    m_parent() 
-  {}
-
-  /*! Constructor from a curve and a halfedge. */
-  PL_X_curve_plus(const X_monotone_curve_2& cv, const Halfedge_handle& p) : 
-    X_monotone_curve_2(cv), 
-    m_parent(p) 
-  {}
-
-  /*! Constrtuctor from a halfedge only. */
-  PL_X_curve_plus(const Halfedge_handle& p) : 
-    X_monotone_curve_2(p->curve()),
-    m_parent(p)
-  {}
-
-  /*! Constrtuctor from a curve only. */
-  PL_X_curve_plus(const X_monotone_curve_2 &cv) : 
-    X_monotone_curve_2(cv),
-    m_parent() 
-  {}
-
-  /*! Get the parent halfedge. */
-  Halfedge_handle get_parent() const
-  { return m_parent; }
-};
-
->>>>>>> d1c531a1
-
 /*! \class
  * A class that answers point-location and queries
  * on a planar arrangement using the trapezoid_ric algorithm.
@@ -93,7 +42,6 @@
 template <typename Arrangement_>
 class Arr_trapezoid_ric_point_location : public Arr_observer <Arrangement_> {
 public:
-<<<<<<< HEAD
   //type of arrangement on surface
   typedef Arrangement_                          Arrangement_on_surface_2;
 
@@ -125,37 +73,8 @@
   typedef typename Arrangement_on_surface_2::Isolated_vertex_const_iterator
                                        Isolated_vertex_const_iterator;
   //type of point
-=======
-  typedef Arrangement_                                    Arrangement_2;
-  typedef typename Arrangement_2::Geometry_traits_2       Geometry_traits_2;
-  typedef typename Arrangement_2::Traits_adaptor_2        Traits_adaptor_2;
-
-  typedef typename Arrangement_2::Vertex_const_handle     Vertex_const_handle;
-  typedef typename Arrangement_2::Halfedge_const_handle   Halfedge_const_handle;
-  typedef typename Arrangement_2::Face_const_handle       Face_const_handle;
-  typedef typename Arrangement_2::Vertex_handle		  Vertex_handle;
-  typedef typename Arrangement_2::Halfedge_handle	  Halfedge_handle;
-  typedef typename Arrangement_2::Face_handle		  Face_handle;
-  typedef typename Arrangement_2::Halfedge_iterator	  Halfedge_iterator;
-
-  typedef typename Arrangement_2::Vertex_const_iterator   Vertex_const_iterator;
-  typedef typename Arrangement_2::Edge_const_iterator     Edge_const_iterator;
-  typedef typename Arrangement_2::Hole_const_iterator     Hole_const_iterator;
-  typedef typename Arrangement_2::Halfedge_const_iterator
-    Halfedge_const_iterator;
-  typedef typename Arrangement_2::Halfedge_around_vertex_const_circulator 
-    Halfedge_around_vertex_const_circulator;
-  typedef typename Arrangement_2::Ccb_halfedge_const_circulator 
-    Ccb_halfedge_const_circulator;
-  typedef typename Arrangement_2::Ccb_halfedge_circulator 
-    Ccb_halfedge_circulator;
-  typedef typename Arrangement_2::Isolated_vertex_const_iterator
-    Isolated_vertex_const_iterator;
-
->>>>>>> d1c531a1
   typedef typename Geometry_traits_2::Point_2             Point_2;
 
-<<<<<<< HEAD
   //type of x-monotone curve
   typedef typename Geometry_traits_2::X_monotone_curve_2  
                                                 X_monotone_curve_2;
@@ -188,6 +107,13 @@
   typedef typename Traits_adaptor_2::Right_side_category  
                                                 Right_side_category;
  
+protected:
+  typedef Arr_point_location_result<Arrangement_on_surface_2>        Result;
+  typedef typename Result::Type                           Result_type;
+
+public:
+  // Support boost::result_of
+  typedef Result_type                                     result_type;
 
 protected:
   //type of trapezoidal decomposition class
@@ -209,56 +135,17 @@
   Halfedge_handle     m_he_after_merge;
   //X_monotone_curve_2        m_cv_before_merge1;
   //X_monotone_curve_2        m_cv_before_merge2;
-=======
-  typedef std::list<Halfedge_const_handle>                Edge_list;
-  typedef typename Edge_list::iterator                    Std_edge_iterator;
-
-  typedef PL_X_curve_plus<Arrangement_2>                  X_curve_plus;
-
-  typedef CGAL::Td_traits<Traits_adaptor_2, X_curve_plus> Td_traits;
-  typedef Trapezoidal_decomposition_2<Td_traits>
-    Trapezoidal_decomposition;
-  typedef std::vector<Halfedge_const_handle>
-    Halfedge_handle_container;
-  typedef typename Halfedge_handle_container::iterator
-    Halfedge_handle_iterator;
- 
-  typedef Arr_point_location_result<Arrangement_2>        Result;
-  typedef typename Result::Type                           Result_type;
-
-  // Support boost::result_of
-  typedef Result_type                                     result_type;
-
-protected:
-  typedef Trapezoidal_decomposition                       TD;
-
-  // Data members:
-  const Traits_adaptor_2*   m_traits;  // Its associated traits object.
-
-  TD                        td;        // instance of trapezoidal decomposition
-  const Td_traits*          td_traits; // instance of the TD traits
-                                       //for the notification functions
-  X_monotone_curve_2        m_curve_before_split; 
-  X_monotone_curve_2        m_curve_before_merge1;
-  X_monotone_curve_2        m_curve_before_merge2;
 
   template<typename T>
   Result_type result_return(T t) const { return Result()(t); }
   inline Result_type result_return() const { return Result()(); }
->>>>>>> d1c531a1
 
 public:
   /*! Default constructor. */
-<<<<<<< HEAD
   Arr_trapezoid_ric_point_location (bool with_guarantees = true, 
                            double depth_thrs = CGAL_TD_DEFAULT_DEPTH_THRESHOLD, 
                            double size_thrs = CGAL_TD_DEFAULT_SIZE_THRESHOLD) 
     : m_traits (NULL), m_with_guarantees(with_guarantees)
-=======
-  Arr_trapezoid_ric_point_location(bool rebuild = true) : 
-    m_traits(NULL),
-    td_traits(NULL)
->>>>>>> d1c531a1
   {
     td.set_with_guarantees(with_guarantees);
     td.depth_threshold(depth_thrs);
@@ -266,7 +153,6 @@
   }
 
   /*! Constructor given an arrangement. */
-<<<<<<< HEAD
   Arr_trapezoid_ric_point_location (const Arrangement_on_surface_2& arr, 
                            bool with_guarantees = true, 
                            double depth_thrs = CGAL_TD_DEFAULT_DEPTH_THRESHOLD, 
@@ -289,20 +175,6 @@
   /*! defines whether the underlying search structure guarantees logarithmic 
    *   query time and linear size */
   void with_guarantees (bool with_guarantees)
-=======
-  Arr_trapezoid_ric_point_location(const Arrangement_2& arr) :
-    Arr_observer<Arrangement_2>(const_cast<Arrangement_2 &>(arr))
-  {
-    m_traits = static_cast<const Traits_adaptor_2*>(arr.traits());
-    td_traits = new Td_traits(*m_traits);
-    td.init_traits(td_traits);
-
-    build_trapezoid_ric();
-  }
-
-  /*! Destructor. */
-  ~Arr_trapezoid_ric_point_location() 
->>>>>>> d1c531a1
   {
     //if with_guarantees was changed from false to true - reconstruct 
     //  the search structure with guarantees
@@ -376,7 +248,6 @@
   //        base observer.
   //@{
 
-<<<<<<< HEAD
   virtual void before_assign (const Arrangement_on_surface_2& arr)
   {
     td.clear();
@@ -415,38 +286,8 @@
   {
     td.clear();
   }
-=======
-  virtual void before_assign(const Arrangement_2& arr)
-  {
-    clear_trapezoid_ric();
-    m_traits = static_cast<const Traits_adaptor_2*>(arr.traits());
-  }
-
-  virtual void after_assign()
-  { build_trapezoid_ric(); }
-
-  virtual void before_clear()
-  { clear_trapezoid_ric(); }
-
-  virtual void after_clear()
-  { build_trapezoid_ric(); }
-
-  virtual void before_attach(const Arrangement_2& arr)
-  {
-    clear_trapezoid_ric();
-    m_traits = static_cast<const Traits_adaptor_2*>(arr.traits());
-    td_traits = new Td_traits(*m_traits);
-    td.init_traits(td_traits);
-  }
-
-  virtual void after_attach()
-  { build_trapezoid_ric(); }
-
-  virtual void before_detach()
-  { clear_trapezoid_ric(); }
->>>>>>> d1c531a1
-
-  virtual void after_create_edge(Halfedge_handle e)
+
+  virtual void after_create_edge (Halfedge_handle e)
   {
     td.insert(e);
   }
@@ -456,17 +297,10 @@
   //two new halfedges, locate it in the trapezoid in order to find the 
   //curve it lies on, which is the curve that was split, and then remove 
   //this curve.
-<<<<<<< HEAD
   virtual void before_split_edge (Halfedge_handle e,
 				                          Vertex_handle /* v */,
                                   const X_monotone_curve_2&  cv1 ,
                                   const X_monotone_curve_2&  cv2 )
-=======
-  virtual void before_split_edge(Halfedge_handle e,
-                                 Vertex_handle /* v */,
-                                 const X_monotone_curve_2& /* c1 */,
-                                 const X_monotone_curve_2& /* c2 */)
->>>>>>> d1c531a1
   {
   
     ////MICHAL: commented due to inefficient depth update, remove and insert instead
@@ -477,8 +311,8 @@
     td.remove(e);
   }
 
-  virtual void after_split_edge(Halfedge_handle e1,
-                                Halfedge_handle e2)
+  virtual void after_split_edge (Halfedge_handle e1,
+                                 Halfedge_handle e2)
   {
     //MICHAL: commented due to inefficient depth update, remove and insert instead
     //td.split_edge(m_cv_before_split,e1,e2);
@@ -487,30 +321,21 @@
     td.insert(e2);
   }
 
-<<<<<<< HEAD
   virtual void before_merge_edge (Halfedge_handle e1,
                                   Halfedge_handle e2,
                                   const X_monotone_curve_2& cv)
-=======
-  //TODO IDIT OREN: create a merged X_curve_plus withput a halfedge,
-  // and in the "after" function update the halfedge.
-  // think ...
-  virtual void before_merge_edge(Halfedge_handle e1,
-                                 Halfedge_handle e2,
-                                 const X_monotone_curve_2& /* c */)
->>>>>>> d1c531a1
   {
     //save the halfedge handle for the "after" function.
     m_he_after_merge = e1;
     td.merge_edge (e1, e2, cv);
   }
 
-  virtual void after_merge_edge(Halfedge_handle e)
+  virtual void after_merge_edge (Halfedge_handle e)
   {
     td.after_merge_edge(e, m_he_after_merge);
   }
 
-  virtual void before_remove_edge(Halfedge_handle e)
+  virtual void before_remove_edge (Halfedge_handle e)
   {
     //called before combinatoric deletion
     td.remove(e);
@@ -518,7 +343,6 @@
   //@}
 
 public:
-<<<<<<< HEAD
 
 //#ifdef CGAL_TD_DEBUG
 //  void debug()
@@ -546,44 +370,6 @@
     }
     //container insertion
     td.insert(he_container.begin(), he_container.end()); 
-=======
-#ifdef CGAL_TD_DEBUG
-  void debug()
-  { td.debug(); }
-#endif
-
-protected:
-  /*! Clear the trapezoidal decomposition. */
-  inline void clear_trapezoid_ric()
-  { td.clear(); }
-
-  /*! Construct the trapezoidal decomposition. */
-  void build_trapezoid_ric()
-  {
-    td.clear();
-
-    Halfedge_handle_container c; 
-    Edge_const_iterator eit;
-    Halfedge_const_handle hh;
-    Arrangement_2* arr = this->arrangement();
-
-    for (eit = arr->edges_begin(); eit != arr->edges_end(); ++eit) {
-      hh = eit;
-      c.push_back(hh);
-    }
-
-    // Random shuffle of the halfedges.
-    std::random_shuffle(c.begin(), c.end());
-
-    Halfedge_handle_iterator cit;
-    Halfedge_handle          he;
-
-    for (cit = c.begin(); cit < c.end(); cit++) {
-      hh = *cit;
-      he = arr->non_const_handle(hh);
-      td.insert(X_curve_plus(he));
-    }
->>>>>>> d1c531a1
   }
 
   /*! gets the unbounded face that contains the point when the trapezoid is unbounded
@@ -624,16 +410,11 @@
    * we check the isolated vertices inside the face to check whether there
    * is an isolated vertex right above/below the query point.
    */ 
-<<<<<<< HEAD
-  Object _check_isolated_for_vertical_ray_shoot
+  result_type
+  _check_isolated_for_vertical_ray_shoot
                              (Halfedge_const_handle halfedge_found, 
                               const Point_2& p, bool shoot_up,
                               const Td_map_item& tr) const;
-=======
-  result_type
-  _check_isolated_for_vertical_ray_shoot(Halfedge_const_handle halfedge_found, 
-                                         const Point_2& p, bool shoot_up) const;
->>>>>>> d1c531a1
 };
 
 } //namespace CGAL
