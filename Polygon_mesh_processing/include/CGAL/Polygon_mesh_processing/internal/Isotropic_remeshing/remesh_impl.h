// Copyright (c) 2015 GeometryFactory (France).
// All rights reserved.
//
// This file is part of CGAL (www.cgal.org).
//
// $URL$
// $Id$
// SPDX-License-Identifier: GPL-3.0-or-later OR LicenseRef-Commercial
//
//
// Author(s)     : Jane Tournois


#ifndef CGAL_POLYGON_MESH_PROCESSING_REMESH_IMPL_H
#define CGAL_POLYGON_MESH_PROCESSING_REMESH_IMPL_H

#include <CGAL/license/Polygon_mesh_processing/meshing_hole_filling.h>

#include <CGAL/Polygon_mesh_processing/compute_normal.h>
#include <CGAL/Polygon_mesh_processing/border.h>
#include <CGAL/Polygon_mesh_processing/repair_degeneracies.h>
#include <CGAL/Polygon_mesh_processing/measure.h>
#include <CGAL/Polygon_mesh_processing/connected_components.h>
#include <CGAL/Polygon_mesh_processing/shape_predicates.h>
#include <CGAL/Polygon_mesh_processing/tangential_relaxation.h>

#include <CGAL/AABB_tree.h>
#include <CGAL/AABB_traits.h>
#include <CGAL/AABB_triangle_primitive.h>

#include <CGAL/property_map.h>
#include <CGAL/Dynamic_property_map.h>
#include <CGAL/iterator.h>
#include <CGAL/boost/graph/Euler_operations.h>
#include <CGAL/boost/graph/properties.h>
#include <boost/graph/graph_traits.hpp>
#include <CGAL/tags.h>

#include <boost/bimap.hpp>
#include <boost/bimap/multiset_of.hpp>
#include <boost/bimap/set_of.hpp>
#include <boost/range.hpp>
#include <boost/range/join.hpp>
#include <memory>
#include <boost/container/flat_set.hpp>
#include <boost/optional.hpp>
#include <boost/property_map/function_property_map.hpp>

#include <map>
#include <list>
#include <vector>
#include <iterator>
#include <fstream>
#include <tuple>
#include <unordered_map>
#include <unordered_set>

#ifdef CGAL_PMP_REMESHING_DEBUG
#include <CGAL/Polygon_mesh_processing/self_intersections.h>
#define CGAL_DUMP_REMESHING_STEPS
#define CGAL_PMP_REMESHING_VERBOSE_PROGRESS
#endif

#ifdef CGAL_PMP_REMESHING_VERY_VERBOSE
#define CGAL_PMP_REMESHING_VERBOSE
#define CGAL_PMP_REMESHING_VERBOSE_PROGRESS
#endif

#ifdef CGAL_PMP_REMESHING_VERBOSE_PROGRESS
#define CGAL_PMP_REMESHING_VERBOSE
#define CGAL_PMP_TANGENTIAL_RELAXATION_VERBOSE
#endif

namespace CGAL {
namespace Polygon_mesh_processing {
namespace internal {

  enum Halfedge_status {
    PATCH,       //h and hopp belong to the patch to be remeshed
    PATCH_BORDER,//h belongs to the patch, hopp is MESH
    MESH,        //h and hopp belong to the mesh, not the patch
    MESH_BORDER, //h belongs to the mesh, face(hopp, pmesh) == null_face()
    ISOLATED_CONSTRAINT //h is constrained, and incident to faces that do not belong to a patch
  };

  // A property map
  template <typename PM, typename FaceIndexMap>
  struct Border_constraint_pmap
  {
    typedef typename boost::graph_traits<PM>::halfedge_descriptor halfedge_descriptor;
    typedef typename boost::graph_traits<PM>::edge_descriptor edge_descriptor;
    typedef FaceIndexMap FIMap;

    std::shared_ptr< std::set<edge_descriptor> > border_edges_ptr;
    const PM* pmesh_ptr_;

  public:
    typedef edge_descriptor                     key_type;
    typedef bool                                value_type;
    typedef value_type                          reference;
    typedef boost::read_write_property_map_tag  category;

    Border_constraint_pmap()
      : border_edges_ptr(new std::set<edge_descriptor>() )
      , pmesh_ptr_(nullptr)
    {}

    template <class FaceRange>
    Border_constraint_pmap(const PM& pmesh
                         , const FaceRange& faces
                         , const FIMap& fimap)
      : border_edges_ptr(new std::set<edge_descriptor>() )
      , pmesh_ptr_(&pmesh)
    {
      std::vector<halfedge_descriptor> border;
      border_halfedges(faces, *pmesh_ptr_, std::back_inserter(border), parameters::face_index_map(fimap));

      for(halfedge_descriptor h : border)
        border_edges_ptr->insert(edge(h, *pmesh_ptr_));
    }

    friend bool get(const Border_constraint_pmap<PM, FIMap>& map,
                    const edge_descriptor& e)
    {
      CGAL_assertion(map.pmesh_ptr_!=nullptr);
      return map.border_edges_ptr->count(e)!=0;
    }

    friend void put(Border_constraint_pmap<PM, FIMap>& map,
                    const edge_descriptor& e,
                    const bool is)
    {
      CGAL_assertion(map.pmesh_ptr_ != nullptr);
      if (is)
        map.border_edges_ptr->insert(e);
      else
        map.border_edges_ptr->erase(e);
    }
  };


  template <typename PM,
            typename FaceIndexMap>
  struct Connected_components_pmap
  {
    typedef typename boost::graph_traits<PM>::face_descriptor   face_descriptor;
    typedef std::size_t                                         Patch_id;
    typedef FaceIndexMap                                        FIMap;
    typedef Connected_components_pmap<PM, FIMap>                CCMap;

    typedef CGAL::dynamic_face_property_t<Patch_id> Face_property_tag;
    typedef typename boost::property_map<PM, Face_property_tag >::type Patch_ids_map;
    Patch_ids_map patch_ids_map;
    std::size_t nb_cc;

    template <class Range>
    bool same_range(const Range& r1, const Range& r2)
    {
      return boost::begin(r1)==boost::begin(r2) &&
             boost::end(r1)==boost::end(r2);
    }

    template <class Range1, class Range2>
    bool same_range(const Range1& r1, const Range2& r2)
    {
      return std::distance(boost::begin(r1), boost::end(r1)) ==
             std::distance(boost::begin(r2), boost::end(r2));
    }

  public:
    typedef face_descriptor                     key_type;
    typedef Patch_id                            value_type;
    typedef Patch_id                            reference;
    typedef boost::read_write_property_map_tag  category;

    //note pmesh is a non-const ref because properties are added and removed
    //modify the mesh data structure, but not the mesh itself
    template <class FaceRange, class EdgeIsConstrainedMap>
    Connected_components_pmap(const FaceRange& face_range
                            , PM& pmesh
                            , EdgeIsConstrainedMap ecmap
                            , FIMap fimap
                            , const bool do_init = true)
    {
      patch_ids_map = get(Face_property_tag(),pmesh);
      if (do_init)
      {
#ifdef CGAL_PMP_REMESHING_VERBOSE
        std::cout << "Compute connected components property map." << std::endl;
#endif
        if ( same_range(face_range, (faces(pmesh))) )
        {
          // applied on the whole mesh
          nb_cc = connected_components(pmesh, patch_ids_map,
                                       parameters::edge_is_constrained_map(ecmap)
                                                  .face_index_map(fimap));
        }
        else
        {
          // applied on a subset of the mesh
          nb_cc = connected_components(
                    pmesh, patch_ids_map,
                    parameters::edge_is_constrained_map(
                                  make_OR_property_map(ecmap,
                                                       internal::Border_constraint_pmap<PM, FIMap>(pmesh, face_range, fimap)))
                               .face_index_map(fimap));
        }
      }
      else
        nb_cc=0; // default value
    }


    friend value_type get(const CCMap& m, const key_type& f)
    {
      if (m.nb_cc == 1)
        return 0;
      return get(m.patch_ids_map, f);
    }
    friend void put(CCMap& m, const key_type& f, const value_type i)
    {
      if (m.nb_cc != 1)
        put(m.patch_ids_map, f, i);
    }
  };

  template<typename PM,
           typename EdgeConstraintMap,
           typename VertexPointMap,
           typename FacePatchMap>
  bool constraints_are_short_enough(const PM& pmesh,
                                    EdgeConstraintMap ecmap,
                                    VertexPointMap vpmap,
                                    const FacePatchMap& fpm,
                                    const double& high)
  {
    double sqh = high*high;
    typedef typename boost::graph_traits<PM>::halfedge_descriptor halfedge_descriptor;
    typedef typename boost::graph_traits<PM>::edge_descriptor     edge_descriptor;
    for(edge_descriptor e : edges(pmesh))
    {
      halfedge_descriptor h = halfedge(e, pmesh);
      if (  is_border(e, pmesh) ||
            get(ecmap, e) ||
            get(fpm, face(h,pmesh))!=get(fpm, face(opposite(h,pmesh),pmesh)) )
      {
        if (sqh < CGAL::squared_distance(get(vpmap, source(h, pmesh)),
                                         get(vpmap, target(h, pmesh))))
        {
          return false;
        }
      }
    }
    return true;
  }

  template<typename PolygonMesh
         , typename VertexPointMap
         , typename GeomTraits
         , typename EdgeIsConstrainedMap
         , typename VertexIsConstrainedMap
         , typename FacePatchMap
         , typename FaceIndexMap
  >
  class Incremental_remesher
  {
    typedef PolygonMesh PM;
    typedef typename boost::graph_traits<PM>::halfedge_descriptor halfedge_descriptor;
    typedef typename boost::graph_traits<PM>::edge_descriptor     edge_descriptor;
    typedef typename boost::graph_traits<PM>::vertex_descriptor   vertex_descriptor;
    typedef typename boost::graph_traits<PM>::face_descriptor     face_descriptor;

    typedef typename GeomTraits::Point_3    Point;
    typedef typename GeomTraits::Vector_3   Vector_3;
    typedef typename GeomTraits::Plane_3    Plane_3;
    typedef typename GeomTraits::Triangle_3 Triangle_3;

    typedef Incremental_remesher<PM, VertexPointMap
                               , GeomTraits
                               , EdgeIsConstrainedMap
                               , VertexIsConstrainedMap
                               , FacePatchMap
                               , FaceIndexMap
                               > Self;

  private:
    typedef typename boost::property_traits<FacePatchMap>::value_type Patch_id;
    typedef std::vector<Triangle_3>                      Triangle_list;
    typedef std::vector<Patch_id>                        Patch_id_list;
    typedef std::map<Patch_id,std::size_t>               Patch_id_to_index_map;

    typedef CGAL::AABB_triangle_primitive<GeomTraits,
                     typename Triangle_list::iterator>    AABB_primitive;
    typedef CGAL::AABB_traits<GeomTraits, AABB_primitive> AABB_traits;
    typedef CGAL::AABB_tree<AABB_traits>                  AABB_tree;

    typedef typename boost::property_map<
      PM, CGAL::dynamic_halfedge_property_t<Halfedge_status> >::type Halfedge_status_pmap;

  public:
    Incremental_remesher(PolygonMesh& pmesh
                       , VertexPointMap& vpmap
                       , const GeomTraits& gt
                       , const bool protect_constraints
                       , EdgeIsConstrainedMap ecmap
                       , VertexIsConstrainedMap vcmap
                       , FacePatchMap fpmap
                       , FaceIndexMap fimap
                       , const bool build_tree = true)//built by the remesher
      : mesh_(pmesh)
      , vpmap_(vpmap)
      , gt_(gt)
      , build_tree_(build_tree)
      , has_border_(false)
      , input_triangles_()
      , input_patch_ids_()
      , protect_constraints_(protect_constraints)
      , patch_ids_map_(fpmap)
      , ecmap_(ecmap)
      , vcmap_(vcmap)
      , fimap_(fimap)
    {
      halfedge_status_pmap_ = get(CGAL::dynamic_halfedge_property_t<Halfedge_status>(),
                                  pmesh);
      CGAL_assertion_code(input_mesh_is_valid_ = CGAL::is_valid_polygon_mesh(pmesh));
      CGAL_warning_msg(input_mesh_is_valid_,
        "The input mesh is not a valid polygon mesh. "
        "It could lead PMP::isotropic_remeshing() to fail.");
    }

    ~Incremental_remesher()
    {
      if (build_tree_){
        for(std::size_t i=0; i < trees.size();++i){
          delete trees[i];
        }
      }
    }

    template<typename FaceRange>
    void init_remeshing(const FaceRange& face_range)
    {
      tag_halfedges_status(face_range); //called first

      for(face_descriptor f : face_range)
      {
        if(is_degenerate_triangle_face(f, mesh_, parameters::vertex_point_map(vpmap_)
                                                            .geom_traits(gt_)))
          continue;

        Patch_id pid = get_patch_id(f);
        input_triangles_.push_back(triangle(f));
        input_patch_ids_.push_back(pid);
        std::pair<typename Patch_id_to_index_map::iterator, bool>
          res = patch_id_to_index_map.insert(std::make_pair(pid,0));
        if(res.second){
          res.first->second =  patch_id_to_index_map.size()-1;
        }
      }
      CGAL_assertion(input_triangles_.size() == input_patch_ids_.size());

      if (!build_tree_)
        return;
      trees.resize(patch_id_to_index_map.size());
      for(std::size_t i=0; i < trees.size(); ++i){
        trees[i] = new AABB_tree();
      }
      typename Triangle_list::iterator it;
      typename Patch_id_list::iterator pit;
      for(it = input_triangles_.begin(), pit = input_patch_ids_.begin();
          it != input_triangles_.end();
          ++it, ++pit){
        trees[patch_id_to_index_map[*pit]]->insert(it);
      }
      for(std::size_t i=0; i < trees.size(); ++i){
        trees[i]->build();
      }
    }


    // split edges of edge_range that have their length > high
    // Note: only used to split a range of edges provided as input
    template<typename EdgeRange>
    void split_long_edges(const EdgeRange& edge_range,
                          const double& high)
    {
      typedef boost::bimap<
        boost::bimaps::set_of<halfedge_descriptor>,
        boost::bimaps::multiset_of<double, std::greater<double> > >  Boost_bimap;
      typedef typename Boost_bimap::value_type                       long_edge;

#ifdef CGAL_PMP_REMESHING_VERBOSE
      std::cout << "Split long edges (" << high << ")...";
      std::cout.flush();
#endif
      double sq_high = high*high;

      //collect long edges
      Boost_bimap long_edges;
      for(edge_descriptor e : edge_range)
      {
        double sqlen = sqlength(e);
        if (sqlen > sq_high)
          long_edges.insert(long_edge(halfedge(e, mesh_), sqlen));
      }

      //split long edges
      unsigned int nb_splits = 0;
      while (!long_edges.empty())
      {
        //the edge with longest length
        typename Boost_bimap::right_map::iterator eit = long_edges.right.begin();
        halfedge_descriptor he = eit->second;
        double sqlen = eit->first;
        long_edges.right.erase(eit);

        //split edge
        Point refinement_point = this->midpoint(he);
        halfedge_descriptor hnew = CGAL::Euler::split_edge(he, mesh_);
        // propagate the constrained status
        put(ecmap_, edge(hnew, mesh_), get(ecmap_, edge(he, mesh_)));
        CGAL_assertion(he == next(hnew, mesh_));
        ++nb_splits;

        //move refinement point
        vertex_descriptor vnew = target(hnew, mesh_);
        put(vpmap_, vnew, refinement_point);
#ifdef CGAL_PMP_REMESHING_VERY_VERBOSE
        std::cout << "   refinement point : " << refinement_point << std::endl;
#endif

        //check sub-edges
        double sqlen_new = 0.25 * sqlen;
        if (sqlen_new > sq_high)
        {
          //if it was more than twice the "long" threshold, insert them
          long_edges.insert(long_edge(hnew, sqlen_new));
          long_edges.insert(long_edge(next(hnew, mesh_), sqlen_new));
        }

        //insert new edges to keep triangular faces, and update long_edges
        if (!is_border(hnew, mesh_))
        {
          halfedge_descriptor hnew2 =
            CGAL::Euler::split_face(hnew, next(next(hnew, mesh_), mesh_), mesh_);
          put(ecmap_, edge(hnew2, mesh_), false);
        }

        //do it again on the other side if we're not on boundary
        halfedge_descriptor hnew_opp = opposite(hnew, mesh_);
        if (!is_border(hnew_opp, mesh_))
        {
          halfedge_descriptor hnew2 =
            CGAL::Euler::split_face(prev(hnew_opp, mesh_), next(hnew_opp, mesh_), mesh_);
          put(ecmap_, edge(hnew2, mesh_), false);
        }
      }
#ifdef CGAL_PMP_REMESHING_VERBOSE
      std::cout << " done (" << nb_splits << " splits)." << std::endl;
#endif
#ifdef CGAL_DUMP_REMESHING_STEPS
      dump("0-border_split.off");
#endif
    }

    // PMP book :
    // "visits all edges of the mesh
    //if an edge is longer than the given threshold `high`, the edge
    //is split at its midpoint and the two adjacent triangles are bisected (2-4 split)"
    void split_long_edges(const double& high)
    {
      typedef boost::bimap<
        boost::bimaps::set_of<halfedge_descriptor>,
        boost::bimaps::multiset_of<double, std::greater<double> > >  Boost_bimap;
      typedef typename Boost_bimap::value_type                       long_edge;

#ifdef CGAL_PMP_REMESHING_VERBOSE
      std::cout << "Split long edges (" << high << ")..." << std::endl;
#endif
      double sq_high = high*high;

      //collect long edges
      Boost_bimap long_edges;
      for(edge_descriptor e : edges(mesh_))
      {
        if (!is_split_allowed(e))
          continue;
        double sqlen = sqlength(e);
        if(sqlen > sq_high)
          long_edges.insert(long_edge(halfedge(e, mesh_), sqlen));
      }

      //split long edges
      unsigned int nb_splits = 0;
      while (!long_edges.empty())
      {
        //the edge with longest length
        typename Boost_bimap::right_map::iterator eit = long_edges.right.begin();
        halfedge_descriptor he = eit->second;
        double sqlen = eit->first;
        long_edges.right.erase(eit);

#ifdef CGAL_PMP_REMESHING_VERBOSE_PROGRESS
        std::cout << "\r\t(" << long_edges.left.size() << " long edges, ";
        std::cout << nb_splits << " splits)";
        std::cout.flush();
#endif

        if (protect_constraints_ && !is_longest_on_faces(edge(he, mesh_)))
          continue;

        //collect patch_ids
        Patch_id patch_id = get_patch_id(face(he, mesh_));
        Patch_id patch_id_opp = get_patch_id(face(opposite(he, mesh_), mesh_));

        //split edge
        Point refinement_point = this->midpoint(he);
        halfedge_descriptor hnew = CGAL::Euler::split_edge(he, mesh_);
        CGAL_assertion(he == next(hnew, mesh_));
        put(ecmap_, edge(hnew, mesh_), get(ecmap_, edge(he, mesh_)) );
        ++nb_splits;

        //move refinement point
        vertex_descriptor vnew = target(hnew, mesh_);
        put(vpmap_, vnew, refinement_point);
#ifdef CGAL_PMP_REMESHING_VERY_VERBOSE
        std::cout << "   Refinement point : " << refinement_point << std::endl;
#endif

        //after splitting
        halfedge_descriptor hnew_opp = opposite(hnew, mesh_);
        halfedge_added(hnew, status(he));
        halfedge_added(hnew_opp, status(opposite(he, mesh_)));

        //check sub-edges
        double sqlen_new = 0.25 * sqlen;
        if (sqlen_new > sq_high)
        {
          //if it was more than twice the "long" threshold, insert them
          long_edges.insert(long_edge(hnew,              sqlen_new));
          long_edges.insert(long_edge(next(hnew, mesh_), sqlen_new));
        }

        //insert new edges to keep triangular faces, and update long_edges
        if (!is_on_border(hnew))
        {
          halfedge_descriptor hnew2 = CGAL::Euler::split_face(hnew,
                                                              next(next(hnew, mesh_), mesh_),
                                                              mesh_);
          put(ecmap_, edge(hnew2, mesh_), false);
          Halfedge_status snew = (is_on_patch(hnew) || is_on_patch_border(hnew))
            ? PATCH
            : MESH;
          halfedge_added(hnew2,                  snew);
          halfedge_added(opposite(hnew2, mesh_), snew);
          set_patch_id(face(hnew2, mesh_), patch_id);
          set_patch_id(face(opposite(hnew2, mesh_), mesh_), patch_id);

          if (snew == PATCH)
          {
            double sql = sqlength(hnew2);
            if (sql > sq_high)
              long_edges.insert(long_edge(hnew2, sql));
          }
        }

        //do it again on the other side if we're not on boundary
        if (!is_on_border(hnew_opp))
        {
          halfedge_descriptor hnew2 = CGAL::Euler::split_face(prev(hnew_opp, mesh_),
                                                              next(hnew_opp, mesh_),
                                                              mesh_);
          put(ecmap_, edge(hnew2, mesh_), false);
          Halfedge_status snew = (is_on_patch(hnew_opp) || is_on_patch_border(hnew_opp))
             ? PATCH
            : MESH;
          halfedge_added(hnew2,                  snew);
          halfedge_added(opposite(hnew2, mesh_), snew);
          set_patch_id(face(hnew2, mesh_), patch_id_opp);
          set_patch_id(face(opposite(hnew2, mesh_), mesh_), patch_id_opp);

          if (snew == PATCH)
          {
            double sql = sqlength(hnew2);
            if (sql > sq_high)
              long_edges.insert(long_edge(hnew2, sql));
          }
        }
      }
#ifdef CGAL_PMP_REMESHING_VERBOSE
      std::cout << " done ("<< nb_splits << " splits)." << std::endl;
#endif

#ifdef CGAL_PMP_REMESHING_DEBUG
      debug_status_map();
      debug_self_intersections();
#endif

#ifdef CGAL_DUMP_REMESHING_STEPS
      dump("1-edge_split.off");
#endif
    }

    // PMP book :
    // "collapses and thus removes all edges that are shorter than a
    // threshold `low`. [...] testing before each collapse whether the collapse
    // would produce an edge that is longer than `high`"
    void collapse_short_edges(const double& low,
                              const double& high,
                              const bool collapse_constraints)
    {
      typedef boost::bimap<
        boost::bimaps::set_of<halfedge_descriptor>,
        boost::bimaps::multiset_of<double, std::less<double> > >  Boost_bimap;
      typedef typename Boost_bimap::value_type                    short_edge;

#ifdef CGAL_PMP_REMESHING_VERBOSE
      std::cout << "Collapse short edges (" << low << ", " << high << ")..."
                << std::endl;
#endif
#ifdef CGAL_PMP_REMESHING_VERBOSE_PROGRESS
      std::cout << "Fill bimap...";
      std::cout.flush();
#endif
      double sq_low = low*low;
      double sq_high = high*high;

      Boost_bimap short_edges;
      for(edge_descriptor e : edges(mesh_))
      {
        double sqlen = sqlength(e);
        if ((sqlen < sq_low) && is_collapse_allowed(e, collapse_constraints))
          short_edges.insert(short_edge(halfedge(e, mesh_), sqlen));
      }
#ifdef CGAL_PMP_REMESHING_VERBOSE_PROGRESS
      std::cout << "done." << std::endl;
#endif

      unsigned int nb_collapses = 0;
      while (!short_edges.empty())
      {
        //the edge with shortest length
        typename Boost_bimap::right_map::iterator eit = short_edges.right.begin();
        halfedge_descriptor he = eit->second;
        short_edges.right.erase(eit);

#ifdef CGAL_PMP_REMESHING_VERBOSE_PROGRESS
        std::cout << "\r\t(" << short_edges.left.size() << " short edges, ";
        std::cout << nb_collapses << " collapses)";
        std::cout.flush();
#endif

        edge_descriptor e = edge(he, mesh_);
        if (!is_collapse_allowed(e, collapse_constraints))
          continue; //situation could have changed since it was added to the bimap

        //handle the boundary case :
        //a PATCH_BORDER edge can be collapsed,
        //and an edge incident to PATCH_BORDER can be collapsed,
        //but only if the boundary vertex is kept,
        //so re-insert opposite(he) to collapse it
        if (!is_on_patch(he))
        {
          CGAL_assertion(!protect_constraints_);//is_collapse_allowed returned false
          if (is_on_border(he) || is_on_mesh(he))
          {
            he = opposite(he, mesh_); //he now is PATCH_BORDER
            e = edge(he, mesh_);
            CGAL_assertion(is_on_patch_border(he));
          }
        }//end if(not on PATCH)

        //let's try to collapse he into vb
        vertex_descriptor va = source(he, mesh_);
        vertex_descriptor vb = target(he, mesh_);

        bool is_va_constrained = is_constrained(va) || is_corner(va);
        bool is_vb_constrained = is_constrained(vb) || is_corner(vb);

        // do not collapse edge with two constrained vertices
        if (is_va_constrained && is_vb_constrained) continue;

        bool can_swap = !is_vb_constrained;

        //do not collapse an edge connecting two different constrained polylines
        if (is_va_constrained && is_vb_constrained && !is_on_patch_border(he))
          continue;

        bool is_va_on_constrained_polyline = is_on_patch_border(va);
        bool is_vb_on_constrained_polyline = is_on_patch_border(vb);

        // swap if vb is not constrained and va is constrained or the only vertex on a constrained polyline
        if (can_swap && (is_va_constrained || (is_va_on_constrained_polyline && !is_vb_on_constrained_polyline)))
        {
          he = opposite(he, mesh_);
          e=edge(he, mesh_);
          std::swap(va, vb);
          // no need to swap is_vX_on_constrained_polyline and is_vX_constrained
          can_swap=false;
        }

        if(collapse_would_invert_face(he))
        {
          if (can_swap//if swap allowed (no constrained vertices)
              && (!is_vb_on_constrained_polyline || is_va_on_constrained_polyline)
              && !collapse_would_invert_face(opposite(he, mesh_)))
          {
            he = opposite(he, mesh_);
            e=edge(he, mesh_);
            std::swap(va, vb);
          }
          else
            continue;//both directions invert a face
        }
        CGAL_assertion(!collapse_would_invert_face(he));
        CGAL_assertion(is_collapse_allowed(e, collapse_constraints));

        if (!CGAL::Euler::does_satisfy_link_condition(e, mesh_))//necessary to collapse
          continue;

        //check that collapse would not create an edge with length > high
        //iterate on vertices va_i of the one-ring of va
        bool collapse_ok = true;
        for(halfedge_descriptor ha : halfedges_around_target(va, mesh_))
        {
          vertex_descriptor va_i = source(ha, mesh_);
          if (sqlength(vb, va_i) > sq_high)
          {
            collapse_ok = false;
            break;
          }
        }
        // before collapsing va into vb, check that it does not break a corner
        // or a constrained vertex
        if (collapse_ok)
        {
          //"collapse va into vb along e"
          // remove edges incident to va and vb, because their lengths will change
          for(halfedge_descriptor ha : halfedges_around_target(va, mesh_))
          {
            short_edges.left.erase(ha);
            short_edges.left.erase(opposite(ha, mesh_));
          }
          for(halfedge_descriptor hb : halfedges_around_target(vb, mesh_))
          {
            short_edges.left.erase(hb);
            short_edges.left.erase(opposite(hb, mesh_));
          }

          //before collapse
          halfedge_descriptor he_opp= opposite(he, mesh_);
          bool mesh_border_case     = is_on_border(he);
          bool mesh_border_case_opp = is_on_border(he_opp);
          halfedge_descriptor ep_p  = prev(he_opp, mesh_);
          halfedge_descriptor en    = next(he, mesh_);
          halfedge_descriptor ep    = prev(he, mesh_);
          halfedge_descriptor en_p  = next(he_opp, mesh_);

          // merge halfedge_status to keep the more important on both sides
          //do it before collapse is performed to be sure everything is valid
          if (!mesh_border_case)
            merge_and_update_status(en, ep);
          if (!mesh_border_case_opp)
            merge_and_update_status(en_p, ep_p);

          if (!protect_constraints_)
            put(ecmap_, e, false);
          else
            CGAL_assertion( !get(ecmap_, e) );

          //perform collapse
          CGAL_assertion(target(halfedge(e, mesh_), mesh_) == vb);
          vertex_descriptor vkept = CGAL::Euler::collapse_edge(e, mesh_, ecmap_);
          CGAL_assertion(is_valid(mesh_));
          CGAL_assertion(vkept == vb);//is the constrained point still here
          ++nb_collapses;

          //fix constrained case
          CGAL_assertion((is_constrained(vkept) || is_corner(vkept) || is_on_patch_border(vkept)) ==
                         (is_va_constrained || is_vb_constrained || is_va_on_constrained_polyline || is_vb_on_constrained_polyline));
          if (fix_degenerate_faces(vkept, short_edges, sq_low, collapse_constraints))
          {
#ifdef CGAL_PMP_REMESHING_DEBUG
            debug_status_map();
            CGAL_assertion(!incident_to_degenerate(halfedge(vkept, mesh_)));
#endif

            //insert new/remaining short edges
            for (halfedge_descriptor ht : halfedges_around_target(vkept, mesh_))
            {
              double sqlen = sqlength(ht);
              if ((sqlen < sq_low) && is_collapse_allowed(edge(ht, mesh_), collapse_constraints))
                short_edges.insert(short_edge(ht, sqlen));
            }
          }
        }//end if(collapse_ok)
      }

#ifdef CGAL_PMP_REMESHING_VERBOSE
      std::cout << " done (" << nb_collapses << " collapses)." << std::endl;
#endif

#ifdef CGAL_DUMP_REMESHING_STEPS
      dump("2-edge_collapse.off");
#endif

#ifdef CGAL_PMP_REMESHING_DEBUG
      debug_status_map();
      debug_self_intersections();
      CGAL_assertion(remove_degenerate_faces(mesh_, parameters::vertex_point_map(vpmap_).geom_traits(gt_)));
#endif
    }

    // PMP book :
    // "equalizes the vertex valences by flipping edges.
    // The target valence is 6 and 4 for interior and boundary vertices, resp.
    // The algo. tentatively flips each edge `e` and checks whether the deviation
    // to the target valences decreases. If not, the edge is flipped back"
    void flip_edges_for_valence_and_shape()
    {
#ifdef CGAL_PMP_REMESHING_VERBOSE
      std::cout << "Equalize valences..." << std::endl;
#endif

      typedef typename boost::property_map<PM, CGAL::dynamic_vertex_property_t<int> >::type Vertex_degree;
      Vertex_degree degree = get(CGAL::dynamic_vertex_property_t<int>(), mesh_);

      for(vertex_descriptor v : vertices(mesh_)){
        put(degree,v,0);
      }
      for(halfedge_descriptor h : halfedges(mesh_))
      {
        vertex_descriptor t = target(h, mesh_);
        put(degree, t, get(degree,t)+1);
      }

      const double cap_threshold = std::cos(160. / 180 * CGAL_PI);

      unsigned int nb_flips = 0;
      for(edge_descriptor e : edges(mesh_))
      {
        //only the patch edges are allowed to be flipped
        if (!is_flip_allowed(e))
          continue;
        //add geometric test to avoid axe cuts
        if (!internal::should_flip(e, mesh_, vpmap_, gt_))
          continue;

        halfedge_descriptor he = halfedge(e, mesh_);

        std::array<halfedge_descriptor, 2> r1 = internal::is_badly_shaped(
            face(he, mesh_),
            mesh_, vpmap_, vcmap_, ecmap_, gt_,
            cap_threshold, // bound on the angle: above 160 deg => cap
            4, // bound on shortest/longest edge above 4 => needle
            0,// collapse length threshold : not needed here
            0); // flip triangle height threshold

        std::array<halfedge_descriptor, 2> r2 = internal::is_badly_shaped(
            face(opposite(he, mesh_), mesh_),
            mesh_, vpmap_, vcmap_, ecmap_, gt_, cap_threshold, 4, 0, 0);

        const bool badly_shaped = (r1[0] != boost::graph_traits<PolygonMesh>::null_halfedge()//needle
                                || r1[1] != boost::graph_traits<PolygonMesh>::null_halfedge()//cap
                                || r2[0] != boost::graph_traits<PolygonMesh>::null_halfedge()//needle
                                || r2[1] != boost::graph_traits<PolygonMesh>::null_halfedge());//cap

        vertex_descriptor va = source(he, mesh_);
        vertex_descriptor vb = target(he, mesh_);
        vertex_descriptor vc = target(next(he, mesh_), mesh_);
        vertex_descriptor vd = target(next(opposite(he, mesh_), mesh_), mesh_);

        int vva = get(degree,va), tvva = target_valence(va);
        int vvb = get(degree, vb), tvvb = target_valence(vb);
        int vvc = get(degree,vc), tvvc = target_valence(vc);
        int vvd = get(degree,vd), tvvd = target_valence(vd);

        int deviation_pre = CGAL::abs(vva - tvva)
                          + CGAL::abs(vvb - tvvb)
                          + CGAL::abs(vvc - tvvc)
                          + CGAL::abs(vvd - tvvd);

        CGAL_assertion_code(Halfedge_status s1 = status(he));
        CGAL_assertion_code(Halfedge_status s1o = status(opposite(he, mesh_)));

        CGAL_assertion( is_flip_topologically_allowed(edge(he, mesh_)) );
        CGAL_assertion( !get(ecmap_, edge(he, mesh_)) );
        CGAL::Euler::flip_edge(he, mesh_);

        if (!badly_shaped)
        {
          vva -= 1;
          vvb -= 1;
          vvc += 1;
          vvd += 1;
        }

        put(degree, va, vva);
        put(degree, vb, vvb);
        put(degree, vc, vvc);
        put(degree, vd, vvd);

        ++nb_flips;

#ifdef CGAL_PMP_REMESHING_VERBOSE_PROGRESS
        std::cout << "\r\t(" << nb_flips << " flips)";
        std::cout.flush();
#endif
        CGAL_assertion_code(Halfedge_status s2 = status(he));
        CGAL_assertion_code(Halfedge_status s2o = status(opposite(he, mesh_)));
        CGAL_assertion(s1 == s2   && s1 == PATCH);
        CGAL_assertion(s1o == s2o && s1o == PATCH);
        CGAL_assertion(!is_border(he, mesh_));

        CGAL_assertion(
             (vc == target(he, mesh_) && vd == source(he, mesh_))
          || (vd == target(he, mesh_) && vc == source(he, mesh_)));

        int deviation_post;
        if(!badly_shaped)
        {
          deviation_post = CGAL::abs(vva - tvva)
                           + CGAL::abs(vvb - tvvb)
                           + CGAL::abs(vvc - tvvc)
                           + CGAL::abs(vvd - tvvd);
        }

        //check that mesh does not become non-triangle,
        //nor has inverted faces
        if ((!badly_shaped && deviation_pre <= deviation_post)
          || !check_normals(he)
          || incident_to_degenerate(he)
          || incident_to_degenerate(opposite(he, mesh_))
          || !is_on_triangle(he)
          || !is_on_triangle(opposite(he, mesh_))
          || !check_normals(target(he, mesh_))
          || !check_normals(source(he, mesh_)))
        {
          CGAL_assertion( is_flip_topologically_allowed(edge(he, mesh_)) );
          CGAL_assertion( !get(ecmap_, edge(he, mesh_)) );
          CGAL::Euler::flip_edge(he, mesh_);

          vva += 1;
          vvb += 1;
          vvc -= 1;
          vvd -= 1;

          put(degree, va, vva);
          put(degree, vb, vvb);
          put(degree, vc, vvc);
          put(degree, vd, vvd);

          --nb_flips;

          CGAL_assertion_code(Halfedge_status s3 = status(he));
          CGAL_assertion(s1 == s3);
          CGAL_assertion(!is_border(he, mesh_));
          CGAL_assertion(
               (va == source(he, mesh_) && vb == target(he, mesh_))
            || (vb == source(he, mesh_) && va == target(he, mesh_)));
        }

        Patch_id pid = get_patch_id(face(he, mesh_));
        set_patch_id(face(he, mesh_), pid);
        set_patch_id(face(opposite(he, mesh_), mesh_), pid);
      }

#ifdef CGAL_PMP_REMESHING_VERBOSE
      std::cout << "\r\tdone ("<< nb_flips << " flips)" << std::endl;
#endif

#ifdef CGAL_PMP_REMESHING_DEBUG
      debug_status_map();
      CGAL_assertion(remove_degenerate_faces(mesh_, parameters::vertex_point_map(vpmap_).geom_traits(gt_)));
      debug_self_intersections();
#endif

#ifdef CGAL_DUMP_REMESHING_STEPS
      dump("3-edge_flips.off");
#endif
    }

    // PMP book :
    // "applies an iterative smoothing filter to the mesh.
    // The vertex movement has to be constrained to the vertex tangent plane [...]
    // smoothing algorithm with uniform Laplacian weights"
    void tangential_relaxation_impl(const bool relax_constraints/*1d smoothing*/
                                   , const unsigned int nb_iterations)
    {
#ifdef CGAL_PMP_REMESHING_VERBOSE
      std::cout << "Tangential relaxation (" << nb_iterations << " iter.)...";
      std::cout << std::endl;
#endif
<<<<<<< HEAD
=======
      for (unsigned int nit = 0; nit < nb_iterations; ++nit)
      {
#ifdef CGAL_PMP_REMESHING_VERBOSE_PROGRESS
        std::cout << "\r\t(iteration " << (nit + 1) << " / ";
        std::cout << nb_iterations << ") ";
        std::cout.flush();
#endif
        typedef std::tuple<vertex_descriptor, Vector_3, Point> VNP;
        std::vector< VNP > barycenters;
        // at each vertex, compute vertex normal
        // at each vertex, compute barycenter of neighbors
        for(vertex_descriptor v : vertices(mesh_))
        {
          if (is_constrained(v) || is_isolated(v))
            continue;

          else if (is_on_patch(v))
          {
            Vector_3 vn = PMP::compute_vertex_normal(v, mesh_,
                                                     parameters::vertex_point_map(vpmap_)
                                                                .geom_traits(gt_));
            Vector_3 move = CGAL::NULL_VECTOR;
            unsigned int star_size = 0;
            for(halfedge_descriptor h : halfedges_around_target(v, mesh_))
            {
              move = move + Vector_3(get(vpmap_, v), get(vpmap_, source(h, mesh_)));
              ++star_size;
            }
            CGAL_assertion(star_size > 0); //isolated vertices have already been discarded
            move = (1. / (double)star_size) * move;

            barycenters.push_back( VNP(v, vn, get(vpmap_, v) + move) );
          }
          else if (relax_constraints
                && !protect_constraints_
                && is_on_patch_border(v)
                && !is_corner(v))
          {
            Vector_3 vn(NULL_VECTOR);

            std::vector<halfedge_descriptor> border_halfedges;
            for(halfedge_descriptor h : halfedges_around_target(v, mesh_))
            {
              if (is_on_patch_border(h) || is_on_patch_border(opposite(h, mesh_)))
                border_halfedges.push_back(h);
            }
            if (border_halfedges.size() == 2)//others are corner cases
            {
              vertex_descriptor ph0 = source(border_halfedges[0], mesh_);
              vertex_descriptor ph1 = source(border_halfedges[1], mesh_);
              double dot = to_double(Vector_3(get(vpmap_, v), get(vpmap_, ph0))
                                     * Vector_3(get(vpmap_, v), get(vpmap_, ph1)));
              //check squared cosine is < 0.25 (~120 degrees)
              if (0.25 < dot / (sqlength(border_halfedges[0]) * sqlength(border_halfedges[0])))
                barycenters.push_back( VNP(v, vn,
                  gt_.construct_midpoint_3_object()(midpoint(border_halfedges[0]),
                                                    midpoint(border_halfedges[1]))) );
            }
          }
        }

        // compute moves
        typedef std::pair<vertex_descriptor, Point> VP_pair;
        std::vector< std::pair<vertex_descriptor, Point> > new_locations;
        new_locations.reserve(barycenters.size());
        for(const VNP& vnp : barycenters)
        {
          vertex_descriptor v = std::get<0>(vnp);
          Point pv = get(vpmap_, v);
          const Vector_3& nv = std::get<1>(vnp);
          const Point& qv = std::get<2>(vnp); //barycenter at v
>>>>>>> 9865aae7

      // property map of constrained edges for relaxation
      auto edge_constraint = [&](const edge_descriptor e)
      {
        return this->is_constrained(e);
      };
      auto constrained_edges_pmap
        = boost::make_function_property_map<edge_descriptor>(edge_constraint);

      // property map of constrained vertices for relaxation
      auto vertex_constraint = [&](const vertex_descriptor v)
      {
        for (halfedge_descriptor h : halfedges_around_target(v, mesh_))
        {
          Halfedge_status s = status(h);
          if ( s == PATCH
            || s == PATCH_BORDER
            || status(opposite(h, mesh_)) == PATCH_BORDER)
            return false;
        }
        return true;
      };
      auto constrained_vertices_pmap
        = boost::make_function_property_map<vertex_descriptor>(vertex_constraint);

      tangential_relaxation(
        vertices(mesh_),
        mesh_,
        CGAL::parameters::number_of_iterations(nb_iterations)
                         .vertex_point_map(vpmap_)
                         .geom_traits(gt_)
                         .edge_is_constrained_map(constrained_edges_pmap)
                         .vertex_is_constrained_map(constrained_vertices_pmap)
                         .relax_constraints(relax_constraints)
      );

      CGAL_assertion(!input_mesh_is_valid_ || is_valid_polygon_mesh(mesh_));

#ifdef CGAL_PMP_REMESHING_DEBUG
      debug_self_intersections();
#endif
#ifdef CGAL_PMP_REMESHING_VERBOSE
      std::cout << "done." << std::endl;
#endif
#ifdef CGAL_DUMP_REMESHING_STEPS
      dump("4-relaxation.off");
#endif
    }

    // PMP book :
    // "maps the vertices back to the surface"
    void project_to_surface(internal_np::Param_not_found)
    {
      //todo : handle the case of boundary vertices
#ifdef CGAL_PMP_REMESHING_VERBOSE
      std::cout << "Project to surface...";
      std::cout.flush();
#endif

      for(vertex_descriptor v : vertices(mesh_))
      {
        if (is_constrained(v) || is_isolated(v) || !is_on_patch(v))
          continue;
        //note if v is constrained, it has not moved

        Point proj = trees[patch_id_to_index_map[get_patch_id(face(halfedge(v, mesh_), mesh_))]]->closest_point(get(vpmap_, v));
        put(vpmap_, v, proj);
      }
      CGAL_assertion(!input_mesh_is_valid_ || is_valid_polygon_mesh(mesh_));
#ifdef CGAL_PMP_REMESHING_DEBUG
      debug_self_intersections();
#endif
#ifdef CGAL_PMP_REMESHING_VERBOSE
      std::cout << "done." << std::endl;
#endif

#ifdef CGAL_DUMP_REMESHING_STEPS
      dump("5-project.off");
#endif
    }

    template <class ProjectionFunctor>
    void project_to_surface(const ProjectionFunctor& proj)
    {
      //todo : handle the case of boundary vertices
#ifdef CGAL_PMP_REMESHING_VERBOSE
      std::cout << "Project to surface...";
      std::cout.flush();
#endif
      for(vertex_descriptor v : vertices(mesh_))
      {
        if (is_constrained(v) || is_isolated(v) || !is_on_patch(v))
          continue;
        //note if v is constrained, it has not moved
        put(vpmap_, v,  proj(v));
      }
      CGAL_assertion(is_valid(mesh_));
#ifdef CGAL_PMP_REMESHING_DEBUG
      debug_self_intersections();
#endif
#ifdef CGAL_PMP_REMESHING_VERBOSE
      std::cout << "done." << std::endl;
#endif

#ifdef CGAL_DUMP_REMESHING_STEPS
      dump("5-project.off");
#endif
    }

private:
  Patch_id get_patch_id(const face_descriptor& f) const
  {
    if (f == boost::graph_traits<PM>::null_face())
      return Patch_id(-1);
    return get(patch_ids_map_, f);
  }

  void set_patch_id(const face_descriptor& f, const Patch_id& i)
  {
    put(patch_ids_map_, f, i);
  }

  struct Patch_id_property_map
  {
    typedef boost::readable_property_map_tag       category;
    typedef Patch_id                               value_type;
    typedef Patch_id                               reference;
    typedef typename Triangle_list::const_iterator key_type;

    const Self* remesher_ptr_;

    Patch_id_property_map()
      : remesher_ptr_(nullptr) {}
    Patch_id_property_map(const Self& remesher)
      : remesher_ptr_(&remesher) {}

    friend value_type get(const Patch_id_property_map& m, key_type tr_it)
    {
      //tr_it is an iterator from triangles_
      std::size_t id_in_vec = std::distance(
        m.remesher_ptr_->input_triangles().begin(), tr_it);

      CGAL_assertion(id_in_vec < m.remesher_ptr_->input_patch_ids().size());
      CGAL_assertion(*tr_it == m.remesher_ptr_->input_triangles()[id_in_vec]);

      return m.remesher_ptr_->input_patch_ids()[id_in_vec];
    }
  };

  private:
    Triangle_3 triangle(face_descriptor f) const
    {
      halfedge_descriptor h = halfedge(f, mesh_);
      vertex_descriptor v1  = target(h, mesh_);
      vertex_descriptor v2  = target(next(h, mesh_), mesh_);
      vertex_descriptor v3  = target(next(next(h, mesh_), mesh_), mesh_);
      return Triangle_3(get(vpmap_, v1), get(vpmap_, v2), get(vpmap_, v3));
    }

    double sqlength(const vertex_descriptor& v1,
                    const vertex_descriptor& v2) const
    {
      return to_double(CGAL::squared_distance(get(vpmap_, v1), get(vpmap_, v2)));
    }

    double sqlength(const halfedge_descriptor& h) const
    {
      vertex_descriptor v1 = target(h, mesh_);
      vertex_descriptor v2 = source(h, mesh_);
      return sqlength(v1, v2);
    }

    double sqlength(const edge_descriptor& e) const
    {
      return sqlength(halfedge(e, mesh_));
    }

    Point midpoint(const halfedge_descriptor& he) const
    {
      Point p1 = get(vpmap_, target(he, mesh_));
      Point p2 = get(vpmap_, source(he, mesh_));
      return gt_.construct_midpoint_3_object()(p1, p2);
    }

    void dump(const char* filename) const
    {
      std::ofstream out(filename);
      out.precision(18);
      out << mesh_;
      out.close();
    }

    int target_valence(const vertex_descriptor& v) const
    {
      return (has_border_ && is_border(v, mesh_)) ? 4 : 6;
    }

    bool is_on_triangle(const halfedge_descriptor& h) const
    {
      return h == next(next(next(h, mesh_), mesh_), mesh_);
    }

    bool is_longest_on_faces(const edge_descriptor& e) const
    {
      halfedge_descriptor h = halfedge(e, mesh_);
      halfedge_descriptor hopp = opposite(h, mesh_);

      //check whether h is the longest edge in its associated face
      //overwise refinement will go for an endless loop
      double sqh = sqlength(h);
      return sqh >= sqlength(next(h, mesh_))
          && sqh >= sqlength(next(next(h, mesh_), mesh_))
          //do the same for hopp
          && sqh >= sqlength(next(hopp, mesh_))
          && sqh >= sqlength(next(next(hopp, mesh_), mesh_));
    }

    bool is_constrained(const edge_descriptor& e) const
    {
      return is_on_border(e) || is_on_patch_border(e);
    }

    bool is_split_allowed(const edge_descriptor& e) const
    {
      halfedge_descriptor h = halfedge(e, mesh_);
      halfedge_descriptor hopp = opposite(h, mesh_);

      if (protect_constraints_ && is_constrained(e))
        return false;
      else //allow splitting constraints
      {
        if (is_on_mesh(h) && is_on_mesh(hopp))
          return false;
        else if (is_on_mesh(h) && is_on_border(hopp))
          return false;
        else if (is_on_mesh(hopp) && is_on_border(h))
          return false;
        else if (is_an_isolated_constraint(h))
          return false;
        else
          return true;
      }
    }

    bool is_collapse_allowed(const edge_descriptor& e
                           , const bool collapse_constraints) const
    {
      halfedge_descriptor he = halfedge(e, mesh_);
      halfedge_descriptor hopp = opposite(he, mesh_);

      if (is_on_mesh(he) && is_on_mesh(hopp))
        return false;

      if (is_an_isolated_constraint(he) || is_an_isolated_constraint(hopp))
        return false;

      if ( (protect_constraints_ || !collapse_constraints) && is_constrained(e))
        return false;
      if (is_on_patch(he)) //hopp is also on patch
      {
        CGAL_assertion(is_on_patch(hopp));
        if (is_on_patch_border(target(he, mesh_)) && is_on_patch_border(source(he, mesh_)))
          return false;//collapse would induce pinching the selection
        else
          return (is_collapse_allowed_on_patch(he)
               && is_collapse_allowed_on_patch(hopp));
      }
      else if (is_on_patch_border(he))
        return is_collapse_allowed_on_patch_border(he);
      else if (is_on_patch_border(hopp))
        return is_collapse_allowed_on_patch_border(hopp);
      return false;
    }

    bool is_collapse_allowed_on_patch(const halfedge_descriptor& he) const
    {
      halfedge_descriptor hopp = opposite(he, mesh_);

      if (is_on_patch_border(next(he, mesh_)) && is_on_patch_border(prev(he, mesh_)))
        return false;//too many cases to be handled
      if (is_on_patch_border(next(hopp, mesh_)) && is_on_patch_border(prev(hopp, mesh_)))
        return false;//too many cases to be handled
      else if (is_on_patch_border(next(he, mesh_)))
      {
        //avoid generation of degenerate faces, and self-intersections
        if (source(he, mesh_) ==
          target(next(next_on_patch_border(next(he, mesh_)), mesh_), mesh_))
          return false;
      }
      else if (is_on_patch_border(prev(hopp, mesh_)))
      {
        //avoid generation of degenerate faces, and self-intersections
        if (target(hopp, mesh_) ==
          source(prev(prev_on_patch_border(prev(hopp, mesh_)), mesh_), mesh_))
          return false;
      }
      return true;
    }

    bool is_collapse_allowed_on_patch_border(const halfedge_descriptor& h) const
    {
      CGAL_precondition(is_on_patch_border(h));
      halfedge_descriptor hopp = opposite(h, mesh_);

      if (is_on_patch_border(next(h, mesh_)) && is_on_patch_border(prev(h, mesh_)))
        return false;

      if (is_on_patch_border(hopp))
      {
        if (is_on_patch_border(next(hopp, mesh_)) && is_on_patch_border(prev(hopp, mesh_)))
          return false;
        else if (next_on_patch_border(h) == hopp && prev_on_patch_border(h) == hopp)
          return false; //isolated patch border
        else
          return true;
      }
      CGAL_assertion(is_on_mesh(hopp) || is_on_border(hopp));
      return true;//we already checked we're not pinching a hole in the patch
    }

    bool is_flip_topologically_allowed(const edge_descriptor& e) const
    {
      halfedge_descriptor h=halfedge(e, mesh_);
      return !halfedge(target(next(h, mesh_), mesh_),
               target(next(opposite(h, mesh_), mesh_), mesh_),
               mesh_).second;
    }

    bool is_flip_allowed(const edge_descriptor& e) const
    {
      bool flip_possible = is_flip_allowed(halfedge(e, mesh_))
                        && is_flip_allowed(opposite(halfedge(e, mesh_), mesh_));

      if (!flip_possible) return false;

      // the flip is not possible if the edge already exists
      return is_flip_topologically_allowed(e);
    }

    bool is_flip_allowed(const halfedge_descriptor& h) const
    {
      if (!is_on_patch(h))
        return false;
      if (!is_on_patch_border(target(h, mesh_)))
        return true;
      if ( is_on_patch_border(next(h, mesh_))
        && is_on_patch_border(prev(opposite(h, mesh_), mesh_)))
        return false;
      return true;
    }

    halfedge_descriptor next_on_patch_border(const halfedge_descriptor& h) const
    {
      CGAL_precondition(is_on_patch_border(h));
      CGAL_assertion_code(const Patch_id& pid = get_patch_id(face(h, mesh_)));

      halfedge_descriptor end = opposite(h, mesh_);
      halfedge_descriptor nxt = next(h, mesh_);
      do
      {
        if (is_on_patch_border(nxt))
        {
          CGAL_assertion(get_patch_id(face(nxt, mesh_)) == pid);
          return nxt;
        }
        nxt = next(opposite(nxt, mesh_), mesh_);
      }
      while (end != nxt);

      CGAL_assertion(get_patch_id(face(nxt, mesh_)) == pid);
      CGAL_assertion(is_on_patch_border(end));
      return end;
    }

    halfedge_descriptor prev_on_patch_border(const halfedge_descriptor& h) const
    {
      CGAL_precondition(is_on_patch_border(h));
      CGAL_assertion_code(const Patch_id& pid = get_patch_id(face(h, mesh_)));

      halfedge_descriptor end = opposite(h, mesh_);
      halfedge_descriptor prv = prev(h, mesh_);
      do
      {
        if (is_on_patch_border(prv))
        {
          CGAL_assertion(get_patch_id(face(prv, mesh_)) == pid);
          return prv;
        }
        prv = prev(opposite(prv, mesh_), mesh_);
      }
      while (end != prv);

      CGAL_assertion(is_on_patch_border(end));
      CGAL_assertion(get_patch_id(face(prv, mesh_)) == pid);
      return end;
    }

    bool collapse_would_invert_face(const halfedge_descriptor& h) const
    {
      vertex_descriptor tv = target(h, mesh_);
      typename boost::property_traits<VertexPointMap>::reference
        s = get(vpmap_, source(h, mesh_)); //s for source
      typename boost::property_traits<VertexPointMap>::reference
        t = get(vpmap_, target(h, mesh_)); //t for target

      //check if collapsing the edge [src; tgt] towards tgt
      //would inverse the normal to the considered face
      //src and tgt are the endpoints of the edge to be collapsed
      //p and q are the vertices that form the face to be tested
      //along with src before collapse, and with tgt after collapse
      for(halfedge_descriptor hd :
          halfedges_around_target(opposite(h, mesh_), mesh_))
      {
        if (face(hd, mesh_) == boost::graph_traits<PM>::null_face())
          continue;

        vertex_descriptor tnhd = target(next(hd, mesh_), mesh_);
        vertex_descriptor tnnhd = target(next(next(hd, mesh_), mesh_), mesh_);
        typename boost::property_traits<VertexPointMap>::reference
          p = get(vpmap_, tnhd);
        typename boost::property_traits<VertexPointMap>::reference
          q = get(vpmap_, tnnhd);

#ifdef CGAL_PMP_REMESHING_DEBUG
        CGAL_assertion((Triangle_3(t, p, q).is_degenerate())
                     == GeomTraits().collinear_3_object()(t, p, q));
#endif

        if((tv == tnnhd) || (tv == tnhd))
          continue;

        if ( GeomTraits().collinear_3_object()(s, p, q)
          || GeomTraits().collinear_3_object()(t, p, q))
          continue;

        typename GeomTraits::Construct_cross_product_vector_3 cross_product
          = GeomTraits().construct_cross_product_vector_3_object();
#ifdef CGAL_PMP_REMESHING_DEBUG
        typename GeomTraits::Construct_normal_3 normal
          = GeomTraits().construct_normal_3_object();
        Vector_3 normal_before_collapse = normal(s, p, q);
        Vector_3 normal_after_collapse  = normal(t, p, q);

        CGAL::Sign s1 = CGAL::sign(normal_before_collapse * normal_after_collapse);
        CGAL::Sign s2 = CGAL::sign(cross_product(Vector_3(s, p), Vector_3(s, q))
                                 * cross_product(Vector_3(t, p), Vector_3(t, q)));
        CGAL_assertion(s1 == s2);
#endif

        if(CGAL::sign(cross_product(Vector_3(s, p), Vector_3(s, q))
                    * cross_product(Vector_3(t, p), Vector_3(t, q)))
          != CGAL::POSITIVE)
          return true;
      }
      return false;
    }

    bool is_constrained(const vertex_descriptor& v) const
    {
      return get(vcmap_, v);
    }
    bool is_isolated(const vertex_descriptor& v) const
    {
      return halfedges_around_target(v, mesh_).empty();
    }

    bool is_corner(const vertex_descriptor& v) const
    {
      if(! has_border_){
        return false;
      }
      unsigned int nb_incident_features = 0;
      for(halfedge_descriptor h : halfedges_around_target(v, mesh_))
      {
        halfedge_descriptor hopp = opposite(h, mesh_);
        if ( is_on_border(h) || is_on_patch_border(h)
          || is_on_border(hopp) || is_on_patch_border(hopp)
          || is_an_isolated_constraint(h))
          ++nb_incident_features;
        if (nb_incident_features > 2)
          return true;
      }
      return (nb_incident_features == 1);
    }

    Vector_3 compute_normal(const face_descriptor& f) const
    {
      if (f == boost::graph_traits<PM>::null_face())
        return CGAL::NULL_VECTOR;

      return compute_face_normal(f, mesh_, parameters::vertex_point_map(vpmap_).geom_traits(gt_));
    }

    template<typename FaceRange>
    void tag_halfedges_status(const FaceRange& face_range)
    {
      //init halfedges as:
      //  - MESH,        //h and hopp belong to the mesh, not the patch
      //  - MESH_BORDER  //h belongs to the mesh, face(hopp, pmesh) == null_face()
      for(halfedge_descriptor h : halfedges(mesh_))
      {
        //being part of the border of the mesh is predominant
        if (is_border(h, mesh_)){
          set_status(h, MESH_BORDER); //erase previous value if exists
          has_border_ = true;
        } else {
          set_status(h, MESH);
        }
      }

      //tag PATCH,       //h and hopp belong to the patch to be remeshed
      std::vector<halfedge_descriptor> patch_halfedges;
      for(face_descriptor f : face_range)
      {
        for(halfedge_descriptor h :
            halfedges_around_face(halfedge(f, mesh_), mesh_))
        {
          set_status(h, PATCH);
          patch_halfedges.push_back(h);
        }
      }

      // tag patch border halfedges
      for(halfedge_descriptor h : patch_halfedges)
      {
        CGAL_assertion(status(h) == PATCH);
        if( status(opposite(h, mesh_)) != PATCH
         || get_patch_id(face(h, mesh_)) != get_patch_id(face(opposite(h, mesh_), mesh_)))
        {
          set_status(h, PATCH_BORDER);
          has_border_ = true;
        }
      }

      // update status using constrained edge map
      if (!boost::is_same<EdgeIsConstrainedMap,
                          Static_boolean_property_map<edge_descriptor, false> >::value)
      {
        for(edge_descriptor e : edges(mesh_))
        {
          if (get(ecmap_, e))
          {
            //deal with h and hopp for borders that are sharp edges to be preserved
            halfedge_descriptor h = halfedge(e, mesh_);
            Halfedge_status hs = status(h);
            if (hs == PATCH) {
              set_status(h, PATCH_BORDER);
              hs = PATCH_BORDER;
              has_border_ = true;
            }

            halfedge_descriptor hopp = opposite(h, mesh_);
            Halfedge_status hsopp = status(hopp);
            if (hsopp == PATCH) {
              set_status(hopp, PATCH_BORDER);
              hsopp = PATCH_BORDER;
              has_border_ = true;
            }

            if (hs != PATCH_BORDER && hsopp != PATCH_BORDER)
            {
              if(hs != MESH_BORDER)
                set_status(h, ISOLATED_CONSTRAINT);
              if(hsopp != MESH_BORDER)
                set_status(hopp, ISOLATED_CONSTRAINT);
            }
          }
        }
      }

#ifdef CGAL_PMP_REMESHING_DEBUG
      std::ofstream ofs("dump_isolated.polylines.txt");
      for (edge_descriptor e : edges(mesh_))
      {
        halfedge_descriptor h = halfedge(e, mesh_);
        Halfedge_status so = status(opposite(h, mesh_));
        bool isolated = (status(h) == ISOLATED_CONSTRAINT || so == ISOLATED_CONSTRAINT);
        CGAL_assertion(!isolated
                    || so == ISOLATED_CONSTRAINT
                    || so == MESH_BORDER);
        if(isolated)
          ofs << "2 " << get(vpmap_, target(h, mesh_))
              << " " << get(vpmap_, source(h, mesh_)) << std::endl;
      }
      ofs.close();
#endif
    }

    Halfedge_status status(const halfedge_descriptor& h) const
    {
      return get(halfedge_status_pmap_,h);
    }

    void set_status(const halfedge_descriptor& h,
                    const Halfedge_status& s)
    {
      put(halfedge_status_pmap_,h,s);
    }

    void merge_and_update_status(halfedge_descriptor en,
                                 halfedge_descriptor ep)
    {

      halfedge_descriptor eno = opposite(en, mesh_);
      halfedge_descriptor epo = opposite(ep, mesh_);
      Halfedge_status s_eno = status(eno);
      Halfedge_status s_epo = status(epo);

      Halfedge_status s_ep = status(ep);
      if(s_epo == MESH_BORDER
        || s_ep == MESH_BORDER
        || s_epo == PATCH_BORDER
        || s_ep == PATCH_BORDER)
      {
        set_status(en, s_epo);
        set_status(eno, s_ep);
      }
      else
      {
        Halfedge_status s_en = status(en);
        if(s_eno == MESH_BORDER
          || s_en == MESH_BORDER
          || s_eno == PATCH_BORDER
          || s_en == PATCH_BORDER)
        {
          set_status(ep, s_epo);
          set_status(epo, s_ep);
        }
      }
      // else keep current status for en and eno
    }

    template<typename Bimap>
    bool fix_degenerate_faces(const vertex_descriptor& v,
                              Bimap& short_edges,
                              const double& sq_low,
                              const bool collapse_constraints)
    {
      CGAL_assertion_code(std::size_t nb_done = 0);

      std::unordered_set<halfedge_descriptor> degenerate_faces;
      for(halfedge_descriptor h :
          halfedges_around_target(halfedge(v, mesh_), mesh_))
      {
        if(!is_border(h, mesh_) &&
           is_degenerate_triangle_face(face(h, mesh_), mesh_,
                                       parameters::vertex_point_map(vpmap_)
                                                   .geom_traits(gt_)))
          degenerate_faces.insert(h);
      }

      if(degenerate_faces.empty())
        return true;

      bool done = false;
      while(!degenerate_faces.empty())
      {
        halfedge_descriptor h = *(degenerate_faces.begin());
        degenerate_faces.erase(degenerate_faces.begin());

        if (!is_degenerate_triangle_face(face(h, mesh_), mesh_,
                                         parameters::vertex_point_map(vpmap_)
                                                    .geom_traits(gt_)))
          //this can happen when flipping h has consequences further in the mesh
          continue;

        //check that opposite is not also degenerate
        degenerate_faces.erase(opposite(h, mesh_));

        if(is_border(h, mesh_))
          continue;

        for(halfedge_descriptor hf :
            halfedges_around_face(h, mesh_))
        {
          if(face(opposite(hf, mesh_), mesh_) == boost::graph_traits<PM>::null_face())
            continue;

          vertex_descriptor vc = target(hf, mesh_);
          vertex_descriptor va = target(next(hf, mesh_), mesh_);
          vertex_descriptor vb = target(next(next(hf, mesh_), mesh_), mesh_);
          Vector_3 ab(get(vpmap_,va), get(vpmap_,vb));
          Vector_3 ac(get(vpmap_,va), get(vpmap_,vc));
          if (ab * ac < 0)
          {
            halfedge_descriptor hfo = opposite(hf, mesh_);
            halfedge_descriptor h_ab = prev(hf, mesh_);
            halfedge_descriptor h_ca = next(hf, mesh_);

            short_edges.left.erase(hf);
            short_edges.left.erase(hfo);

            CGAL_assertion( !get(ecmap_, edge(hf, mesh_)) );

            if (!is_flip_topologically_allowed(edge(hf, mesh_)))
              continue;

            CGAL::Euler::flip_edge(hf, mesh_);
            CGAL_assertion_code(++nb_done);
            done = true;

            //update status
            set_status(h_ab, merge_status(h_ab, hf, hfo));
            set_status(h_ca, merge_status(h_ca, hf, hfo));
            if (is_on_patch(h_ca) || is_on_patch_border(h_ca))
            {
              set_status(hf, PATCH);
              set_status(hfo, PATCH);
            }
#ifdef CGAL_PMP_REMESHING_DEBUG
            debug_status_map();
#endif

            //insert new edges in 'short_edges'
            if (is_collapse_allowed(edge(hf, mesh_), collapse_constraints))
            {
              double sqlen = sqlength(hf);
              if (sqlen < sq_low)
                short_edges.insert(typename Bimap::value_type(hf, sqlen));
            }

            if(!is_border(hf, mesh_) &&
               is_degenerate_triangle_face(face(hf, mesh_), mesh_,
                                           parameters::vertex_point_map(vpmap_)
                                                      .geom_traits(gt_)))
              degenerate_faces.insert(hf);
            if(!is_border(hfo, mesh_) &&
               is_degenerate_triangle_face(face(hfo, mesh_), mesh_,
                                           parameters::vertex_point_map(vpmap_)
                                                      .geom_traits(gt_)))
              degenerate_faces.insert(hfo);

            break;
          }
        }
      }
#ifdef CGAL_PMP_REMESHING_DEBUG
      debug_status_map();
#endif
      return done;
    }

    bool incident_to_degenerate(const halfedge_descriptor& he)
    {
      for(halfedge_descriptor h :
          halfedges_around_target(he, mesh_))
      {
        if(!is_border(h, mesh_) &&
           is_degenerate_triangle_face(face(h, mesh_), mesh_,
                                       parameters::vertex_point_map(vpmap_)
                                                  .geom_traits(gt_)))
          return true;
      }
      return false;
    }

    Halfedge_status merge_status(const halfedge_descriptor& h1,
      const halfedge_descriptor& h2,
      const halfedge_descriptor& h3)
    {
      Halfedge_status s1 = status(h1);
      if (s1 == MESH_BORDER) return s1;
      Halfedge_status s2 = status(h2);
      if (s2 == MESH_BORDER) return s2;
      Halfedge_status s3 = status(h3);
      if (s3 == MESH_BORDER) return s3;
      else if (s1 == PATCH_BORDER) return s1;
      else if (s2 == PATCH_BORDER) return s2;
      else if (s3 == PATCH_BORDER) return s3;

      CGAL_assertion(s1 == s2 && s1 == s3);
      return s1;
    }

    bool is_on_patch(const halfedge_descriptor& h) const
    {
      bool res =(status(h) == PATCH);
      CGAL_assertion(res == (status(opposite(h, mesh_)) == PATCH));
      return res;
    }

    bool is_on_patch(const face_descriptor& f) const
    {
      for(halfedge_descriptor h :
          halfedges_around_face(halfedge(f, mesh_), mesh_))
      {
        if (is_on_patch(h) || is_on_patch_border(h))
          return true;
      }
      return false;
    }

    bool is_on_patch(const vertex_descriptor& v) const
    {
      if(! has_border_){
        return true;
      }
      for(halfedge_descriptor h :
          halfedges_around_target(v, mesh_))
      {
        if (!is_on_patch(h))
          return false;
      }
      return true;
    }

public:
    bool is_on_patch_border(const halfedge_descriptor& h) const
    {
      bool res = (status(h) == PATCH_BORDER);
      if (res)
      {
        CGAL_assertion_code(Halfedge_status hs = status(opposite(h, mesh_)));
        CGAL_assertion(hs == MESH_BORDER
                    || hs == MESH
                    || hs == PATCH_BORDER);//when 2 incident patches are remeshed
      }
      return res;
    }
    bool is_on_patch_border(const edge_descriptor& e) const
    {
      return is_on_patch_border(halfedge(e,mesh_))
          || is_on_patch_border(opposite(halfedge(e, mesh_), mesh_));
    }
    bool is_on_patch_border(const vertex_descriptor& v) const
    {
      if(! has_border_){
        return false;
      }
      for(halfedge_descriptor h : halfedges_around_target(v, mesh_))
      {
        if (is_on_patch_border(h) || is_on_patch_border(opposite(h, mesh_)))
          return true;
      }
      return false;
    }

    bool is_on_border(const halfedge_descriptor& h) const
    {
      bool res = (status(h) == MESH_BORDER);
      CGAL_assertion(res == is_border(h, mesh_));
      CGAL_assertion(res == is_border(next(h, mesh_), mesh_));
      return res;
    }

    bool is_on_border(const edge_descriptor& e) const
    {
      return is_on_border(halfedge(e, mesh_))
          || is_on_border(opposite(halfedge(e, mesh_), mesh_));
    }

    bool is_on_mesh(const halfedge_descriptor& h) const
    {
      return status(h) == MESH;
    }

    bool is_an_isolated_constraint(const halfedge_descriptor& h) const
    {
      bool res = (status(h) == ISOLATED_CONSTRAINT);
      CGAL_assertion_code(Halfedge_status so = status(opposite(h, mesh_)));
      CGAL_assertion(!res || so == ISOLATED_CONSTRAINT || so == MESH_BORDER);
      return res;
    }

private:
    void halfedge_added(const halfedge_descriptor& h,
                        const Halfedge_status& s)
    {
        set_status(h, s);
    }

    std::size_t nb_valid_halfedges() const
    {
      return static_cast<std::size_t>(
        std::distance(halfedges(mesh_).first, halfedges(mesh_).second));
    }

    void debug_status_map() const
    {
      unsigned int nb_border = 0;
      unsigned int nb_mesh = 0;
      unsigned int nb_patch = 0;
      unsigned int nb_patch_border = 0;
      unsigned int nb_isolated = 0;

      for(halfedge_descriptor h : halfedges(mesh_))
      {
        if(is_on_patch(h))              nb_patch++;
        else if(is_on_patch_border(h))  nb_patch_border++;
        else if(is_on_mesh(h))          nb_mesh++;
        else if(is_on_border(h))        nb_border++;
        else if(is_an_isolated_constraint(h)) nb_isolated++;
        else CGAL_assertion(false);
      }
    }

#ifdef CGAL_PMP_REMESHING_DEBUG
    void debug_self_intersections() const
    {
      std::cout << "Test self intersections...";
      std::vector<std::pair<face_descriptor, face_descriptor> > facets;
      self_intersections(mesh_, std::back_inserter(facets),
                         parameters::vertex_point_map(vpmap_).geom_traits(gt_));
      //CGAL_assertion(facets.empty());
      std::cout << "done ("<< facets.size() <<" facets)." << std::endl;
    }

    void debug_self_intersections(const vertex_descriptor& v) const
    {
      std::cout << "Test self intersections...";
      std::vector<std::pair<face_descriptor, face_descriptor> > facets;
      self_intersections(faces_around_target(halfedge(v, mesh_), mesh_), mesh_, std::back_inserter(facets),
                         parameters::vertex_point_map(vpmap_).geom_traits(gt_));
      //CGAL_assertion(facets.empty());
      std::cout << "done ("<< facets.size() <<" facets)." << std::endl;
    }
#endif

    //check whether the normals to faces incident to v
    //have all their 2 by 2 dot products > 0
    bool check_normals(const vertex_descriptor& v) const
    {
      return check_normals(halfedges_around_target(halfedge(v, mesh_), mesh_));
    }

    template <typename HalfedgeRange>
    bool check_normals(const HalfedgeRange& hedges) const
    {
      std::size_t nb_patches = patch_id_to_index_map.size();
      //std::vector<boost::optional<Vector_3> > normal_per_patch(nb_patches,boost::none);
      std::vector<bool> initialized(nb_patches,false);
      std::vector<Vector_3> normal_per_patch(nb_patches);

      for(halfedge_descriptor hd : hedges)
      {
        Halfedge_status s = status(hd);

        if(s != PATCH && s != PATCH_BORDER)
          continue;

        Vector_3 n = compute_normal(face(hd, mesh_));
        if (n == CGAL::NULL_VECTOR) //for degenerate faces
          continue;
        Patch_id pid = get_patch_id(face(hd, mesh_));
        std::size_t index = patch_id_to_index_map.at(pid);
        //if(normal_per_patch[index]){
        if(initialized[index]){
          const Vector_3& vec = normal_per_patch[index];
          double dot = to_double(n * vec);
          if (dot <= 0.){
            return false;
          }
        }
        //normal_per_patch[index] = boost::make_optional(n);
        normal_per_patch[index] = n;
        initialized[index] = true;
      }
      return true;
    }

    bool check_normals(const halfedge_descriptor& h) const
    {
      if (!is_on_patch(h))
        return true;//nothing to say
      Vector_3 n = compute_normal(face(h, mesh_));
      Vector_3 no = compute_normal(face(opposite(h, mesh_), mesh_));
      return n * no > 0.;
    }

  public:
    const Triangle_list& input_triangles() const {
      return input_triangles_;
    }

    const Patch_id_list& input_patch_ids() const {
      return input_patch_ids_;
    }

  private:
    PolygonMesh& mesh_;
    VertexPointMap& vpmap_;
    const GeomTraits& gt_;
    bool build_tree_;
    bool has_border_;
    std::vector<AABB_tree*> trees;
    Patch_id_to_index_map patch_id_to_index_map;
    Triangle_list input_triangles_;
    Patch_id_list input_patch_ids_;
    Halfedge_status_pmap halfedge_status_pmap_;
    bool protect_constraints_;
    FacePatchMap patch_ids_map_;
    EdgeIsConstrainedMap ecmap_;
    VertexIsConstrainedMap vcmap_;
    FaceIndexMap fimap_;
    CGAL_assertion_code(bool input_mesh_is_valid_;)

  };//end class Incremental_remesher
}//end namespace internal
}//end namespace Polygon_mesh_processing
}//end namespace CGAL

#endif //CGAL_POLYGON_MESH_PROCESSING_REMESH_IMPL_H<|MERGE_RESOLUTION|>--- conflicted
+++ resolved
@@ -991,80 +991,6 @@
       std::cout << "Tangential relaxation (" << nb_iterations << " iter.)...";
       std::cout << std::endl;
 #endif
-<<<<<<< HEAD
-=======
-      for (unsigned int nit = 0; nit < nb_iterations; ++nit)
-      {
-#ifdef CGAL_PMP_REMESHING_VERBOSE_PROGRESS
-        std::cout << "\r\t(iteration " << (nit + 1) << " / ";
-        std::cout << nb_iterations << ") ";
-        std::cout.flush();
-#endif
-        typedef std::tuple<vertex_descriptor, Vector_3, Point> VNP;
-        std::vector< VNP > barycenters;
-        // at each vertex, compute vertex normal
-        // at each vertex, compute barycenter of neighbors
-        for(vertex_descriptor v : vertices(mesh_))
-        {
-          if (is_constrained(v) || is_isolated(v))
-            continue;
-
-          else if (is_on_patch(v))
-          {
-            Vector_3 vn = PMP::compute_vertex_normal(v, mesh_,
-                                                     parameters::vertex_point_map(vpmap_)
-                                                                .geom_traits(gt_));
-            Vector_3 move = CGAL::NULL_VECTOR;
-            unsigned int star_size = 0;
-            for(halfedge_descriptor h : halfedges_around_target(v, mesh_))
-            {
-              move = move + Vector_3(get(vpmap_, v), get(vpmap_, source(h, mesh_)));
-              ++star_size;
-            }
-            CGAL_assertion(star_size > 0); //isolated vertices have already been discarded
-            move = (1. / (double)star_size) * move;
-
-            barycenters.push_back( VNP(v, vn, get(vpmap_, v) + move) );
-          }
-          else if (relax_constraints
-                && !protect_constraints_
-                && is_on_patch_border(v)
-                && !is_corner(v))
-          {
-            Vector_3 vn(NULL_VECTOR);
-
-            std::vector<halfedge_descriptor> border_halfedges;
-            for(halfedge_descriptor h : halfedges_around_target(v, mesh_))
-            {
-              if (is_on_patch_border(h) || is_on_patch_border(opposite(h, mesh_)))
-                border_halfedges.push_back(h);
-            }
-            if (border_halfedges.size() == 2)//others are corner cases
-            {
-              vertex_descriptor ph0 = source(border_halfedges[0], mesh_);
-              vertex_descriptor ph1 = source(border_halfedges[1], mesh_);
-              double dot = to_double(Vector_3(get(vpmap_, v), get(vpmap_, ph0))
-                                     * Vector_3(get(vpmap_, v), get(vpmap_, ph1)));
-              //check squared cosine is < 0.25 (~120 degrees)
-              if (0.25 < dot / (sqlength(border_halfedges[0]) * sqlength(border_halfedges[0])))
-                barycenters.push_back( VNP(v, vn,
-                  gt_.construct_midpoint_3_object()(midpoint(border_halfedges[0]),
-                                                    midpoint(border_halfedges[1]))) );
-            }
-          }
-        }
-
-        // compute moves
-        typedef std::pair<vertex_descriptor, Point> VP_pair;
-        std::vector< std::pair<vertex_descriptor, Point> > new_locations;
-        new_locations.reserve(barycenters.size());
-        for(const VNP& vnp : barycenters)
-        {
-          vertex_descriptor v = std::get<0>(vnp);
-          Point pv = get(vpmap_, v);
-          const Vector_3& nv = std::get<1>(vnp);
-          const Point& qv = std::get<2>(vnp); //barycenter at v
->>>>>>> 9865aae7
 
       // property map of constrained edges for relaxation
       auto edge_constraint = [&](const edge_descriptor e)
