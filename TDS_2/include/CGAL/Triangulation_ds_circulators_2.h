// Copyright (c) 1997  INRIA Sophia-Antipolis (France).
// All rights reserved.
//
// This file is part of CGAL (www.cgal.org).
//
// $URL$
// $Id$
// SPDX-License-Identifier: GPL-3.0-or-later OR LicenseRef-Commercial
//
//
// Author(s)     : Mariette Yvinec
//                 Menelaos Karavelas <mkaravel@cse.nd.edu>

#ifndef CGAL_TRIANGULATION_DS_CIRCULATORS_2_H
#define CGAL_TRIANGULATION_DS_CIRCULATORS_2_H

#include <CGAL/license/TDS_2.h>


#include <utility>
#include <iterator>
#include <CGAL/circulator.h>
#include <CGAL/triangulation_assertions.h>
#include <CGAL/Triangulation_utils_2.h>

namespace CGAL {

template < class Tds>
class Triangulation_ds_face_circulator_2
  : public Bidirectional_circulator_base< typename Tds::Face,
                                 std::ptrdiff_t,
                                 std::size_t>,
    public Triangulation_cw_ccw_2

{
private:
  typedef
  Bidirectional_circulator_base< typename Tds::Face,
                                 std::ptrdiff_t,
                                 std::size_t>  Base_circulator;

public:
  typedef Triangulation_ds_face_circulator_2<Tds> Face_circulator;
  typedef typename Tds::Face                      Face;
  typedef typename Tds::Vertex                    Vertex;
  typedef typename Tds::Face_handle               Face_handle;
  typedef typename Tds::Vertex_handle             Vertex_handle;


private:
  Vertex_handle _v;
  Face_handle    pos;

public:
  Triangulation_ds_face_circulator_2()
    : _v(), pos()
  {}

  Triangulation_ds_face_circulator_2(Vertex_handle v,
                                     Face_handle f = Face_handle());

  Face_circulator& operator++();
  Face_circulator operator++(int);
  Face_circulator& operator--();
  Face_circulator operator--(int);

  bool operator==(const Face_circulator &fc) const;
  bool operator!=(const Face_circulator &fc) const;

  bool operator==(const Face_handle &fh) const { return pos == fh; }
  bool operator!=(const Face_handle &fh) const { return pos != fh; }

  bool is_empty() const;
<<<<<<< HEAD
  bool operator==(std::nullptr_t CGAL_triangulation_assertion_code(n)) const;
  bool operator!=(std::nullptr_t CGAL_triangulation_assertion_code(n)) const;
=======
  bool operator==(std::nullptr_t /*CGAL_triangulation_assertion_code(n)*/) const;
  bool operator!=(std::nullptr_t /*CGAL_triangulation_assertion_code(n)*/) const;
>>>>>>> 66bf0829

  Face&
  operator*() const
  {
    CGAL_triangulation_precondition(pos != Face_handle() &&
                                 _v != Vertex_handle());
    return *pos;
  }

  Face*
  operator->() const
  {
    CGAL_triangulation_precondition(pos != Face_handle() &&
                                 _v != Vertex_handle());
    return &*pos;
  }

  Face_handle base()  const {return pos;}
  operator Face_handle()  const {return pos;}
};

template < class Tds_ >
bool
operator==(typename Tds_::Face_handle fh,
           Triangulation_ds_face_circulator_2<Tds_> fc)
{
  return (fc==fh);
}

template < class Tds_ >
bool
operator!=(typename Tds_::Face_handle fh,
           Triangulation_ds_face_circulator_2<Tds_> fc)
{
  return (fc!=fh);
}


template < class Tds >
class Triangulation_ds_vertex_circulator_2 :
  public Bidirectional_circulator_base< typename Tds::Vertex,
                                       std::ptrdiff_t,
                                       std::size_t>,
  public  Triangulation_cw_ccw_2
{
public:
  typedef Triangulation_ds_vertex_circulator_2<Tds> Vertex_circulator;
  typedef typename Tds::Face                      Face;
  typedef typename Tds::Vertex                    Vertex;
  typedef typename Tds::Face_handle               Face_handle;
  typedef typename Tds::Vertex_handle             Vertex_handle;

private:
  Vertex_handle _v;
  Face_handle   pos;
  int _ri;

public:
  Triangulation_ds_vertex_circulator_2()
    :  _v(), pos()
  {}

  Triangulation_ds_vertex_circulator_2(Vertex_handle v,
                                       Face_handle f = Face_handle());

  Vertex_circulator& operator++();
  Vertex_circulator  operator++(int);
  Vertex_circulator& operator--();
  Vertex_circulator  operator--(int);

  bool operator==(const Vertex_circulator &vc) const;
  bool operator!=(const Vertex_circulator &vc) const;

  bool operator==(const Vertex_handle &vh) const
  { return pos->vertex(_ri) == vh; }
  bool operator!=(const Vertex_handle &vh) const
  { return pos->vertex(_ri) != vh; }

  bool is_empty() const;
<<<<<<< HEAD
  bool operator==(std::nullptr_t CGAL_triangulation_assertion_code(n)) const;
  bool operator!=(std::nullptr_t CGAL_triangulation_assertion_code(n)) const;
=======
  bool operator==(std::nullptr_t /*CGAL_triangulation_assertion_code(n)*/) const;
  bool operator!=(std::nullptr_t /*CGAL_triangulation_assertion_code(n)*/) const;
>>>>>>> 66bf0829

  Vertex&
  operator*() const
  {
    CGAL_triangulation_precondition(pos != Face_handle() &&
                                 _v != Vertex_handle());
    return *(pos->vertex(_ri));
  }

  Vertex*
  operator->() const
  {
    CGAL_triangulation_precondition(pos != Face_handle() &&
                                 _v != Vertex_handle());
    return &*(pos->vertex(_ri));
  }

   Vertex_handle base() const {return pos->vertex(_ri);}
   operator Vertex_handle() const {return pos->vertex(_ri);}
};

template < class Tds_ >
inline
bool
operator==(typename Tds_::Vertex_handle vh,
           Triangulation_ds_vertex_circulator_2<Tds_> vc)
{
  return (vc==vh);
}

template < class Tds_ >
inline
bool
operator!=(typename Tds_::Vertex_handle vh,
           Triangulation_ds_vertex_circulator_2<Tds_> vc)
{
  return !(vc==vh);
}


template < class Tds >
class Triangulation_ds_edge_circulator_2 :
  public Bidirectional_circulator_base < typename Tds::Edge,
                                         std::ptrdiff_t,
                                         std::size_t>,
  public Triangulation_cw_ccw_2
{
public:
  typedef Triangulation_ds_edge_circulator_2<Tds>  Edge_circulator;
  typedef typename Tds::Face                       Face;
  typedef typename Tds::Vertex                     Vertex;
  typedef typename Tds::Edge                       Edge;
  typedef typename Tds::Face_handle                Face_handle;
  typedef typename Tds::Vertex_handle              Vertex_handle;

private:
  int _ri;
  Vertex_handle _v;
  Face_handle  pos;
  mutable Edge edge;

public:
  Triangulation_ds_edge_circulator_2()
    : _ri(0), _v(), pos()
  {}

  Triangulation_ds_edge_circulator_2( Vertex_handle v,
                                      Face_handle f = Face_handle());

  Edge_circulator& operator++();
  Edge_circulator operator++(int);
  Edge_circulator& operator--();
  Edge_circulator operator--(int);

  bool operator==(const Edge_circulator &vc) const;
  bool operator!=(const Edge_circulator &vc) const;
  bool is_empty() const;
<<<<<<< HEAD
  bool operator==(std::nullptr_t CGAL_triangulation_assertion_code(n)) const;
  bool operator!=(std::nullptr_t CGAL_triangulation_assertion_code(n)) const;
=======
  bool operator==(std::nullptr_t /*CGAL_triangulation_assertion_code(n)*/) const;
  bool operator!=(std::nullptr_t /*CGAL_triangulation_assertion_code(n)*/) const;
>>>>>>> 66bf0829

  Edge*  operator->() const {
    edge.first=pos;
    edge.second= _ri;
    return &edge;
  }

  Edge& operator*() const {
    edge.first=pos;
    edge.second= _ri;
    return edge;
  }

};


template < class Tds >
Triangulation_ds_face_circulator_2<Tds> ::
Triangulation_ds_face_circulator_2(Vertex_handle v, Face_handle f)
  : _v(v), pos(f)
{
  if (_v == Vertex_handle()) pos = Face_handle();
  else if ( pos == Face_handle()) pos = v->face();

  if (pos ==  Face_handle()|| pos->dimension() < 2) {
    _v =  Vertex_handle() ; pos = Face_handle(); return;}
  else CGAL_triangulation_precondition( pos->has_vertex(v));
}


template < class Tds >
Triangulation_ds_face_circulator_2<Tds>&
Triangulation_ds_face_circulator_2<Tds> ::
operator++()
{
  CGAL_triangulation_precondition( pos != Face_handle() &&
                                 _v != Vertex_handle());
  int i = pos->index(_v);
  pos = pos->neighbor(ccw(i));
  return *this;
}

template < class Tds >
Triangulation_ds_face_circulator_2<Tds>
Triangulation_ds_face_circulator_2<Tds> ::
operator++(int)
{
  CGAL_triangulation_precondition(pos != Face_handle() &&
                                 _v != Vertex_handle());
  Face_circulator tmp(*this);
  ++(*this);
  return tmp;
}

template < class Tds >
Triangulation_ds_face_circulator_2<Tds>&
Triangulation_ds_face_circulator_2<Tds> ::
operator--()
{
   CGAL_triangulation_precondition(pos != Face_handle() &&
                                 _v != Vertex_handle());
   int i = pos->index(_v);
   pos = pos->neighbor(cw(i));
   return *this;
}

template < class Tds >
Triangulation_ds_face_circulator_2<Tds>
Triangulation_ds_face_circulator_2<Tds> ::
operator--(int)
{
  CGAL_triangulation_precondition(pos != Face_handle() &&
                                 _v != Vertex_handle());
  Face_circulator tmp(*this);
  --(*this);
  return tmp;
}

template < class Tds >
inline bool
Triangulation_ds_face_circulator_2<Tds> ::
operator==(const Face_circulator &fc) const
{
  return (_v == fc._v) &&  (pos == fc.pos);
}

template < class Tds >
inline bool
Triangulation_ds_face_circulator_2<Tds> ::
operator!=(const Face_circulator &fc) const
{
return ! (*this == fc);
}

template < class Tds >
inline bool
Triangulation_ds_face_circulator_2<Tds> ::
is_empty() const
{
return (_v == Vertex_handle() ||  pos == Face_handle() );
}

template < class Tds >
inline bool
Triangulation_ds_face_circulator_2<Tds> ::
<<<<<<< HEAD
operator==(std::nullptr_t CGAL_triangulation_assertion_code(n)) const
{
  CGAL_triangulation_assertion( n == nullptr);
=======
operator==(std::nullptr_t /*CGAL_triangulation_assertion_code(n)*/) const
{
  //CGAL_triangulation_assertion( n == nullptr);
>>>>>>> 66bf0829
  return (_v == Vertex_handle() ||  pos == Face_handle() );
}

template < class Tds >
inline bool
Triangulation_ds_face_circulator_2<Tds> ::
<<<<<<< HEAD
operator!=(std::nullptr_t CGAL_triangulation_assertion_code(n)) const
{
  CGAL_triangulation_assertion( n == nullptr);
=======
operator!=(std::nullptr_t /*CGAL_triangulation_assertion_code(n)*/) const
{
  //CGAL_triangulation_assertion( n == nullptr);
>>>>>>> 66bf0829
  return ! (*this == nullptr);
}

template < class Tds >
Triangulation_ds_vertex_circulator_2<Tds> ::
Triangulation_ds_vertex_circulator_2 (Vertex_handle v,
                                      Face_handle f)
  : _v( v ), pos(f)
{
  if (_v == Vertex_handle()) { pos = Face_handle();}
  else if (pos == Face_handle()) {pos = v->face();}

  if (pos == Face_handle() || pos->dimension() < 1){
    _v = Vertex_handle(); pos = Face_handle(); return;}
  int i = pos->index(_v);
  if (pos->dimension() == 2) {_ri = ccw(i);}
  else {CGAL_assertion(i>=0 && i<=1);_ri = (i == 0) ? 1 : 0;}
  return;
}


template < class Tds >
Triangulation_ds_vertex_circulator_2<Tds>&
Triangulation_ds_vertex_circulator_2<Tds> ::
operator++()
{
  CGAL_triangulation_precondition(pos != Face_handle() &&
                                  _v != Vertex_handle());
  int i = pos->index(_v);

  if (pos->dimension() == 1) {
    CGAL_assertion(i>=0 && i<=1);
    pos = pos->neighbor((i == 0) ? 1 : 0);
    _ri = 1 - pos->index(_v);
  }
  else{
    pos = pos->neighbor(ccw(i));
    i = pos->index(_v);
    _ri = ccw(i);
  }
  return *this;
}

template < class Tds >
Triangulation_ds_vertex_circulator_2<Tds>
Triangulation_ds_vertex_circulator_2<Tds> ::
operator++(int)
{
  Vertex_circulator tmp(*this);
  ++(*this);
  return tmp;
}

template < class Tds >
Triangulation_ds_vertex_circulator_2<Tds>&
Triangulation_ds_vertex_circulator_2<Tds> ::
operator--()
{
  CGAL_triangulation_precondition(pos != Face_handle() &&
                                  _v != Vertex_handle());
  int i = pos->index(_v);

  if (pos->dimension() == 1) {
    CGAL_assertion(i>=0 && i<=1);
    pos = pos->neighbor((i == 0) ? 1 : 0);
    _ri = 1 - pos->index(_v);
  }
  else{
    pos = pos->neighbor(cw(i));
    i = pos->index(_v);
    _ri = ccw(i);
  }
  return *this;
}

template < class Tds >
Triangulation_ds_vertex_circulator_2<Tds>
Triangulation_ds_vertex_circulator_2<Tds> ::
operator--(int)
{
  Vertex_circulator tmp(*this);
  --(*this);
  return tmp;
}

template < class Tds >
inline bool
Triangulation_ds_vertex_circulator_2<Tds> ::
operator==(const Vertex_circulator &vc) const
{
  return (_v == vc._v) &&  (_ri == vc._ri) && (pos == vc.pos);
}

template < class Tds >
inline bool
Triangulation_ds_vertex_circulator_2<Tds> ::
operator!=(const Vertex_circulator &vc) const
{
  return ! (*this == vc);
}

template < class Tds >
inline bool
Triangulation_ds_vertex_circulator_2<Tds> ::
is_empty() const
{
  return (_v == Vertex_handle() || pos == Face_handle());
}

template < class Tds >
inline bool
Triangulation_ds_vertex_circulator_2<Tds> ::
<<<<<<< HEAD
operator==(std::nullptr_t CGAL_triangulation_assertion_code(n)) const
{
  CGAL_triangulation_assertion( n == nullptr);
=======
operator==(std::nullptr_t /*CGAL_triangulation_assertion_code(n)*/) const
{
  //CGAL_triangulation_assertion( n == nullptr);
>>>>>>> 66bf0829
  return (_v == Vertex_handle() || pos == Face_handle());
}

template < class Tds >
inline bool
Triangulation_ds_vertex_circulator_2<Tds> ::
<<<<<<< HEAD
operator!=(std::nullptr_t CGAL_triangulation_assertion_code(n)) const
{
  CGAL_triangulation_assertion( n == nullptr);
=======
operator!=(std::nullptr_t /*CGAL_triangulation_assertion_code(n)*/) const
{
  //CGAL_triangulation_assertion( n == nullptr);
>>>>>>> 66bf0829
  return !(*this == nullptr);
}


template < class Tds >
Triangulation_ds_edge_circulator_2<Tds> ::
Triangulation_ds_edge_circulator_2(Vertex_handle v, Face_handle f)
    : _v(v), pos(f)
{
  if (_v == Vertex_handle()) { pos = Face_handle();}
  else if (pos==Face_handle()) {pos = v->face();}

  if (pos == Face_handle() || pos->dimension() < 1){
    _ri = 0; _v = Vertex_handle(); pos = Face_handle();return;}
  int i = pos->index(_v);
  if (pos->dimension() == 2) {_ri = ccw(i);}
  else {_ri = 2;}
  return;
}

template < class Tds >
Triangulation_ds_edge_circulator_2<Tds>&
Triangulation_ds_edge_circulator_2<Tds> ::
operator++()
{
  CGAL_triangulation_precondition(pos != Face_handle() &&
                                  _v != Vertex_handle());
  int i = pos->index(_v);
  if (pos->dimension() == 1) {
    CGAL_assertion(i>=0 && i<=1);
    pos = pos->neighbor(i == 0 ? 1 : 0);
    return *this;
  }
  else{
    pos = pos->neighbor(ccw(i));
    i = pos->index(_v);
    _ri = ccw(i);
  }
  return *this;
}

template < class Tds >
Triangulation_ds_edge_circulator_2<Tds>
Triangulation_ds_edge_circulator_2<Tds> ::
operator++(int)
{
  Edge_circulator tmp(*this);
  ++(*this);
  return tmp;
}

template < class Tds >
Triangulation_ds_edge_circulator_2<Tds>&
Triangulation_ds_edge_circulator_2<Tds> ::
operator--()
{
  CGAL_triangulation_precondition(pos != Face_handle() &&
                                  _v != Vertex_handle());
  int i = pos->index(_v);

  if (pos->dimension() == 1) {
    CGAL_assertion(i>=0 && i<=1);
    pos = pos->neighbor((i == 0) ? 1 : 0);
    return *this;
  }
  else{
    pos = pos->neighbor(cw(i));
    i = pos->index(_v);
    _ri = ccw(i);
  }
  return *this;
}

template < class Tds >
Triangulation_ds_edge_circulator_2<Tds>
Triangulation_ds_edge_circulator_2<Tds> ::
operator--(int)
{
  Edge_circulator tmp(*this);
  --(*this);
  return tmp;
}

template < class Tds >
inline bool
Triangulation_ds_edge_circulator_2<Tds> ::
operator==(const Edge_circulator &vc) const
{
  return (_v == vc._v) &&  (_ri == vc._ri) && (pos == vc.pos);
}

template < class Tds >
inline bool
Triangulation_ds_edge_circulator_2<Tds> ::
operator!=(const Edge_circulator &vc) const
{
  return ! (*this == vc);
}

template < class Tds >
inline bool
Triangulation_ds_edge_circulator_2<Tds> ::
is_empty() const
{
  return (_v == Vertex_handle() || pos == Face_handle());
}

template < class Tds >
inline bool
Triangulation_ds_edge_circulator_2<Tds> ::
<<<<<<< HEAD
operator==(std::nullptr_t CGAL_triangulation_assertion_code(n)) const
{
  CGAL_triangulation_assertion( n == nullptr);
=======
operator==(std::nullptr_t /*CGAL_triangulation_assertion_code(n)*/) const
{
  //CGAL_triangulation_assertion( n == nullptr);
>>>>>>> 66bf0829
  return (_v == Vertex_handle() || pos == Face_handle());
}

template < class Tds >
inline bool
Triangulation_ds_edge_circulator_2<Tds> ::
<<<<<<< HEAD
operator!=(std::nullptr_t CGAL_triangulation_assertion_code(n)) const
{
  CGAL_triangulation_assertion( n == nullptr);
=======
operator!=(std::nullptr_t /*CGAL_triangulation_assertion_code(n)*/) const
{
  //CGAL_triangulation_assertion( n == nullptr);
>>>>>>> 66bf0829
  return !(*this == nullptr);
}


} //namespace CGAL

#endif //CGAL_TRIANGULATION_DS_CIRCULATORS_2_H<|MERGE_RESOLUTION|>--- conflicted
+++ resolved
@@ -71,13 +71,8 @@
   bool operator!=(const Face_handle &fh) const { return pos != fh; }
 
   bool is_empty() const;
-<<<<<<< HEAD
-  bool operator==(std::nullptr_t CGAL_triangulation_assertion_code(n)) const;
-  bool operator!=(std::nullptr_t CGAL_triangulation_assertion_code(n)) const;
-=======
   bool operator==(std::nullptr_t /*CGAL_triangulation_assertion_code(n)*/) const;
   bool operator!=(std::nullptr_t /*CGAL_triangulation_assertion_code(n)*/) const;
->>>>>>> 66bf0829
 
   Face&
   operator*() const
@@ -157,13 +152,8 @@
   { return pos->vertex(_ri) != vh; }
 
   bool is_empty() const;
-<<<<<<< HEAD
-  bool operator==(std::nullptr_t CGAL_triangulation_assertion_code(n)) const;
-  bool operator!=(std::nullptr_t CGAL_triangulation_assertion_code(n)) const;
-=======
   bool operator==(std::nullptr_t /*CGAL_triangulation_assertion_code(n)*/) const;
   bool operator!=(std::nullptr_t /*CGAL_triangulation_assertion_code(n)*/) const;
->>>>>>> 66bf0829
 
   Vertex&
   operator*() const
@@ -241,13 +231,8 @@
   bool operator==(const Edge_circulator &vc) const;
   bool operator!=(const Edge_circulator &vc) const;
   bool is_empty() const;
-<<<<<<< HEAD
-  bool operator==(std::nullptr_t CGAL_triangulation_assertion_code(n)) const;
-  bool operator!=(std::nullptr_t CGAL_triangulation_assertion_code(n)) const;
-=======
   bool operator==(std::nullptr_t /*CGAL_triangulation_assertion_code(n)*/) const;
   bool operator!=(std::nullptr_t /*CGAL_triangulation_assertion_code(n)*/) const;
->>>>>>> 66bf0829
 
   Edge*  operator->() const {
     edge.first=pos;
@@ -353,30 +338,18 @@
 template < class Tds >
 inline bool
 Triangulation_ds_face_circulator_2<Tds> ::
-<<<<<<< HEAD
-operator==(std::nullptr_t CGAL_triangulation_assertion_code(n)) const
-{
-  CGAL_triangulation_assertion( n == nullptr);
-=======
 operator==(std::nullptr_t /*CGAL_triangulation_assertion_code(n)*/) const
 {
   //CGAL_triangulation_assertion( n == nullptr);
->>>>>>> 66bf0829
   return (_v == Vertex_handle() ||  pos == Face_handle() );
 }
 
 template < class Tds >
 inline bool
 Triangulation_ds_face_circulator_2<Tds> ::
-<<<<<<< HEAD
-operator!=(std::nullptr_t CGAL_triangulation_assertion_code(n)) const
-{
-  CGAL_triangulation_assertion( n == nullptr);
-=======
 operator!=(std::nullptr_t /*CGAL_triangulation_assertion_code(n)*/) const
 {
   //CGAL_triangulation_assertion( n == nullptr);
->>>>>>> 66bf0829
   return ! (*this == nullptr);
 }
 
@@ -489,30 +462,18 @@
 template < class Tds >
 inline bool
 Triangulation_ds_vertex_circulator_2<Tds> ::
-<<<<<<< HEAD
-operator==(std::nullptr_t CGAL_triangulation_assertion_code(n)) const
-{
-  CGAL_triangulation_assertion( n == nullptr);
-=======
 operator==(std::nullptr_t /*CGAL_triangulation_assertion_code(n)*/) const
 {
   //CGAL_triangulation_assertion( n == nullptr);
->>>>>>> 66bf0829
   return (_v == Vertex_handle() || pos == Face_handle());
 }
 
 template < class Tds >
 inline bool
 Triangulation_ds_vertex_circulator_2<Tds> ::
-<<<<<<< HEAD
-operator!=(std::nullptr_t CGAL_triangulation_assertion_code(n)) const
-{
-  CGAL_triangulation_assertion( n == nullptr);
-=======
 operator!=(std::nullptr_t /*CGAL_triangulation_assertion_code(n)*/) const
 {
   //CGAL_triangulation_assertion( n == nullptr);
->>>>>>> 66bf0829
   return !(*this == nullptr);
 }
 
@@ -623,30 +584,18 @@
 template < class Tds >
 inline bool
 Triangulation_ds_edge_circulator_2<Tds> ::
-<<<<<<< HEAD
-operator==(std::nullptr_t CGAL_triangulation_assertion_code(n)) const
-{
-  CGAL_triangulation_assertion( n == nullptr);
-=======
 operator==(std::nullptr_t /*CGAL_triangulation_assertion_code(n)*/) const
 {
   //CGAL_triangulation_assertion( n == nullptr);
->>>>>>> 66bf0829
   return (_v == Vertex_handle() || pos == Face_handle());
 }
 
 template < class Tds >
 inline bool
 Triangulation_ds_edge_circulator_2<Tds> ::
-<<<<<<< HEAD
-operator!=(std::nullptr_t CGAL_triangulation_assertion_code(n)) const
-{
-  CGAL_triangulation_assertion( n == nullptr);
-=======
 operator!=(std::nullptr_t /*CGAL_triangulation_assertion_code(n)*/) const
 {
   //CGAL_triangulation_assertion( n == nullptr);
->>>>>>> 66bf0829
   return !(*this == nullptr);
 }
 
