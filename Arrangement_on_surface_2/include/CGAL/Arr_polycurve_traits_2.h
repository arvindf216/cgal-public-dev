--- conflicted
+++ resolved
@@ -717,15 +717,11 @@
       Comparison_result dir2 = cmp_seg_endpts(cv2[0]);
 
       std::vector<X_monotone_subcurve_2> ocv; // Used to represent overlaps.
-<<<<<<< HEAD
-      const bool invert_ocv = (dir1 == LARGER && dir2 == LARGER);
-=======
       const bool invert_ocv = ((dir1 == LARGER) && (dir2 == LARGER));
       const bool consistent = (dir1 == dir2);
 #ifdef CGAL_ALWAYS_LEFT_TO_RIGHT
       CGAL_assertion(consistent);
 #endif
->>>>>>> 1a040c85
 
       const std::size_t n1 = cv1.number_of_subcurves();
       const std::size_t n2 = cv2.number_of_subcurves();
@@ -856,10 +852,6 @@
               boost::get<X_monotone_subcurve_2>(&item);
             if (x_seg != nullptr) {
               X_monotone_subcurve_2 seg = *x_seg;
-<<<<<<< HEAD
-              if (cmp_seg_endpts(seg) == LARGER && !invert_ocv)
-                seg = construct_opposite(seg);
-=======
               // We maintain the variant that if the input curves have opposite
               // directions (! consistent), the overalpping curves are directed
               // left=>right. This, however, is not guaranteed for the
@@ -870,7 +862,6 @@
 #ifdef CGAL_ALWAYS_LEFT_TO_RIGHT
               CGAL_assertion(cmp_seg_endpts(seg) == SMALLER);
 #endif
->>>>>>> 1a040c85
               ocv.push_back(seg);
             }
 
