--- conflicted
+++ resolved
@@ -132,11 +132,10 @@
           this, &Clipping_box_plugin::tab_change);
   item->setName("Clipping box");
   item->setRenderingMode(FlatPlusEdges);
-<<<<<<< HEAD
+  
   Q_FOREACH(CGAL::QGLViewer* viewer, CGAL::QGLViewer::QGLViewerPool())
     viewer->installEventFilter(item);
-=======
->>>>>>> 006ef808
+  
   scene->addItem(item);
   actionClipbox->setEnabled(false);
 
