@INCLUDE = ${CGAL_DOC_PACKAGE_DEFAULTS}

# macros to be used inside the code
ALIASES += "cgalDescribePolylineType=A polyline is defined as a sequence of points, each pair of contiguous points defines a segment of the polyline. If the first and last points of the polyline are identical, the polyline is closed."

INPUT += \
      ${CGAL_PACKAGE_INCLUDE_DIR}/CGAL/Polyhedral_complex_mesh_domain_3.h \
      ${CGAL_PACKAGE_INCLUDE_DIR}/CGAL/Mesh_domain_with_polyline_features_3.h \
      ${CGAL_PACKAGE_INCLUDE_DIR}/CGAL/Mesh_3/generate_label_weights.h \
      ${CGAL_PACKAGE_INCLUDE_DIR}/CGAL/exude_mesh_3.h \
      ${CGAL_PACKAGE_INCLUDE_DIR}/CGAL/odt_optimize_mesh_3.h \
      ${CGAL_PACKAGE_INCLUDE_DIR}/CGAL/lloyd_optimize_mesh_3.h \
      ${CGAL_PACKAGE_INCLUDE_DIR}/CGAL/perturb_mesh_3.h \
      ${CGAL_PACKAGE_INCLUDE_DIR}/CGAL/refine_mesh_3.h \
      ${CGAL_PACKAGE_INCLUDE_DIR}/CGAL/make_mesh_3.h \
      ${CGAL_PACKAGE_INCLUDE_DIR}/CGAL/Labeled_mesh_domain_3.h \
      ${CGAL_PACKAGE_INCLUDE_DIR}/CGAL/Mesh_criteria_3.h \
      ${CGAL_PACKAGE_INCLUDE_DIR}/CGAL/Mesh_facet_topology.h \
      ${CGAL_PACKAGE_INCLUDE_DIR}/CGAL/Mesh_vertex_base_3.h \
      ${CGAL_PACKAGE_INCLUDE_DIR}/CGAL/Mesh_cell_base_3.h \
      ${CGAL_PACKAGE_INCLUDE_DIR}/CGAL/Compact_mesh_cell_base_3.h \
<<<<<<< HEAD
      ${CGAL_PACKAGE_INCLUDE_DIR}/CGAL/Mesh_edge_criteria_3.h
=======
      ${CGAL_PACKAGE_INCLUDE_DIR}/CGAL/Mesh_3/Detect_features_in_image.h \
      ${CGAL_PACKAGE_INCLUDE_DIR}/CGAL/Mesh_3/Detect_features_on_image_bbox.h
>>>>>>> 95dc40f6

PROJECT_NAME = "CGAL ${CGAL_DOC_VERSION} - 3D Mesh Generation"
HTML_EXTRA_FILES           =  ${CGAL_PACKAGE_DOC_DIR}/fig/implicit_domain_3.jpg \
                              ${CGAL_PACKAGE_DOC_DIR}/fig/implicit_domain_4.jpg \
                              ${CGAL_PACKAGE_DOC_DIR}/fig/implicit_domain_5.jpg \
                              ${CGAL_PACKAGE_DOC_DIR}/fig/no-protection.png \
                              ${CGAL_PACKAGE_DOC_DIR}/fig/protection-box.png \
                              ${CGAL_PACKAGE_DOC_DIR}/fig/protection-all.png \
                              ${CGAL_PACKAGE_DOC_DIR}/fig/no-custom-init.png \
                              ${CGAL_PACKAGE_DOC_DIR}/fig/with-custom-init.png \
                              ${CGAL_PACKAGE_DOC_DIR}/fig/hybrid_domain.jpg \
                              ${CGAL_PACKAGE_DOC_DIR}/fig/hybrid_domain_mesh_no_protection.jpg \
                              ${CGAL_PACKAGE_DOC_DIR}/fig/hybrid_domain_mesh_protection.jpg \
                              ${CGAL_PACKAGE_DOC_DIR}/fig/protection-complex.png \
                              ${CGAL_PACKAGE_DOC_DIR}/fig/no-protection-complex.png

EXAMPLE_PATH += ${CGAL_PACKAGE_INCLUDE_DIR} # non-documented headers are advertised

EXCLUDE_SYMBOLS += details<|MERGE_RESOLUTION|>--- conflicted
+++ resolved
@@ -19,12 +19,9 @@
       ${CGAL_PACKAGE_INCLUDE_DIR}/CGAL/Mesh_vertex_base_3.h \
       ${CGAL_PACKAGE_INCLUDE_DIR}/CGAL/Mesh_cell_base_3.h \
       ${CGAL_PACKAGE_INCLUDE_DIR}/CGAL/Compact_mesh_cell_base_3.h \
-<<<<<<< HEAD
+      ${CGAL_PACKAGE_INCLUDE_DIR}/CGAL/Mesh_3/Detect_features_in_image.h \
+      ${CGAL_PACKAGE_INCLUDE_DIR}/CGAL/Mesh_3/Detect_features_on_image_bbox.h \
       ${CGAL_PACKAGE_INCLUDE_DIR}/CGAL/Mesh_edge_criteria_3.h
-=======
-      ${CGAL_PACKAGE_INCLUDE_DIR}/CGAL/Mesh_3/Detect_features_in_image.h \
-      ${CGAL_PACKAGE_INCLUDE_DIR}/CGAL/Mesh_3/Detect_features_on_image_bbox.h
->>>>>>> 95dc40f6
 
 PROJECT_NAME = "CGAL ${CGAL_DOC_VERSION} - 3D Mesh Generation"
 HTML_EXTRA_FILES           =  ${CGAL_PACKAGE_DOC_DIR}/fig/implicit_domain_3.jpg \
