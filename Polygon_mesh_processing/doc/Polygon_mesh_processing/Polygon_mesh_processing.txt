--- conflicted
+++ resolved
@@ -598,7 +598,9 @@
 of halfedges around faces.
 As a consequence, the normal computed for each face (see Section
 \ref PMPNormalComp) is also reversed.
-<<<<<<< HEAD
+- The function `CGAL::Polygon_mesh_processing::volume_connected_components()` provides information about
+the 3D arrangement of the surface connected components in a given triangle mesh. It comes with many
+named parameter options making it also a more general version of `is_outward_oriented()`.
 - The function `CGAL::Polygon_mesh_processing::duplicate_incompatible_edges_in_polygon_soup()`
 duplicates points and edges to make a soup orientable, without changing the orientation of the faces.
 - The function `CGAL::Polygon_mesh_processing::orient_triangle_soup_with_reference_triangle_mesh()`
@@ -606,14 +608,6 @@
 - The function `CGAL::Polygon_mesh_processing::merge_reversible_connected_components()`
 merges the connected components of a polygon mesh if possible.
 \subsection PolygonSoupExample Orientation Examples
-=======
-- The function `CGAL::Polygon_mesh_processing::volume_connected_components()` provides information about
-the 3D arrangement of the surface connected components in a given triangle mesh. It comes with many
-named parameter options making it also a more general version of `is_outward_oriented()`.
-
-
-\subsection PolygonSoupExample Orientation Example
->>>>>>> 26962ace
 
 This example shows how to generate a mesh from a polygon soup.
 The first step is to get a soup of consistently oriented faces, before
