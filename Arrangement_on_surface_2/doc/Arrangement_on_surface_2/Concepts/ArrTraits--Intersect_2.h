namespace ArrTraits {
/*!
\ingroup PkgArrangementOnSurface2ConceptsFunctionObjects
\cgalConcept

\cgalRefines Functor

\cgalHasModel ArrangementXMonotoneTraits_2::Intersect_2

*/

class Intersect_2 {
public:

/// \name Operations
/// A model of this concept must provide:
/// @{

<<<<<<< HEAD
/*! computes the intersections of `xc1` and `xc2` and writes them <I>in an
 * ascending lexicographic \f$ xy\f$-order</I> into the output iterator
 * `oi`. The type of a value written into `oi` must be convertible to
 * `CGAL::Object`. The value itself wraps either a value of type
 * `pair<ArrTraits::Point_2,ArrTraits::Multiplicity>` or a value of type
 * `ArrTraits::X_monotone_curve_2`. A value of of the former type represents an
 * intersection point with its multiplicity; in case the multiplicity is
 * undefined or unknown, it should be set to \f$ 0\f$). A value of the latter
 * type representing an overlapping subcurve of `xc1` and `xc2`. The operator
 * returns a past-the-end iterator for the output sequence.
 *
 * A special case may occur when the parameter space of the surface, the
 * arrangement is embedded on, is identified on the left and right sides of the
 * boundary. An intersection point that lies on the identification curve,
 * between two \f$X\f$-monotone curves that intersect at their left and right
 * ends must be ignored.  Consider two \f$X\f$-monotone curves that intersect at
 * their left and right ends, respectively, at a point \f$p\f$ that lies on the
 * identification curve. If, for example, the number of intersections between
 * these two curves is greater than 1, the order of intersections is
 * non-deterministic.
 */
Output_iterator operator()(ArrTraits::X_monotone_curve_2 xc1,
ArrTraits::X_monotone_curve_2 xc2,
Output_iterator& oi);
=======
/*! computes the intersections of `xc1` and `xc2` and inserts them <I>in an
 * ascending lexicographic \f$ xy\f$-order</I> into a range begining at
 * `oi`. The type `OutputIterator` dereferences a `boost::variant` of either the
 * type `pair<ArrTraits::Point_2,ArrTraits::Multiplicity>` or the type
 * `ArrTraits::X_monotone_curve_2`. An object of the former type represents an
 * intersection point with its multiplicity (in case the multiplicity is
 * undefined or unknown, it should be set to \f$ 0\f$). An object of the latter
 * type representing an overlapping subcurve of `xc1` and `xc2`. The operator
 * returns a past-the-end iterator of the destination range.
 */
OutputIterator operator()(ArrTraits::X_monotone_curve_2 xc1,
                          ArrTraits::X_monotone_curve_2 xc2,
                          Output_iterator& oi);
>>>>>>> 84ec799c

/// @}

}; /* end ArrTraits::Intersect_2 */

}<|MERGE_RESOLUTION|>--- conflicted
+++ resolved
@@ -16,17 +16,16 @@
 /// A model of this concept must provide:
 /// @{
 
-<<<<<<< HEAD
 /*! computes the intersections of `xc1` and `xc2` and writes them <I>in an
- * ascending lexicographic \f$ xy\f$-order</I> into the output iterator
- * `oi`. The type of a value written into `oi` must be convertible to
- * `CGAL::Object`. The value itself wraps either a value of type
- * `pair<ArrTraits::Point_2,ArrTraits::Multiplicity>` or a value of type
- * `ArrTraits::X_monotone_curve_2`. A value of of the former type represents an
- * intersection point with its multiplicity; in case the multiplicity is
- * undefined or unknown, it should be set to \f$ 0\f$). A value of the latter
- * type representing an overlapping subcurve of `xc1` and `xc2`. The operator
- * returns a past-the-end iterator for the output sequence.
+ * ascending lexicographic \f$ xy\f$-order</I> into a range begining at
+ * `oi`. The type `OutputIterator` must dereference a polymorphic object of
+ * type `boost::variant` that wraps objects of type either
+ * type `pair<ArrTraits::Point_2,ArrTraits::Multiplicity>` or
+ * `ArrTraits::X_monotone_curve_2`. An object of the former type represents an
+ * intersection point with its multiplicity (in case the multiplicity is
+ * undefined or unknown, it should be set to \f$ 0\f$). An object of the latter
+ * type represents an overlapping subcurve of `xc1` and `xc2`. The operator
+ * returns a past-the-end iterator of the destination range.
  *
  * A special case may occur when the parameter space of the surface, the
  * arrangement is embedded on, is identified on the left and right sides of the
@@ -41,21 +40,6 @@
 Output_iterator operator()(ArrTraits::X_monotone_curve_2 xc1,
 ArrTraits::X_monotone_curve_2 xc2,
 Output_iterator& oi);
-=======
-/*! computes the intersections of `xc1` and `xc2` and inserts them <I>in an
- * ascending lexicographic \f$ xy\f$-order</I> into a range begining at
- * `oi`. The type `OutputIterator` dereferences a `boost::variant` of either the
- * type `pair<ArrTraits::Point_2,ArrTraits::Multiplicity>` or the type
- * `ArrTraits::X_monotone_curve_2`. An object of the former type represents an
- * intersection point with its multiplicity (in case the multiplicity is
- * undefined or unknown, it should be set to \f$ 0\f$). An object of the latter
- * type representing an overlapping subcurve of `xc1` and `xc2`. The operator
- * returns a past-the-end iterator of the destination range.
- */
-OutputIterator operator()(ArrTraits::X_monotone_curve_2 xc1,
-                          ArrTraits::X_monotone_curve_2 xc2,
-                          Output_iterator& oi);
->>>>>>> 84ec799c
 
 /// @}
 
