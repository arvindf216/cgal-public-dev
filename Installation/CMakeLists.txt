# Top level CMakeLists.txt for CGAL
# The name of our project is "CGAL".  CMakeLists files in this project can
# refer to the root source directory of the project as ${CMAKE_SOURCE_DIR} or
# ${CMAKE_SOURCE_DIR} and to the root binary directory of the project as
# ${CMAKE_BINARY_DIR} or ${CMAKE_BINARY_DIR}.
project(CGAL CXX C)

# Minimal version of CMake:
cmake_minimum_required(VERSION 2.8.11)

# Tested version:
cmake_policy(VERSION 2.8.11)

#
# Compatibility with CMake 3.0
#
if(POLICY CMP0042)
  # Do not enable the use of MACOSX_RPATH
  # http://www.cmake.org/cmake/help/v3.0/policy/CMP0042.html
  cmake_policy(SET CMP0042 OLD)
endif()

# Compatibility with CMake 3.1
if(POLICY CMP0054)
  # http://www.cmake.org/cmake/help/v3.1/policy/CMP0054.html
  # See the discussion https://github.com/CGAL/cgal/issues/189
  cmake_policy(SET CMP0054 NEW)
endif()

# Use GNUInstallDirst to get canonical paths
include(GNUInstallDirs)

#--------------------------------------------------------------------------------------------------
#
#                                    -= PACKAGE SETUP =-
#
#--------------------------------------------------------------------------------------------------

message( "== Setting paths ==" )

if ( CGAL_BRANCH_BUILD )

  message( STATUS "Build CGAL from ${CGAL_SCM_NAME}-branch: ${CGAL_SCM_BRANCH_NAME}" )

  # list packages
  file(GLOB CGAL_CONFIGURED_PACKAGES RELATIVE ${CMAKE_SOURCE_DIR} "${CMAKE_SOURCE_DIR}/*")
  list(REMOVE_ITEM CGAL_CONFIGURED_PACKAGES copyright CMakeLists.txt .svn .git)

  # detect and remove not existing package-directories
  foreach (package ${CGAL_CONFIGURED_PACKAGES})
    if (NOT IS_DIRECTORY "${CMAKE_SOURCE_DIR}/${package}")
      list(APPEND CGAL_WRONG_PACKAGES ${package})
    elseif(NOT IS_DIRECTORY "${CMAKE_SOURCE_DIR}/${package}/package_info")
      list(APPEND CGAL_WRONG_PACKAGES ${package})
    endif()
  endforeach()

  find_program(CGAL_CREATE_CMAKE_SCRIPT cgal_create_cmake_script
               HINT ${CMAKE_SOURCE_DIR}/Scripts/scripts
	       DOC "Script cgal_create_cmake_script, that creates CMakeLists.txt files"
	       NO_DEFAULT_PATH
	       NO_CMAKE_ENVIRONMENT_PATH)

  if (DEFINED CGAL_WRONG_PACKAGES)
    message(STATUS "Removed not-a-package: ${CGAL_WRONG_PACKAGES}")
    list(REMOVE_ITEM CGAL_CONFIGURED_PACKAGES ${CGAL_WRONG_PACKAGES})
  endif()

  set(CGAL_CONFIGURED_PACKAGES_NAMES ${CGAL_CONFIGURED_PACKAGES})
  set(CGAL_CONFIGURED_PACKAGES)
  foreach (package ${CGAL_CONFIGURED_PACKAGES_NAMES})
    list(APPEND CGAL_CONFIGURED_PACKAGES "${CMAKE_SOURCE_DIR}/${package}")
  endforeach()


  set(CGAL_INSTALLATION_PACKAGE_DIR "${CMAKE_SOURCE_DIR}/Installation" CACHE INTERNAL "Directory containing the Installation package")
  set(CGAL_MAINTENANCE_PACKAGE_DIR "${CMAKE_SOURCE_DIR}/Maintenance" CACHE INTERNAL "Directory containing the Maintenance package")
  set(CGAL_CORE_PACKAGE_DIR "${CMAKE_SOURCE_DIR}/Core" CACHE INTERNAL "Directory containing the Core package")

  message(STATUS "Installation package directory: ${CGAL_INSTALLATION_PACKAGE_DIR}")
  message(STATUS "Maintenance package directory: ${CGAL_MAINTENANCE_PACKAGE_DIR}")
  message(STATUS "Core package directory: ${CGAL_CORE_PACKAGE_DIR}")

else ( CGAL_BRANCH_BUILD )

  # get release name
  file(TO_CMAKE_PATH ${CMAKE_SOURCE_DIR} CMAKE_SOURCE_CDIR)
  string(REGEX REPLACE "^/" "" CMAKE_SOURCE_DDIR ${CMAKE_SOURCE_CDIR})
  string(REPLACE "/" ";" CMAKE_SOURCE_PDIR ${CMAKE_SOURCE_DDIR})
  list(GET CMAKE_SOURCE_PDIR -1 CGAL_RELEASE_NAME)
  message( STATUS "Build CGAL from release in directory ${CGAL_RELEASE_NAME}" )

  set(CGAL_CONFIGURED_PACKAGES_NAMES ${CGAL_RELEASE_NAME})

  # list packages
  set(CGAL_CONFIGURED_PACKAGES "${CMAKE_SOURCE_DIR}")

  set(CGAL_INSTALLATION_PACKAGE_DIR "${CMAKE_SOURCE_DIR}" CACHE INTERNAL "Directory containing the Installation package")
  set(CGAL_MAINTENANCE_PACKAGE_DIR "${CMAKE_SOURCE_DIR}" CACHE INTERNAL "Directory containing the Maintenance package")
  set(CGAL_CORE_PACKAGE_DIR "${CMAKE_SOURCE_DIR}" CACHE INTERNAL "Directory containing the Core package")

endif (CGAL_BRANCH_BUILD )

#message(STATUS "Packages found: ${CGAL_CONFIGURED_PACKAGES}")

list(SORT CGAL_CONFIGURED_PACKAGES_NAMES)
if(IS_DIRECTORY "${CMAKE_SOURCE_DIR}/Documentation")
  # Rescope CGAL_CONFIGURED_PACKAGES_NAMES
  # We need this variable in the Doxygen configuration process. Reset it
  # and change the scope to the parent scope.
  # Philipp Moeller, 2013-05-302013-05-302013-05-30
  set(CGAL_CONFIGURED_PACKAGES_NAMES ${CGAL_CONFIGURED_PACKAGES_NAMES} PARENT_SCOPE)
endif()

message(STATUS "Packagenames: ${CGAL_CONFIGURED_PACKAGES_NAMES}")
message( "== Setting paths (DONE) ==\n" )

message( "== Generate version files ==")

if ( CGAL_BRANCH_BUILD ) 
    
  #
  # Create version files
  #

  file(STRINGS "${CGAL_MAINTENANCE_PACKAGE_DIR}/release_building/MAJOR_NUMBER" CGAL_MAJOR_VERSION REGEX "[0-9]*")
  file(STRINGS "${CGAL_MAINTENANCE_PACKAGE_DIR}/release_building/MINOR_NUMBER" CGAL_MINOR_VERSION REGEX "[0-9]*")
  file(STRINGS "${CGAL_MAINTENANCE_PACKAGE_DIR}/release_building/BUGFIX_NUMBER" CGAL_BUGFIX_VERSION REGEX "[0-9]*")

  file(REMOVE ${CMAKE_BINARY_DIR}/VERSION)
  if (CGAL_BUGFIX_VERSION AND CGAL_BUGFIX_VERSION GREATER 0)  
    set(CGAL_CREATED_VERSION_NUM "${CGAL_MAJOR_VERSION}.${CGAL_MINOR_VERSION}.${CGAL_BUGFIX_VERSION}")
  else()
    set(CGAL_CREATED_VERSION_NUM "${CGAL_MAJOR_VERSION}.${CGAL_MINOR_VERSION}")
  endif()

  # Accessed in the documentation.
  set(CGAL_CREATED_VERSION_NUM ${CGAL_CREATED_VERSION_NUM} PARENT_SCOPE)

  # TODO EBEB set number of internal release (replace "900")
  set(CGAL_BUILD_VERSION 900)
  set(CGAL_CREATED_VERSION "${CGAL_CREATED_VERSION_NUM}-I-${CGAL_BUILD_VERSION}")
  set(CGAL_VERSION "${CGAL_CREATED_VERSION_NUM}-I-${CGAL_BUILD_VERSION}")

  file(WRITE "${CMAKE_BINARY_DIR}/VERSION" "${CGAL_CREATED_VERSION_NUM}")

  message(STATUS "CGAL_VERSION is ${CGAL_CREATED_VERSION}")
  set(CGAL_FULL_VERSION ${CGAL_CREATED_VERSION} CACHE INTERNAL "CGAL version")


  #define CGAL_VERSION_NR 1030500135
  string (LENGTH "${CGAL_MAJOR_VERSION}" CGAL_MAJOR_LEN)
  if ("${CGAL_MAJOR_LEN}" EQUAL 1) 
    set(CGAL_TMP_MAJOR "0${CGAL_MAJOR_VERSION}")
  endif()
  string (LENGTH "${CGAL_MINOR_VERSION}" CGAL_MINOR_LEN)
  if ("${CGAL_MINOR_LEN}" EQUAL 1) 
    set(CGAL_TMP_MINOR "0${CGAL_MINOR_VERSION}")
  else()
    set(CGAL_TMP_MINOR "${CGAL_MINOR_VERSION}")
  endif()

  set(CGAL_TMP_BUILD "${CGAL_BUILD_VERSION}")
  string(LENGTH "${CGAL_TMP_BUILD}" CGAL_BUILD_LEN)

  while(CGAL_BUILD_LEN LESS 4)
    set(CGAL_TMP_BUILD "0${CGAL_TMP_BUILD}")
    string(LENGTH "${CGAL_TMP_BUILD}" CGAL_BUILD_LEN)
  endwhile()

  set(CGAL_CREATED_VERSION_NR "1${CGAL_TMP_MAJOR}${CGAL_TMP_MINOR}${CGAL_BUGFIX_VERSION}${CGAL_TMP_BUILD}")
  message(STATUS "CGAL_VERSION_NR is ${CGAL_CREATED_VERSION_NR}")

  message(STATUS "CGAL_GIT_HASH is ${CGAL_GIT_HASH}")
  message(STATUS "CGAL_CREATED_SVN_REVISION is ${CGAL_CREATED_SVN_REVISION} (dummy)")

  file(REMOVE ${CMAKE_BINARY_DIR}/include/CGAL/version.h)
  configure_file(${CGAL_INSTALLATION_PACKAGE_DIR}/config/version.h.in ${CMAKE_BINARY_DIR}/include/CGAL/version.h @ONLY)

  #
  # Duplicate files
  #

  if (CGAL_REPORT_DUPLICATE_FILES) 

    message("== Searching for duplicate files ==")

    foreach (package ${CGAL_CONFIGURED_PACKAGES})

      file(GLOB_RECURSE CGAL_PACKAGE_HEADER_FILES FOLLOW_SYMLINKS ${package}/*.h)
      foreach (file ${CGAL_PACKAGE_HEADER_FILES})
        string(REPLACE "${package}/" "" pure_file ${file})
        if (NOT ${pure_file} MATCHES ".*CMakeFiles.*")
          list(APPEND CGAL_HEADER_FILES ${pure_file})
        endif()
      endforeach()

      file(GLOB_RECURSE CGAL_PACKAGE_CPP_FILES FOLLOW_SYMLINKS ${package}/*.cpp)
      foreach (file ${CGAL_PACKAGE_CPP_FILES})
        string(REPLACE "${package}/" "" pure_file ${file})
        if (NOT ${pure_file} MATCHES ".*CMakeFiles.*")
          list(APPEND CGAL_CPP_FILES ${pure_file})
        endif()
      endforeach()

    endforeach()

    list(SORT CGAL_HEADER_FILES)
    set(CGAL_UNIQUE_HEADER_FILES ${CGAL_HEADER_FILES})
    set(CGAL_DUPLICATE_HEADER_FILES ${CGAL_HEADER_FILES})
    list(REMOVE_DUPLICATES CGAL_UNIQUE_HEADER_FILES)
    #message(STATUS "Headers: ${CGAL_HEADER_FILES}")
    foreach (file ${CGAL_UNIQUE_HEADER_FILES})
      list(FIND CGAL_DUPLICATE_HEADER_FILES "${file}" CGAL_FILE_IDX)
      list(REMOVE_AT CGAL_DUPLICATE_HEADER_FILES ${CGAL_FILE_IDX})
    endforeach()
    message(STATUS "Duplicate header files (will be repeated at end): ${CGAL_DUPLICATE_HEADER_FILES}")

    list(SORT CGAL_CPP_FILES)
    set(CGAL_UNIQUE_CPP_FILES ${CGAL_CPP_FILES})
    set(CGAL_DUPLICATE_CPP_FILES ${CGAL_CPP_FILES})
    list(REMOVE_DUPLICATES CGAL_UNIQUE_CPP_FILES)
    #message(STATUS "CPPs: ${CGAL_CPP_FILES}")
    foreach (file ${CGAL_UNIQUE_CPP_FILES})
      list(FIND CGAL_DUPLICATE_CPP_FILES "${file}" CGAL_FILE_IDX)
      list(REMOVE_AT CGAL_DUPLICATE_CPP_FILES ${CGAL_FILE_IDX})
    endforeach()
    message(STATUS "Duplicate cpp files (will be repeated at end): ${CGAL_DUPLICATE_CPP_FILES}")

  endif(CGAL_REPORT_DUPLICATE_FILES)

else()

  if (NOT EXISTS "${CMAKE_SOURCE_DIR}/VERSION" OR NOT EXISTS "${CMAKE_SOURCE_DIR}/include/CGAL/version.h")
    message(FATAL_ERROR "File VERSION or include/CGAL/version.h are missing, required by release-build.")
  endif()

  # 
  # Read and parse CGAL version number from VERSION file
  #

  file( READ "${CMAKE_SOURCE_DIR}/VERSION" CGAL_VERSION )
  # Comment from Laurent Rineau, 2012/06/28:
  #   file(READ ..) should be replace by file(STRINGS ..), and then we take
  #   the first line. That would avoid parsing errors when the VERSION file
  #   contains a CR character!

  set(CGAL_FULL_VERSION ${CGAL_VERSION})
  string( REPLACE "-" "." CGAL_VERSION_TOKENS1 ${CGAL_VERSION} )
  string( REPLACE "." ";" CGAL_VERSION_TOKENS ${CGAL_VERSION_TOKENS1} )
  list( LENGTH CGAL_VERSION_TOKENS CGAL_VERSION_TOKENS_LEN )
  list( GET CGAL_VERSION_TOKENS 0 CGAL_MAJOR_VERSION )

  set(CGAL_MINOR_VERSION)
  set(CGAL_BUGFIX_VERSION)
  set(CGAL_BUILD_VERSION 1000)

  if ( CGAL_VERSION_TOKENS_LEN GREATER 1 )
    list( GET CGAL_VERSION_TOKENS 1 CGAL_MINOR_VERSION )
  endif()

  if ( CGAL_VERSION_TOKENS_LEN GREATER 2 )
    list( GET CGAL_VERSION_TOKENS 2 CGAL_BUGFIX_VERSION )

    # The following condition will be true the token #2 is not a number (if
    # it is for example "I" or "Ic"):
    if(NOT CGAL_BUGFIX_VERSION GREATER 0 AND NOT CGAL_BUGFIX_VERSION EQUAL 0)
      set(CGAL_BUGFIX_VERSION 0)
      if( CGAL_VERSION_TOKENS_LEN GREATER 3 )
        list( GET CGAL_VERSION_TOKENS 3 CGAL_BUILD_VERSION )
      endif()
    else()
      if( CGAL_VERSION_TOKENS_LEN GREATER 4 )
        list( GET CGAL_VERSION_TOKENS 4 CGAL_BUILD_VERSION )
      endif()
    endif()
    # If CGAL_BUILD_VERSION is not a strictly positive number, error
    if(NOT CGAL_BUILD_VERSION GREATER 0)
      message(WARNING 
        "Error parsing VERSION file: CGAL_BUILD_VERSION is not a number.\n"
        "The content of the VERSION file is:\n${CGAL_VERSION}\n"
        "CGAL_BUILD_VERSION was set to:\n${CGAL_BUILD_VERSION}")
      set(CGAL_BUILD_VERSION 1000)
    endif()
  endif()

  if(NOT CGAL_BUGFIX_VERSION)
    set(CGAL_BUGFIX_VERSION 0)
  endif()

  if(CGAL_BUGFIX_VERSION AND CGAL_BUGFIX_VERSION GREATER 0)
    set(CGAL_CREATED_VERSION_NUM "${CGAL_MAJOR_VERSION}.${CGAL_MINOR_VERSION}.${CGAL_BUGFIX_VERSION}")
  else()
    set(CGAL_CREATED_VERSION_NUM "${CGAL_MAJOR_VERSION}.${CGAL_MINOR_VERSION}")
  endif()
endif()


#--------------------------------------------------------------------------------------------------
#
#                                    -= BASIC SETUP =-
#
#--------------------------------------------------------------------------------------------------

message( STATUS "CGAL_MAJOR_VERSION=${CGAL_MAJOR_VERSION}" )
message( STATUS "CGAL_MINOR_VERSION=${CGAL_MINOR_VERSION}" )
message( STATUS "CGAL_BUGFIX_VERSION=${CGAL_BUGFIX_VERSION}" )
if(CGAL_BUILD_VERSION LESS 1000)
  message( STATUS "CGAL_BUILD_VERSION=${CGAL_BUILD_VERSION}" )
endif()

# SONAME, SOVERSION
#
# The rule is that each new release or bug fix release should increse the soversion.
#
# SOVERSION is $(SONAME_VERSION).$(SOVERSION_MINOR).$(SOVERSION_RELEASE)
#
# - If the binary interface of libraries do not change from previous release
#   (example: most bug fix releases), increase SOVERSION_RELEASE (this third number).
# - If the binary interface is changed, but remains compatible with
#   previous release (example: only addition of new functions), then increase
#   SOVERSION_MINOR (second number) and set SOVERSION_RELEASE to 0.
# - If the binary interface is changed in an incompatible way to previous
#   release, then increase the SONAME_VERSION, and set the two other
#   numbers to 0.
# 
# SOVERSION history: 
#   CGAL<=3.5  : (unversionned)
#   CGAL-3.5   : 4.0.0
#   CGAL-3.5.1 : 4.0.1
#   CGAL-3.6   : 5.0.0
#   CGAL-3.6.1 : 5.0.0 (should have been 5.0.1)
#   CGAL-3.7   : 6.0.0 (certainly: some types have been turned from int to
#                        std::size_t, which is different on some platforms)
#   CGAL-3.8   : 7.0.0 (At least CGAL::Random has changed its member fields.)
#   CGAL-3.9   : 8.0.0 (No way to check the binary compatibility.)
#   CGAL-4.0   : 9.0.0 (No way to check the binary compatibility.)
#   CGAL-4.1   : 10.0.0 (No way to check the binary compatibility.)
#   CGAL-4.2   : 10.0.1 (Nothing different in CGAL compiled libraries¹.)
#   CGAL-4.3   : 10.0.2 (Nothing different in CGAL compiled libraries¹.)
#   CGAL-4.4   : 10.0.3 (Nothing different in CGAL compiled libraries¹.)
#   CGAL-4.5   : 10.0.4 (Nothing different in CGAL compiled libraries¹.)
#   CGAL-4.6   : 11.0.0 (int->size_t in CGAL_ImageIO)
#   CGAL-4.7   : 11.0.1 (Nothing different in CGAL compiled libraries.)
#   CGAL-4.8   : 11.0.2 (Nothing different in CGAL compiled libraries.)
<<<<<<< HEAD
# ¹) According to http://upstream-tracker.org/versions/cgal.html

set( CGAL_SONAME_VERSION "11" )
set( CGAL_SOVERSION      "11.0.2" )
=======
#   CGAL-4.9   : 11.0.3 (Nothing different in CGAL compiled libraries.)
# ¹) According to http://upstream-tracker.org/versions/cgal.html

set( CGAL_SONAME_VERSION "11" )
set( CGAL_SOVERSION      "11.0.3" )
>>>>>>> d2b0900e

message( STATUS "CGAL_SONAME_VERSION=${CGAL_SONAME_VERSION}" )
message( STATUS "CGAL_SOVERSION     =${CGAL_SOVERSION}" )
set( CGAL_BUILDING_LIBS TRUE )

set( CGAL_VERSION_DIR     CGAL-${CGAL_VERSION} )
set( CGAL_MODULES_REL_DIR cmake/modules )
set( CGAL_MODULES_DIR     ${CGAL_INSTALLATION_PACKAGE_DIR}/${CGAL_MODULES_REL_DIR} )

include(${CGAL_MODULES_DIR}/CGAL_Macros.cmake)
cgal_setup_module_path()

message( STATUS "CGAL_REFERENCE_CACHE_DIR=${CGAL_REFERENCE_CACHE_DIR}" )

if ( RUNNING_CGAL_AUTO_TEST )
  message(STATUS "Operating system:")
  execute_process(COMMAND uname -a
    TIMEOUT 5
    OUTPUT_VARIABLE uname_a
    ERROR_VARIABLE uname_a)
  message(STATUS "${uname_a}")
  CGAL_display_compiler_version()
  if ( NOT "${CGAL_REFERENCE_CACHE_DIR}" STREQUAL "" )
    if ( EXISTS ${CGAL_REFERENCE_CACHE_DIR} )
      if ( EXISTS ${CGAL_REFERENCE_CACHE_DIR}/CMakeCache.txt )
        message( STATUS "Loading reference cache from ${CGAL_REFERENCE_CACHE_DIR}" )
        load_cache( ${CGAL_REFERENCE_CACHE_DIR} 
          EXCLUDE CGAL_Core_LIBRARY 
                  CGAL_CORE_PACKAGE_DIR
                  WITH_CGAL_Core
                  CGAL_INSTALLATION_PACKAGE_DIR
                  CGAL_MAINTENANCE_PACKAGE_DIR
                  CGAL_PDB_BINARY_DIR
                  CGAL_PDB_SOURCE_DIR
                  CGAL_BINARY_DIR
                  CGAL_SOURCE_DIR)
#        message("List of cache variables:")

        ## The following lines removes nasty loaded cache values. We do not
        ## want that the current build tree depends on binaries that were
        ## build in the reference build tree.
        get_property(cache_variables DIRECTORY PROPERTY CACHE_VARIABLES)
        foreach(var ${cache_variables}) 
#          get_property(var_value CACHE ${var} PROPERTY VALUE)
#          get_property(type CACHE ${var} PROPERTY TYPE)
          string(REGEX MATCH "^CGAL(_.*_(DEPENDS|BINARY_DIR)|_.*LIBRARY)$" var_name_matches ${var})
          if(var_name_matches)
            unset(${var} CACHE)
#          else()
#            message("${var}:${var_type}=${var_value}")
          endif()
        endforeach()


      endif()
    endif()
  endif()
endif()

include(CGAL_Common)
include(CGAL_GeneratorSpecificSettings)
include(CGAL_CheckCXXFileRuns)

mark_as_advanced(CMAKE_BACKWARDS_COMPATIBILITY)

message( STATUS "USING CMake version: ${CMAKE_MAJOR_VERSION}.${CMAKE_MINOR_VERSION}.${CMAKE_PATCH_VERSION}" )
message( STATUS "System: ${CMAKE_SYSTEM_NAME}" )

#--------------------------------------------------------------------------------------------------
#
#                                    -= FLAGS =-
#
#--------------------------------------------------------------------------------------------------

if( MSVC )
  
  uniquely_add_flags ( CGAL_CXX_FLAGS "-D_CRT_SECURE_NO_DEPRECATE;-D_SCL_SECURE_NO_DEPRECATE;-D_CRT_SECURE_NO_WARNINGS;-D_SCL_SECURE_NO_WARNINGS" )
  uniquely_add_flags ( CGAL_CXX_FLAGS "/fp:strict" )
  uniquely_add_flags ( CGAL_CXX_FLAGS "/fp:except-" )
  uniquely_add_flags ( CGAL_CXX_FLAGS "/wd4503" ) # Suppress warnings C4503 about "decorated name length exceeded"
  uniquely_add_flags ( CGAL_CXX_FLAGS "/bigobj" ) # Use /bigobj by default

  if ( RUNNING_CGAL_AUTO_TEST )
    set(CMAKE_CXX_WARNING_LEVEL 2 CACHE STRING "MSVC C++ compiler warning level" FORCE)
    mark_as_advanced(CMAKE_CXX_WARNING_LEVEL)
  endif()
    
endif()

if( "\"${CMAKE_CXX_COMPILER_ID}\"" MATCHES "SunPro" )
  message( STATUS "Using SunPro compiler, using STLPort 4." )
  
  uniquely_add_flags( CGAL_CXX_FLAGS "-features=extensions;-library=stlport4;-D_GNU_SOURCE" )
  uniquely_add_flags( CGAL_SHARED_LINKER_FLAGS "-library=stlport4" )
  uniquely_add_flags( CGAL_EXE_LINKER_FLAGS    "-library=stlport4" )
endif()

if( "${CMAKE_CXX_COMPILER}" MATCHES "icl" OR "${CMAKE_CXX_COMPILER}" MATCHES "icpc")
  message( STATUS "Intel compiler is detected." )
  set( IntelCompiler_FOUND TRUE )

  get_dependency_version(IntelCompiler)

  if( "${IntelCompiler_VERSION}" LESS "1100" )
    message("Intel Compiler version ${IntelCompiler_VERSION} is not supported by CGAL-${CGAL_MAJOR_VERSION}.${CGAL_MINOR_VERSION}! (too old, must be 11.0 or after)")
  else()
    message( STATUS "Using Intel Compiler version 11 or later. Adding -fp-model strict" )
    if(WIN32)
      uniquely_add_flags( CGAL_CXX_FLAGS "/fp:strict" )
    else()
      uniquely_add_flags( CGAL_CXX_FLAGS "-fp-model strict" )
    endif()
  endif()
endif()


if ( CMAKE_COMPILER_IS_GNUCXX )

  set( GCC_FOUND TRUE )
  
  get_dependency_version(GCC)
  
  if ( "${GCC_VERSION}" MATCHES "Not" OR "${GCC_VERSION}" MATCHES "Unknown" )
    set( GCC_FOUND FALSE )
  endif()
  
  if ( GCC_FOUND )
  
    if ( RUNNING_CGAL_AUTO_TEST )
      uniquely_add_flags( CGAL_CXX_FLAGS "-Wall" )
      # Remove -g from the relevant CMAKE_CXX_FLAGS. This will also
      # propagate to the rest of the tests, since we overwrite those
      # flags with the ones used to build CGAL.
      string(REGEX REPLACE "-g( |$)" ""
        CMAKE_CXX_FLAGS
        "${CMAKE_CXX_FLAGS}")
      # We only allow the release types DEBUG and RELEASE, but handle
      # all possible values just to be sure.
      foreach(release_type DEBUG RELEASE MINSIZEREL RELWITHDEBINFO)
        string(REGEX REPLACE "-g( |$)" ""
          CMAKE_CXX_FLAGS_${release_type}
          "${CMAKE_CXX_FLAGS_${release_type}}")
      endforeach()

    endif()
    
    if ( "${GCC_VERSION}" MATCHES "^[4-9]." )
      message( STATUS "Using gcc version 4 or later. Adding -frounding-math" )
      uniquely_add_flags( CGAL_CXX_FLAGS "-frounding-math" )
    endif()
    
    if ( "${GCC_VERSION}" MATCHES "^4.2" )
      message( STATUS "Using gcc version 4.2. Adding -fno-strict-aliasing" )
      uniquely_add_flags( CGAL_CXX_FLAGS "-fno-strict-aliasing" )
    endif()
    
    if ( "${CMAKE_SYSTEM_PROCESSOR}" MATCHES "alpha" )
      message( STATUS "Using gcc on alpha. Adding -mieee -mfp-rounding-mode=d" )
      uniquely_add_flags( CGAL_CXX_FLAGS "-mieee -mfp-rounding-mode=d" )
    endif()
    
  endif()
  
endif()

message( "== Generate version files (DONE) ==\n")

#--------------------------------------------------------------------------------------------------
#
#                                    -= External libraries =-
#
#--------------------------------------------------------------------------------------------------
 
message("== Set up flags ==")

include(CGAL_SetupFlags)

message("== Set up flags (DONE) ==\n")

message("== Detect external libraries ==")

# this is the place to tell which external libs are supporting
# Remarks: 
#  External libs configured when Qt5 lib of cgal are required
#  Coin is used in KDS, but no FindCoin or FindCOIN exists
#  There exists FindF2C, FindIPE, FindMKL, but they are only used to support supporting libs
list (INSERT CGAL_SUPPORTING_3RD_PARTY_LIBRARIES 0 GMP MPFR ZLIB OpenGL LEDA MPFI RS RS3 OpenNL Eigen3 BLAS LAPACK QGLViewer ESBTL Coin3D NTL IPE)
if (NOT WIN32)
  # GMPXX is not supported on WIN32 machines
  list (INSERT CGAL_SUPPORTING_3RD_PARTY_LIBRARIES 1 GMPXX)
endif()

# Where CMake is run several times, to avoid duplicates
list(REMOVE_DUPLICATES CGAL_SUPPORTING_3RD_PARTY_LIBRARIES)
hide_variable(CGAL_SUPPORTING_3RD_PARTY_LIBRARIES)

# set some to have special prefix
macro( set_special_prefix library prefix)
set(SPECIAL_PREFIXES "${SPECIAL_PREFIXES}set(CGAL_EXT_LIB_${library}_PREFIX \"${prefix}\")\n")
set(CGAL_EXT_LIB_${library}_PREFIX ${prefix})
endmacro()

set_special_prefix(Qt5 QT)
set_special_prefix(Eigen3 EIGEN3)
set_special_prefix(QGLViewer QGLVIEWER)
set_special_prefix(Coin3D COIN3D)

# some libraries are essential (stl and Boost.Thread are treated in another way) 
if($ENV{CGAL_DISABLE_GMP})
  set(CGAL_DISABLE_GMP ON CACHE INTERNAL "")
endif()
if(CGAL_DISABLE_GMP)
  message("Disable the GMP support")
  list(LENGTH CGAL_ESSENTIAL_3RD_PARTY_LIBRARIES CGAL_ESSENTIAL_LENGTH)
  if(NOT CGAL_ESSENTIAL_LENGTH EQUAL 0)
    list(REMOVE_ITEM CGAL_ESSENTIAL_3RD_PARTY_LIBRARIES GMP MPFR)
  endif()
  unset(CGAL_CONFIGURED_LIBRARIES)
  unset(CGAL_CONFIGURED_LIBRARIES CACHE)
  unset(GMP_FOUND)
  unset(GMP_FOUND CACHE)
  unset(GMPXX_FOUND)
  unset(GMPXX_FOUND CACHE)
  unset(MPFR_FOUND)
  unset(MPFR_FOUND CACHE)
  unset(WITH_CGAL_Core)
  unset(WITH_CGAL_Core CACHE)
  unset(WITH_GMP)
  unset(WITH_GMP CACHE)
  unset(WITH_GMPXX)
  unset(WITH_GMPXX CACHE)
  unset(WITH_MPFR)
  unset(WITH_MPFR CACHE)

  # Nasty trick to make sure <gmp.h> is not used when CGAL_DISABLE_GMP is TRUE
  file(WRITE "${CMAKE_BINARY_DIR}/include/gmp.h"
    "#error GMP is disabled by the CMake option CGAL_DISABLE_GMP")
else()
  list(APPEND      CGAL_ESSENTIAL_3RD_PARTY_LIBRARIES GMP MPFR)
  # Where CMake is run several times, to avoid duplicates
  list (REMOVE_DUPLICATES CGAL_ESSENTIAL_3RD_PARTY_LIBRARIES)
  file(REMOVE "${CMAKE_BINARY_DIR}/include/gmp.h")
endif()
hide_variable(CGAL_ESSENTIAL_3RD_PARTY_LIBRARIES)

foreach (lib ${CGAL_SUPPORTING_3RD_PARTY_LIBRARIES}) 

  # set standard prefix
  if(NOT DEFINED CGAL_EXT_LIB_${lib}_PREFIX)
    set(CGAL_EXT_LIB_${lib}_PREFIX ${lib})
  endif()
  hide_variable(CGAL_EXT_LIB_${lib}_PREFIX)

  # add option
  list( FIND CGAL_ESSENTIAL_3RD_PARTY_LIBRARIES "${lib}" POSITION )
  if ( "${POSITION}" STRGREATER "-1" ) # if lib is essential
   option(WITH_${lib} "Select external library ${lib}" ON)
  else()
    option(WITH_${lib} "Select external library ${lib}" OFF)
  endif()

endforeach()

#--------------------------------------------------------------------------------------------------
#
#                                    -= DEPENDENCIES =-
#
#--------------------------------------------------------------------------------------------------

#
# The following variables are in the cache just so subdirectories can set them persistently.
# But they are not intended to persist from run to run as normal cache variables.
# Similar variables are created when a library is detected.
#
cache_set(CGAL_3RD_PARTY_PRECONFIGURED  "" )

cache_set(CGAL_3RD_PARTY_DEFINITIONS    "" )
cache_set(CGAL_3RD_PARTY_INCLUDE_DIRS   "" )
cache_set(CGAL_3RD_PARTY_LIBRARIES      "" )
cache_set(CGAL_3RD_PARTY_LIBRARIES_DIRS "" ) 

# default is on, but some use-cases need to set it to off, e.g., debian packages
option( CGAL_ENABLE_PRECONFIG "Select to allow to preconfiguration of external libraries" ON)

# additional info: some header files in CGAL add additional code if
# certain optional libs are installed, and some examples/tests rely on
# this; e.g. in MPFI/RS in Algebraic_kernel_d. For these cases CGAL
# and the example/test must be configured with MPFI (just one is not sufficient)

include(CGAL_SetupDependencies)

message("== Detect external libraries (DONE) ==\n")

#--------------------------------------------------------------------------------------------------
#
#                                    -= Generation of compiler_config.h =-
#
#--------------------------------------------------------------------------------------------------

# The variables set are the #defines expected by compiler_config.h
# Note: CMake will not notice when files are added or removed
# but this is probably OK for the installation procedure.

message("== Write compiler_config.h ==")

macro(add_config_flag flag)
  if(${flag})
      file(APPEND ${CMAKE_BINARY_DIR}/include/CGAL/compiler_config.h "#define ${flag} 1\n\n")
    else()
      file(APPEND ${CMAKE_BINARY_DIR}/include/CGAL/compiler_config.h "//#define ${flag} 1\n\n")
    endif()
endmacro()

file(GLOB all_config_tests "${CGAL_INSTALLATION_PACKAGE_DIR}/config/testfiles/*.cpp")
list(SORT all_config_tests)

file(WRITE ${CMAKE_BINARY_DIR}/include/CGAL/compiler_config.h "//\n// compiler_config.h is included by CGAL headers to load the needed compiler settings.\n//\n// DO NOT EDIT compiler_config.h. It is generated by CMake.\n//\n\n")

foreach(config_test_cpp ${all_config_tests})
  # Test's name is .cpp's base name
  get_filename_component(config_test_name ${config_test_cpp} NAME_WE)

  # Compile and run ${config_test_cpp}. Exit code is stored in ${config_test_name}.
  CHECK_CXX_FILE_RUNS(${config_test_cpp} ${config_test_name} ${config_test_name})
  if(${config_test_name})
    set(${config_test_name} 0)
  else()
    set(${config_test_name} 1)
  endif()

  add_config_flag(${config_test_name} ${config_test_name})
endforeach()

add_config_flag(CGAL_USE_GMP)
add_config_flag(CGAL_USE_MPFR)
add_config_flag(CGAL_USE_GMPXX)
add_config_flag(CGAL_USE_LEDA)
add_config_flag(CGAL_USE_MPFI)
add_config_flag(CGAL_USE_RS)
add_config_flag(CGAL_USE_NTL)

add_config_flag( CGAL_BUILD_SHARED_LIBS )

if (NOT ${WITH_CGAL_Core}) 
  set(CGAL_USE_CORE FALSE)
else()
  set(CGAL_USE_CORE ${CGAL_USE_GMP})
endif()
add_config_flag( CGAL_USE_CORE )
# ^^ there is CGAL_USE_CORE and not CGAL_HAS_CORE, as CORE is considered
# as external lib and not as CGAL component (EBEB: 24 Jan 2012)

if ( RUNNING_CGAL_AUTO_TEST AND MSVC )
  file( APPEND "${CMAKE_BINARY_DIR}/include/CGAL/compiler_config.h" "#include <CGAL/Testsuite/vc_debug_hook.h>\n\n" )
endif()

#--------------------------------------------------------------------------------------------------
#
#                                    -= Installation Setup =-
#
#--------------------------------------------------------------------------------------------------

set ( CGAL_INSTALL_INC_DIR "${CMAKE_INSTALL_INCLUDEDIR}" CACHE STRING "The folder where CGAL header files will be installed, relative to CMAKE_INSTALL_PREFIX" )
set ( CGAL_INSTALL_LIB_DIR "${CMAKE_INSTALL_LIBDIR}"     CACHE STRING "The folder where CGAL libraries will be installed, relative to CMAKE_INSTALL_PREFIX" )

if ( CGAL_WIN32_CMAKE_ON_CYGWIN )
  exec_program(cygpath ARGS -w "${CMAKE_INSTALL_PREFIX}" OUTPUT_VARIABLE CMAKE_INSTALL_PREFIX2 )
  file ( TO_CMAKE_PATH ${CMAKE_INSTALL_PREFIX2} CMAKE_INSTALL_PREFIX )
endif()

set ( CGAL_INSTALL_BIN_DIR   "${CMAKE_INSTALL_BINDIR}"
  CACHE STRING "The folder where CGAL user-side scripts will be installed, relative to CMAKE_INSTALL_PREFIX"
  )

set ( CGAL_INSTALL_CMAKE_DIR "${CGAL_INSTALL_LIB_DIR}/CGAL"
  CACHE STRING "The folder where CGAL CMake modules will be installed, relative to CMAKE_INSTALL_PREFIX" 
  )

set ( CGAL_INSTALL_DOC_DIR "${CMAKE_INSTALL_FULL_DATAROOTDIR}/doc/${CGAL_VERSION_DIR}"
  CACHE STRING "The folder where CGAL documentation and license files will be installed, relative to CMAKE_INSTALL_PREFIX"
  )

set ( CGAL_INSTALL_MAN_DIR "${CMAKE_INSTALL_FULL_DATAROOTDIR}/man/man1"
  CACHE STRING "The folder where manual pages for CGAL scripts will be installed, relative to CMAKE_INSTALL_PREFIX"
  )

message("== Write compiler_config.h (DONE) ==\n")

#--------------------------------------------------------------------------------------------------
#
#                                    -= Build =-
#
#--------------------------------------------------------------------------------------------------

message("== Generating build files ==")

set(CGAL_LIBRARIES_DIR ${CMAKE_BINARY_DIR}/lib)

set(CGAL_INCLUDE_DIRS ${CMAKE_BINARY_DIR}/include)

foreach (package ${CGAL_CONFIGURED_PACKAGES})
  set(CGAL_INCLUDE_DIRS ${CGAL_INCLUDE_DIRS} ${package}/include)
endforeach()

include_directories (${CGAL_INCLUDE_DIRS})

cache_get(CGAL_3RD_PARTY_PRECONFIGURED )

cache_get(CGAL_3RD_PARTY_DEFINITIONS   )
cache_get(CGAL_3RD_PARTY_INCLUDE_DIRS  )
cache_get(CGAL_3RD_PARTY_LIBRARIES     )
cache_get(CGAL_3RD_PARTY_LIBRARIES_DIRS) 

add_subdirectory(src)

#
# Repeat some problems
#
message("== Generating build files (DONE) ==\n")

if (CGAL_BRANCH_BUILD AND CGAL_REPORT_DUPLICATE_FILES )

  message( STATUS "Problems: ")

  if (CGAL_DUPLICATE_HEADER_FILES)
    message(WARNING "WARNING: Duplicate header files")
    foreach(hfile ${CGAL_DUPLICATE_HEADER_FILES})
      message(STATUS "  File '${hfile}' multiply found in ")
      foreach (package ${CGAL_CONFIGURED_PACKAGES})
        file(GLOB_RECURSE CGAL_PACKAGE_HEADER_FILES FOLLOW_SYMLINKS ${package}/*.h)
        foreach (file ${CGAL_PACKAGE_HEADER_FILES})
          string(REPLACE "${package}/" "" pure_file ${file})
          if ("${pure_file}" STREQUAL "${hfile}")
            message(STATUS "    ${package}")
          endif()
        endforeach()
      endforeach()
    endforeach()
  endif()

  if (CGAL_DUPLICATE_CPP_FILES)
    message(WARNING "WARNING: Duplicate cpp files")
    foreach(cfile ${CGAL_DUPLICATE_CPP_FILES})
      message(STATUS "  File '${cfile}' multiply found in ")
      foreach (package ${CGAL_CONFIGURED_PACKAGES})
        file(GLOB_RECURSE CGAL_PACKAGE_CPP_FILES FOLLOW_SYMLINKS ${package}/*.cpp)
        foreach (file ${CGAL_PACKAGE_CPP_FILES})
          string(REPLACE "${package}/" "" pure_file ${file})
          if ("${pure_file}" STREQUAL "${cfile}")
            message(STATUS "    ${package}")
          endif()
        endforeach()
      endforeach()
    endforeach()
  endif()

endif()

create_CGALconfig_files()

#--------------------------------------------------------------------------------------------------
#
#                                    -= Installation Commands =-
#
#--------------------------------------------------------------------------------------------------

# DESTINATION option is mandatory; skipping it breaks CPack!

if(CGAL_INSTALL_DOC_DIR)
  install(FILES AUTHORS CHANGES LICENSE LICENSE.FREE_USE LICENSE.GPL LICENSE.LGPL DESTINATION ${CGAL_INSTALL_DOC_DIR} )
endif()

#install all includes collected in trunk et cetera


foreach (dir ${CGAL_CONFIGURED_PACKAGES})
  if (EXISTS ${dir}/include/CGAL) 
    install(DIRECTORY ${dir}/include/CGAL              DESTINATION ${CGAL_INSTALL_INC_DIR} PATTERN ".svn" EXCLUDE)
  endif()
endforeach()
install(DIRECTORY ${CMAKE_BINARY_DIR}/include/CGAL     DESTINATION ${CGAL_INSTALL_INC_DIR} PATTERN ".svn" EXCLUDE)

file(GLOB scripts "scripts/*")
list(REMOVE_ITEM scripts 
  ${CMAKE_CURRENT_SOURCE_DIR}/scripts/cgal_create_assertions.sh 
  ${CMAKE_CURRENT_SOURCE_DIR}/scripts/cgal_create_cmake_script_with_options)
install(PROGRAMS ${scripts} DESTINATION ${CGAL_INSTALL_BIN_DIR})

install(DIRECTORY ${CGAL_MODULES_REL_DIR}/                DESTINATION ${CGAL_INSTALL_CMAKE_DIR} )
install(FILES     ${CGAL_MODULES_REL_DIR}/UseCGAL.cmake   DESTINATION ${CGAL_INSTALL_CMAKE_DIR} )

if ( GMP_IN_AUXILIARY )
  install(DIRECTORY auxiliary/gmp/include/ DESTINATION ${CGAL_INSTALL_INC_DIR} )
  install(DIRECTORY auxiliary/gmp/lib/     DESTINATION ${CGAL_INSTALL_LIB_DIR} )
endif()

if ( ZLIB_IN_AUXILIARY )
  install(DIRECTORY auxiliary/zlib/include/ DESTINATION ${CGAL_INSTALL_INC_DIR} )
  install(DIRECTORY auxiliary/zlib/lib/     DESTINATION ${CGAL_INSTALL_LIB_DIR} )
endif()


install(FILES ${CMAKE_BINARY_DIR}/config/CGALConfig.cmake DESTINATION ${CGAL_INSTALL_CMAKE_DIR} )

if(CGAL_INSTALL_MAN_DIR)
  install(FILES auxiliary/cgal_create_cmake_script.1 DESTINATION ${CGAL_INSTALL_MAN_DIR} )
endif()

#--------------------------------------------------------------------------------------------------
#
#              -= Special installation commands to copy FindCGAL to the cmake directory =-
#
#--------------------------------------------------------------------------------------------------

# Installing FindCGAL into cmake itself is implemented as a custom target
# because it requires superuser privileges

if ( NOT "${CMAKE_ROOT}" STREQUAL "" )
  if ( EXISTS ${CMAKE_ROOT}/Modules )
    add_custom_target( install_FindCGAL
                      COMMAND ${CMAKE_COMMAND} -E copy ${CGAL_MODULES_DIR}/FindCGAL.cmake ${CMAKE_ROOT}/Modules
                    ) 
  endif()
endif()  

#--------------------------------------------------------------------------------------------------
#
#                                    -= APPLICATIONS =-
#
#--------------------------------------------------------------------------------------------------

macro( add_programs subdir target ON_OFF )

  cache_set( CGAL_EXECUTABLE_TARGETS "" )
  
  add_custom_target( ${target} )
  
  option( WITH_${target} "Select ${target}" ${ON_OFF} )
  if ( WITH_${target} )
    add_subdirectory( ${subdir} EXCLUDE_FROM_ALL )
  endif()
  
  cache_get( CGAL_EXECUTABLE_TARGETS )
  
  foreach( CGAL_EXECUTABLE_TARGET ${CGAL_EXECUTABLE_TARGETS} )
    add_dependencies( ${target} ${CGAL_EXECUTABLE_TARGET} )
  endforeach()
     
endmacro()

# This allows programs to locate CGALConfig.cmake
set(CGAL_DIR ${CMAKE_BINARY_DIR} )

if ( NOT RUNNING_CGAL_AUTO_TEST )

  add_programs(examples examples OFF )
  add_programs(demo     demos    OFF )
  if(IS_DIRECTORY "${CMAKE_CURRENT_SOURCE_DIR}/test")
    add_programs(test     tests    OFF )
  endif()
endif()

#--------------------------------------------------------------------------------------------------
#
#                                            -= CPack =-
#
#--------------------------------------------------------------------------------------------------

#option( WITH_CPACK "Create package generation rules")
if( WITH_CPACK AND EXISTS "${CMAKE_ROOT}/Modules/CPack.cmake" )

    set(CPACK_PACKAGE_DESCRIPTION_SUMMARY "CGAL - Computational Geometry Algorithms Library")
    set(CPACK_PACKAGE_VENDOR "CGAL Open Source Project")
    set(CPACK_PACKAGE_DESCRIPTION_FILE "${CGAL_INSTALLATION_PACKAGE_DIR}/README")
    set(CPACK_RESOURCE_FILE_LICENSE "${CGAL_INSTALLATION_PACKAGE_DIR}/LICENSE")
    set(CPACK_PACKAGE_VERSION_MAJOR "${CGAL_MAJOR_VERSION}")
    set(CPACK_PACKAGE_VERSION_MINOR "${CGAL_MINOR_VERSION}")
    set(CPACK_PACKAGE_VERSION_PATCH "${CGAL_BUGFIX_VERSION}")
    set(CPACK_PACKAGE_INSTALL_DIRECTORY "CGAL ${CPACK_PACKAGE_VERSION_MAJOR}.${CPACK_PACKAGE_VERSION_MINOR}")
    set(CPACK_SOURCE_PACKAGE_FILE_NAME "CGAL-${CGAL_VERSION}")
    set(CPACK_RESOURCE_FILE_LICENSE "${CGAL_INSTALLATION_PACKAGE_DIR}/LICENSE")
    
    if(NOT DEFINED CPACK_SYSTEM_NAME)
      set(CPACK_SYSTEM_NAME ${CMAKE_SYSTEM_NAME}-${CMAKE_SYSTEM_PROCESSOR})
    endif()
    
    if(${CPACK_SYSTEM_NAME} MATCHES "Windows")
      if(CMAKE_CL_64)
        set(CPACK_SYSTEM_NAME win64-${CMAKE_SYSTEM_PROCESSOR})
      else()
        set(CPACK_SYSTEM_NAME win32-${CMAKE_SYSTEM_PROCESSOR})
      endif()
    endif()
    
    if(NOT DEFINED CPACK_PACKAGE_FILE_NAME)
      set(CPACK_PACKAGE_FILE_NAME "${CPACK_SOURCE_PACKAGE_FILE_NAME}-${CPACK_SYSTEM_NAME}")
    endif()
    
    set(CPACK_PACKAGE_EXECUTABLES "CGAL" "CGAL")

    if(WIN32 AND NOT UNIX)
        set(CPACK_GENERATOR "NSIS")
        # There is a bug in NSI that does not handle full unix paths properly. Make
        # sure there is at least one set of four (4) backlasshes.
        #set(CPACK_PACKAGE_ICON "${CGAL_INSTALLATION_PACKAGE_DIR}\\\\cgal_install.gif")
        #set(CPACK_NSIS_INSTALLED_ICON_NAME "bin\\\\CGAL.exe")
        set(CPACK_NSIS_DISPLAY_NAME "${CPACK_PACKAGE_INSTALL_DIRECTORY} Computational Geometry Algorithms Library")
        set(CPACK_NSIS_HELP_LINK "http:\\\\\\\\www.cgal.org")
        set(CPACK_NSIS_URL_INFO_ABOUT "http:\\\\\\\\www.cgal.org")
        set(CPACK_NSIS_CONTACT "info@cgal.org")
        set(CPACK_NSIS_MODIfY_PATH ON)
    else()
        set(CPACK_STRIP_FILES "")
        set(CPACK_SOURCE_STRIP_FILES "")
    endif()

    include(CPack)
    
endif()


if ( CGAL_BRANCH_BUILD )
  option(CGAL_ENABLE_CHECK_HEADERS 
    "Enable the special targets \"check_pkg_headers\", and \"check_pkg_<package>_headers\" for each package"
    FALSE)

  if(CGAL_ENABLE_CHECK_HEADERS)

    if(NOT DEFINED CGAL_CHECK_SYNTAX_ONLY)
      execute_process(COMMAND 
        ${CMAKE_CXX_COMPILER} -x c++ -fsyntax-only ${CMAKE_CURRENT_SOURCE_DIR}/config/support/test_syntaxonly.cpp
        ERROR_QUIET
        RESULT_VARIABLE ok)
      if(ok EQUAL 0)
        set(CGAL_CHECK_SYNTAX_ONLY ON CACHE INTERNAL "")
      else()
        set(CGAL_CHECK_SYNTAX_ONLY OFF CACHE INTERNAL "")
      endif()
    endif(NOT DEFINED CGAL_CHECK_SYNTAX_ONLY)

    if(NOT CGAL_CHECK_SYNTAX_ONLY)
      message(FATAL_ERROR "Your compiler does not seem to support -fsyntax-only.
You must disable CGAL_ENABLE_CHECK_HEADERS.")
    endif()

    ## Fill the variable include_options with all the -I and -isystem options
    set(include_options)
    foreach (incdir ${CGAL_INCLUDE_DIRS})
      list(APPEND include_options "-I${incdir}")
    endforeach()
    foreach (incdir ${CGAL_3RD_PARTY_INCLUDE_DIRS})
      list(APPEND include_options "-isystem${incdir}")
    endforeach()
    include_directories ( SYSTEM ${CGAL_3RD_PARTY_INCLUDE_DIRS} )

    ## Loop on package and headers
    set(check_pkg_target_list)
    foreach (package ${CGAL_CONFIGURED_PACKAGES_NAMES})
      if(EXISTS ${CMAKE_CURRENT_SOURCE_DIR}/../${package}/include)
        set(depends "")
        file(GLOB ${package}_HEADERS 
          RELATIVE "${CMAKE_CURRENT_SOURCE_DIR}/../${package}/include" 
          "${CMAKE_CURRENT_SOURCE_DIR}/../${package}/include/CGAL/*.h")
        foreach(header ${${package}_HEADERS})
          string(REPLACE "/" "__" header2 "${header}")
          string(REPLACE "." "_" header2 "${header2}")
          add_custom_command(OUTPUT check_${header2}
            COMMAND ${CMAKE_CXX_COMPILER} ${CGAL_3RD_PARTY_DEFINITIONS} ${CGAL_DEFINITIONS} ${include_options} -x c++ -fsyntax-only "${CMAKE_CURRENT_SOURCE_DIR}/../${package}/include/${header}"
            COMMAND ${CMAKE_COMMAND} -E touch check_${header2}
            DEPENDS "${CMAKE_CURRENT_SOURCE_DIR}/../${package}/include/${header}"
            VERBATIM
            COMMENT "Check header ${header}"
            )
          list(APPEND depends check_${header2})
        endforeach() # look on headers
        add_custom_target(check_pkg_${package}_headers DEPENDS ${depends})
        list(APPEND check_pkg_target_list check_pkg_${package}_headers)
      endif() # if the package has an include directory
    endforeach() # loop on packages
    add_custom_target(check_headers DEPENDS ${check_pkg_target_list})
  endif()
endif( CGAL_BRANCH_BUILD )

if(NOT CGAL_BRANCH_BUILD AND EXISTS "${CMAKE_CURRENT_SOURCE_DIR}/doc")
  # in a non-branch build this is the top-level CMakeLists.txt
  add_subdirectory("${CMAKE_CURRENT_SOURCE_DIR}/doc")
endif()<|MERGE_RESOLUTION|>--- conflicted
+++ resolved
@@ -343,18 +343,11 @@
 #   CGAL-4.6   : 11.0.0 (int->size_t in CGAL_ImageIO)
 #   CGAL-4.7   : 11.0.1 (Nothing different in CGAL compiled libraries.)
 #   CGAL-4.8   : 11.0.2 (Nothing different in CGAL compiled libraries.)
-<<<<<<< HEAD
-# ¹) According to http://upstream-tracker.org/versions/cgal.html
-
-set( CGAL_SONAME_VERSION "11" )
-set( CGAL_SOVERSION      "11.0.2" )
-=======
 #   CGAL-4.9   : 11.0.3 (Nothing different in CGAL compiled libraries.)
 # ¹) According to http://upstream-tracker.org/versions/cgal.html
 
 set( CGAL_SONAME_VERSION "11" )
 set( CGAL_SOVERSION      "11.0.3" )
->>>>>>> d2b0900e
 
 message( STATUS "CGAL_SONAME_VERSION=${CGAL_SONAME_VERSION}" )
 message( STATUS "CGAL_SOVERSION     =${CGAL_SOVERSION}" )
