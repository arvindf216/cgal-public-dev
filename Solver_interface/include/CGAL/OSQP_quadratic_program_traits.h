--- conflicted
+++ resolved
@@ -29,38 +29,6 @@
 
 namespace CGAL {
 
-<<<<<<< HEAD
-  /*!
-    \ingroup PkgSolverInterfaceNLP
-
-    \brief wraps the external OSQP solver.
-
-    This class provides an interface for formulating and solving
-    constrained or unconstrained quadratic programs using the \ref thirdpartyOSQP "OSQP"
-    library, which must be available on the system.
-
-    \tparam FT
-    number type
-
-    \cgalModels `QuadraticProgramTraits`
-  */
-  template<typename FT>
-  class OSQP_quadratic_program_traits {
-    // row, col, value
-    using Triplet = std::tuple<std::size_t, std::size_t, FT>;
-
-  public:
-    /// \cond SKIP_IN_MANUAL
-    OSQP_quadratic_program_traits() :
-    m_largest_col(0) { }
-
-    void reserve_P(const std::size_t k) {
-      P_vec.reserve(k);
-    }
-
-    void reserve_q(const std::size_t n) {
-      q_vec.reserve(n);
-=======
 /*!
   \ingroup PkgSolverInterfaceNLP
 
@@ -271,7 +239,6 @@
     {
       const FT value{x[i]};
       *(++solution) = value;
->>>>>>> 668bd2d6
     }
 
     // Clean workspace.
@@ -316,27 +283,8 @@
       const c_int col = static_cast<c_int>(std::get<1>(triplets[k]));
       const c_int dest = M_p[col];
 
-<<<<<<< HEAD
-    void reserve_u(const std::size_t m) {
-      u_vec.reserve(m);
-    }
-
-    void set_P(const std::size_t i, const std::size_t j, const FT value) {
-      m_largest_col = (CGAL::max)(j, m_largest_col);
-      P_vec.push_back(std::make_tuple(i, j, value));
-    }
-
-    void set_q(const std::size_t, const FT value) {
-      q_vec.push_back(value);
-    }
-
-    void set_r(const FT) {
-      // is not used here
-    }
-=======
       M_i[dest] = static_cast<c_int>(std::get<0>(triplets[k]));
       M_x[dest] = c_float(CGAL::to_double(std::get<2>(triplets[k])));
->>>>>>> 668bd2d6
 
       M_p[col]++;
     }
@@ -378,194 +326,6 @@
       u_x[i] = c_float(CGAL::to_double(u_vec[i]));
     }
 
-<<<<<<< HEAD
-    std::size_t P_size() const {
-      return P_vec.size();
-    }
-
-    std::size_t q_size() const {
-      return q_vec.size();
-    }
-
-    std::size_t A_size() const {
-      return A_vec.size();
-    }
-
-    std::size_t l_size() const {
-      return l_vec.size();
-    }
-
-    std::size_t u_size() const {
-      return u_vec.size();
-    }
-
-    template<typename OutIterator>
-    bool solve(OutIterator solution) {
-
-      CGAL_precondition(q_vec.size() == m_largest_col + 1);
-      CGAL_precondition(l_vec.size() == u_vec.size());
-
-      const c_int P_nnz = static_cast<c_int>(P_vec.size());
-      c_float P_x[P_nnz];
-      c_int   P_i[P_nnz];
-      c_int   P_p[P_nnz + 1];
-      set_matrix_from_triplets("P", P_vec, P_x, P_i, P_p);
-      // std::cout << "P_nnz: " << P_nnz << std::endl;
-
-      const c_int A_nnz = static_cast<c_int>(A_vec.size());
-      c_float A_x[A_nnz];
-      c_int   A_i[A_nnz];
-      c_int   A_p[P_nnz + 1];
-      set_matrix_from_triplets("A", A_vec, A_x, A_i, A_p);
-      // std::cout << "A_nnz: " << A_nnz << std::endl;
-
-      const c_int q_size = static_cast<c_int>(q_vec.size());
-      const c_int l_size = static_cast<c_int>(l_vec.size());
-      const c_int u_size = static_cast<c_int>(u_vec.size());
-
-      c_float q_x[q_size];
-      c_float l_x[l_size];
-      c_float u_x[u_size];
-      set_qlu_data(q_x, l_x, u_x);
-
-      // Problem settings.
-      OSQPSettings *settings = (OSQPSettings *)c_malloc(sizeof(OSQPSettings));
-
-      // Structures.
-      OSQPWorkspace *work;
-      OSQPData *data;
-
-      // Populate data.
-      const c_int n = q_size; // number of variables
-      const c_int m = l_size; // number of constraints
-      // std::cout << "n: " << n << std::endl;
-      // std::cout << "m: " << m << std::endl;
-
-      data = (OSQPData *)c_malloc(sizeof(OSQPData));
-      data->n = n;
-      data->m = m;
-      data->P = csc_matrix(n, n, P_nnz, P_x, P_i, P_p);
-      data->q = q_x;
-      data->A = csc_matrix(m, n, A_nnz, A_x, A_i, A_p);
-      data->l = l_x;
-      data->u = u_x;
-
-      // Set solver settings.
-      osqp_set_default_settings(settings);
-      settings->eps_rel = 1.0e-15;
-      settings->verbose = false;
-
-      // Set workspace.
-      osqp_setup(&work, data, settings);
-
-      // Solve problem.
-      const int exitflag = osqp_solve(work);
-      const bool success = exitflag == 0 ? true : false;
-
-      // Create solution.
-      const c_float *x = work->solution->x;
-      for (c_int i = 0; i < n; ++i) {
-        const FT value = static_cast<FT>(x[i]);
-        *(++solution) = value;
-      }
-
-      // Clean workspace.
-      osqp_cleanup(work);
-      c_free(data->A);
-      c_free(data->P);
-      c_free(data);
-      c_free(settings);
-
-      return success;
-    }
-
-    void clear() {
-      m_largest_col = 0;
-      P_vec.clear(); A_vec.clear();
-      q_vec.clear(); l_vec.clear(); u_vec.clear();
-    }
-    /// \endcond
-
-  private:
-    std::size_t m_largest_col;
-    std::vector<Triplet> P_vec, A_vec;
-    std::vector<FT> q_vec, l_vec, u_vec;
-
-    void set_matrix_from_triplets(
-      const std::string /* name */,
-      const std::vector<Triplet>& triplets,
-      c_float *M_x, c_int *M_i, c_int *M_p) const {
-
-      M_p[0] = 0;
-      std::size_t count = 0;
-      std::size_t ref_col = 0;
-      for (ref_col = 0; ref_col <= m_largest_col; ++ref_col) {
-        std::size_t num_rows = 0;
-        for (std::size_t i = 0; i < triplets.size(); ++i) {
-          const std::size_t row = std::get<0>(triplets[i]);
-          const std::size_t col = std::get<1>(triplets[i]);
-          const double value = CGAL::to_double(std::get<2>(triplets[i]));
-
-          if (col == ref_col) {
-            M_i[count] = row; M_x[count] = value;
-            ++count; ++num_rows;
-          }
-        }
-        M_p[ref_col + 1] = M_p[ref_col] + num_rows;
-      }
-
-      // std::cout << name + "_x: ";
-      // for (std::size_t i = 0; i < count; ++i)
-      //   std::cout << M_x[i] << " ";
-      // std::cout << std::endl;
-
-      // std::cout << name + "_i: ";
-      // for (std::size_t i = 0; i < count; ++i)
-      //   std::cout << M_i[i] << " ";
-      // std::cout << std::endl;
-
-      // std::cout << name + "_p: ";
-      // for (std::size_t i = 0; i <= ref_col; ++i)
-      //   std::cout << M_p[i] << " ";
-      // std::cout << std::endl;
-    }
-
-    void set_qlu_data(
-      c_float *q_x, c_float *l_x, c_float *u_x) const {
-
-      CGAL_assertion(q_vec.size() > 1);
-      CGAL_assertion(l_vec.size() == u_vec.size());
-      const std::size_t n = q_vec.size(); // number of variables
-      const std::size_t m = l_vec.size(); // number of constraints
-
-      CGAL_assertion(n > 1);
-      for (std::size_t i = 0; i < n; ++i) {
-        q_x[i] = CGAL::to_double(q_vec[i]);
-      }
-
-      CGAL_assertion(m >= 0);
-      for (std::size_t i = 0; i < m; ++i) {
-        l_x[i] = CGAL::to_double(l_vec[i]);
-        u_x[i] = CGAL::to_double(u_vec[i]);
-      }
-
-      // std::cout << "q_x: ";
-      // for (std::size_t i = 0; i < n; ++i)
-      //   std::cout << q_x[i] << " ";
-      // std::cout << std::endl;
-
-      // std::cout << "l_x: ";
-      // for (std::size_t i = 0; i < m; ++i)
-      //   std::cout << l_x[i] << " ";
-      // std::cout << std::endl;
-
-      // std::cout << "u_x: ";
-      // for (std::size_t i = 0; i < m; ++i)
-      //   std::cout << u_x[i] << " ";
-      // std::cout << std::endl;
-    }
-  };
-=======
 //    std::cout << "q_x: ";
 //    for(std::size_t i=0; i<n; ++i)
 //      std::cout << q_x[i] << " ";
@@ -582,7 +342,6 @@
 //    std::cout << std::endl;
   }
 };
->>>>>>> 668bd2d6
 
 } // namespace CGAL
 
