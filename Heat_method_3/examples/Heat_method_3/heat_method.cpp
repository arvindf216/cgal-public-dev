#include <CGAL/Simple_cartesian.h>
#include <CGAL/Surface_mesh.h>
#include <CGAL/Heat_method_3/Surface_mesh_geodesic_distances_3.h>

#include <iostream>
#include <fstream>

typedef CGAL::Simple_cartesian<double>                       Kernel;
typedef Kernel::Point_3                                      Point_3;
typedef CGAL::Surface_mesh<Point_3>                          Triangle_mesh;

typedef boost::graph_traits<Triangle_mesh>::vertex_descriptor vertex_descriptor;
typedef Triangle_mesh::Property_map<vertex_descriptor,double> Vertex_distance_map;

int main(int argc, char* argv[])
{
  const char* filename = (argc > 1) ? argv[1] : "./data/elephant.off";

  Triangle_mesh tm;
<<<<<<< HEAD
  if(!CGAL::read_polygon_mesh(filename, tm) ||
=======
  if(!CGAL::IO::read_polygon_mesh(filename, tm) ||
>>>>>>> cf69d322
     CGAL::is_empty(tm) || !CGAL::is_triangle_mesh(tm))
  {
    std::cerr << "Invalid input file." << std::endl;
    return EXIT_FAILURE;
  }

  //property map for the distance values to the source set
  Vertex_distance_map vertex_distance = tm.add_property_map<vertex_descriptor, double>("v:distance", 0).first;

  vertex_descriptor source = *(vertices(tm).first);

  CGAL::Heat_method_3::estimate_geodesic_distances(tm, vertex_distance, source) ;

  std::cout << "Source vertex " << source << " at: " << tm.point(source) << std::endl;
  for(vertex_descriptor vd : vertices(tm))
  {
    std::cout << vd << " ("<< tm.point(vd) << ")"
              <<  " is at distance " << get(vertex_distance, vd) << std::endl;
  }

  return 0;
}<|MERGE_RESOLUTION|>--- conflicted
+++ resolved
@@ -17,11 +17,7 @@
   const char* filename = (argc > 1) ? argv[1] : "./data/elephant.off";
 
   Triangle_mesh tm;
-<<<<<<< HEAD
-  if(!CGAL::read_polygon_mesh(filename, tm) ||
-=======
   if(!CGAL::IO::read_polygon_mesh(filename, tm) ||
->>>>>>> cf69d322
      CGAL::is_empty(tm) || !CGAL::is_triangle_mesh(tm))
   {
     std::cerr << "Invalid input file." << std::endl;
