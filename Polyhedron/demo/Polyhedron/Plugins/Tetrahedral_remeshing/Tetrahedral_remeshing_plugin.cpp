#define CGAL_TETRAHEDRAL_REMESHING_VERBOSE
//#define CGAL_DUMP_REMESHING_STEPS
//#define CGAL_TETRAHEDRAL_REMESHING_DEBUG
//#define CGAL_TETRAHEDRAL_REMESHING_VERBOSE_PROGRESS
//#define CGAL_TETRAHEDRAL_REMESHING_PROFILE

#include <QtCore/qglobal.h>

#include <CGAL/Three/Polyhedron_demo_plugin_interface.h>

#include "Scene_c3t3_item.h"
#include "C3t3_type.h"

#include <CGAL/tetrahedral_remeshing.h>
<<<<<<< HEAD
#include <CGAL/Tetrahedral_remeshing/Adaptive_remeshing_sizing_field.h>
#include <CGAL/Tetrahedral_remeshing/Uniform_sizing_field.h>
=======
#include <CGAL/Tetrahedral_remeshing/internal/tetrahedral_remeshing_helpers.h>
>>>>>>> a484bfa3

#include <unordered_map>
#include <memory>

#include <QElapsedTimer>
#include <QAction>
#include <QMainWindow>
#include <QApplication>
#include <QString>
#include <QInputDialog>
#include <QtPlugin>
#include <QMessageBox>

#include "ui_Tetrahedral_remeshing_dialog.h"

#ifdef CGAL_DEBUG_TET_REMESHING_IN_PLUGIN
std::size_t nb_topology_test = 0;
std::size_t nb_impossible = 0;
std::size_t nb_valid_collapse = 0;
std::size_t nb_invalid_collapse = 0;
std::size_t nb_invalid_lengths = 0;
std::size_t nb_invalid_collapse_short = 0;
std::size_t nb_orientation_v0 = 0;
std::size_t nb_orientation_v1 = 0;
std::size_t nb_orientation_midpoint = 0;
std::size_t nb_test_v0 = 0;
std::size_t nb_test_v1 = 0;
std::size_t nb_test_midpoint = 0;
#endif

using namespace CGAL::Three;
class Polyhedron_demo_tetrahedral_remeshing_plugin :
  public QObject,
  public Polyhedron_demo_plugin_interface
{
  Q_OBJECT
  Q_INTERFACES(CGAL::Three::Polyhedron_demo_plugin_interface)
  Q_PLUGIN_METADATA(IID "com.geometryfactory.PolyhedronDemo.PluginInterface/1.0" FILE "tetrahedral_remeshing_plugin.json")

public:
  void init(QMainWindow* mainWindow, Scene_interface* scene_interface, Messages_interface*)
  {
    this->scene = scene_interface;
    this->mw = mainWindow;

    actionTetrahedralRemeshing_ = new QAction("Tetrahedral Remeshing", mw);
    if (actionTetrahedralRemeshing_) {
      connect(actionTetrahedralRemeshing_, SIGNAL(triggered()),
        this, SLOT(tetrahedral_remeshing()));
    }
  }

  QList<QAction*> actions() const {
    return QList<QAction*>() << actionTetrahedralRemeshing_;
  }

  bool applicable(QAction*) const
  {
    return qobject_cast<Scene_c3t3_item*>(scene->item(scene->mainSelectionIndex()));
  }

public Q_SLOTS:
  void tetrahedral_remeshing()
  {
    const Scene_interface::Item_id index = scene->mainSelectionIndex();

    Scene_c3t3_item* c3t3_item =
      qobject_cast<Scene_c3t3_item*>(scene->item(index));
    const auto& c3t3 = c3t3_item->c3t3();

    if (c3t3_item)
    {
      // Create dialog box
      QDialog dialog(mw);
      Ui::Tetrahedral_remeshing_dialog ui
        = tet_remeshing_dialog(&dialog, c3t3_item);

      // Get values
      int i = dialog.exec();
      if (i == QDialog::Rejected)
      {
        std::cout << "Remeshing aborted" << std::endl;
        return;
      }
      const double target_length = ui.edgeLength_dspinbox->value();
      const bool adaptive_sizing = ui.adaptiveSizing_checkbox->isChecked();
      const unsigned int nb_iter = ui.nbIterations_spinbox->value();
      const bool protect = ui.protect_checkbox->isChecked();
      const bool smooth_edges = ui.smoothEdges_checkBox->isChecked();

      // collect constraints
      using Vertex_handle = Tr::Vertex_handle;
      using Vertex_pair = std::pair<Vertex_handle, Vertex_handle>;
      using Constraints_set = std::unordered_set<Vertex_pair, boost::hash<Vertex_pair>>;
      using Constraints_pmap = CGAL::Boolean_property_map<Constraints_set>;

      // wait cursor
      QApplication::setOverrideCursor(Qt::WaitCursor);

      QElapsedTimer time;
      time.start();

<<<<<<< HEAD
      using ASizing = CGAL::Tetrahedral_remeshing::Adaptive_remeshing_sizing_field<Tr>;
      using USizing = CGAL::Tetrahedral_remeshing::Uniform_sizing_field<Geom_traits>;

      if (adaptive_sizing)
      {
        CGAL::tetrahedral_isotropic_remeshing(
          c3t3_item->c3t3(),
          ASizing(c3t3_item->c3t3().triangulation()),
          CGAL::parameters::remesh_boundaries(!protect)
          .number_of_iterations(nb_iter)
          .smooth_constrained_edges(smooth_edges));
      }
      else
      {
        CGAL::tetrahedral_isotropic_remeshing(
          c3t3_item->c3t3(),
          USizing(target_length),
          CGAL::parameters::remesh_boundaries(!protect)
          .number_of_iterations(nb_iter)
          .smooth_constrained_edges(smooth_edges));
      }
=======
      Constraints_set constraints;
      for (const auto e : c3t3_item->c3t3().triangulation().finite_edges())
      {
        if (c3t3_item->c3t3().is_in_complex(e)
          || CGAL::Tetrahedral_remeshing::protecting_balls_intersect(e, c3t3))
        {
          Vertex_pair evv = CGAL::Tetrahedral_remeshing::make_vertex_pair<Tr>(e);
          constraints.insert(evv);
        }
      }

      CGAL::tetrahedral_isotropic_remeshing(
        c3t3_item->c3t3(),
        target_length,
        CGAL::parameters::remesh_boundaries(!protect)
        .number_of_iterations(nb_iter)
        .smooth_constrained_edges(smooth_edges)
        .edge_is_constrained_map(Constraints_pmap(constraints))
      );

>>>>>>> a484bfa3
      std::cout << "Remeshing done (" << time.elapsed() << " ms)" << std::endl;

      c3t3_item->invalidateOpenGLBuffers();
      c3t3_item->c3t3_changed();
      this->scene->itemChanged(index);

      // default cursor
      QApplication::restoreOverrideCursor();

#ifdef CGAL_DEBUG_TET_REMESHING_IN_PLUGIN
      std::cout << "nb_topology_test = " << nb_topology_test << std::endl;
      std::cout << "nb_impossible = " << nb_impossible << std::endl;

      std::cout << "nb_invalid_collapse_short = " << nb_invalid_collapse_short << std::endl;

      std::cout << "nb_orientation_fail_v0 = " << nb_orientation_v0 << std::endl;
      std::cout << "nb_orientation_fail_v1 = " << nb_orientation_v1 << std::endl;
      std::cout << "nb_orientation_fail_midpoint = " << nb_orientation_midpoint << std::endl;

      std::cout << "nb_test_v0 = " << nb_test_v0 << std::endl;
      std::cout << "nb_test_v1 = " << nb_test_v1 << std::endl;
      std::cout << "nb_test_midpoint = " << nb_test_midpoint << std::endl;
      std::cout << std::endl;

      if (nb_test_v0 > 0)
        std::cout << "nb_orientation_v0 / nb_test_v0  = "
        << ((float)nb_orientation_v0 / (float)nb_test_v0) << std::endl;
      if (nb_test_v1 > 1)
        std::cout << "nb_orientation_v1 / nb_test_v1  = "
        << ((float)nb_orientation_v1 / (float)nb_test_v1) << std::endl;
      if (nb_test_midpoint > 0)
        std::cout << "nb_orientation_midpoint / nb_test_midpoint  = "
        << ((float)nb_orientation_midpoint / (float)nb_test_midpoint) << std::endl;

      std::cout << std::endl;
      std::cout << "nb_valid_collapse = " << nb_valid_collapse << std::endl;
      std::cout << "nb_invalid_collapse = " << nb_invalid_collapse << std::endl;
      std::cout << "nb_invalid_lengths = " << nb_invalid_lengths << std::endl;
#endif
    }
    else
    {
      std::cout << "Can't remesh that type of thing" << std::endl;
    }
  }

private:
  Scene_interface *scene;
  QMainWindow* mw;

  Ui::Tetrahedral_remeshing_dialog
  tet_remeshing_dialog(QDialog* dialog,
                       Scene_c3t3_item* c3t3_item)
  {
    Ui::Tetrahedral_remeshing_dialog ui;
    ui.setupUi(dialog);
    connect(ui.buttonBox, SIGNAL(accepted()), dialog, SLOT(accept()));
    connect(ui.buttonBox, SIGNAL(rejected()), dialog, SLOT(reject()));

    //Set default parameters
    Scene_interface::Bbox bbox = c3t3_item->bbox();
    ui.objectName->setText(c3t3_item->name());

    ui.objectNameSize->setText(
      tr("Object bbox size (w,h,d):  <b>%1</b>,  <b>%2</b>,  <b>%3</b>")
      .arg(bbox.xmax()-bbox.xmin(), 0, 'g', 3)
      .arg(bbox.ymax()-bbox.ymin(), 0, 'g', 3)
      .arg(bbox.zmax()-bbox.zmin(), 0, 'g', 3));

    double diago_length = CGAL::sqrt((bbox.xmax()-bbox.xmin())*(bbox.xmax()-bbox.xmin())
                                   + (bbox.ymax()-bbox.ymin())*(bbox.ymax()-bbox.ymin())
                                   + (bbox.zmax()-bbox.zmin())*(bbox.zmax()-bbox.zmin()));
    double log = std::log10(diago_length);
    unsigned int nb_decimals = (log > 0) ? 5 : (std::ceil(-log)+3);

    ui.edgeLength_dspinbox->setDecimals(nb_decimals);
    ui.edgeLength_dspinbox->setSingleStep(1e-3);
    ui.edgeLength_dspinbox->setRange(1e-6 * diago_length, //min
                                     2.   * diago_length);//max
    ui.edgeLength_dspinbox->setValue(0.05 * diago_length);
    ui.adaptiveSizing_checkbox->setChecked(false);

    std::ostringstream oss;
    oss << "Diagonal length of the Bbox of the triangulation to remesh is ";
    oss << diago_length << "." << std::endl;
    oss << "Default is 5% of it" << std::endl;
    ui.edgeLength_dspinbox->setToolTip(QString::fromStdString(oss.str()));

    ui.nbIterations_spinbox->setSingleStep(1);
    ui.nbIterations_spinbox->setRange(1/*min*/, 1000/*max*/);
    ui.nbIterations_spinbox->setValue(1);

    ui.protect_checkbox->setChecked(false);
    ui.smoothEdges_checkBox->setChecked(false);

    connect(ui.protect_checkbox, SIGNAL(toggled(bool)),
            ui.smoothEdges_checkBox, SLOT(setDisabled(bool)));
    connect(ui.adaptiveSizing_checkbox, SIGNAL(toggled(bool)),
            ui.edgeLength_dspinbox, SLOT(setDisabled(bool)));

    return ui;
  }


private:
  QAction* actionTetrahedralRemeshing_;

}; // end Polyhedron_demo_tetrahedral_remeshing_plugin

#include "Tetrahedral_remeshing_plugin.moc"<|MERGE_RESOLUTION|>--- conflicted
+++ resolved
@@ -12,12 +12,9 @@
 #include "C3t3_type.h"
 
 #include <CGAL/tetrahedral_remeshing.h>
-<<<<<<< HEAD
+#include <CGAL/Tetrahedral_remeshing/internal/tetrahedral_remeshing_helpers.h>
 #include <CGAL/Tetrahedral_remeshing/Adaptive_remeshing_sizing_field.h>
 #include <CGAL/Tetrahedral_remeshing/Uniform_sizing_field.h>
-=======
-#include <CGAL/Tetrahedral_remeshing/internal/tetrahedral_remeshing_helpers.h>
->>>>>>> a484bfa3
 
 #include <unordered_map>
 #include <memory>
@@ -120,7 +117,17 @@
       QElapsedTimer time;
       time.start();
 
-<<<<<<< HEAD
+      Constraints_set constraints;
+      for (const auto e : c3t3_item->c3t3().triangulation().finite_edges())
+      {
+        if (c3t3_item->c3t3().is_in_complex(e)
+          || CGAL::Tetrahedral_remeshing::protecting_balls_intersect(e, c3t3))
+        {
+          Vertex_pair evv = CGAL::Tetrahedral_remeshing::make_vertex_pair<Tr>(e);
+          constraints.insert(evv);
+        }
+      }
+
       using ASizing = CGAL::Tetrahedral_remeshing::Adaptive_remeshing_sizing_field<Tr>;
       using USizing = CGAL::Tetrahedral_remeshing::Uniform_sizing_field<Geom_traits>;
 
@@ -131,7 +138,9 @@
           ASizing(c3t3_item->c3t3().triangulation()),
           CGAL::parameters::remesh_boundaries(!protect)
           .number_of_iterations(nb_iter)
-          .smooth_constrained_edges(smooth_edges));
+        .smooth_constrained_edges(smooth_edges)
+        .edge_is_constrained_map(Constraints_pmap(constraints))
+      );
       }
       else
       {
@@ -142,28 +151,6 @@
           .number_of_iterations(nb_iter)
           .smooth_constrained_edges(smooth_edges));
       }
-=======
-      Constraints_set constraints;
-      for (const auto e : c3t3_item->c3t3().triangulation().finite_edges())
-      {
-        if (c3t3_item->c3t3().is_in_complex(e)
-          || CGAL::Tetrahedral_remeshing::protecting_balls_intersect(e, c3t3))
-        {
-          Vertex_pair evv = CGAL::Tetrahedral_remeshing::make_vertex_pair<Tr>(e);
-          constraints.insert(evv);
-        }
-      }
-
-      CGAL::tetrahedral_isotropic_remeshing(
-        c3t3_item->c3t3(),
-        target_length,
-        CGAL::parameters::remesh_boundaries(!protect)
-        .number_of_iterations(nb_iter)
-        .smooth_constrained_edges(smooth_edges)
-        .edge_is_constrained_map(Constraints_pmap(constraints))
-      );
-
->>>>>>> a484bfa3
       std::cout << "Remeshing done (" << time.elapsed() << " ms)" << std::endl;
 
       c3t3_item->invalidateOpenGLBuffers();
