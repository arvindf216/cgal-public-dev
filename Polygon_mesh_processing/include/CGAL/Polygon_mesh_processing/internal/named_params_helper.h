// Copyright (c) 2015 GeometryFactory (France).
// All rights reserved.
//
// This file is part of CGAL (www.cgal.org).
// You can redistribute it and/or modify it under the terms of the GNU
// General Public License as published by the Free Software Foundation,
// either version 3 of the License, or (at your option) any later version.
//
// Licensees holding a valid commercial license may use this file in
// accordance with the commercial license agreement provided with the software.
//
// This file is provided AS IS with NO WARRANTY OF ANY KIND, INCLUDING THE
// WARRANTY OF DESIGN, MERCHANTABILITY AND FITNESS FOR A PARTICULAR PURPOSE.
//
// $URL$
// $Id$
// SPDX-License-Identifier: GPL-3.0+
//
//
// Author(s)     : Jane Tournois

#ifndef CGAL_NAMED_PARAMETERS_HELPERS_H
#define CGAL_NAMED_PARAMETERS_HELPERS_H

#include <CGAL/license/Polygon_mesh_processing/core.h>

<<<<<<< HEAD
#include <CGAL/boost/graph/named_params_helper.h>
=======

#include <CGAL/Kernel_traits.h>
#include <CGAL/Origin.h>
#include <CGAL/Polygon_mesh_processing/internal/named_function_params.h>

#include <CGAL/property_map.h>
#include <CGAL/boost/graph/properties.h>
#include <boost/mpl/if.hpp>

namespace CGAL {

// shortcut for accessing the value type of the property map
template <class Graph, class Property>
class property_map_value {
  typedef typename boost::property_map<Graph, Property>::const_type PMap;
public:
  typedef typename boost::property_traits<PMap>::value_type type;
};

template<typename PolygonMesh, typename NamedParameters>
class GetVertexPointMap
{
  typedef typename property_map_selector<PolygonMesh, boost::vertex_point_t>::const_type
    DefaultVPMap_const;
  typedef typename property_map_selector<PolygonMesh, boost::vertex_point_t>::type
    DefaultVPMap;
public:
  typedef typename boost::lookup_named_param_def<
    internal_np::vertex_point_t,
    NamedParameters,
    DefaultVPMap
  > ::type  type;
  typedef typename boost::lookup_named_param_def<
    internal_np::vertex_point_t,
    NamedParameters,
    DefaultVPMap_const
  > ::type  const_type;
};

template<typename PolygonMesh, typename NamedParameters>
class GetK
{
  typedef typename boost::property_traits<
    typename GetVertexPointMap<PolygonMesh, NamedParameters>::type
  >::value_type Point;
public:
  typedef typename CGAL::Kernel_traits<Point>::Kernel Kernel;
};

template<typename PolygonMesh,
         typename NamedParametersGT = pmp_bgl_named_params<bool, internal_np::all_default_t>,
         typename NamedParametersVPM = NamedParametersGT >
class GetGeomTraits
{
  typedef typename boost::graph_has_property<PolygonMesh, boost::vertex_point_t>::type
    Has_internal_pmap;
  struct Fake_GT {};//to be used if there is no internal vertex_point_map in PolygonMesh

  typedef typename boost::mpl::if_c< Has_internal_pmap::value
                                   , typename GetK<PolygonMesh, NamedParametersVPM>::Kernel
                                   , Fake_GT
  >::type DefaultKernel;

public:
  typedef typename boost::lookup_named_param_def <
    internal_np::geom_traits_t,
    NamedParametersGT,
    DefaultKernel
  > ::type  type;
};

template<typename PolygonMesh, typename NamedParameters>
class GetFaceIndexMap
{
  typedef typename property_map_selector<PolygonMesh, boost::face_index_t>::type DefaultMap;
  typedef typename property_map_selector<PolygonMesh, boost::face_index_t>::const_type DefaultMap_const;
public:
  typedef typename boost::lookup_named_param_def <
    internal_np::face_index_t,
    NamedParameters,
    DefaultMap
  > ::type  type;
  typedef typename boost::lookup_named_param_def <
    internal_np::face_index_t,
    NamedParameters,
    DefaultMap_const
  > ::type  const_type;
  typedef typename boost::is_same<type, DefaultMap>::type Is_internal_map;
  typedef typename boost::is_same<const_type, DefaultMap_const>::type Is_internal_map_const;
};

template<typename PolygonMesh, typename NamedParameters>
class GetVertexIndexMap
{
  typedef typename property_map_selector<PolygonMesh, boost::vertex_index_t>::type DefaultMap;
public:
  typedef typename boost::lookup_named_param_def <
    internal_np::vertex_index_t,
    NamedParameters,
    DefaultMap
  > ::type  type;
};

template<typename PolygonMesh, typename NamedParameters>
class GetFaceNormalMap
{
  struct DummyNormalPmap
  {
    typedef typename boost::graph_traits<PolygonMesh>::face_descriptor key_type;
    typedef typename GetGeomTraits<PolygonMesh, NamedParameters>::type::Vector_3 value_type;
    typedef value_type reference;
    typedef boost::readable_property_map_tag category;

    typedef DummyNormalPmap Self;
    friend reference get(const Self&, const key_type&) { return CGAL::NULL_VECTOR; }
  };

public:
  typedef DummyNormalPmap NoMap;
  typedef typename boost::lookup_named_param_def <
    internal_np::face_normal_t,
    NamedParameters,
    DummyNormalPmap//default
  > ::type  type;
};

template<typename NamedParameters, typename DefaultSolver>
class GetSolver
{
public:
  typedef typename boost::lookup_named_param_def <
    internal_np::sparse_linear_solver_t,
    NamedParameters,
    DefaultSolver
  > ::type type;
};

} //end of namespace CGAL
>>>>>>> 2db6203c

#endif //CGAL_NAMED_PARAMETERS_HELPERS_H<|MERGE_RESOLUTION|>--- conflicted
+++ resolved
@@ -16,7 +16,6 @@
 // $Id$
 // SPDX-License-Identifier: GPL-3.0+
 //
-//
 // Author(s)     : Jane Tournois
 
 #ifndef CGAL_NAMED_PARAMETERS_HELPERS_H
@@ -24,147 +23,6 @@
 
 #include <CGAL/license/Polygon_mesh_processing/core.h>
 
-<<<<<<< HEAD
 #include <CGAL/boost/graph/named_params_helper.h>
-=======
-
-#include <CGAL/Kernel_traits.h>
-#include <CGAL/Origin.h>
-#include <CGAL/Polygon_mesh_processing/internal/named_function_params.h>
-
-#include <CGAL/property_map.h>
-#include <CGAL/boost/graph/properties.h>
-#include <boost/mpl/if.hpp>
-
-namespace CGAL {
-
-// shortcut for accessing the value type of the property map
-template <class Graph, class Property>
-class property_map_value {
-  typedef typename boost::property_map<Graph, Property>::const_type PMap;
-public:
-  typedef typename boost::property_traits<PMap>::value_type type;
-};
-
-template<typename PolygonMesh, typename NamedParameters>
-class GetVertexPointMap
-{
-  typedef typename property_map_selector<PolygonMesh, boost::vertex_point_t>::const_type
-    DefaultVPMap_const;
-  typedef typename property_map_selector<PolygonMesh, boost::vertex_point_t>::type
-    DefaultVPMap;
-public:
-  typedef typename boost::lookup_named_param_def<
-    internal_np::vertex_point_t,
-    NamedParameters,
-    DefaultVPMap
-  > ::type  type;
-  typedef typename boost::lookup_named_param_def<
-    internal_np::vertex_point_t,
-    NamedParameters,
-    DefaultVPMap_const
-  > ::type  const_type;
-};
-
-template<typename PolygonMesh, typename NamedParameters>
-class GetK
-{
-  typedef typename boost::property_traits<
-    typename GetVertexPointMap<PolygonMesh, NamedParameters>::type
-  >::value_type Point;
-public:
-  typedef typename CGAL::Kernel_traits<Point>::Kernel Kernel;
-};
-
-template<typename PolygonMesh,
-         typename NamedParametersGT = pmp_bgl_named_params<bool, internal_np::all_default_t>,
-         typename NamedParametersVPM = NamedParametersGT >
-class GetGeomTraits
-{
-  typedef typename boost::graph_has_property<PolygonMesh, boost::vertex_point_t>::type
-    Has_internal_pmap;
-  struct Fake_GT {};//to be used if there is no internal vertex_point_map in PolygonMesh
-
-  typedef typename boost::mpl::if_c< Has_internal_pmap::value
-                                   , typename GetK<PolygonMesh, NamedParametersVPM>::Kernel
-                                   , Fake_GT
-  >::type DefaultKernel;
-
-public:
-  typedef typename boost::lookup_named_param_def <
-    internal_np::geom_traits_t,
-    NamedParametersGT,
-    DefaultKernel
-  > ::type  type;
-};
-
-template<typename PolygonMesh, typename NamedParameters>
-class GetFaceIndexMap
-{
-  typedef typename property_map_selector<PolygonMesh, boost::face_index_t>::type DefaultMap;
-  typedef typename property_map_selector<PolygonMesh, boost::face_index_t>::const_type DefaultMap_const;
-public:
-  typedef typename boost::lookup_named_param_def <
-    internal_np::face_index_t,
-    NamedParameters,
-    DefaultMap
-  > ::type  type;
-  typedef typename boost::lookup_named_param_def <
-    internal_np::face_index_t,
-    NamedParameters,
-    DefaultMap_const
-  > ::type  const_type;
-  typedef typename boost::is_same<type, DefaultMap>::type Is_internal_map;
-  typedef typename boost::is_same<const_type, DefaultMap_const>::type Is_internal_map_const;
-};
-
-template<typename PolygonMesh, typename NamedParameters>
-class GetVertexIndexMap
-{
-  typedef typename property_map_selector<PolygonMesh, boost::vertex_index_t>::type DefaultMap;
-public:
-  typedef typename boost::lookup_named_param_def <
-    internal_np::vertex_index_t,
-    NamedParameters,
-    DefaultMap
-  > ::type  type;
-};
-
-template<typename PolygonMesh, typename NamedParameters>
-class GetFaceNormalMap
-{
-  struct DummyNormalPmap
-  {
-    typedef typename boost::graph_traits<PolygonMesh>::face_descriptor key_type;
-    typedef typename GetGeomTraits<PolygonMesh, NamedParameters>::type::Vector_3 value_type;
-    typedef value_type reference;
-    typedef boost::readable_property_map_tag category;
-
-    typedef DummyNormalPmap Self;
-    friend reference get(const Self&, const key_type&) { return CGAL::NULL_VECTOR; }
-  };
-
-public:
-  typedef DummyNormalPmap NoMap;
-  typedef typename boost::lookup_named_param_def <
-    internal_np::face_normal_t,
-    NamedParameters,
-    DummyNormalPmap//default
-  > ::type  type;
-};
-
-template<typename NamedParameters, typename DefaultSolver>
-class GetSolver
-{
-public:
-  typedef typename boost::lookup_named_param_def <
-    internal_np::sparse_linear_solver_t,
-    NamedParameters,
-    DefaultSolver
-  > ::type type;
-};
-
-} //end of namespace CGAL
->>>>>>> 2db6203c
 
 #endif //CGAL_NAMED_PARAMETERS_HELPERS_H