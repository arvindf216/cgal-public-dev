--- conflicted
+++ resolved
@@ -7,34 +7,16 @@
   std::cout << "Verifying the sizes of boost::[u]int{8,16,32,64}_t"
             << std::endl;
 
-<<<<<<< HEAD
-  CGAL_static_assertion(sizeof(std::int8_t)  == 1);
-  CGAL_static_assertion(sizeof(std::int16_t) == 2);
-  CGAL_static_assertion(sizeof(std::int32_t) == 4);
-#ifndef BOOST_NO_INT64_T
-  CGAL_static_assertion(sizeof(std::int64_t) == 8);
-#endif
+  static_assert(sizeof(std::int8_t)  == 1);
+  static_assert(sizeof(std::int16_t) == 2);
+  static_assert(sizeof(std::int32_t) == 4);
+  static_assert(sizeof(std::int64_t) == 8);
 
-  CGAL_static_assertion(sizeof(std::uint8_t)  == 1);
-  CGAL_static_assertion(sizeof(std::uint16_t) == 2);
-  CGAL_static_assertion(sizeof(std::uint32_t) == 4);
-#ifndef BOOST_NO_INT64_T
-  CGAL_static_assertion(sizeof(std::uint64_t) == 8);
-=======
-  static_assert(sizeof(boost::int8_t)  == 1);
-  static_assert(sizeof(boost::int16_t) == 2);
-  static_assert(sizeof(boost::int32_t) == 4);
-#ifndef BOOST_NO_INT64_T
-  static_assert(sizeof(boost::int64_t) == 8);
-#endif
 
-  static_assert(sizeof(boost::uint8_t)  == 1);
-  static_assert(sizeof(boost::uint16_t) == 2);
-  static_assert(sizeof(boost::uint32_t) == 4);
-#ifndef BOOST_NO_INT64_T
-  static_assert(sizeof(boost::uint64_t) == 8);
->>>>>>> cce3dfd0
-#endif
+  static_assert(sizeof(std::uint8_t)  == 1);
+  static_assert(sizeof(std::uint16_t) == 2);
+  static_assert(sizeof(std::uint32_t) == 4);
+  static_assert(sizeof(std::uint64_t) == 8);
 
   return 0;
 }