--- conflicted
+++ resolved
@@ -33,20 +33,15 @@
 #include <CGAL/Lazy.h>
 
 #include <boost/mpl/if.hpp>
-<<<<<<< HEAD
+#include <boost/mpl/eval_if.hpp>
+#include <boost/mpl/identity.hpp>
+
 #include <boost/type_traits/remove_reference.hpp>
 #include <boost/type_traits/remove_cv.hpp>
 
-=======
-#include <boost/mpl/eval_if.hpp>
-#include <boost/mpl/identity.hpp>
->>>>>>> d1c531a1
-
 namespace CGAL {
 
 namespace internal {
-<<<<<<< HEAD
-
 // SFINAE way to detect result_type typedefs.
 template<typename T>
 class Has_result_type_helper
@@ -99,22 +94,18 @@
                                                               Lazy_construction<Kernel, AKC, EKC> >::type
   >::type type;
 };
+
+// accessor for result_type, to get a nullary meta function for use in eval_if
+template<typename T>
+struct Get_rs {
+  typedef typename T::result_type type;
+};
+
+template<typename T>
+struct Get_lazy_rs : boost::mpl::eval_if< typename internal::Has_result_type< T >, 
+                                          typename internal::Get_rs< T >,  
+                                          typename boost::mpl::identity< T > > {};
 } // internal
-=======
-  BOOST_MPL_HAS_XXX_TRAIT_NAMED_DEF(Has_result_type, result_type, false)
-
-  // accessor for result_type, to get a nullary meta function for use in eval_if
-  template<typename T>
-  struct Get_rs {
-    typedef typename T::result_type type;
-  };
-
-  template<typename T>
-  struct Get_lazy_rs : boost::mpl::eval_if< typename internal::Has_result_type< T >, 
-                                            typename internal::Get_rs< T >,  
-                                            typename boost::mpl::identity< T > > {};
-}
->>>>>>> d1c531a1
 
 // Exact_kernel = exact kernel that will be made lazy
 // Kernel = lazy kernel
@@ -227,13 +218,6 @@
   CGAL_Kernel_cons(Intersect_with_iterators_2,
 		   intersect_with_iterators_2_object)
 #else
-<<<<<<< HEAD
-#define CGAL_Kernel_cons(C, Cf) \
-  typedef typename internal::Standard_pick< internal::Maybe_result_type< internal::Has_result_type< typename Approximate_kernel::C >::value, \
-                                                                         typename Approximate_kernel::C >, \
-                                            Approximate_kernel, Exact_kernel, Kernel, typename Approximate_kernel::C, typename Exact_kernel::C \
-                                            >::type C;                  \
-=======
   // This does the following: If the Construction has a result_type
   // member, do the eval_if dance, otherwise we have (hopefully) a
   // variant result_type. The inner eval_if dance is necessary to
@@ -242,7 +226,7 @@
   // evaluates to either Lazy_construction_object,
   // Lazy_construction_nt or Lazy_construction; depending on the
   // result_type.
-#define CGAL_Kernel_cons(C, Cf)                                         \
+#define CGAL_Kernel_cons(C, Cf) \
   typedef typename boost::mpl::if_< internal::Has_result_type< typename Approximate_kernel::C >, \
                                     typename boost::mpl::if_< boost::is_same< typename internal::Get_lazy_rs< typename Approximate_kernel::C >::type , \
                                                                               typename Approximate_kernel::FT >, \
@@ -253,7 +237,6 @@
                                                                                         Lazy_construction< Kernel,typename Approximate_kernel::C, typename Exact_kernel::C > >::type \
                                                               >::type,  \
                                     Lazy_construction_variant< Kernel, typename Approximate_kernel::C, typename Exact_kernel::C > >::type C; \
->>>>>>> d1c531a1
   C Cf() const { return C(); }
 
 #endif //CGAL_INTERSECT_WITH_ITERATORS_2
