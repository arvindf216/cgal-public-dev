--- conflicted
+++ resolved
@@ -21,16 +21,6 @@
   // Reads a .las point set file with normal vectors and colors
   std::ifstream in(fname, std::ios_base::binary);
   std::vector<PointWithColor> points; // store points
-<<<<<<< HEAD
-  if(!CGAL::read_LAS_with_properties(in, std::back_inserter (points),
-                                     CGAL::make_las_point_reader(CGAL::First_of_pair_property_map<PointWithColor>()),
-                                     std::make_tuple(CGAL::Second_of_pair_property_map<PointWithColor>(),
-                                                     CGAL::Construct_array(),
-                                                     CGAL::LAS_property::R(),
-                                                     CGAL::LAS_property::G(),
-                                                     CGAL::LAS_property::B(),
-                                                     CGAL::LAS_property::I())))
-=======
   if(!CGAL::IO::read_LAS_with_properties(in, std::back_inserter (points),
                                          CGAL::IO::make_las_point_reader(CGAL::First_of_pair_property_map<PointWithColor>()),
                                          std::make_tuple(CGAL::Second_of_pair_property_map<PointWithColor>(),
@@ -39,7 +29,6 @@
                                                          CGAL::IO::LAS_property::G(),
                                                          CGAL::IO::LAS_property::B(),
                                                          CGAL::IO::LAS_property::I())))
->>>>>>> cf69d322
   {
     std::cerr << "Error: cannot read file " << fname << std::endl;
     return EXIT_FAILURE;
