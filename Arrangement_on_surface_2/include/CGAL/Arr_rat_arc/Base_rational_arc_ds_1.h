// Copyright (c) 2011 Tel-Aviv University (Israel), INRIA Sophia-Antipolis (France).
// All rights reserved.
//
// This file is part of CGAL (www.cgal.org).
//
// $URL$
// $Id$
// SPDX-License-Identifier: GPL-3.0-or-later OR LicenseRef-Commercial
//
// Author(s)     : Oren Salzman <orenzalz@post.tau.ac.il >
//                 Michael Hemmer <Michael.Hemmer@sophia.inria.fr>

#ifndef CGAL_BASE_RATIONAL_ARC_DS_D_1_H
#define CGAL_BASE_RATIONAL_ARC_DS_D_1_H

#include <CGAL/license/Arrangement_on_surface_2.h>


#include <vector>
#include <ostream>
#include <CGAL/Arr_enums.h>
#include <CGAL/tags.h>
#include <CGAL/Arr_tags.h>

#include <CGAL/Fraction_traits.h>
#include <CGAL/Arithmetic_kernel.h>
#include <CGAL/Algebraic_kernel_d_1.h>

#include <boost/type_traits/is_same.hpp>

namespace CGAL {
namespace Arr_rational_arc {

template <typename Algebraic_kernel_ >
class Base_rational_arc_ds_1
{
public:
  typedef Algebraic_kernel_                             Algebraic_kernel;
  typedef Base_rational_arc_ds_1<Algebraic_kernel>      Self;

  //typedef typename Algebraic_kernel::Multiplicity_type  Multiplicity;
  typedef unsigned int                                  Multiplicity;
  typedef typename Algebraic_kernel::Coefficient        Coefficient;

  typedef typename Get_arithmetic_kernel<Coefficient>::Arithmetic_kernel
<<<<<<< HEAD
  Arithmetic_kernel;
  typedef typename Arithmetic_kernel::Rational          Rational; 
=======
                                                        Arithmetic_kernel;
  typedef typename Arithmetic_kernel::Rational          Rational;
>>>>>>> 54f2a119
  typedef typename Arithmetic_kernel::Integer           Integer;
  typedef typename Algebraic_kernel::Algebraic_real_1   Algebraic_real_1;

  typedef typename Algebraic_kernel::Polynomial_1       Polynomial_1;
  typedef Polynomial_traits_d<Polynomial_1>             Polynomial_traits_1;
  typedef Fraction_traits<Rational>                     FT_rat_1;
  typedef typename Algebraic_kernel::Solve_1            Solve_1;
  typedef typename Algebraic_kernel::Bound              Bound;
  typedef Algebraic_structure_traits<Polynomial_1>      AT_poly;

  typedef Polynomial<Rational>                          Poly_rat_1;
  typedef Polynomial_traits_d<Poly_rat_1>               PT_rat_1;
  typedef Fraction_traits <Poly_rat_1>                  FT_poly_rat_1;
  typedef std::vector<Algebraic_real_1>                 Algebraic_vector;
  typedef std::vector<Multiplicity>                     Multiplicity_vector;
  typedef std::vector<std::pair<Algebraic_real_1, Multiplicity> >
                                                        Root_multiplicity_vector;

  //BOOST_STATIC_ASSERT((boost::is_same<Integer,Coefficient>::value));
  //BOOST_STATIC_ASSERT((boost::is_same<Polynomial_1,
  //                      typename FT_poly_rat_1::Numerator_type>::value));

public:

  //---------------------------------------------------------------------
  // Print a polynomial nicely.

  static std::ostream& print_polynomial(std::ostream& os,
                                        const Polynomial_1& poly,
                                        char var)
  {
    // Get the degree.
    const int    deg = CGAL::degree(poly);
<<<<<<< HEAD
   
    Coefficient coeff;
=======

    Integer     coeff;
>>>>>>> 54f2a119
    CGAL::Sign  sgn;
    int         k;

    if (deg < 0)
    {
      os << '0';
      return (os);
    }

    for (k = deg; k >= 0; k--)
    {
      //coeff = pt::Get_coefficient()(poly, k);
      coeff = CGAL::get_coefficient(poly, k);

      if (k == deg)
        os << coeff;
      else if ((sgn = CGAL::sign (coeff)) == POSITIVE)
        os << " + " << coeff;
      else if (sgn == NEGATIVE)
        os << " - " << -coeff;
      else
        continue;

      if (k > 1)
        os << '*' << var << '^' << k;
      else if (k == 1)
        os << '*' << var;
    }

    return (os);
  }

}; //Base_rational_arc_ds_1

}   // namespace Arr_rational_arc
}   //namespace CGAL {

#endif //CGAL_BASE_RATIONAL_ARC_DS_D_1_H<|MERGE_RESOLUTION|>--- conflicted
+++ resolved
@@ -43,13 +43,8 @@
   typedef typename Algebraic_kernel::Coefficient        Coefficient;
 
   typedef typename Get_arithmetic_kernel<Coefficient>::Arithmetic_kernel
-<<<<<<< HEAD
-  Arithmetic_kernel;
-  typedef typename Arithmetic_kernel::Rational          Rational; 
-=======
                                                         Arithmetic_kernel;
   typedef typename Arithmetic_kernel::Rational          Rational;
->>>>>>> 54f2a119
   typedef typename Arithmetic_kernel::Integer           Integer;
   typedef typename Algebraic_kernel::Algebraic_real_1   Algebraic_real_1;
 
@@ -83,13 +78,8 @@
   {
     // Get the degree.
     const int    deg = CGAL::degree(poly);
-<<<<<<< HEAD
-   
-    Coefficient coeff;
-=======
 
     Integer     coeff;
->>>>>>> 54f2a119
     CGAL::Sign  sgn;
     int         k;
 
