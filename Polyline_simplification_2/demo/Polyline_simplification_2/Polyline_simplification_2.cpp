--- conflicted
+++ resolved
@@ -10,7 +10,7 @@
 #include <CGAL/Bbox_2.h>
 #include <CGAL/assertions_behaviour.h>
 #include <CGAL/Exact_predicates_inexact_constructions_kernel.h>
-#include <CGAL/Timer.h>
+#include <CGAL/Timer.h> 
 #if BOOST_VERSION >= 105600 && (! defined(BOOST_GCC) || BOOST_GCC >= 40500)
 #include <CGAL/IO/WKT.h>
 #endif
@@ -22,7 +22,7 @@
 void Polyline_simplification_2_external_trace( std::string m )
 {
   std::ofstream out("polysim_log.txt", ( lAppToLog ? std::ios::app | std::ios::ate : std::ios::trunc | std::ios::ate ) );
-  out << std::setprecision(19) << m << std::endl << std::flush ;
+  out << std::setprecision(19) << m << std::endl << std::flush ; 
   lAppToLog = true ;
 }
 
@@ -34,8 +34,8 @@
        << "Line: " << line << std::endl;
   if ( msg != 0)
       std::cerr << "Explanation:" << msg << std::endl;
-
-  throw std::runtime_error("CGAL Error");
+    
+  throw std::runtime_error("CGAL Error");  
 }
 
 
@@ -91,15 +91,15 @@
   public Ui::Polyline_simplification_2
 {
   Q_OBJECT
-
-private:
-
-  PCT                                                m_pct;
+  
+private:  
+
+  PCT                                                m_pct; 
   QGraphicsScene                                    mScene;
   CGAL::Qt::PolylineSimplificationGraphicsItem<PCT> * mGI;
   CGAL::Qt::GraphicsViewPolylineInput<K> *          mPI;
-
-private:
+  
+private:  
 
 public:
 
@@ -122,9 +122,9 @@
   void processInput(CGAL::Object o);
 
   void on_actionShowTriangulation_toggled(bool checked);
-
+  
   void on_actionInsertPolyline_toggled(bool checked);
-
+  
   void on_actionClear_triggered();
 
   void on_actionRecenter_triggered();
@@ -136,7 +136,7 @@
   Mode getSimplificationMode() ;
 
   double getThreshold() ;
-
+  
 Q_SIGNALS:
   void changed();
 };
@@ -147,14 +147,14 @@
 {
   CGAL::set_error_handler  (error_handler);
   CGAL::set_warning_handler(error_handler);
-
+  
   setupUi(this);
 
   setAcceptDrops(true);
 
   // Add a GraphicItem for the PS triangulation
   mGI = new CGAL::Qt::PolylineSimplificationGraphicsItem<PCT>(&m_pct);
-
+    
   QObject::connect(this, SIGNAL(changed()), mGI, SLOT(modelChanged()));
 
   mGI->setVerticesPen(QPen(Qt::black, 2, Qt::SolidLine, Qt::RoundCap, Qt::RoundJoin));
@@ -162,18 +162,18 @@
   mGI->setZValue(-1);
   mGI->setVisibleEdges(false);
   mGI->setVisibleConstraints(true);
-
+  
   mScene.addItem(mGI);
 
   // Setup input handlers. They get events before the mScene gets them
-  // and the input they generate is passed to the triangulation with
-  // the signal/slot mechanism
+  // and the input they generate is passed to the triangulation with 
+  // the signal/slot mechanism    
   mPI = new CGAL::Qt::GraphicsViewPolylineInput<K>(this, &mScene, 0, true); // inputs polylines which are not closed
   this->on_actionInsertPolyline_toggled(true);
   QObject::connect(mPI, SIGNAL(generate(CGAL::Object)), this, SLOT(processInput(CGAL::Object)));
-
-
-  //
+    
+
+  // 
   // Manual handling of actions
   //
   QObject::connect(this->actionQuit, SIGNAL(triggered()), this, SLOT(close()));
@@ -183,7 +183,7 @@
   //  ag->addAction(this->actionInsertPolyline);
 
   this->actionShowTriangulation->setChecked(false);
-
+  
   //
   // Setup the mScene and the view
   //
@@ -194,7 +194,7 @@
 
   // Turn the vertical axis upside down
   this->graphicsView->scale(1, -1);
-
+                                                      
   // The navigation adds zooming and translation functionality to the
   // QGraphicsView
   this->addNavigation(this->graphicsView);
@@ -207,23 +207,17 @@
 
   this->addRecentFiles(this->menuFile, this->actionQuit);
   connect(this, SIGNAL(openRecentFile(QString)), this, SLOT(open(QString)));
-<<<<<<< HEAD
-
-//  QObject::connect(thresholdSlider, SIGNAL(valueChanged(int)), this, SLOT(set_Threshold(int)));
-
-=======
->>>>>>> 8ddaa565
-}
-
-
-void
+}
+
+
+void 
 MainWindow::dragEnterEvent(QDragEnterEvent *event)
 {
   if (event->mimeData()->hasFormat("text/uri-list"))
     event->acceptProposedAction();
 }
 
-void
+void 
 MainWindow::dropEvent(QDropEvent *event)
 {
   QString filename = event->mimeData()->urls().at(0).path();
@@ -237,7 +231,7 @@
   std::list<Point_2> points;
   if(CGAL::assign(points, o))
   {
-    if(points.size() >= 2)
+    if(points.size() >= 2) 
     {
       m_pct.insert_constraint(points.begin(), points.end());
 #if 0
@@ -249,16 +243,16 @@
       }
 #endif
       Q_EMIT( changed());
-    }
+    }  
   }
   Q_EMIT( changed());
 }
 
 
-/*
+/* 
  *  Qt Automatic Connections
  *  https://doc.qt.io/qt-5/designer-using-a-ui-file.html#automatic-connections
- *
+ * 
  *  setupUi(this) generates connections to the slots named
  *  "on_<action_name>_<signal_name>"
  */
@@ -309,12 +303,12 @@
   // wait cursor
   QApplication::setOverrideCursor(Qt::WaitCursor);
 
-
+  
   try
   {
     switch( getSimplificationMode() )
     {
-    case ABS_P   : simplify(m_pct, PS2::Squared_distance_cost(),  PS2::Stop_below_count_ratio_threshold(getThreshold())   ) ;
+    case ABS_P   : simplify(m_pct, PS2::Squared_distance_cost(),  PS2::Stop_below_count_ratio_threshold(getThreshold())   ) ; 
  break ;
     case ABS_E   : simplify(m_pct, PS2::Squared_distance_cost(), PS2::Stop_above_cost_threshold(getThreshold()) ) ; break ;
     case REL_P   : simplify(m_pct, PS2::Scaled_squared_distance_cost(),  PS2::Stop_below_count_ratio_threshold(getThreshold()) ) ; break ;
@@ -324,14 +318,14 @@
 
       break ;
     }
-
+    
     statusBar()->showMessage(QString("Simplification done"));
-  }
-  catch(...)
+  }  
+  catch(...) 
   {
     statusBar()->showMessage(QString("Exception ocurred"));
   }
-
+  
    // default cursor
   QApplication::restoreOverrideCursor();
   mGI->modelChanged();
@@ -339,7 +333,7 @@
 }
 
 
-void
+void 
 MainWindow::open(QString fileName)
 {
   if(! fileName.isEmpty()){
@@ -377,11 +371,11 @@
     if ( pos != std::string::npos )
       return str.substr(0,pos+1);
   }
-
-  return std::string("") ;
-}
-
-void MainWindow::loadWKT(QString
+  
+  return std::string("") ;  
+}
+
+void MainWindow::loadWKT(QString 
                          #if BOOST_VERSION >= 105600 && (! defined(BOOST_GCC) || BOOST_GCC >= 40500)
                          fileName
                          #endif
@@ -389,14 +383,14 @@
 {
 #if BOOST_VERSION >= 105600 && (! defined(BOOST_GCC) || BOOST_GCC >= 40500)
     typedef std::vector<Point_2> MultiPoint;
-
+  
   typedef std::vector<Point_2> LineString;
   typedef std::deque<LineString> MultiLineString;
-
+  
   typedef CGAL::Polygon_2<K> Polygon_2;
   typedef CGAL::Polygon_with_holes_2<K> Polygon_with_holes_2;
   typedef std::deque<Polygon_with_holes_2> MultiPolygon;
-
+  
   std::ifstream ifs(qPrintable(fileName));
   MultiPoint points;
   MultiLineString polylines;
@@ -421,9 +415,9 @@
       m_pct.insert_constraint(hole);
     }
  }
-
+   
   Q_EMIT( changed());
-
+  
   actionRecenter->trigger();
 #endif
 }
@@ -437,20 +431,20 @@
   try
   {
     std::ifstream ifs(qPrintable(fileName));
-
+    
     std::string line ;
-
+    
     std::vector<Point_2> poly ;
-
+    
     while ( std::getline(ifs,line) )
     {
       line = trim_right(line);
-
+      
       if ( line.size() > 0 )
       {
         if ( line.find(':') != std::string::npos )
         {
-          if ( poly.size() > 0 )
+          if ( poly.size() > 0 )  
           {
             if ( poly.front() == poly.back() && poly.size() >= 4 )
             {
@@ -468,21 +462,21 @@
         else
         {
           double x,y ;
-
+          
           std::string::size_type pos = line.find(',');
           if ( pos != std::string::npos )
             line[pos]= ' ' ;
-
+          
           std::istringstream ss(line);
-
+          
           ss >> x >> y ;
-
+          
           poly.push_back( Point_2(x,y) );
         }
       }
     }
-
-    if ( poly.size() > 0 )
+    
+    if ( poly.size() > 0 )  
     {
       if ( poly.front() == poly.back() )
       {
@@ -493,14 +487,14 @@
         m_pct.insert_constraint(poly.begin(), poly.end() ) ;
       }
     }
-  }
-  catch(...)
+  }  
+  catch(...) 
   {
     statusBar()->showMessage(QString("Exception ocurred"));
   }
-
+  
   Q_EMIT( changed());
-
+  
   actionRecenter->trigger();
 }
 
@@ -508,7 +502,7 @@
 MainWindow::on_actionRecenter_triggered()
 {
   this->graphicsView->setSceneRect(mGI->boundingRect());
-  this->graphicsView->fitInView(mGI->boundingRect(), Qt::KeepAspectRatio);
+  this->graphicsView->fitInView(mGI->boundingRect(), Qt::KeepAspectRatio);  
 }
 
 #include "Polyline_simplification_2.moc"
@@ -523,7 +517,7 @@
 
   // Import resources from libCGALQt5.
   CGAL_QT_INIT_RESOURCES;
-
+	
   MainWindow mainWindow;
   mainWindow.show();
   return app.exec();
