// Copyright (c) 2007-09  INRIA Sophia-Antipolis (France).
// All rights reserved.
//
// This file is part of CGAL (www.cgal.org).
//
// $URL$
// $Id$
// SPDX-License-Identifier: GPL-3.0-or-later OR LicenseRef-Commercial
//
// Author(s) : Pierre Alliez and Laurent Saboret

#ifndef CGAL_POINT_SET_PROCESSING_READ_OFF_POINTS_H
#define CGAL_POINT_SET_PROCESSING_READ_OFF_POINTS_H

#include <CGAL/license/Point_set_processing_3.h>

#include <CGAL/IO/io.h>
#include <CGAL/property_map.h>
#include <CGAL/value_type_traits.h>
#include <CGAL/Origin.h>
#include <CGAL/Kernel_traits.h>
#include <CGAL/iterator.h>
#include <CGAL/type_traits/is_iterator.h>

#include <CGAL/Named_function_parameters.h>
#include <CGAL/boost/graph/named_params_helper.h>

#include <iostream>
#include <fstream>
#include <sstream>
#include <string>
#include <type_traits>

namespace CGAL {

namespace IO {

/**
   \ingroup PkgPointSetProcessing3IOOff

   \brief reads points (positions + normals, if available), using the \ref IOStreamOFF.

   \tparam OutputIteratorValueType type of objects that can be put in `PointOutputIterator`.
   It must be a model of `DefaultConstructible` and defaults to `value_type_traits<PointOutputIterator>::%type`.
   It can be omitted when the default is fine.
   \tparam PointOutputIterator iterator over output points.
   \tparam NamedParameters a sequence of \ref bgl_namedparameters "Named Parameters"

   \param is input stream
   \param output output iterator over points
   \param np an optional sequence of \ref bgl_namedparameters "Named Parameters" among the ones listed below

   \cgalNamedParamsBegin
     \cgalParamNBegin{point_map}
       \cgalParamDescription{a property map associating points to the elements of the point range}
       \cgalParamType{a model of `WritablePropertyMap` with value type `geom_traits::Point_3`}
       \cgalParamDefault{`CGAL::Identity_property_map<geom_traits::Point_3>`}
     \cgalParamNEnd

     \cgalParamNBegin{normal_map}
       \cgalParamDescription{a property map associating normals to the elements of the point range}
       \cgalParamType{a model of `WritablePropertyMap` with value type `geom_traits::Vector_3`}
       \cgalParamDefault{If this parameter is omitted, normals in the input stream are ignored.}
     \cgalParamNEnd

     \cgalParamNBegin{geom_traits}
       \cgalParamDescription{an instance of a geometric traits class}
       \cgalParamType{a model of `Kernel`}
       \cgalParamDefault{a \cgal Kernel deduced from the point type, using `CGAL::Kernel_traits`}
     \cgalParamNEnd
   \cgalNamedParamsEnd

   \returns `true` if reading was successful, `false` otherwise.

   \sa \ref IOStreamOFF
*/
template <typename OutputIteratorValueType,
          typename PointOutputIterator,
          typename CGAL_NP_TEMPLATE_PARAMETERS>
bool read_OFF(std::istream& is,
              PointOutputIterator output,
              const CGAL_NP_CLASS& np = parameters::default_values()
#ifndef DOXYGEN_RUNNING
              , std::enable_if_t<CGAL::is_iterator<PointOutputIterator>::value>* = nullptr
#endif
              )
{
  using parameters::choose_parameter;
  using parameters::get_parameter;

  typedef Point_set_processing_3::Fake_point_range<OutputIteratorValueType> PointRange;

  // basic geometric types
  typedef Point_set_processing_3_np_helper<PointRange, CGAL_NP_CLASS> NP_helper;
  typedef typename NP_helper::Point_map PointMap;
  typedef typename NP_helper::Normal_map NormalMap;
  typedef typename NP_helper::Geom_traits Kernel;
  typedef typename Kernel::FT FT;

  bool has_normals = NP_helper::has_normal_map();

  PointMap point_map = NP_helper::get_point_map(np);
  NormalMap normal_map = NP_helper::get_normal_map(np);

  // value_type_traits is a workaround as back_insert_iterator's value_type is void
  // typedef typename value_type_traits<OutputIterator>::type Enriched_point;
  typedef OutputIteratorValueType Enriched_point;

  typedef typename Kernel::Point_3 Point;
  typedef typename Kernel::Vector_3 Vector;

  if(!is)
  {
    std::cerr << "Error: cannot open file" << std::endl;
    return false;
  }

  // scan points
  std::string signature;
  long pointsCount = 0, facesCount = 0, edgesCount = 0; // number of items in file
  int pointsRead = 0; // current number of points read
  int lineNumber = 0; // current line number
  std::string line;
  std::istringstream iss;
  while(getline(is,line))
  {
    iss.clear();
    iss.str(line);

    // Ignore empty lines and comments
    if (line.empty () || line[0] == '#')
      continue;

    ++lineNumber;

    // Reads file signature on first line
    if (lineNumber == 1)
    {
      if ( !(iss >> signature) || (signature != "OFF" && signature != "NOFF") )
      {
        // if wrong file format
        std::cerr << "Error line " << lineNumber << " of file (unexpected header)" << std::endl;
        return false;
      }
    }
    // Reads number of points on 2nd line
    else if (lineNumber == 2)
    {
      if ( !(iss >> pointsCount >> facesCount >> edgesCount) )
      {
        std::cerr << "Error line " << lineNumber << " of file (incorrect header format)" << std::endl;
        return false;
      }
    }

    // Reads 3D points on next lines
    else if (pointsRead < pointsCount)
    {
      // Reads position + normal...
      double x,y,z;
      double nx,ny,nz;
      if (iss >> IO::iformat(x) >> IO::iformat(y) >> IO::iformat(z))
      {
        Point point{FT(x), FT(y), FT(z)};
        Vector normal = CGAL::NULL_VECTOR;
        // ... + normal...
        if (iss >> IO::iformat(nx))
        {
          // In case we could read one number, we expect that there are two more
          if(iss  >> IO::iformat(ny) >> IO::iformat(nz)){
            normal = Vector(FT(nx),FT(ny),FT(nz));
          } else {
            std::cerr << "Error line " << lineNumber << " of file (incomplete normal coordinates)" << std::endl;
            return false;
          }
        }
        else if (signature == "NOFF")
        {
          std::cerr << "Error line " << lineNumber << " of file (expected normal coordinates)" << std::endl;
          return false;
        }

        Enriched_point pwn;
        put(point_map,  pwn, point);  // point_map[&pwn] = point
        if (has_normals)
          put(normal_map, pwn, normal); // normal_map[&pwn] = normal

        *output++ = pwn;
        ++pointsRead;
      }
    }
  }

  if(is.eof())
    is.clear(is.rdstate() & ~std::ios_base::failbit); // set by getline

  return true;
}

/**
   \ingroup PkgPointSetProcessing3IOOff

   \brief reads points (positions + normals, if available), using the \ref IOStreamOFF.

   \tparam OutputIteratorValueType type of objects that can be put in `PointOutputIterator`.
   It must be a model of `DefaultConstructible` and defaults to `value_type_traits<PointOutputIterator>::%type`.
   It can be omitted when the default is fine.
   \tparam PointOutputIterator iterator over output points.
   \tparam NamedParameters a sequence of \ref bgl_namedparameters "Named Parameters"

   \param fname input file name
   \param output output iterator over points
   \param np optional sequence of \ref bgl_namedparameters "Named Parameters" among the ones listed below.

   \cgalNamedParamsBegin
     \cgalParamNBegin{point_map}
       \cgalParamDescription{a property map associating points to the elements of the point range}
       \cgalParamType{a model of `WritablePropertyMap` with value type `geom_traits::Point_3`}
       \cgalParamDefault{`CGAL::Identity_property_map<geom_traits::Point_3>`}
     \cgalParamNEnd

     \cgalParamNBegin{normal_map}
       \cgalParamDescription{a property map associating normals to the elements of the point range}
       \cgalParamType{a model of `WritablePropertyMap` with value type `geom_traits::Vector_3`}
       \cgalParamDefault{If this parameter is omitted, normals in the input stream are ignored.}
     \cgalParamNEnd

     \cgalParamNBegin{geom_traits}
       \cgalParamDescription{an instance of a geometric traits class}
       \cgalParamType{a model of `Kernel`}
       \cgalParamDefault{a \cgal Kernel deduced from the point type, using `CGAL::Kernel_traits`}
     \cgalParamNEnd
   \cgalNamedParamsEnd

   \returns `true` if reading was successful, `false` otherwise.

   \sa \ref IOStreamOFF
*/
template <typename OutputIteratorValueType,
          typename PointOutputIterator,
          typename CGAL_NP_TEMPLATE_PARAMETERS>
bool read_OFF(const std::string& fname,
              PointOutputIterator output,
              const CGAL_NP_CLASS& np = parameters::default_values()
#ifndef DOXYGEN_RUNNING
              , std::enable_if_t<CGAL::is_iterator<PointOutputIterator>::value>* = nullptr
#endif
              )
{
  std::ifstream is(fname);
  return read_OFF<OutputIteratorValueType>(is, output, np);
}

/// \cond SKIP_IN_MANUAL

// variants with default output iterator value type
template <typename OutputIterator,
          typename CGAL_NP_TEMPLATE_PARAMETERS>
bool read_OFF(std::istream& is, OutputIterator output, const CGAL_NP_CLASS& np = parameters::default_values(),
<<<<<<< HEAD
              typename std::enable_if<CGAL::is_iterator<OutputIterator>::value>::type* = nullptr)
=======
              std::enable_if_t<CGAL::is_iterator<OutputIterator>::value>* = nullptr)
>>>>>>> 01f8f1bc
{
  return read_OFF<typename value_type_traits<OutputIterator>::type>(is, output, np);
}

template <typename OutputIterator,typename CGAL_NP_TEMPLATE_PARAMETERS>
bool read_OFF(const std::string& fname, OutputIterator output, const CGAL_NP_CLASS& np = parameters::default_values(),
<<<<<<< HEAD
              typename std::enable_if<CGAL::is_iterator<OutputIterator>::value>::type* = nullptr)
=======
              std::enable_if_t<CGAL::is_iterator<OutputIterator>::value>* = nullptr)
>>>>>>> 01f8f1bc
{
  std::ifstream is(fname);
  return read_OFF<typename value_type_traits<OutputIterator>::type>(is, output, np);
}

/// \endcond

} // namespace IO

#ifndef CGAL_NO_DEPRECATED_CODE

/// \cond SKIP_IN_MANUAL

template <typename OutputIteratorValueType,
          typename OutputIterator,
          typename PointPMap,
          typename NormalPMap,
          typename Kernel>
CGAL_DEPRECATED_MSG("you are using the deprecated V1 API of CGAL::read_off_points_and_normals(), please update your code")
bool read_off_points_and_normals(std::istream& is, ///< input stream.
                                 OutputIterator output, ///< output iterator over points.
                                 PointPMap point_map,  ///< property map: value_type of OutputIterator -> Point_3.
                                 NormalPMap normal_map, ///< property map: value_type of OutputIterator -> Vector_3.
                                 const Kernel& /*kernel*/) ///< geometric traits.
{
  return IO::read_OFF<OutputIteratorValueType>(is, output,
                                               parameters::point_map(point_map)
                                                          .normal_map(normal_map)
                                                          .geom_traits(Kernel()));
}

template <typename OutputIterator,
          typename PointPMap,
          typename NormalPMap,
          typename Kernel>
CGAL_DEPRECATED_MSG("you are using the deprecated V1 API of CGAL::read_off_points_and_normals(), please update your code")
bool read_off_points_and_normals(std::istream& is, ///< input stream.
                                 OutputIterator output, ///< output iterator over points.
                                 PointPMap point_map, ///< property map: value_type of OutputIterator -> Point_3.
                                 NormalPMap normal_map, ///< property map: value_type of OutputIterator -> Vector_3.
                                 const Kernel& kernel) ///< geometric traits.
{
  return IO::read_OFF<typename value_type_traits<OutputIterator>::type>(is, output,
                                                                        parameters::point_map(point_map)
                                                                                   .normal_map(normal_map)
                                                                                   .geom_traits(kernel));
}

template <typename OutputIteratorValueType,
          typename OutputIterator,
          typename PointPMap,
          typename NormalPMap>
CGAL_DEPRECATED_MSG("you are using the deprecated V1 API of CGAL::read_off_points_and_normals(), please update your code")
bool read_off_points_and_normals(std::istream& is, ///< input stream.
                                 OutputIterator output, ///< output iterator over points.
                                 PointPMap point_map, ///< property map: value_type of OutputIterator -> Point_3.
                                 NormalPMap normal_map) ///< property map: value_type of OutputIterator -> Vector_3.
{
  return IO::read_OFF<OutputIteratorValueType>(is, output, parameters::point_map(point_map)
                                                                      .normal_map(normal_map));
}

template <typename OutputIterator,
          typename PointPMap,
          typename NormalPMap>
CGAL_DEPRECATED_MSG("you are using the deprecated V1 API of CGAL::read_off_points_and_normals(), please update your code")
bool read_off_points_and_normals(std::istream& is, ///< input stream.
                                 OutputIterator output, ///< output iterator over points.
                                 PointPMap point_map, ///< property map: value_type of OutputIterator -> Point_3.
                                 NormalPMap normal_map) ///< property map: value_type of OutputIterator -> Vector_3.
{
  return IO::read_OFF<typename value_type_traits<OutputIterator>::type>(is, output,
                                                                        parameters::point_map(point_map)
                                                                                   .normal_map(normal_map));
}

template <typename OutputIteratorValueType,
          typename OutputIterator,
          typename NormalPMap>
CGAL_DEPRECATED_MSG("you are using the deprecated V1 API of CGAL::read_off_points_and_normals(), please update your code")
bool read_off_points_and_normals(std::istream& is, ///< input stream.
                                 OutputIterator output, ///< output iterator over points.
                                 NormalPMap normal_map) ///< property map: value_type of OutputIterator -> Vector_3.
{
  return IO::read_OFF<OutputIteratorValueType>(is, output, parameters::normal_map(normal_map));
}

template <typename OutputIterator,
          typename NormalPMap>
CGAL_DEPRECATED_MSG("you are using the deprecated V1 API of CGAL::read_off_points_and_normals(), please update your code")
bool read_off_points_and_normals(std::istream& is, ///< input stream.
                                 OutputIterator output, ///< output iterator over points.
                                 NormalPMap normal_map) ///< property map: value_type of OutputIterator -> Vector_3.
{
  return IO::read_OFF<typename value_type_traits<OutputIterator>::type>(is, output, parameters::normal_map(normal_map));
}

template <typename OutputIteratorValueType,
          typename OutputIterator,
          typename PointPMap,
          typename Kernel
>
CGAL_DEPRECATED_MSG("you are using the deprecated V1 API of CGAL::read_off_points(), please update your code")
bool read_off_points(std::istream& is, ///< input stream.
                     OutputIterator output, ///< output iterator over points.
                     PointPMap point_map, ///< property map: value_type of OutputIterator -> Point_3.
                     const Kernel& kernel) ///< geometric traits.
{
  return read_off_points<OutputIteratorValueType>(is, output, parameters::point_map(point_map)
                                                                             .geom_traits(kernel));
}

template <typename OutputIterator,
          typename PointPMap,
          typename Kernel>
CGAL_DEPRECATED_MSG("you are using the deprecated V1 API of CGAL::read_off_points(), please update your code")
bool read_off_points(std::istream& is, ///< input stream.
                     OutputIterator output, ///< output iterator over points.
                     PointPMap point_map, ///< property map: value_type of OutputIterator -> Point_3.
                     const Kernel& kernel) ///< geometric traits.
{
  return read_off_points<typename value_type_traits<OutputIterator>::type>(is, output,
                                                                           parameters::point_map(point_map)
                                                                                      .geom_traits (kernel));
}

template <typename OutputIteratorValueType,
          typename OutputIterator,
          typename PointPMap>
CGAL_DEPRECATED_MSG("you are using the deprecated V1 API of CGAL::read_off_points(), please update your code")
bool read_off_points(std::istream& is, ///< input stream.
                     OutputIterator output, ///< output iterator over points.
                     PointPMap point_map) ///< property map: value_type of OutputIterator -> Point_3.
{
  return read_off_points<OutputIteratorValueType>(is, output, parameters::point_map (point_map));
}

template <typename OutputIterator, typename PointPMap>
CGAL_DEPRECATED_MSG("you are using the deprecated V1 API of CGAL::read_off_points(), please update your code")
bool read_off_points(std::istream& is, ///< input stream.
                     OutputIterator output, ///< output iterator over points.
                     PointPMap point_map) ///< property map: value_type of OutputIterator -> Point_3.
{
  return read_off_points<typename value_type_traits<OutputIterator>::type>(is, output, parameters::point_map(point_map));
}

/// \endcond

/*!
 \ingroup PkgPointSetProcessing3IODeprecated

 \deprecated This function is deprecated since \cgal 5.3,
             \link PkgPointSetProcessing3IOOff `CGAL::IO::read_OFF()` \endlink should be used instead.
*/
template <typename OutputIteratorValueType,
          typename OutputIterator,
          typename CGAL_NP_TEMPLATE_PARAMETERS>
CGAL_DEPRECATED bool read_off_points(std::istream& is,
                                     OutputIterator output,
                                     const CGAL_NP_CLASS& np = parameters::default_values())
{
  return IO::read_OFF(is, output, np);
}

/// \cond SKIP_IN_MANUAL

template <typename OutputIteratorValueType, typename OutputIterator>
CGAL_DEPRECATED bool read_off_points(std::istream& is, OutputIterator output)
{
  return IO::read_OFF(is, output);
}

// variant with default output iterator value type
template <typename OutputIterator, typename CGAL_NP_TEMPLATE_PARAMETERS>
CGAL_DEPRECATED bool read_off_points(std::istream& is, OutputIterator output, const CGAL_NP_CLASS& np = parameters::default_values())
{
  return IO::read_OFF(is, output, np);
}

/// \endcond

#endif //CGAL_NO_DEPRECATED_CODE

} // namespace CGAL

#endif // CGAL_POINT_SET_PROCESSING_READ_OFF_POINTS_H<|MERGE_RESOLUTION|>--- conflicted
+++ resolved
@@ -257,22 +257,14 @@
 template <typename OutputIterator,
           typename CGAL_NP_TEMPLATE_PARAMETERS>
 bool read_OFF(std::istream& is, OutputIterator output, const CGAL_NP_CLASS& np = parameters::default_values(),
-<<<<<<< HEAD
-              typename std::enable_if<CGAL::is_iterator<OutputIterator>::value>::type* = nullptr)
-=======
               std::enable_if_t<CGAL::is_iterator<OutputIterator>::value>* = nullptr)
->>>>>>> 01f8f1bc
 {
   return read_OFF<typename value_type_traits<OutputIterator>::type>(is, output, np);
 }
 
 template <typename OutputIterator,typename CGAL_NP_TEMPLATE_PARAMETERS>
 bool read_OFF(const std::string& fname, OutputIterator output, const CGAL_NP_CLASS& np = parameters::default_values(),
-<<<<<<< HEAD
-              typename std::enable_if<CGAL::is_iterator<OutputIterator>::value>::type* = nullptr)
-=======
               std::enable_if_t<CGAL::is_iterator<OutputIterator>::value>* = nullptr)
->>>>>>> 01f8f1bc
 {
   std::ifstream is(fname);
   return read_OFF<typename value_type_traits<OutputIterator>::type>(is, output, np);
