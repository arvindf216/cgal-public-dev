// Copyright (c) 2001,2011  Max-Planck-Institute Saarbruecken (Germany).
// All rights reserved.
//
// This file is part of CGAL (www.cgal.org).
// You can redistribute it and/or modify it under the terms of the GNU
// General Public License as published by the Free Software Foundation,
// either version 3 of the License, or (at your option) any later version.
//
// Licensees holding a valid commercial license may use this file in
// accordance with the commercial license agreement provided with the software.
//
// This file is provided AS IS with NO WARRANTY OF ANY KIND, INCLUDING THE
// WARRANTY OF DESIGN, MERCHANTABILITY AND FITNESS FOR A PARTICULAR PURPOSE.
//
// $URL$
// $Id$
// SPDX-License-Identifier: GPL-3.0+
//
//
// Author(s)     : Susan Hert <hert@mpi-sb.mpg.de>
//               : Amol Prakash <prakash@mpi-sb.mpg.de>
//               : Andreas Fabri

#ifndef CGAL_CONVEX_HULL_3_H
#define CGAL_CONVEX_HULL_3_H

#include <CGAL/license/Convex_hull_3.h>

#include <CGAL/disable_warnings.h>

#include <CGAL/basic.h>
#include <CGAL/algorithm.h>
#include <CGAL/convex_hull_2.h>
#include <CGAL/Projection_traits_xy_3.h>
#include <CGAL/Projection_traits_xz_3.h>
#include <CGAL/Projection_traits_yz_3.h>
#include <CGAL/Convex_hull_traits_3.h>
#include <CGAL/Convex_hull_2/ch_assertions.h>
#include <CGAL/Triangulation_data_structure_2.h>
#include <CGAL/Triangulation_vertex_base_with_info_2.h>
#include <CGAL/Cartesian_converter.h>
#include <CGAL/Simple_cartesian.h>
#include <iostream>
#include <algorithm>
#include <utility>
#include <memory>
#include <list>
#include <vector>
#include <boost/bind.hpp>
#include <boost/next_prior.hpp>
#include <boost/type_traits/is_floating_point.hpp>
#include <boost/type_traits/is_same.hpp>
#include <boost/mpl/has_xxx.hpp>
#include <boost/graph/graph_traits.hpp>
#include <CGAL/internal/Exact_type_selector.h>
#include <CGAL/boost/graph/copy_face_graph.h>
#include <CGAL/boost/graph/graph_traits_Triangulation_data_structure_2.h>
#include <CGAL/Polyhedron_3_fwd.h>
#include <CGAL/boost/graph/Euler_operations.h>

#include <boost/unordered_map.hpp>

#ifndef CGAL_CH_NO_POSTCONDITIONS
#include <CGAL/convexity_check_3.h>
#endif // CGAL_CH_NO_POSTCONDITIONS


// first some internal stuff to avoid using a true Face_graph model for extreme_points_3
namespace CGAL {

// Forward declaration
template<class VertexPointMap,class Base_traits> class Extreme_points_traits_adapter_3;

namespace internal{  namespace Convex_hull_3{

// wrapper used as a MutableFaceGraph to extract extreme points
template <class OutputIterator>
struct Output_iterator_wrapper
{
  OutputIterator out;
  Output_iterator_wrapper(OutputIterator out)
    : out(out)
  {}
};

template <class Point_3, class OutputIterator>
void add_isolated_points(const Point_3& point,
                         internal::Convex_hull_3::Output_iterator_wrapper<OutputIterator>& w)
{
    *w.out++ = point;
}

template <class Point_3, class Polyhedron_3>
void add_isolated_points(const Point_3& point, Polyhedron_3& P)
{
  put(get(CGAL::vertex_point, P), add_vertex(P), point);
}

template <class Point_3, class OutputIterator>
void copy_ch2_to_face_graph(const std::list<Point_3>& CH_2,
                            internal::Convex_hull_3::Output_iterator_wrapper<OutputIterator>& w)
{
  for(const Point_3& p : CH_2)
    *w.out++ = p;
}

} } // internal::Convex_hull_3

template <class TDS, class OutputIterator>
void copy_face_graph(const TDS& tds, internal::Convex_hull_3::Output_iterator_wrapper<OutputIterator>& wrapper)
{
  typedef typename boost::graph_traits<TDS>::vertex_descriptor vertex_descriptor;
  typename boost::property_map<TDS, boost::vertex_point_t >::const_type vpm = get(boost::vertex_point, tds);
  for(vertex_descriptor vh : vertices(tds))
  {
    *wrapper.out++ = get(vpm, vh);
  }
}

template <class OutputIterator>
void clear(internal::Convex_hull_3::Output_iterator_wrapper<OutputIterator>&)
{}

template <class Point, class OutputIterator>
void make_tetrahedron(const Point& p0, const Point& p1, const Point& p2, const Point& p3,
                      internal::Convex_hull_3::Output_iterator_wrapper<OutputIterator>& w)
{
  *w.out++ = p0;
  *w.out++ = p1;
  *w.out++ = p2;
  *w.out++ = p3;
}

} // CGAL

namespace boost{
// needed so that the regular make_tetrahedron of CGAL does not complain when tried to be instantiated
template <class OutputIterator>
struct graph_traits<CGAL::internal::Convex_hull_3::Output_iterator_wrapper<OutputIterator> >
{
  typedef void* halfedge_descriptor;
};
}

namespace CGAL {


namespace internal{  namespace Convex_hull_3{

//struct to select the default traits class for computing convex hull
template< class Point_3,
          class PolygonMesh = Default,
          class Is_floating_point=typename boost::is_floating_point<typename Kernel_traits<Point_3>::Kernel::FT>::type,
          class Has_filtered_predicates_tag=typename Kernel_traits<Point_3>::Kernel::Has_filtered_predicates_tag >
struct Default_traits_for_Chull_3{
  typedef typename Kernel_traits<Point_3>::Kernel type;
};

//FT is a floating point type and Kernel is a filtered kernel
template <class Point_3, class PolygonMesh>
struct Default_traits_for_Chull_3<Point_3, PolygonMesh, boost::true_type,Tag_true>{
  typedef Convex_hull_traits_3< typename Kernel_traits<Point_3>::Kernel, PolygonMesh, Tag_true > type;
};

template <class Traits>
struct Default_polyhedron_for_Chull_3{
  typedef CGAL::Polyhedron_3<Traits> type;
};

template <class K, class P, class Tag>
struct Default_polyhedron_for_Chull_3<Convex_hull_traits_3<K, P, Tag> >{
  typedef typename  Convex_hull_traits_3<K, P, Tag>::Polygon_mesh type;
};

template <class T>
struct Is_cartesian_kernel
{
  typedef boost::false_type type;
};

template <class Kernel, class PolygonMesh>
struct Is_cartesian_kernel< Convex_hull_traits_3<Kernel, PolygonMesh, Tag_true> >
{
  // Rational here is that Tag_true can only be passed by us since it is not documented
  // so we can assume that Kernel is a CGAL Kernel
  typedef typename boost::is_same<typename Kernel::Kernel_tag, Cartesian_tag>::type type;
};

// Predicate internally used as a wrapper around has_on_positive_side
// We provide a partial specialization restricted to the case of CGAL Cartesian Kernels with inexact constructions below
//template <class Traits,class Tag_use_advanced_filtering=typename Use_advanced_filtering<Traits>::type >
template <class Traits, class Is_CK = typename Is_cartesian_kernel<Traits>::type >
class Is_on_positive_side_of_plane_3{
  typedef typename Traits::Point_3 Point_3;
  typename Traits::Plane_3 plane;
  typename Traits::Has_on_positive_side_3 has_on_positive_side;
public:
  typedef Protect_FPU_rounding<false> Protector;

  Is_on_positive_side_of_plane_3(const Traits& traits,const Point_3& p,const Point_3& q,const Point_3& r)
  :plane(traits.construct_plane_3_object()(p,q,r)),has_on_positive_side(traits.has_on_positive_side_3_object()) {}

  bool operator() (const Point_3& s) const
  {
    return has_on_positive_side(plane,s);
  }
};

template <class Base_traits, class VPM, class Is_CK>
class Is_on_positive_side_of_plane_3< Extreme_points_traits_adapter_3<VPM,Base_traits>, Is_CK>
  : public Is_on_positive_side_of_plane_3< Base_traits >
{
  typedef Extreme_points_traits_adapter_3<VPM, Base_traits> Traits;
  typedef Is_on_positive_side_of_plane_3< Base_traits > Base;
  typedef typename Traits::Point_3 Point_3;
  const Traits& m_traits;
public:
  typedef typename Base::Protector Protector;

  Is_on_positive_side_of_plane_3(const Traits& traits,
                                 const Point_3& p,const Point_3& q,const Point_3& r)
    : Base(static_cast<const Base_traits&>(traits), traits.get_point(p), traits.get_point(q), traits.get_point(r))
    , m_traits(traits)
  {}

  bool operator() (const Point_3& s) const
  {
    return static_cast<const Base*>(this)->operator()(m_traits.get_point(s));
  }
};

//This predicate uses copy of the code from the statically filtered version of
//Orientation_3. The rational is that the plane is a member of the functor
//so optimization are done to avoid doing several time operations on the plane.
//The main operator() first tries the static version of the predicate, then uses
//interval arithmetic (the protector must be created before using this predicate)
//and in case of failure, exact arithmetic is used.
template <class Kernel, class P>
class Is_on_positive_side_of_plane_3<Convex_hull_traits_3<Kernel, P, Tag_true>, boost::true_type >{
  typedef Simple_cartesian<CGAL::internal::Exact_field_selector<double>::Type>  Exact_K;
  typedef Simple_cartesian<Interval_nt_advanced >                               Approx_K;
  typedef Convex_hull_traits_3<Kernel, P, Tag_true>                             Traits;
  typedef typename Traits::Point_3                                              Point_3;

  Cartesian_converter<Kernel,Approx_K>                  to_AK;
  Cartesian_converter<Kernel,Exact_K>                   to_EK;

  template <typename K>
  struct Vector_plus_point {
    typename K::Vector_3 vector;
    typename K::Point_3  point;
  };

  const Point_3& p,q,r;
  mutable Vector_plus_point<Approx_K> ak_plane;
  mutable Vector_plus_point<Exact_K>* ek_plane_ptr;

  double m10,m20,m21,Maxx,Maxy,Maxz;

  static const int STATIC_FILTER_FAILURE = 555;

  //this function is a made from the statically filtered version of Orientation_3
  int static_filtered(double psx,double psy, double psz) const{

    // Then semi-static filter.
    double apsx = CGAL::abs(psx);
    double apsy = CGAL::abs(psy);
    double apsz = CGAL::abs(psz);

    double maxx = (Maxx < apsx)? apsx : Maxx;
    double maxy = (Maxy < apsy)? apsy : Maxy;
    double maxz = (Maxz < apsz)? apsz : Maxz;

    double det =  psx*m10 - m20*psy + m21*psz;

    // Sort maxx < maxy < maxz.
    if (maxx > maxz)
        std::swap(maxx, maxz);
    if (maxy > maxz)
        std::swap(maxy, maxz);
    else if (maxy < maxx)
        std::swap(maxx, maxy);

    // Protect against underflow in the computation of eps.
    if (maxx < 1e-97) /* cbrt(min_double/eps) */ {
      if (maxx == 0)
        return 0;
    }
    // Protect against overflow in the computation of det.
    else if (maxz < 1e102) /* cbrt(max_double [hadamard]/4) */ {
      double eps = 5.1107127829973299e-15 * maxx * maxy * maxz;
      if (det > eps)  return 1;
      if (det < -eps) return -1;
    }
    return STATIC_FILTER_FAILURE;
  }

public:
  typedef typename Interval_nt_advanced::Protector           Protector;

  Is_on_positive_side_of_plane_3(const Traits&,const Point_3& p_,const Point_3& q_,const Point_3& r_)
<<<<<<< HEAD
  :p(p_),q(q_),r(r_),ck_plane(nullptr),pk_plane(nullptr)
=======
    : p(p_),q(q_),r(r_)
    , ak_plane()
    , ek_plane_ptr(0)
>>>>>>> b0c182ce
  {
    ak_plane.vector =
      typename Approx_K::Vector_3(Interval_nt_advanced(0., std::numeric_limits<double>::infinity()),
                                  0., 0.);
    double pqx = q.x() - p.x();
    double pqy = q.y() - p.y();
    double pqz = q.z() - p.z();
    double prx = r.x() - p.x();
    double pry = r.y() - p.y();
    double prz = r.z() - p.z();


    m10 = pqy*prz - pry*pqz;
    m20 = pqx*prz - prx*pqz;
    m21 = pqx*pry - prx*pqy;

    double aprx = CGAL::abs(prx);
    double apry = CGAL::abs(pry);
    double aprz = CGAL::abs(prz);

    Maxx = CGAL::abs(pqx);
    if (Maxx < aprx) Maxx = aprx;
    Maxy = CGAL::abs(pqy);
    if (Maxy < apry) Maxy = apry;
    Maxz = CGAL::abs(pqz);
    if (Maxz < aprz) Maxz = aprz;
  }

  ~Is_on_positive_side_of_plane_3(){
<<<<<<< HEAD
    if (ck_plane!=nullptr) delete ck_plane;
    if (pk_plane!=nullptr) delete pk_plane;
=======
    if (ek_plane_ptr!=NULL) delete ek_plane_ptr;
>>>>>>> b0c182ce
  }

  bool operator() (const Point_3& s) const
  {
    double psx = s.x() - p.x();
    double psy = s.y() - p.y();
    double psz = s.z() - p.z();

    int static_res = static_filtered(psx,psy,psz);
    if (static_res != STATIC_FILTER_FAILURE)
      return static_res == 1;

    try{
<<<<<<< HEAD
      if (ck_plane==nullptr)
        ck_plane=new typename CK::Plane_3(to_CK(p),to_CK(q),to_CK(r));
      return ck_plane->has_on_positive_side(to_CK(s));
    }
    catch (Uncertain_conversion_exception&){
      if (pk_plane==nullptr)
        pk_plane=new typename PK::Plane_3(to_PK(p),to_PK(q),to_PK(r));
      return pk_plane->has_on_positive_side(to_PK(s));
=======
      // infinity() is the sentinel for uninitialized `ak_plane`
      if (ak_plane.vector.x().sup() == std::numeric_limits<double>::infinity())
      {
        const typename Approx_K::Point_3 ap = to_AK(p);
        ak_plane.vector = cross_product(to_AK(q)-ap, to_AK(r)-ap);
        ak_plane.point = ap;
      }
      Uncertain<Sign> res =
        sign(scalar_product(to_AK(s) - ak_plane.point,
                            ak_plane.vector));
      if(is_certain(res)) {
        return (get_certain(res) == POSITIVE);
      }
    }
    catch (Uncertain_conversion_exception&){}
    if (ek_plane_ptr==NULL) {
      const typename Exact_K::Point_3 ep = to_EK(p);
      ek_plane_ptr = new Vector_plus_point<Exact_K>;
      ek_plane_ptr->vector = cross_product(to_EK(q)-ep, to_EK(r)-ep);
      ek_plane_ptr->point = ep;
>>>>>>> b0c182ce
    }
    return sign(scalar_product(to_EK(s) - ek_plane_ptr->point,
                               ek_plane_ptr->vector)) == POSITIVE;
  }
};


BOOST_MPL_HAS_XXX_TRAIT_NAMED_DEF(Traits_has_typedef_Traits_xy_3,Traits_xy_3,false)
BOOST_MPL_HAS_XXX_TRAIT_NAMED_DEF(Traits_has_typedef_Traits_yz_3,Traits_xy_3,false)
BOOST_MPL_HAS_XXX_TRAIT_NAMED_DEF(Traits_has_typedef_Traits_xz_3,Traits_xy_3,false)

template <class T,bool has_projection_traits=
  Traits_has_typedef_Traits_xy_3<T>::value &&
  Traits_has_typedef_Traits_yz_3<T>::value &&
  Traits_has_typedef_Traits_xz_3<T>::value
>
struct Projection_traits{
    Projection_traits(const T&){}
  typedef typename Kernel_traits<typename T::Point_3>::Kernel K;
  typedef CGAL::Projection_traits_xy_3<K> Traits_xy_3;
  typedef CGAL::Projection_traits_yz_3<K> Traits_yz_3;
  typedef CGAL::Projection_traits_xz_3<K> Traits_xz_3;
    
    Traits_xy_3 construct_traits_xy_3_object()const
    {return Traits_xy_3();}
    Traits_yz_3 construct_traits_yz_3_object()const
    {return Traits_yz_3();}
    Traits_xz_3 construct_traits_xz_3_object()const
    {return Traits_xz_3();}
};

template <class T>
struct Projection_traits<T,true>{
  const T& traits;
  Projection_traits(const T& t):traits(t){}
  typedef typename T::Traits_xy_3 Traits_xy_3;
  typedef typename T::Traits_yz_3 Traits_yz_3;
  typedef typename T::Traits_xz_3 Traits_xz_3;
  Traits_xy_3 construct_traits_xy_3_object()const
  {return traits.construct_traits_xy_3_object();}
  Traits_yz_3 construct_traits_yz_3_object()const
  {return traits.construct_traits_yz_3_object();}
  Traits_xz_3 construct_traits_xz_3_object()const
  {return traits.construct_traits_xz_3_object();}
};

template <class Point_3, class Polyhedron_3>
void copy_ch2_to_face_graph(const std::list<Point_3>& CH_2, Polyhedron_3& P)
{
  typename boost::property_map<Polyhedron_3, CGAL::vertex_point_t>::type vpm
    = get(CGAL::vertex_point, P);
  typedef boost::graph_traits<Polyhedron_3> Graph_traits;
  typedef typename Graph_traits::vertex_descriptor vertex_descriptor;
  typedef typename Graph_traits::halfedge_descriptor halfedge_descriptor;
  typedef typename Graph_traits::face_descriptor face_descriptor;
  std::vector<vertex_descriptor> vertices;
  vertices.reserve(CH_2.size());
  for(const Point_3& p : CH_2){
    vertices.push_back(add_vertex(P));
    put(vpm, vertices.back(),p);
  }
  face_descriptor f = Euler::add_face(vertices, P);

  // Then triangulate that face
  const halfedge_descriptor he = halfedge(f, P);
  halfedge_descriptor other_he = next(next(he, P), P);
  for(std::size_t i = 3, end = vertices.size(); i < end; ++i) {
    const halfedge_descriptor next_he = next(other_he, P);
    Euler::split_face(other_he, he, P);
    other_he = next_he;
  }
}


template <class InputIterator, class Point_3, class Polyhedron_3, class Traits>
void coplanar_3_hull(InputIterator first, InputIterator beyond,
                     const Point_3& p1, const Point_3& p2, const Point_3& p3,
                     Polyhedron_3& P, const Traits&  traits )
{
  typedef typename internal::Convex_hull_3::Projection_traits<Traits> PTraits;
  typedef typename PTraits::Traits_xy_3 Traits_xy_3;
  typedef typename PTraits::Traits_yz_3 Traits_yz_3;
  typedef typename PTraits::Traits_xz_3 Traits_xz_3;
  
  PTraits ptraits(traits);

  std::list<Point_3> CH_2;

  Traits_xy_3 traits_xy = ptraits.construct_traits_xy_3_object();
  typename Traits_xy_3::Left_turn_2 left_turn_in_xy = traits_xy.left_turn_2_object();
  if ( left_turn_in_xy(p1,p2,p3) || left_turn_in_xy(p2,p1,p3) )
     convex_hull_points_2( first, beyond,
                           std::back_inserter(CH_2),
                           traits_xy );
  else{
    Traits_yz_3 traits_yz = ptraits.construct_traits_yz_3_object();
    typename Traits_yz_3::Left_turn_2 left_turn_in_yz = traits_yz.left_turn_2_object();
    if ( left_turn_in_yz(p1,p2,p3) || left_turn_in_yz(p2,p1,p3) )
       convex_hull_points_2( first, beyond,
                             std::back_inserter(CH_2),
                             traits_yz );
    else{
      Traits_xz_3 traits_xz = ptraits.construct_traits_xz_3_object();
      CGAL_assertion_code( typename Traits_xz_3::Left_turn_2 left_turn_in_xz = traits_xz.left_turn_2_object(); )
      CGAL_assertion( left_turn_in_xz(p1,p2,p3) || left_turn_in_xz(p2,p1,p3) );
         convex_hull_points_2( first, beyond,
                               std::back_inserter(CH_2),
                               traits_xz );
    }
  }
  copy_ch2_to_face_graph(CH_2, P);
}


//
// visible is the set of facets visible from point  and reachable from
// start_facet.
//
template <class TDS_2, class Traits>
void
find_visible_set(TDS_2& tds,
                 const typename Traits::Point_3& point,
                 typename TDS_2::Face_handle start,
                 std::list<typename TDS_2::Face_handle>& visible,
                 std::map<typename TDS_2::Vertex_handle, typename TDS_2::Edge>& outside,
                 const Traits& traits)
{
   typedef typename TDS_2::Face_handle Face_handle;
   typedef typename TDS_2::Vertex_handle Vertex_handle;

   std::vector<Vertex_handle> vertices;
   vertices.reserve(10);
   int VISITED=1, BORDER=2;
   visible.clear();
   typename std::list<Face_handle>::iterator  vis_it;
   visible.push_back(start);
   start->info() = VISITED;
   vertices.push_back(start->vertex(0));
   vertices.push_back(start->vertex(1));
   vertices.push_back(start->vertex(2));
   start->vertex(0)->info() = start->vertex(1)->info() = start->vertex(2)->info() = VISITED;

   for (vis_it = visible.begin(); vis_it != visible.end(); vis_it++)
   {
      // check all the neighbors of the current face to see if they have
      // already been visited or not and if not whether they are visible
      // or not.

      for(int i=0; i < 3; i++) {
        // the facet on the other side of the current halfedge
        Face_handle f = (*vis_it)->neighbor(i);
        // if haven't already seen this facet
        if (f->info() == 0) {
          f->info() = VISITED;
          Is_on_positive_side_of_plane_3<Traits> is_on_positive_side(
            traits,f->vertex(0)->point(),f->vertex(2)->point(),f->vertex(1)->point());
          int ind = f->index(*vis_it);
          if ( !is_on_positive_side(point) ){  // is visible
            visible.push_back(f);
            Vertex_handle vh = f->vertex(ind);
            if(vh->info() == 0){ vertices.push_back(vh); vh->info() = VISITED;}
          } else {
            f->info() = BORDER;
            f->vertex(TDS_2::cw(ind))->info() = BORDER;
            f->vertex(TDS_2::ccw(ind))->info() = BORDER;
            outside.insert(std::make_pair(f->vertex(TDS_2::cw(ind)),
                                          typename TDS_2::Edge(f,ind)));
          }
        } else if(f->info() == BORDER) {
          int ind = f->index(*vis_it);
          f->vertex(TDS_2::cw(ind))->info() = BORDER;
          f->vertex(TDS_2::ccw(ind))->info() = BORDER;
          outside.insert(std::make_pair(f->vertex(TDS_2::cw(ind)),
                                        typename TDS_2::Edge(f,ind)));
        }
      }
   }

   for(typename std::vector<Vertex_handle>::iterator vit =  vertices.begin();
       vit != vertices.end();
       ++vit){
     if((*vit)->info() != BORDER){
       tds.delete_vertex(*vit);
     } else {
       (*vit)->info() = 0;
     }
   }

}

// using a third template parameter for the point instead of getting it from
// the traits class as it should be is required by M$VC6
template <class Face_handle, class Traits, class Point>
typename std::list<Point>::iterator
farthest_outside_point(Face_handle f, std::list<Point>& outside_set,
                       const Traits& traits)
{

   typedef typename std::list<Point>::iterator Outside_set_iterator;
   CGAL_ch_assertion(!outside_set.empty());

   typename Traits::Plane_3 plane = 
       traits.construct_plane_3_object()(f->vertex(0)->point(),
                                         f->vertex(1)->point(),
                                         f->vertex(2)->point());

   typename Traits::Less_signed_distance_to_plane_3 less_dist_to_plane =
            traits.less_signed_distance_to_plane_3_object();
   Outside_set_iterator farthest_it =
          std::max_element(outside_set.begin(),
                           outside_set.end(),
                           boost::bind(less_dist_to_plane, plane, _1, _2));
   return farthest_it;
}

template <class Face_handle, class Traits, class Point>
void
partition_outside_sets(const std::list<Face_handle>& new_facets,
                       std::list<Point>& vis_outside_set,
                       std::list<Face_handle>& pending_facets,
                       const Traits& traits)
{
  typename std::list<Face_handle>::const_iterator        f_list_it;
  typename std::list<Point>::iterator  point_it, to_splice;

  // walk through all the new facets and check each unassigned outside point
  // to see if it belongs to the outside set of this new facet.
  for (f_list_it = new_facets.begin(); (f_list_it != new_facets.end()) && (! vis_outside_set.empty());
        ++f_list_it)
  {
    Face_handle f = *f_list_it;
    Is_on_positive_side_of_plane_3<Traits> is_on_positive_side(
      traits,f->vertex(0)->point(),f->vertex(1)->point(),f->vertex(2)->point());
    std::list<Point>& point_list = f->points;

    for (point_it = vis_outside_set.begin();point_it != vis_outside_set.end();){
      if( is_on_positive_side(*point_it) ) {
        to_splice = point_it;
        ++point_it;
        point_list.splice(point_list.end(), vis_outside_set, to_splice);
      } else {
         ++point_it;
      }
    }
    if(! point_list.empty()){
      pending_facets.push_back(f);
      f->it = boost::prior(pending_facets.end());
    } else {
      f->it = pending_facets.end();
    }
  }


   for (; f_list_it != new_facets.end();++f_list_it)
    (*f_list_it)->it = pending_facets.end();
}



template <class TDS_2, class Traits>
void
ch_quickhull_3_scan(TDS_2& tds,
                    std::list<typename TDS_2::Face_handle>& pending_facets,
                    const Traits& traits)
{
  typedef typename TDS_2::Edge                            Edge;
  typedef typename TDS_2::Face_handle                     Face_handle;
  typedef typename TDS_2::Vertex_handle                   Vertex_handle;
  typedef typename Traits::Point_3			  Point_3;
  typedef std::list<Point_3>                              Outside_set;
  typedef typename std::list<Point_3>::iterator           Outside_set_iterator;
  typedef std::map<typename TDS_2::Vertex_handle, typename TDS_2::Edge> Border_edges;

  std::list<Face_handle>                     visible_set;
  typename std::list<Face_handle>::iterator  vis_set_it;
  Outside_set                                vis_outside_set;
  Border_edges                               border;

  while (!pending_facets.empty())
  {
     vis_outside_set.clear();

     Face_handle f_handle = pending_facets.front();

     Outside_set_iterator farthest_pt_it = farthest_outside_point(f_handle, f_handle->points, traits);
     Point_3 farthest_pt = *farthest_pt_it;
     f_handle->points.erase(farthest_pt_it);
     find_visible_set(tds, farthest_pt, f_handle, visible_set, border, traits);

     // for each visible facet
     for (vis_set_it = visible_set.begin(); vis_set_it != visible_set.end();
          vis_set_it++)
     {

        //   add its outside set to the global outside set list
       std::list<Point_3>& point_list = (*vis_set_it)->points;
       if(! point_list.empty()){
         vis_outside_set.splice(vis_outside_set.end(), point_list, point_list.begin(), point_list.end());
       }

       if((*vis_set_it)->it != pending_facets.end()){
         pending_facets.erase((*vis_set_it)->it);
       }
       (*vis_set_it)->info() = 0;
     }

     std::vector<Edge> edges;
     edges.reserve(border.size());
     typename Border_edges::iterator it = border.begin();
     Edge e = it->second;
     e.first->info() = 0;
     edges.push_back(e);
     border.erase(it);
     while(! border.empty()){
       it = border.find(e.first->vertex(TDS_2::ccw(e.second)));
       CGAL_ch_assertion(it != border.end());
       e = it->second;
       e.first->info() = 0;
       edges.push_back(e);
       border.erase(it);
     }

     // If we want to reuse the faces we must only pass |edges| many, and call delete_face for the others.
     // Also create facets if necessary
     std::ptrdiff_t diff = visible_set.size() - edges.size();
     if(diff < 0){
       for(int i = 0; i<-diff;i++){
         visible_set.push_back(tds.create_face());
       }
     } else {
       for(int i = 0; i<diff;i++){
         tds.delete_face(visible_set.back());
         visible_set.pop_back();
       }
     }
     Vertex_handle vh = tds.star_hole(edges.begin(), edges.end(), visible_set.begin(), visible_set.end());
     vh->point() = farthest_pt;
     vh->info() = 0;

     // now partition the set of outside set points among the new facets.

     partition_outside_sets(visible_set, vis_outside_set,
                            pending_facets, traits);

  }
}

template <class TDS_2, class Traits>
void non_coplanar_quickhull_3(std::list<typename Traits::Point_3>& points,
                              TDS_2& tds, const Traits& traits)
{
  typedef typename Traits::Point_3                        Point_3;

  typedef typename TDS_2::Face_handle                     Face_handle;
  typedef typename TDS_2::Face_iterator                     Face_iterator;
  typedef typename std::list<Point_3>::iterator           P3_iterator;

  std::list<Face_handle> pending_facets;

  typename Is_on_positive_side_of_plane_3<Traits>::Protector p;

  // for each facet, look at each unassigned point and decide if it belongs
  // to the outside set of this facet.
  for(Face_iterator fit = tds.faces_begin(); fit != tds.faces_end(); ++fit){
    Is_on_positive_side_of_plane_3<Traits> is_on_positive_side(
      traits,fit->vertex(0)->point(),fit->vertex(1)->point(),fit->vertex(2)->point() );
    for (P3_iterator point_it = points.begin() ; point_it != points.end(); )
    {
      if( is_on_positive_side(*point_it) ) {
        P3_iterator to_splice = point_it;
        ++point_it;
        fit->points.splice(fit->points.end(), points, to_splice);
      } else {
       ++point_it;
      }
    }
  }
  // add all the facets with non-empty outside sets to the set of facets for
  // further consideration
  for(Face_iterator fit = tds.faces_begin(); fit != tds.faces_end(); ++fit){
    if (! fit->points.empty()){
      pending_facets.push_back(fit);
      fit->it = boost::prior(pending_facets.end());
        } else {
      fit->it =  pending_facets.end();
    }
  }


  ch_quickhull_3_scan(tds, pending_facets, traits);

  //std::cout << "|V(tds)| = " << tds.number_of_vertices() << std::endl;
//  CGAL_ch_expensive_postcondition(all_points_inside(points.begin(),
//                                                    points.end(),P,traits));
//  CGAL_ch_postcondition(is_strongly_convex_3(P, traits));
}

template <class InputIterator, class Polyhedron_3, class Traits>
void
ch_quickhull_polyhedron_3(std::list<typename Traits::Point_3>& points,
                          InputIterator point1_it, InputIterator point2_it,
                          InputIterator point3_it, Polyhedron_3& P,
                          const Traits& traits)
{
  typedef typename Traits::Point_3	  		  Point_3;
  typedef typename Traits::Plane_3		      	  Plane_3;
  typedef typename std::list<Point_3>::iterator           P3_iterator;

  typedef Triangulation_data_structure_2<
    Triangulation_vertex_base_with_info_2<int, GT3_for_CH3<Traits> >,
    Convex_hull_face_base_2<int, Traits> >                           Tds;

  typedef typename Tds::Vertex_handle                     Vertex_handle;
  typedef typename Tds::Face_handle                     Face_handle;

  // found three points that are not collinear, so construct the plane defined
  // by these points and then find a point that has maximum distance from this
  // plane.
  typename Traits::Construct_plane_3 construct_plane =
         traits.construct_plane_3_object();
  Plane_3 plane = construct_plane(*point3_it, *point2_it, *point1_it);
  typedef typename Traits::Less_signed_distance_to_plane_3      Dist_compare;
  Dist_compare compare_dist = traits.less_signed_distance_to_plane_3_object();

  typename Traits::Coplanar_3  coplanar = traits.coplanar_3_object();
  // find both min and max here since using signed distance.  If all points
  // are on the negative side of the plane, the max element will be on the
  // plane.
  std::pair<P3_iterator, P3_iterator> min_max;
  min_max = CGAL::min_max_element(points.begin(), points.end(),
                                  boost::bind(compare_dist, plane, _1, _2),
                                  boost::bind(compare_dist, plane, _1, _2));
  P3_iterator max_it;
  if (coplanar(*point1_it, *point2_it, *point3_it, *min_max.second))
  {
     max_it = min_max.first;
     // want the orientation of the points defining the plane to be positive
     // so have to reorder these points if all points were on negative side
     // of plane
     std::swap(*point1_it, *point3_it);
  }
  else
     max_it = min_max.second;

  // if the maximum distance point is on the plane then all are coplanar
  if (coplanar(*point1_it, *point2_it, *point3_it, *max_it)) {
     coplanar_3_hull(points.begin(), points.end(), *point1_it, *point2_it, *point3_it, P, traits);
  } else {
    Tds tds;
    Vertex_handle v0 = tds.create_vertex(); v0->set_point(*point1_it);
    Vertex_handle v1 = tds.create_vertex(); v1->set_point(*point2_it);
    Vertex_handle v2 = tds.create_vertex(); v2->set_point(*point3_it);
    Vertex_handle v3 = tds.create_vertex(); v3->set_point(*max_it);

    v0->info() = v1->info() = v2->info() = v3->info() = 0;
    Face_handle f0 = tds.create_face(v0,v1,v2);
    Face_handle f1 = tds.create_face(v3,v1,v0);
    Face_handle f2 = tds.create_face(v3,v2,v1);
    Face_handle f3 = tds.create_face(v3,v0,v2);
    tds.set_dimension(2);
    v0->set_face(f0);
    v1->set_face(f0);
    v2->set_face(f0);
    v3->set_face(f1);
    f0->set_neighbors(f2, f3, f1);
    f1->set_neighbors(f0, f3, f2);
    f2->set_neighbors(f0, f1, f3);
    f3->set_neighbors(f0, f2, f1);

    points.erase(point1_it);
    points.erase(point2_it);
    points.erase(point3_it);
    points.erase(max_it);
    if (!points.empty()){
      non_coplanar_quickhull_3(points, tds, traits);
      copy_face_graph(tds,P);
    }
    else{
      CGAL_assertion( traits.has_on_positive_side_3_object()(
            construct_plane(v2->point(),v1->point(),v0->point()),
            v3->point()) );
      make_tetrahedron(v0->point(),v1->point(),v3->point(),v2->point(),P);
    }
  }

}

} } //namespace internal::Convex_hull_3

template <class InputIterator, class Traits>
void
convex_hull_3(InputIterator first, InputIterator beyond,
              Object& ch_object, const Traits& traits)
{
  typedef typename Traits::Point_3	  		  Point_3;
  typedef std::list<Point_3>                              Point_3_list;
  typedef typename Point_3_list::iterator                 P3_iterator;
  typedef std::pair<P3_iterator,P3_iterator>              P3_iterator_pair;

  if (first == beyond)    // No point
    return;

  // If the first and last point are equal the collinearity test some lines below will always be true.
  Point_3_list points(first, beyond);
  std::size_t size = points.size();
  while((size > 1) && (points.front() == points.back())){
    points.pop_back();
    --size;
  }

  typename Traits::Collinear_3 collinear = traits.collinear_3_object();

  if ( size == 1 )                // 1 point
  {
      ch_object = make_object(*points.begin());
      return;
  }
  else if ( size == 2 )           // 2 points
  {
      typedef typename Traits::Segment_3                 Segment_3;
      typename Traits::Construct_segment_3 construct_segment =
             traits.construct_segment_3_object();
      Segment_3 seg = construct_segment(*points.begin(), *(++points.begin()));
      ch_object = make_object(seg);
      return;
  }
  else if ( ( size == 3 ) && (! collinear(*(points.begin()),
                                          *(++points.begin()),
                                          *(--points.end()) ) ) )           // 3 points
  {
      typedef typename Traits::Triangle_3                Triangle_3;
      typename Traits::Construct_triangle_3 construct_triangle =
             traits.construct_triangle_3_object();
      Triangle_3 tri = construct_triangle(*(points.begin()),
                                          *(++points.begin()),
                                          *(--points.end()));
      ch_object = make_object(tri);
      return;
  }

  // at least 4 points

  P3_iterator point1_it = points.begin();
  P3_iterator point2_it = points.begin();
  point2_it++;
  P3_iterator point3_it = points.end();
  point3_it--;

  // find three that are not collinear
  while (point2_it != points.end() &&
         collinear(*point1_it,*point2_it,*point3_it))
    point2_it++;


  // all are collinear, so the answer is a segment
  if (point2_it == points.end())
  {
     typedef typename Traits::Less_distance_to_point_3      Less_dist;

     Less_dist less_dist = traits.less_distance_to_point_3_object();
     P3_iterator_pair endpoints =
      min_max_element(points.begin(), points.end(),
                      boost::bind(less_dist, *points.begin(), _1, _2),
                      boost::bind(less_dist, *points.begin(), _1, _2));

     typename Traits::Construct_segment_3 construct_segment =
            traits.construct_segment_3_object();
     typedef typename Traits::Segment_3                 Segment_3;

     Segment_3 seg = construct_segment(*endpoints.first, *endpoints.second);
     ch_object = make_object(seg);
     return;
  }

  // result will be a polyhedron
  typedef typename internal::Convex_hull_3::Default_polyhedron_for_Chull_3<Traits>::type Polyhedron;
  Polyhedron P;

  P3_iterator minx, maxx, miny, it;
  minx = maxx = miny = it = points.begin();
  ++it;
  for(; it != points.end(); ++it){
    if(it->x() < minx->x()) minx = it;
    if(it->x() > maxx->x()) maxx = it;
    if(it->y() < miny->y()) miny = it;
  }
  if(! collinear(*minx, *maxx, *miny) ){
    internal::Convex_hull_3::ch_quickhull_polyhedron_3(points, minx, maxx, miny, P, traits);
  } else {
    internal::Convex_hull_3::ch_quickhull_polyhedron_3(points, point1_it, point2_it, point3_it, P, traits);
  }
  CGAL_assertion(num_vertices(P)>=3);
  typename boost::graph_traits<Polyhedron>::vertex_iterator b,e;
  boost::tie(b,e) = vertices(P);
  if (num_vertices(P) == 3){
    typename boost::property_map<Polyhedron, vertex_point_t>::type vpmap  = get(CGAL::vertex_point, P);
    typedef typename Traits::Triangle_3                Triangle_3;
    typename Traits::Construct_triangle_3 construct_triangle =
           traits.construct_triangle_3_object();
    typedef typename Traits::Point_3 Point_3;
    Point_3 p = get(vpmap, *b); ++b;
    Point_3 q = get(vpmap, *b); ++b;
    Point_3 r = get(vpmap, *b);
    Triangle_3 tri = construct_triangle(p,q,r);
    ch_object = make_object(tri);
  }
  else
    ch_object = make_object(P);
}


template <class InputIterator>
void convex_hull_3(InputIterator first, InputIterator beyond, Object& ch_object)
{
   typedef typename std::iterator_traits<InputIterator>::value_type Point_3;
   typedef typename internal::Convex_hull_3::Default_traits_for_Chull_3<Point_3>::type Traits;
   convex_hull_3(first, beyond, ch_object, Traits());
}



template <class InputIterator, class Polyhedron_3, class Traits>
void convex_hull_3(InputIterator first, InputIterator beyond,
                   Polyhedron_3& polyhedron,  const Traits& traits)
{
  typedef typename Traits::Point_3                Point_3;
  typedef std::list<Point_3>                      Point_3_list;
  typedef typename Point_3_list::iterator         P3_iterator;
  typedef std::pair<P3_iterator,P3_iterator>      P3_iterator_pair;

  if(first == beyond)
    return;

  Point_3_list points(first, beyond);
  clear(polyhedron);

  typename Traits::Collinear_3 collinear = traits.collinear_3_object();
  typename Traits::Equal_3 equal = traits.equal_3_object();
  P3_iterator point1_it = points.begin();
  P3_iterator point2_it = points.begin();
  point2_it++;

  while (point2_it != points.end() && equal(*point1_it,*point2_it))
    ++point2_it;

  // if there is only one point or all points are equal
  if(point2_it == points.end())
  {
    internal::Convex_hull_3::add_isolated_points(*point1_it, polyhedron);
    return;
  }

  P3_iterator point3_it = point2_it;
  ++point3_it;

  while (point3_it != points.end() && collinear(*point1_it,*point2_it,*point3_it))
    ++point3_it;

  if (point3_it == points.end())
  {
    // only 2 points or all points are collinear
    typedef typename Traits::Less_distance_to_point_3 Less_dist;
    Less_dist less_dist = traits.less_distance_to_point_3_object();
    P3_iterator_pair endpoints =
    min_max_element(points.begin(), points.end(),
                    boost::bind(less_dist, *points.begin(), _1, _2),
                    boost::bind(less_dist, *points.begin(), _1, _2));
    internal::Convex_hull_3::add_isolated_points(*endpoints.first, polyhedron);
    internal::Convex_hull_3::add_isolated_points(*endpoints.second, polyhedron);
    return;
  }

  internal::Convex_hull_3::ch_quickhull_polyhedron_3(points, point1_it, point2_it, point3_it,
    polyhedron, traits);
}


template <class InputIterator, class Polyhedron_3>
void convex_hull_3(InputIterator first, InputIterator beyond,
                   Polyhedron_3& polyhedron)
{
   typedef typename std::iterator_traits<InputIterator>::value_type Point_3;
   typedef typename internal::Convex_hull_3::Default_traits_for_Chull_3<Point_3, Polyhedron_3>::type Traits;
   convex_hull_3(first, beyond, polyhedron, Traits());
}


template <class InputRange, class OutputIterator, class Traits>
OutputIterator
extreme_points_3(const InputRange& range,
                 OutputIterator out,
                 const Traits& traits)
{
  internal::Convex_hull_3::Output_iterator_wrapper<OutputIterator> wrapper(out);
  convex_hull_3(range.begin(), range.end(), wrapper, traits);
  return out;
}

template <class InputRange, class OutputIterator>
OutputIterator
extreme_points_3(const InputRange& range, OutputIterator out)
{
  typedef typename InputRange::const_iterator Iterator_type;
  typedef typename std::iterator_traits<Iterator_type>::value_type Point_3;
  typedef typename internal::Convex_hull_3::Default_traits_for_Chull_3<Point_3>::type Traits;

  return extreme_points_3(range, out, Traits());
}

} // namespace CGAL

#include <CGAL/enable_warnings.h>

#endif // CGAL_CONVEX_HULL_3_H<|MERGE_RESOLUTION|>--- conflicted
+++ resolved
@@ -299,13 +299,9 @@
   typedef typename Interval_nt_advanced::Protector           Protector;
 
   Is_on_positive_side_of_plane_3(const Traits&,const Point_3& p_,const Point_3& q_,const Point_3& r_)
-<<<<<<< HEAD
-  :p(p_),q(q_),r(r_),ck_plane(nullptr),pk_plane(nullptr)
-=======
     : p(p_),q(q_),r(r_)
     , ak_plane()
-    , ek_plane_ptr(0)
->>>>>>> b0c182ce
+    , ek_plane_ptr(nullptr)
   {
     ak_plane.vector =
       typename Approx_K::Vector_3(Interval_nt_advanced(0., std::numeric_limits<double>::infinity()),
@@ -335,12 +331,7 @@
   }
 
   ~Is_on_positive_side_of_plane_3(){
-<<<<<<< HEAD
-    if (ck_plane!=nullptr) delete ck_plane;
-    if (pk_plane!=nullptr) delete pk_plane;
-=======
-    if (ek_plane_ptr!=NULL) delete ek_plane_ptr;
->>>>>>> b0c182ce
+    if (ek_plane_ptr!=nullptr) delete ek_plane_ptr;
   }
 
   bool operator() (const Point_3& s) const
@@ -354,16 +345,6 @@
       return static_res == 1;
 
     try{
-<<<<<<< HEAD
-      if (ck_plane==nullptr)
-        ck_plane=new typename CK::Plane_3(to_CK(p),to_CK(q),to_CK(r));
-      return ck_plane->has_on_positive_side(to_CK(s));
-    }
-    catch (Uncertain_conversion_exception&){
-      if (pk_plane==nullptr)
-        pk_plane=new typename PK::Plane_3(to_PK(p),to_PK(q),to_PK(r));
-      return pk_plane->has_on_positive_side(to_PK(s));
-=======
       // infinity() is the sentinel for uninitialized `ak_plane`
       if (ak_plane.vector.x().sup() == std::numeric_limits<double>::infinity())
       {
@@ -379,12 +360,11 @@
       }
     }
     catch (Uncertain_conversion_exception&){}
-    if (ek_plane_ptr==NULL) {
+    if (ek_plane_ptr==nullptr) {
       const typename Exact_K::Point_3 ep = to_EK(p);
       ek_plane_ptr = new Vector_plus_point<Exact_K>;
       ek_plane_ptr->vector = cross_product(to_EK(q)-ep, to_EK(r)-ep);
       ek_plane_ptr->point = ep;
->>>>>>> b0c182ce
     }
     return sign(scalar_product(to_EK(s) - ek_plane_ptr->point,
                                ek_plane_ptr->vector)) == POSITIVE;
