--- conflicted
+++ resolved
@@ -135,11 +135,7 @@
 
 template <typename Graph, typename CGAL_NP_TEMPLATE_PARAMETERS>
 bool read_GOCAD(std::istream& is, Graph& g, const CGAL_NP_CLASS& np = parameters::default_values(),
-<<<<<<< HEAD
-                typename boost::disable_if<internal::is_Point_set_or_Range_or_Iterator<Graph> >::type* = nullptr)
-=======
                 std::enable_if_t<!internal::is_Point_set_or_Range_or_Iterator<Graph>::value>* = nullptr)
->>>>>>> 01f8f1bc
 {
   std::pair<std::string, std::string> dummy;
   return read_GOCAD(is, dummy, g, np);
@@ -205,11 +201,7 @@
 
 template <typename Graph, typename CGAL_NP_TEMPLATE_PARAMETERS>
 bool read_GOCAD(const std::string& fname, Graph& g, const CGAL_NP_CLASS& np = parameters::default_values(),
-<<<<<<< HEAD
-                typename boost::disable_if<internal::is_Point_set_or_Range_or_Iterator<Graph> >::type* = nullptr)
-=======
                 std::enable_if_t<!internal::is_Point_set_or_Range_or_Iterator<Graph>::value>* = nullptr)
->>>>>>> 01f8f1bc
 {
   std::pair<std::string, std::string> dummy;
   return read_GOCAD(fname, dummy, g, np);
