--- conflicted
+++ resolved
@@ -96,20 +96,11 @@
 void Polyhedron_demo_pca_plugin::on_actionFitPlane_triggered()
 {
   const CGAL::Three::Scene_interface::Item_id index = scene->mainSelectionIndex();
-<<<<<<< HEAD
-  
-  Scene_surface_mesh_item* sm_item =
-      qobject_cast<Scene_surface_mesh_item*>(scene->item(index));
-  
-  
-  QApplication::setOverrideCursor(Qt::WaitCursor);
-=======
 
     Scene_surface_mesh_item* sm_item =
     qobject_cast<Scene_surface_mesh_item*>(scene->item(index));
 
   Three::CursorScopeGuard scope(Qt::WaitCursor);
->>>>>>> e5e0d421
   if(sm_item){
     std::list<Triangle> triangles;
     
@@ -136,41 +127,6 @@
       new_item->setColor(Qt::magenta);
       new_item->setRenderingMode(sm_item->renderingMode());
       scene->addItem(new_item);
-<<<<<<< HEAD
-      QApplication::restoreOverrideCursor();
-      return;
-    }
-  }
-  Scene_points_with_normal_item* item =
-      qobject_cast<Scene_points_with_normal_item*>(scene->item(index));
-  
-  if (item)
-  {
-    Point_set* points = item->point_set();
-    
-    // fit plane to triangles
-    Plane plane;
-    Point center_of_mass;
-    std::cout << "Fit plane...";
-    CGAL::linear_least_squares_fitting_3
-        (points->points().begin(),points->points().end(),plane, center_of_mass,
-         CGAL::Dimension_tag<0>());
-    std::cout << "ok" << std::endl;
-    
-    // compute centroid
-    Scene_plane_item* new_item = new Scene_plane_item(this->scene);
-    new_item->setPosition(center_of_mass.x(),
-                          center_of_mass.y(),
-                          center_of_mass.z());
-    const Vector& normal = plane.orthogonal_vector();
-    new_item->setNormal(normal.x(), normal.y(), normal.z());
-    new_item->setName(tr("%1 (plane fit)").arg(item->name()));
-    new_item->setColor(Qt::magenta);
-    new_item->setRenderingMode(item->renderingMode());
-    scene->addItem(new_item);
-  }
-  QApplication::restoreOverrideCursor();
-=======
       return;
     }
   }
@@ -202,18 +158,13 @@
       new_item->setRenderingMode(item->renderingMode());
       scene->addItem(new_item);
     }
->>>>>>> e5e0d421
 }
 
 void Polyhedron_demo_pca_plugin::on_actionFitLine_triggered()
 {
   const CGAL::Three::Scene_interface::Item_id index = scene->mainSelectionIndex();
 
-<<<<<<< HEAD
-  QApplication::setOverrideCursor(Qt::WaitCursor);
-=======
   Three::CursorScopeGuard sg(Qt::WaitCursor);
->>>>>>> e5e0d421
 
   Scene_surface_mesh_item* sm_item =
       qobject_cast<Scene_surface_mesh_item*>(scene->item(index));
@@ -292,10 +243,6 @@
       new_item->setRenderingMode( sm_item->renderingMode());
       scene->addItem(new_item);
     }
-<<<<<<< HEAD
-    QApplication::restoreOverrideCursor();
-=======
->>>>>>> e5e0d421
     return;
   }
   else
@@ -370,10 +317,6 @@
         scene->addItem(new_item);
       }
   }
-<<<<<<< HEAD
-  QApplication::restoreOverrideCursor();
-=======
->>>>>>> e5e0d421
 }
 
 #include "Pca_plugin.moc"