// Copyright (c) 2006-2008 Max-Planck-Institute Saarbruecken (Germany).
// All rights reserved.
//
// This file is part of CGAL (www.cgal.org)
//
// $URL$
// $Id$
// SPDX-License-Identifier: LGPL-3.0-or-later OR LicenseRef-Commercial
//
//
// Author(s)     : Lutz Kettner  <kettner@mpi-inf.mpg.de>
//                 Michael Hemmer <hemmer@mpi-inf.mpg.de>
//
// =============================================================================

/*   \brief provides test functions for the various ring concepts of number
 *          types.
*/

// within this file AS ^= Type

#include <CGAL/Algebraic_structure_traits.h>
//#include <CGAL/Real_embeddable_traits.h>

#include <CGAL/number_utils.h>
#include <CGAL/assertions.h>
#include <CGAL/use.h>
#include <boost/type_traits.hpp>
#include <CGAL/tags.h>
#include <cassert>
#include <functional>

#include <vector>

#include <CGAL/Testsuite/use.h>


#ifndef CGAL_TEST_ALGEBRAIC_STRUCTURE_H
#define CGAL_TEST_ALGEBRAIC_STRUCTURE_H

#include <CGAL/disable_warnings.h>

// checks the result type of a functor
template <typename AdaptableFunctor, typename ResultType>
void check_result_type(AdaptableFunctor, ResultType){
  typedef typename AdaptableFunctor::result_type result_type;
  static_assert(::std::is_same<result_type,ResultType>::value);
  CGAL_USE_TYPE(result_type);
}
// check nothing for CGAL::Null_functor
template <typename ResultType>
void check_result_type(CGAL::Null_functor, ResultType){}

#define CGAL_SNAP_AST_FUNCTORS(Traits)                            \
  typedef typename Traits::Simplify Simplify ;                    \
  typedef typename Traits::Unit_part Unit_part;                   \
  typedef typename Traits::Integral_division Integral_division;   \
  typedef typename Traits::Divides Divides;                       \
  typedef typename Traits::Is_square Is_square;                   \
  typedef typename Traits::Gcd Gcd;                               \
  typedef typename Traits::Div_mod Div_mod;                       \
  typedef typename Traits::Div Div;                               \
  typedef typename Traits::Mod Mod;                               \
  typedef typename Traits::Square Square;                         \
  typedef typename Traits::Is_zero Is_zero;                       \
  typedef typename Traits::Is_one Is_one;                         \
  typedef typename Traits::Sqrt Sqrt;                             \
  typedef typename Traits::Kth_root Kth_root;                     \
  typedef typename Traits::Root_of Root_of;                       \
  CGAL_USE_TYPE(Simplify) ;                                       \
  CGAL_USE_TYPE(Unit_part);                                       \
  CGAL_USE_TYPE(Integral_division);                               \
  CGAL_USE_TYPE(Divides);                                         \
  CGAL_USE_TYPE(Is_square);                                       \
  CGAL_USE_TYPE(Gcd);                                             \
  CGAL_USE_TYPE(Div_mod);                                         \
  CGAL_USE_TYPE(Div);                                             \
  CGAL_USE_TYPE(Mod);                                             \
  CGAL_USE_TYPE(Square);                                          \
  CGAL_USE_TYPE(Is_zero);                                         \
  CGAL_USE_TYPE(Is_one);                                          \
  CGAL_USE_TYPE(Sqrt);                                            \
  CGAL_USE_TYPE(Kth_root);                                        \
  CGAL_USE_TYPE(Root_of);

namespace CGAL {

template< class  AS  >
bool test_equality_epsilon( const  AS & a,
                            const  AS & b,
                            const  AS & epsilon ) {
    typedef Algebraic_structure_traits<AS> AST;
    typedef typename AST::Is_exact Is_exact;
    if( Is_exact::value )
        return a == b;
    else {
        return ( a < (b + epsilon) ) &&
            ( a > (b - epsilon) );
    }
}

template< class AS >
AS unit_normal( const AS& x ) {
    typedef Algebraic_structure_traits<AS> AST;
    CGAL_SNAP_AST_FUNCTORS(AST);
    const Unit_part unit_part = Unit_part();
    const Integral_division integral_division = Integral_division();

    return integral_division( x, unit_part(x) );
}

//Syntax tests
template< class  AS  >
void test_algebraic_structure_intern(
        const CGAL::Integral_domain_without_division_tag& ) {}

template< class  AS  >
void test_algebraic_structure_intern( const CGAL::Integral_domain_tag& ) {

    // test of functors
    typedef CGAL::Algebraic_structure_traits< AS > AST;
    CGAL_SNAP_AST_FUNCTORS(AST);

    using CGAL::Null_functor;
    static_assert(!::std::is_same< Integral_division, Null_functor >::value);
    static_assert(!::std::is_same< Divides, Null_functor >::value);
    static_assert(!::std::is_same< Is_zero, Null_functor >::value);
    static_assert(!::std::is_same< Is_one, Null_functor >::value);
    static_assert(!::std::is_same< Square, Null_functor >::value);

    // functor
    const Is_zero is_zero = Is_zero();
    assert(  is_zero( AS (0)) );
    assert(! is_zero( AS (23)) );
    assert(  is_zero( AS (0) + AS(0) ) );
    assert(  CGAL_NTS is_zero( AS (0)) );
    assert(! CGAL_NTS is_zero( AS (23)) );
    assert(  CGAL_NTS is_zero( AS (0) + AS(0) ) );

    const Is_one is_one = Is_one();
    assert(  is_one( AS (1)) );
    assert(! is_one( AS (23)) );
    assert(  is_one( AS (1) + AS(0) ) );
    assert(  CGAL_NTS is_one( AS (1)) );
    assert(! CGAL_NTS is_one( AS (23)) );
    assert(  CGAL_NTS is_one( AS (1) + AS(0) ) );

    const Square square = Square();
    assert( square( AS (23)) ==  AS (23*23) );
    assert( CGAL_NTS square( AS (23)) ==  AS (23*23) );

    const Integral_division integral_division = Integral_division();
    AS a(6);
    AS b(2);
    AS c(3);
    assert( integral_division( a,b) == c);
    assert( integral_division( a,c) == b);
    assert( integral_division( a+a-a,c*b-c) == b);
    assert( CGAL_NTS integral_division( a,b) == c);
    assert( CGAL_NTS integral_division( a,c) == b);
    assert( CGAL_NTS integral_division( a+a-a,c*b-c) == b);


    const Divides divides = Divides();
    assert( divides(b,AS(0)));
    assert( divides(b,a));
    assert( divides(c,a));
    //assert( divides(c*b-c,a+a-a));
    assert( CGAL_NTS divides(b,AS(0)));
    assert( CGAL_NTS divides(b,a));
    assert( CGAL_NTS divides(c,a));
    //assert( CGAL_NTS divides(c*b-c,a+a-a));

    typedef typename AST::Is_exact Is_exact;
    // VC7 produced an ICE for
    // assert( ! Is_exact::value || ... );
    bool ie = Is_exact::value; (void) ie;
    AS tmp;
    assert( divides(b,AS(0),tmp));
    assert( !ie || tmp == integral_division(AS(0),b));
    assert( divides(b,a,tmp));
    assert( !ie || tmp == integral_division(a,b));
    assert( divides(c,a,tmp));
    assert( !ie || tmp == integral_division(a,c));
    assert( divides(c*b-c,a+a-a,tmp));
    assert( !ie || tmp == integral_division(a+a-a,c*b-c));



    assert( CGAL_NTS divides(b,AS(0),tmp));
    assert( !ie || tmp == integral_division(AS(0),b));
    assert( CGAL_NTS divides(b,a,tmp));
    assert( !ie || tmp == integral_division(a,b));
    assert( CGAL_NTS divides(c,a,tmp));
    assert( !ie || tmp == integral_division(a,c));
    assert( CGAL_NTS divides(AS(c*b-c),AS(a+a-a),tmp));
    assert( !ie || tmp == integral_division(a+a-a,c*b-c));
}

template< class  AS  >
void test_algebraic_structure_intern(
        const CGAL::Unique_factorization_domain_tag& ) {
    test_algebraic_structure_intern<  AS  >(CGAL::Integral_domain_tag());
    typedef CGAL::Algebraic_structure_traits<  AS  > AST;
    CGAL_SNAP_AST_FUNCTORS(AST);

    using CGAL::Null_functor;
    static_assert(!::std::is_same< Gcd, Null_functor>::value);

    const Gcd gcd = Gcd();
    assert( gcd(  AS ( 0), AS ( 0))  ==  unit_normal( AS (0) ) );
    assert( gcd(  AS ( 7), AS ( 0))  ==  unit_normal( AS (7) ) );
    assert( gcd(  AS (-7), AS ( 0))  ==  unit_normal( AS (7) ) );
    assert( gcd(  AS ( 0), AS ( 7))  ==  unit_normal( AS (7) ) );
    assert( gcd(  AS ( 0), AS (-7))  ==  unit_normal( AS (7) ) );

    assert( gcd(  AS (-7), AS ( 1))  ==  unit_normal( AS (1) ) );
    assert( gcd(  AS ( 1), AS (-7))  ==  unit_normal( AS (1) ) );

    assert( gcd(  AS ( 15), AS ( 12))  ==  unit_normal( AS (3) ) );
    assert( gcd(  AS (-15), AS ( 12))  ==  unit_normal( AS (3) ) );
    assert( gcd(  AS ( 15), AS (-12))  ==  unit_normal( AS (3) ) );
    assert( gcd(  AS (-15), AS (-12))  ==  unit_normal( AS (3) ) );

    // special test for expression template, e.g. mpz_class
    assert( gcd(AS(-10)+AS(-5),AS(-4)*AS(-3))
            ==  unit_normal( AS (3) ) );


    assert( CGAL_NTS gcd(  AS ( 0), AS ( 0))
            ==  unit_normal( AS (0) ) );
    assert( CGAL_NTS gcd(  AS ( 7), AS ( 0))
            ==  unit_normal( AS (7) ) );
    assert( CGAL_NTS gcd(  AS (-7), AS ( 0))
            ==  unit_normal( AS (7) ) );
    assert( CGAL_NTS gcd(  AS ( 0), AS ( 7))
            ==  unit_normal( AS (7) ) );
    assert( CGAL_NTS gcd(  AS ( 0), AS (-7))
            ==  unit_normal( AS (7) ) );

    assert( CGAL_NTS gcd(  AS (-7), AS ( 1))
            ==  unit_normal( AS (1) ) );
    assert( CGAL_NTS gcd(  AS ( 1), AS (-7))
            ==  unit_normal( AS (1) ) );

    assert( CGAL_NTS gcd(  AS ( 15), AS ( 12))
            ==  unit_normal( AS (3) ) );
    assert( CGAL_NTS gcd(  AS (-15), AS ( 12))
            ==  unit_normal( AS (3) ) );
    assert( CGAL_NTS gcd(  AS ( 15), AS (-12))
            ==  unit_normal( AS (3) ) );
    assert( CGAL_NTS gcd(  AS (-15), AS (-12))
            ==  unit_normal( AS (3) ) );


    // special test for expression template, e.g. mpz_class
    assert( CGAL_NTS gcd(AS(-10)+AS(-5),AS(-4)*AS(-3))
            ==  unit_normal( AS (3) ) );
}

template< class  AS  >
void test_algebraic_structure_intern( const CGAL::Euclidean_ring_tag&) {
    test_algebraic_structure_intern<  AS  >
        ( CGAL::Unique_factorization_domain_tag() );

    typedef CGAL::Algebraic_structure_traits<  AS  > AST;
    CGAL_SNAP_AST_FUNCTORS(AST);

    using CGAL::Null_functor;
    static_assert(!::std::is_same< Div,     Null_functor>::value);
    static_assert(!::std::is_same< Mod,     Null_functor>::value);
    static_assert(!::std::is_same< Div_mod, Null_functor>::value);

    const Div     div=Div();
    const Mod     mod=Mod();
    const Div_mod div_mod=Div_mod();

    // Rounding mode for div is: to zero
    assert( div(  AS ( 3),  AS (3)) ==  AS (1));
    assert( div(  AS ( 2),  AS (3)) ==  AS (0));
    assert( div(  AS ( 1),  AS (3)) ==  AS (0));
    assert( div(  AS ( 0),  AS (3)) ==  AS (0));
    assert( div(  AS (-1),  AS (3)) ==  AS (0));
    assert( div(  AS (-2),  AS (3)) ==  AS (0));
    assert( div(  AS (-3),  AS (3)) ==  AS (-1));

    assert( mod(  AS ( 3),  AS (3)) ==  AS (0));
    assert( mod(  AS ( 2),  AS (3)) ==  AS (2));
    assert( mod(  AS ( 1),  AS (3)) ==  AS (1));
    assert( mod(  AS ( 0),  AS (3)) ==  AS (0));
    assert( mod(  AS (-1),  AS (3)) ==  AS (-1));
    assert( mod(  AS (-2),  AS (3)) ==  AS (-2));
    assert( mod(  AS (-3),  AS (3)) ==  AS (0));

    assert( div(  AS ( 3),  AS(-3)) ==  AS (-1));
    assert( div(  AS ( 2),  AS(-3)) ==  AS (0));
    assert( div(  AS ( 1),  AS(-3)) ==  AS (0));
    assert( div(  AS ( 0),  AS(-3)) ==  AS (0));
    assert( div(  AS (-1),  AS(-3)) ==  AS (0));
    assert( div(  AS (-2),  AS(-3)) ==  AS (0));
    assert( div(  AS (-3),  AS(-3)) ==  AS (1));

    assert( mod(  AS ( 3),  AS(-3)) ==  AS (0));
    assert( mod(  AS ( 2),  AS(-3)) ==  AS (2));
    assert( mod(  AS ( 1),  AS(-3)) ==  AS (1));
    assert( mod(  AS ( 0),  AS(-3)) ==  AS (0));
    assert( mod(  AS (-1),  AS(-3)) ==  AS (-1));
    assert( mod(  AS (-2),  AS(-3)) ==  AS (-2));
    assert( mod(  AS (-3),  AS(-3)) ==  AS (0));

    for (int i = -12; i <= 12; i++){
        for (int j = 1; j < 10; j++){
            AS q,r;
            {
                AS a(i),b(j);
                div_mod(a,b,q,r);
                assert(q == div(a,b));
                assert(r == mod(a,b));
            }{
                AS a(i),b(-j);
                div_mod(a,b,q,r);
                assert(q == div(a,b));
                assert(r == mod(a,b));
            }
        }
    }

    // special syntax test for expression template, e.g. mpz_class
    assert( div(AS(-4)+AS(-4),AS(3)*AS(1)) ==  AS (-2));
    assert( mod(AS(-4)+AS(-4),AS(3)*AS(1)) ==  AS (-2));
    AS q,r;
    div_mod(AS(-4)+AS(-4),AS(3)*AS(1),q,r);
}

template< class  AS  >
void test_algebraic_structure_intern( const CGAL::Field_tag& ) {
    test_algebraic_structure_intern< AS >( CGAL::Integral_domain_tag());
     AS  a(1);
     AS  b(3);
     AS& b_ref = b; b = b_ref; // to exercise self-copy
     AS  c = a / b;
    (void)c;  // avoid warnings for unused variables

    typedef Algebraic_structure_traits<AS> AST;
    typedef typename AST::Is_exact Is_exact;
   // VC7 produced an ICE for
   // assert( ! Is_exact::value || ... );
    bool ie = Is_exact::value;
    assert( ! ie || c * b == a );
    a =  AS (1);
    a /=  AS (2);
    a /=  AS (2); // that must work correctly also for float types
    assert( a *  AS (4) ==  AS (1));

    typename AST::Divides divides;
    assert(divides(AS(2),AS(0)));
    assert(divides(AS(2),AS(5)));
    assert(divides(AS(5),AS(2)));
    AS tmp;
    assert(divides(AS(2),AS(0),tmp));
    assert(!ie || tmp == AS(0));
    assert(divides(AS(2),AS(5),tmp));
    assert(!ie || tmp == AS(5)/AS(2));
    assert(divides(AS(5),AS(2),tmp));
    assert(!ie || tmp == AS(2)/AS(5));

    assert(CGAL_NTS divides(AS(2),AS(0),tmp));
    assert(!ie || tmp == AS(0));
    assert(CGAL_NTS divides(AS(2),AS(5),tmp));
    assert(!ie || tmp == AS(5)/AS(2));
    assert(CGAL_NTS divides(AS(5),AS(2),tmp));
    assert(!ie || tmp == AS(2)/AS(5));

    typename AST::Inverse inverse;
    assert(AS(1)/AS(2) == inverse(AS(2)));
    assert(AS(1)/AS(2) == CGAL::inverse(AS(2)));


}

template <class  AS >
void test_algebraic_structure_intern( const CGAL::Field_with_sqrt_tag& ) {
    test_algebraic_structure_intern< AS >( CGAL::Field_tag());
    typedef CGAL::Algebraic_structure_traits<  AS  > AST;
    typedef typename AST::Is_exact Is_exact;

    CGAL_SNAP_AST_FUNCTORS(AST);

    static_assert(!::std::is_same< Sqrt, Null_functor>::value);
    const Sqrt sqrt =Sqrt();
    AS  a(4);

    AS  c = sqrt( a);
    bool ie =  Is_exact::value;
    assert( ! ie ||   (c ==  AS (2))  );
    c =  AS (5);
    assert( !ie || sqrt(c) * sqrt(c) == c );
    (void)c;  // avoid warnings for unused variables
    // #### more involved square root and root tests
}


//semantic test
template <class  AS >
void test_algebraic_structure_intern(
        const  AS & a ,const  AS & b, const  AS & c,
        const CGAL::Integral_domain_without_division_tag&) {
    assert( a !=  AS (0));
    assert( b !=  AS (0));
    assert( c !=  AS (0));
    //  AS (0) == nullptr of IntegralDomain
    assert(a* AS (0)== AS (0));
    assert(a+ AS (0)==a);
    assert(b* AS (0)== AS (0));
    assert(b+ AS (0)==b);
    assert(c* AS (0)== AS (0));
    assert(c+ AS (0)==c);
    //  AS (1) == ONE of IntegralDomain
    assert(a* AS (1)==a);
    assert(b* AS (1)==b);
    assert(c* AS (1)==c);
    assert( AS (-1)* AS (-1)== AS (1));
    //associative
    assert((a+b)+c==a+(b+c));
    assert((a*b)*c==a*(b*c));
    //commutative
    assert(a+b+c==c+b+a);
    assert(a*b*c==c*b*a);
    //distributiv
    assert((a-b)*c==a*c-b*c);
    assert((a+b)*c==a*c+b*c);
    //binom
    assert((a+b)*(a+b)==a*a+ AS (2)*a*b+b*b);
    assert((a-b)*(a-b)==a*a- AS (2)*a*b+b*b);
    assert((a-b)*(a+b)==a*a-b*b);
    // unary operators
    assert(a==+a);
    assert(b==+b);
    assert(c==+c);
    assert(-a* AS (-1)==a);
    assert(-b* AS (-1)==b);
    assert(-c* AS (-1)==c);
}

 template <class  AS >
 void test_algebraic_structure_intern(
         const  AS & a ,const  AS & b, const  AS & c,
         const CGAL::Integral_domain_tag&) {
     assert( a !=  AS (0));
     assert( b !=  AS (0));
     assert( c !=  AS (0));
     test_algebraic_structure_intern(a,b,c,
             CGAL::Integral_domain_without_division_tag());

     typedef CGAL::Algebraic_structure_traits<  AS  > AST;
     CGAL_SNAP_AST_FUNCTORS(AST);

     //Integral_div
     const Integral_division integral_division = Integral_division();
     assert(integral_division(a*b,a)==b);
     assert(integral_division(a*c,a)==c);
     assert(integral_division(b*a,b)==a);
     assert(integral_division(b*c,b)==c);
     assert(integral_division(c*a,c)==a);
     assert(integral_division(c*b,c)==b);
     assert(CGAL_NTS integral_division(c*b,c)==b);

     const Divides divides = Divides();
     assert(divides(a,a*b));
     assert(divides(a,a*c));
     assert(divides(b,b*a));
     assert(divides(b,b*c));
     assert(divides(c,c*a));
     assert(divides(c,c*b));
     assert(CGAL_NTS divides(c,c*b));
 }

template <class  AS >
void test_algebraic_structure_intern(
        const  AS & a ,
        const  AS & b,
        const  AS & c,
        const CGAL::Unique_factorization_domain_tag&) {

    assert( a !=  AS (0));
    assert( b !=  AS (0));
    assert( c !=  AS (0));
    test_algebraic_structure_intern(a,b,c,CGAL::Integral_domain_tag());

    typedef CGAL::Algebraic_structure_traits<  AS  > AST;
    CGAL_SNAP_AST_FUNCTORS(AST);
    const Gcd gcd = Gcd();
    const Unit_part unit_part = Unit_part();
    assert(unit_part(a)*gcd(a*b,a*c)==a*gcd(b,c));
    assert(unit_part(b)*gcd(a*b,b*c)==b*gcd(a,c));
    assert(unit_part(c)*gcd(a*c,b*c)==c*gcd(b,a));
    assert(gcd( AS (0),a)*unit_part(a)==a);
    assert(gcd( AS (0),b)*unit_part(b)==b);
    assert(gcd( AS (0),c)*unit_part(c)==c);
    assert(gcd(-a,a)*unit_part(a)==a);
    assert(gcd(-b,b)*unit_part(b)==b);
    assert(gcd(-c,c)*unit_part(c)==c);
}

template <class  AS >
void test_algebraic_structure_intern(
        const  AS & a ,
        const  AS & b,
        const  AS & c,
        const CGAL::Euclidean_ring_tag&) {

    assert( a !=  AS (0));
    assert( b !=  AS (0));
    assert( c !=  AS (0));

    test_algebraic_structure_intern(a,b,c,
            CGAL::Unique_factorization_domain_tag());

    typedef CGAL::Algebraic_structure_traits<  AS  > AST;
    CGAL_SNAP_AST_FUNCTORS(AST);
    const Div div = Div();
    const Mod mod = Mod();
    const Div_mod div_mod = Div_mod();

    // do we have any
    AS  tmp_mod,tmp_div;
    div_mod(a,b,tmp_div,tmp_mod);
    assert(tmp_div==div(a,b));
    assert(tmp_mod==mod(a,b));
    assert(tmp_div*b+tmp_mod==a);

    div_mod(a,c,tmp_div,tmp_mod);
    assert(tmp_div==div(a,c));
    assert(tmp_mod==mod(a,c));
    assert(tmp_div*c+tmp_mod==a);

    div_mod(c,b,tmp_div,tmp_mod);
    assert(tmp_div==div(c,b));
    assert(tmp_mod==mod(c,b));
    assert(tmp_div*b+tmp_mod==c);
}

template <class  AS >
void test_algebraic_structure_intern(
        const  AS & a,
        const  AS & b,
        const  AS & c,
        const CGAL::Field_tag&) {

    assert( a !=  AS (0));
    assert( b !=  AS (0));
    assert( c !=  AS (0));

    test_algebraic_structure_intern(a,b,c,CGAL::Integral_domain_tag());

    AS  epsilon =  AS (1)/ AS (128);

    assert( test_equality_epsilon(  AS ((a/b)*b),
                                              AS ( a ), epsilon ) );
    assert( test_equality_epsilon(  AS ( (a/c)*c ),
                                              AS ( a ), epsilon ) );
    assert( test_equality_epsilon(  AS ( (b/a)*a ),
                                              AS ( b ), epsilon ) );
    assert( test_equality_epsilon(  AS ( (b/c)*c ),
                                              AS ( b ), epsilon ) );
    assert( test_equality_epsilon(  AS ( (c/b)*b ),
                                              AS ( c ), epsilon ) );
    assert( test_equality_epsilon(  AS ( (c/a)*a ),
                                              AS ( c ), epsilon ) );
}

template <class  AS >
void test_algebraic_structure_intern(
        const  AS & a ,
        const  AS & b,
        const  AS & c,
        const CGAL::Field_with_sqrt_tag&) {

    assert( a !=  AS (0));
    assert( b !=  AS (0));
    assert( c !=  AS (0));

    test_algebraic_structure_intern(a,b,c,CGAL::Field_tag());

    typedef CGAL::Algebraic_structure_traits<  AS  > AST;
    CGAL_SNAP_AST_FUNCTORS(AST);
    const Sqrt sqrt = Sqrt();

    AS  tmp;
    AS  epsilon =  AS (1);

    tmp=CGAL_NTS unit_part(a)*a;
    assert( test_equality_epsilon( sqrt(tmp)*sqrt(tmp),
                                             tmp, epsilon ) );

    tmp=CGAL_NTS unit_part(b)*b;
    assert( test_equality_epsilon( sqrt(tmp)*sqrt(tmp),
                                             tmp, epsilon ) );

    tmp=CGAL_NTS unit_part(c)*c;
    assert( test_equality_epsilon( sqrt(tmp)*sqrt(tmp),
                                             tmp, epsilon ) );
}

template< class AS, class Is_square >
class Test_is_square {
  public:
    void operator()( const Is_square& is_square ) {
        typedef typename Is_square::first_argument_type First_argument_type;
        typedef typename Is_square::second_argument_type Second_argument_type;
        typedef typename Is_square::result_type   Result_type;
        CGAL_USE_TYPE(First_argument_type);
        CGAL_USE_TYPE(Second_argument_type);

        static_assert(
                ( ::std::is_same< AS , First_argument_type>::value));
        static_assert(
                ( ::std::is_same< AS& , Second_argument_type>::value));
        //static_assert(::std::is_same< bool , Result_type>::value);
        bool b = Result_type(true); CGAL_USE(b);

        AS test_number = AS(3)*AS(3);
        AS result;
        assert( is_square( test_number));
        assert( is_square( test_number, result ));
        assert( test_equality_epsilon( result , AS(3), AS(1) ) );

        assert( CGAL_NTS is_square( test_number));
        assert( CGAL_NTS is_square( test_number, result ));
        assert( test_equality_epsilon( result , AS(3), AS(1) ) );
    }
};

template<class  AS >
class Test_is_square< AS , CGAL::Null_functor> {
public:
    void operator() (CGAL::Null_functor) {
        // ok, nothing to test
    }
};

template<class  AS , class Sqrt>
class Test_sqrt {
public:
    void operator() (const Sqrt& sqrt) {
        CGAL_USE(sqrt);
        typedef typename Sqrt::argument_type Argument_type;
        typedef typename Sqrt::result_type   Result_type;
        CGAL_USE_TYPE(Argument_type);
        CGAL_USE_TYPE(Result_type);
        static_assert(::std::is_same< AS , Argument_type>::value);
        static_assert(::std::is_same< AS , Result_type>::value);
        typedef Algebraic_structure_traits<AS> AST;
        typedef typename AST::Is_exact Is_exact;
        assert( !Is_exact::value ||  AS (3) == sqrt( AS (9)));
    }
};

template<class  AS >
class Test_sqrt< AS , CGAL::Null_functor> {
public:
    void operator() (CGAL::Null_functor) {
        // ok, nothing to test
    }
};

template<class  AS , class Root>
class Test_root {
public:
    void operator() (const Root& root) {
        typedef typename Root::first_argument_type  First_argument_type;
        typedef typename Root::second_argument_type Second_argument_type;
        typedef typename Root::result_type          Result_type;
        CGAL_USE_TYPE(First_argument_type);
        CGAL_USE_TYPE(Second_argument_type);
        CGAL_USE_TYPE(Result_type);
        static_assert(
                ( ::std::is_same<int, First_argument_type>::value));
        static_assert(
                ( ::std::is_same< AS , Second_argument_type>::value));
        static_assert(
                ( ::std::is_same< AS , Result_type>::value));
         AS  epsilon(1);
        assert( test_equality_epsilon(  AS (2),
                                root( 4,  AS (16) ), epsilon ) );
        assert( test_equality_epsilon(  AS (3),
                                root( 3,  AS (27) ), epsilon ) );
    }
};

template<class  AS >
class Test_root< AS , CGAL::Null_functor> {
public:
    void operator() (CGAL::Null_functor) {
        // ok, nothing to test
    }
};

// Type_functions -----------------------------------------------
template <class  AS >
void test_Type_functions(
        const CGAL::Integral_domain_without_division_tag&) {
     AS  x(-15);
    CGAL_NTS simplify(x);
    assert(x== AS (-15));
    CGAL_NTS unit_part(x);
    assert( CGAL_NTS is_zero(  AS (0)) );
    assert( CGAL_NTS is_one(  AS (1)) );
    assert( CGAL_NTS square(  AS (23)) ==  AS (23*23) );
}

template <class  AS >
void test_Type_functions( const CGAL::Integral_domain_tag&) {
    test_Type_functions< AS >
        (CGAL::Integral_domain_without_division_tag());
    assert(CGAL_NTS integral_division( AS (10), AS (2))== AS (5));
}

template <class  AS >
void test_Type_functions(
        const CGAL::Unique_factorization_domain_tag&) {
    test_Type_functions< AS >(CGAL::Integral_domain_tag());

    assert(CGAL_NTS gcd( AS (21), AS (15)) == unit_normal(AS (3)));

}

template <class  AS >
void test_Type_functions( const CGAL::Euclidean_ring_tag&) {
    test_Type_functions< AS >(
            CGAL::Unique_factorization_domain_tag());
    //std::cerr << CGAL_NTS mod( AS(14), AS(5) ) << std::endl;
    AS  q,r,a,b;
    a = AS(14);
    b = AS(5);
    r = CGAL_NTS mod(a,b);
    q = CGAL_NTS div(a,b);
    assert( a == b*q+r);
    CGAL_NTS div_mod(a,b,q,r);
    assert( a == b*q+r);
}

template <class  AS >
void test_Type_functions( const CGAL::Field_tag&) {
    test_Type_functions< AS >(CGAL::Integral_domain_tag());
    assert(CGAL_NTS unit_part( AS (-15))== AS (-15));
    assert(CGAL_NTS unit_part( AS (1  ))== AS (  1));
    assert(CGAL_NTS unit_part( AS (0  ))== AS (  1));
}

template <class  AS >
void test_Type_functions( const CGAL::Field_with_sqrt_tag&) {
   test_Type_functions< AS >(CGAL::Field_tag());
   typedef Algebraic_structure_traits<AS> AST;
   typedef typename AST::Is_exact Is_exact;
   AS  c = CGAL_NTS sqrt( AS (4));
   bool ie = Is_exact::value;
   assert( !ie || c ==  AS (2) );
}
template <class  AS >
void test_Type_functions( const CGAL::Field_with_root_of_tag&) {
   test_Type_functions< AS >(CGAL::Field_with_sqrt_tag());
   std::vector< AS > coeffs(4);
   coeffs[0]= AS (-27);
   coeffs[1]= AS (0);
   coeffs[2]= AS (0);
   coeffs[3]= AS (1);

   typedef CGAL::Algebraic_structure_traits<  AS  > AST;
   CGAL_SNAP_AST_FUNCTORS(AST);

//   typedef typename Root_of::Boundary Boundary;

   const Root_of root_of = Root_of();
   AS  real = root_of(1,coeffs.begin(),coeffs.end());
   assert( real ==  AS (3));
   assert(real*real ==  AS (9));
   assert(real-real ==  AS (0));
   assert(CGAL_NTS sqrt(real) == CGAL_NTS sqrt( AS (3)));

  // Test the function
  assert( CGAL_NTS root_of(1, coeffs.begin(), coeffs.end() ) ==
                    root_of( 1, coeffs.begin(), coeffs.end() ) );

/*
     AS  real2 = root_of(  AS (2),
     AS (4),
     coeffs.begin(), coeffs.end() );

     assert( real2 ==  AS (3));
     assert(real2*real2 ==  AS (9));
     assert(real2-real2 ==  AS (0));
     assert(CGAL::sqrt(real2) == CGAL::sqrt( AS (3)));
*/
}

template <class  AS , class Algebraic_category, class Is_exact>
void test_algebraic_structure(){

    test_Type_functions< AS >(Algebraic_category());

    typedef CGAL::Algebraic_structure_traits<  AS  > AST;
    CGAL_SNAP_AST_FUNCTORS(AST);

    static_assert(::std::is_same<AS,typename AST::Type>::value);

    typedef typename AST::Boolean Boolean;
    assert(!Boolean());
    check_result_type(Is_zero(), Boolean());
    check_result_type(Is_one(), Boolean());
    check_result_type(Divides(), Boolean());
    check_result_type(Is_square(), Boolean());

    typedef typename AST::Algebraic_category  Tag;
    using CGAL::Integral_domain_without_division_tag;
    using CGAL::Null_functor;
    // Test for desired exactness
<<<<<<< HEAD
    CGAL_static_assertion(
            ( ::std::is_same< typename AST::Is_exact, Is_exact >::value));

    CGAL_static_assertion(( ::std::is_convertible< Tag,
                    Integral_domain_without_division_tag >::value ));
    CGAL_static_assertion(( ::std::is_same< Tag, Algebraic_category>::value));
    CGAL_static_assertion((!::std::is_same< Simplify, Null_functor>::value));
    CGAL_static_assertion((!::std::is_same< Unit_part, Null_functor>::value));
=======
    static_assert(::std::is_same< typename AST::Is_exact, Is_exact >::value);
    static_assert(::std::is_convertible< Tag,
                    Integral_domain_without_division_tag >::value );
    static_assert(::std::is_same< Tag, Algebraic_category>::value);
    static_assert(!::std::is_same< Simplify, Null_functor>::value);
    static_assert(!::std::is_same< Unit_part, Null_functor>::value);
>>>>>>> cce3dfd0
    const Simplify   simplify=Simplify();;
    const Unit_part  unit_part= Unit_part();

    // the other functors must exist as well, but they might be Null_functor's
    Integral_division  integral_div;
    Gcd                gcd;
    Div                div;
    Mod                mod;
    Div_mod            div_mod;
    Sqrt               sqrt;
    Kth_root           root;
    Is_square          is_square;
//    typename Traits::Find_only_zero_element find_only_zero_element;
//    typename Traits::Find_only_equal_pair   find_only_equal_pair;

    (void)integral_div; // avoid warnings for unused variables
    (void)gcd;
    (void)div;
    (void)mod;
    (void)div_mod;
    (void)sqrt;
    (void)root;
    (void)is_square;
//    (void)find_only_zero_element;
//    (void)find_only_equal_pair;

     AS  a; // DefaultConstructible
     AS  b(127); // construction from small integers
     AS  c(-127);
    a = b; // Assignable
     AS  d(a);
    assert( a == b); // EqualityComparable
    assert( a == d); // EqualityComparable
    assert( c != b);
    assert( c != d);
    a = +b;
    assert( a == b); // == 127
    a = -c;
    assert( a == b); // == 127
    a =  AS (1);
    b =  AS (5);
    c = a + b;
    assert( c ==  AS (6));
    c = a - b;
    assert( c ==  AS (-4));
    c = a * b;
    assert( c ==  AS (5));
    c = (a +  AS (1)) * b;
    assert( c ==  AS (10));
    c = b *  AS (-3);
    assert( c ==  AS (-15));
    c = a;
    c += b;
    assert( c ==  AS (6));
    c = a;
    c -= b;
    assert( c ==  AS (-4));
    c = a;
    c *= b;
    assert( c ==  AS (5));
    c = a +  AS (1);
    c *= b;
    assert( c ==  AS (10));
    simplify(c);
    assert( c ==  AS (10));
    unit_part( c);
    test_algebraic_structure_intern< AS >( Tag());
    Test_sqrt< AS , typename AST::Sqrt> tsr;
    tsr(sqrt);
    Test_root< AS , typename AST::Kth_root> trt;
    trt(root);
    Test_is_square< AS, typename AST::Is_square > tis;
    tis(is_square);
    {
        std::vector< AS > v(5);
        v[0]= AS (30);
        v[1]= AS (-2);
        v[2]= AS (0);
        v[3]= AS (5);
        v[4]= AS (5);
        // functor
//        assert(2 == find_only_zero_element(v.begin(),v.end()));
        // function
        // CGAL::find_only_zero_element is not yet implemented
//        assert(2 == CGAL::find_only_zero_element(v.begin(),v.end()));

        std::vector< AS > w(3);
        w[0]= AS (10);
        w[1]= AS (-8);
        w[2]= AS (-2);

//      functor
//      find_only_equal_pair is not yet implemented
//      std::pair<int,int> equal_pair(0,0);
//
//      equal_pair = find_only_equal_pair(v.begin(),v.end(),
//                                          w.begin(),w.end());
//      assert(1 == equal_pair.first);
//      assert(2 == equal_pair.second);
        //function
//      equal_pair = NiX::find_only_equal_pair(v.begin(),v.end(),
//                                               w.begin(),w.end());
//      assert(1 == equal_pair.first);
//      assert(2 == equal_pair.second);

    }
}

template <class  AS , class Algebraic_category, class Is_exact >
void test_algebraic_structure( const  AS & a, const  AS & b, const  AS & c) {

    assert( a !=  AS (0));
    assert( b !=  AS (0));
    assert( c !=  AS (0));
    test_algebraic_structure< AS ,Algebraic_category, Is_exact>();
    test_algebraic_structure_intern(a,b,c,Algebraic_category());

    typedef CGAL::Algebraic_structure_traits<AS> AST;
    typedef typename AST::Is_numerical_sensitive Is_numerical_sensitive;
    static_assert(
            !(::std::is_same<Is_numerical_sensitive, CGAL::Null_tag>::value));
    CGAL_USE_TYPE(Is_numerical_sensitive);
}

} //namespace CGAL

#include <CGAL/enable_warnings.h>

#endif // CGAL_TEST_ALGEBRAIC_STRUCTURE_H<|MERGE_RESOLUTION|>--- conflicted
+++ resolved
@@ -612,10 +612,8 @@
         CGAL_USE_TYPE(First_argument_type);
         CGAL_USE_TYPE(Second_argument_type);
 
-        static_assert(
-                ( ::std::is_same< AS , First_argument_type>::value));
-        static_assert(
-                ( ::std::is_same< AS& , Second_argument_type>::value));
+        static_assert(::std::is_same< AS , First_argument_type>::value);
+        static_assert(::std::is_same< AS& , Second_argument_type>::value);
         //static_assert(::std::is_same< bool , Result_type>::value);
         bool b = Result_type(true); CGAL_USE(b);
 
@@ -674,12 +672,9 @@
         CGAL_USE_TYPE(First_argument_type);
         CGAL_USE_TYPE(Second_argument_type);
         CGAL_USE_TYPE(Result_type);
-        static_assert(
-                ( ::std::is_same<int, First_argument_type>::value));
-        static_assert(
-                ( ::std::is_same< AS , Second_argument_type>::value));
-        static_assert(
-                ( ::std::is_same< AS , Result_type>::value));
+        static_assert(::std::is_same<int, First_argument_type>::value);
+        static_assert(::std::is_same< AS , Second_argument_type>::value);
+        static_assert(::std::is_same< AS , Result_type>::value);
          AS  epsilon(1);
         assert( test_equality_epsilon(  AS (2),
                                 root( 4,  AS (16) ), epsilon ) );
@@ -815,23 +810,13 @@
     using CGAL::Integral_domain_without_division_tag;
     using CGAL::Null_functor;
     // Test for desired exactness
-<<<<<<< HEAD
-    CGAL_static_assertion(
-            ( ::std::is_same< typename AST::Is_exact, Is_exact >::value));
-
-    CGAL_static_assertion(( ::std::is_convertible< Tag,
-                    Integral_domain_without_division_tag >::value ));
-    CGAL_static_assertion(( ::std::is_same< Tag, Algebraic_category>::value));
-    CGAL_static_assertion((!::std::is_same< Simplify, Null_functor>::value));
-    CGAL_static_assertion((!::std::is_same< Unit_part, Null_functor>::value));
-=======
     static_assert(::std::is_same< typename AST::Is_exact, Is_exact >::value);
     static_assert(::std::is_convertible< Tag,
                     Integral_domain_without_division_tag >::value );
     static_assert(::std::is_same< Tag, Algebraic_category>::value);
     static_assert(!::std::is_same< Simplify, Null_functor>::value);
     static_assert(!::std::is_same< Unit_part, Null_functor>::value);
->>>>>>> cce3dfd0
+
     const Simplify   simplify=Simplify();;
     const Unit_part  unit_part= Unit_part();
 
@@ -951,8 +936,7 @@
 
     typedef CGAL::Algebraic_structure_traits<AS> AST;
     typedef typename AST::Is_numerical_sensitive Is_numerical_sensitive;
-    static_assert(
-            !(::std::is_same<Is_numerical_sensitive, CGAL::Null_tag>::value));
+    static_assert(!::std::is_same<Is_numerical_sensitive, CGAL::Null_tag>::value);
     CGAL_USE_TYPE(Is_numerical_sensitive);
 }
 
