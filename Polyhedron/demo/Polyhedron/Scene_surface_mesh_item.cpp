#include "Scene_surface_mesh_item.h"

#include "Color_map.h"

#ifndef Q_MOC_RUN
#include <boost/graph/properties.hpp>
#include <boost/graph/graph_traits.hpp>
#endif

#include <QOpenGLShaderProgram>
#include <QInputDialog>
#include <QOpenGLBuffer>
#include <QApplication>
#include <QVariant>
#include <QMessageBox>
#include <QMenu>
#include <QWidgetAction>
#include <QSlider>
#include <QOpenGLFramebufferObject>

#ifndef Q_MOC_RUN
#include <CGAL/Surface_mesh.h>
#include <CGAL/Surface_mesh/IO.h>
#include <CGAL/intersections.h>
#include <CGAL/AABB_tree.h>
#include <CGAL/AABB_traits.h>

#include <CGAL/Polygon_mesh_processing/connected_components.h>
#include <CGAL/Polygon_mesh_processing/compute_normal.h>
#include <CGAL/Polygon_mesh_processing/self_intersections.h>
#include <CGAL/Polygon_mesh_processing/shape_predicates.h>
#include <CGAL/Polygon_mesh_processing/orient_polygon_soup.h>
#include <CGAL/Polygon_mesh_processing/polygon_soup_to_polygon_mesh.h>
#include "triangulate_primitive.h"

#include <CGAL/exceptions.h>
#include <CGAL/IO/File_writer_wavefront.h>
#include <CGAL/IO/generic_copy_OFF.h>
#include <CGAL/IO/OBJ_reader.h>
#include <CGAL/Polygon_mesh_processing/measure.h>
#include <CGAL/statistics_helpers.h>

#include <CGAL/Three/Buffer_objects.h>
#include <CGAL/Three/Triangle_container.h>
#include <CGAL/Three/Edge_container.h>
#include <CGAL/Three/Point_container.h>
#include <CGAL/Three/Three.h>

#include <CGAL/Buffer_for_vao.h>
#include <QMenu>
#include "id_printing.h"
#endif


typedef CGAL::Three::Triangle_container Tri;
typedef CGAL::Three::Edge_container Ed;
typedef CGAL::Three::Point_container Pt;
typedef CGAL::Three::Viewer_interface VI;

//Used to triangulate the AABB_Tree
class Primitive
{
public:
  // types
  typedef face_descriptor Id; // Id type
  typedef Point_3 Point; // point type
  typedef EPICK::Triangle_3 Datum; // datum type

private:
  // member data
  Id m_it; // iterator
  Datum m_datum; // 3D triangle

  // constructor
public:
  Primitive() {}
  Primitive(Datum triangle, Id it)
    : m_it(it), m_datum(triangle)
  {
  }
public:
  Id& id() { return m_it; }
  const Id& id() const { return m_it; }
  Datum& datum() { return m_datum; }
  const Datum& datum() const { return m_datum; }

  /// Returns a point on the primitive
  Point reference_point() const { return m_datum.vertex(0); }
};


typedef CGAL::AABB_traits<EPICK, Primitive> AABB_traits;
typedef CGAL::AABB_tree<AABB_traits> Input_facets_AABB_tree;

struct Scene_surface_mesh_item_priv{

  typedef EPICK::Point_3 Point;
  typedef CGAL::Surface_mesh<Point> SMesh;
  typedef boost::graph_traits<SMesh>::face_descriptor face_descriptor;

  typedef std::vector<QColor> Color_vector;

  Scene_surface_mesh_item_priv(const Scene_surface_mesh_item& other, Scene_surface_mesh_item* parent):
    smesh_(new SMesh(*other.d->smesh_)),
    idx_data_(other.d->idx_data_),
    idx_edge_data_(other.d->idx_edge_data_),
    fpatch_id_map(other.d->fpatch_id_map),
    min_patch_id(other.d->min_patch_id),
    colors_(other.d->colors_)
  {
    item = parent;
    item->setTriangleContainer(1, new Triangle_container(VI::PROGRAM_WITH_LIGHT,
                                                         false));
    item->setTriangleContainer(0, new Triangle_container(VI::PROGRAM_WITH_LIGHT,
                                                         true));
    item->setEdgeContainer(1, new Edge_container(VI::PROGRAM_NO_SELECTION,
                                                 true));
    item->setEdgeContainer(0, new Edge_container(VI::PROGRAM_WITHOUT_LIGHT,
                                                 true));
    item->setPointContainer(0, new Point_container(VI::PROGRAM_NO_SELECTION,
                                                 false));
    item->getEdgeContainer(0)->setFrameMatrix(QMatrix4x4());
    has_feature_edges = false;
    invalidate_stats();
    vertices_displayed= false;
    edges_displayed = false;
    faces_displayed = false;
    all_displayed = false;
    alphaSlider = NULL;
    has_vcolors = false;
    has_fcolors = false;
    supported_rendering_modes << FlatPlusEdges
                              << Wireframe
                              << Flat
                              << Gouraud
                              << GouraudPlusEdges
                              << Points;
    item->setProperty("classname", QString("surface_mesh"));
  }

  Scene_surface_mesh_item_priv(SMesh* sm, Scene_surface_mesh_item *parent):
    smesh_(sm)
  {
    item = parent;
    item->setTriangleContainer(1, new Triangle_container(VI::PROGRAM_WITH_LIGHT,
                                                         false));
    item->setTriangleContainer(0, new Triangle_container(VI::PROGRAM_WITH_LIGHT,
                                                         true));
    item->setEdgeContainer(1, new Edge_container(VI::PROGRAM_NO_SELECTION,
                                                 true));
    item->setEdgeContainer(0, new Edge_container(VI::PROGRAM_WITHOUT_LIGHT,
                                                 true));
    item->setPointContainer(0, new Point_container(VI::PROGRAM_WITHOUT_LIGHT,
                                                 false));
    
    has_feature_edges = false;
    invalidate_stats();
    vertices_displayed = false;
    edges_displayed = false;
    faces_displayed = false;
    all_displayed = false;
    alphaSlider = NULL;
    has_vcolors = false;
    has_fcolors = false;
    supported_rendering_modes << FlatPlusEdges
                              << Wireframe
                              << Flat
                              << Gouraud
                                 << GouraudPlusEdges
                              << Points;
    item->setProperty("classname", QString("surface_mesh"));
  }

  ~Scene_surface_mesh_item_priv()
  {
    if(alphaSlider)
         delete alphaSlider;
    if(smesh_)
    {
      delete smesh_;
      smesh_ = NULL;
    }
  }
  void killIds();
  void fillTargetedIds(const face_descriptor& selected_fh,
                       const EPICK::Point_3 &point_under,
                       CGAL::Three::Viewer_interface *viewer,
                       const CGAL::qglviewer::Vec &offset);

  void initialize_colors() const;
  void invalidate_stats();
  void initializeBuffers(CGAL::Three::Viewer_interface *) const;
  void addFlatData(Point, EPICK::Vector_3, CGAL::Color *, Scene_item_rendering_helper::Gl_data_names name) const;
  void* get_aabb_tree();
  QList<EPICK::Triangle_3> triangulate_primitive(face_descriptor fit,
                                                 EPICK::Vector_3 normal);
  
  //! \brief triangulate_facet Triangulates a facet.
  //! \param fd a face_descriptor of the facet that needs to be triangulated.
  //! \param fnormals a property_map containing the normals of the mesh.
  //! \param fcolors a property_map containing the colors of the mesh
  //! \param im a property_map containing the indices of the vertices of the mesh
  //! \param index if true, the function will fill the index vector. If false, the function will
  //! fill the flat data vectors.
  void
  triangulate_facet(face_descriptor fd,
                    SMesh::Property_map<face_descriptor, EPICK::Vector_3> *fnormals,
                    SMesh::Property_map<face_descriptor, CGAL::Color> *fcolors,
                    boost::property_map< SMesh, boost::vertex_index_t >::type *im,
                    Scene_item_rendering_helper::Gl_data_names name,
                    bool index) const;
  void triangulate_convex_facet(face_descriptor fd,
                                SMesh::Property_map<face_descriptor, EPICK::Vector_3> *fnormals,
                                SMesh::Property_map<face_descriptor, CGAL::Color> *fcolors,
                                boost::property_map< SMesh, boost::vertex_index_t >::type *im,
                                Scene_item_rendering_helper::Gl_data_names name,
                                bool index) const;
  void compute_elements(Scene_item_rendering_helper::Gl_data_names name) const;
  void checkFloat() const;
  TextListItem* textVItems;
  TextListItem* textEItems;
  TextListItem* textFItems;
  mutable bool vertices_displayed;
  mutable bool edges_displayed;
  mutable bool faces_displayed;
  mutable bool all_displayed;
  mutable QList<double> text_ids;
  mutable std::vector<TextItem*> targeted_id;

  std::string comments;

  mutable bool has_fpatch_id;
  mutable bool has_feature_edges;
  mutable bool floated;
  mutable bool has_vcolors;
  mutable bool has_fcolors;
  SMesh* smesh_;
  mutable bool is_filled;
  mutable bool isinit;
  mutable std::vector<unsigned int> idx_data_;
  mutable std::size_t idx_data_size;
  mutable std::map<unsigned int, unsigned int> current_indices; //map im values to ghosts-free values
  mutable std::vector<unsigned int> idx_edge_data_;
  mutable std::size_t idx_edge_data_size;
  mutable std::vector<unsigned int> idx_feature_edge_data_;
  mutable std::size_t idx_feature_edge_data_size;
  mutable std::vector<cgal_gl_data> smooth_vertices;
  mutable std::vector<cgal_gl_data> smooth_normals;
  mutable std::vector<cgal_gl_data> flat_vertices;
  mutable std::size_t flat_vertices_size;
  mutable std::vector<cgal_gl_data> flat_normals;
  mutable std::vector<cgal_gl_data> f_colors;
  mutable std::vector<cgal_gl_data> v_colors;
  mutable QOpenGLShaderProgram *program;
  Scene_surface_mesh_item *item;

  mutable SMesh::Property_map<face_descriptor,int> fpatch_id_map;
  mutable int min_patch_id;
  mutable SMesh::Property_map<vertex_descriptor,int> v_selection_map;
  mutable SMesh::Property_map<face_descriptor,int> f_selection_map;
  mutable SMesh::Property_map<boost::graph_traits<SMesh>::edge_descriptor, bool> e_is_feature_map;

  mutable Color_vector colors_;
  double volume, area;
  unsigned int number_of_null_length_edges;
  unsigned int number_of_degenerated_faces;
  bool has_nm_vertices;
  int genus;
  bool self_intersect;
  mutable QSlider* alphaSlider;
  QList<RenderingMode> supported_rendering_modes;
};

const char* aabb_property_name = "Scene_surface_mesh_item aabb tree";
Scene_surface_mesh_item::Scene_surface_mesh_item()
{
  d = new Scene_surface_mesh_item_priv(new SMesh(), this);
  d->floated = false;
  setRenderingMode(CGAL::Three::Three::defaultSurfaceMeshRenderingMode());
  d->checkFloat();
  d->textVItems = new TextListItem(this);
  d->textEItems = new TextListItem(this);
  d->textFItems = new TextListItem(this);

  are_buffers_filled = false;
  invalidate(ALL);
}

Scene_surface_mesh_item::Scene_surface_mesh_item(const Scene_surface_mesh_item& other)
{
  d = new Scene_surface_mesh_item_priv(other, this);
  setRenderingMode(CGAL::Three::Three::defaultSurfaceMeshRenderingMode());
  d->floated = false;
  d->checkFloat();
  d->textVItems = new TextListItem(this);
  d->textEItems = new TextListItem(this);
  d->textFItems = new TextListItem(this);

  are_buffers_filled = false;
  invalidate(ALL);
}

void Scene_surface_mesh_item::standard_constructor(SMesh* sm)
{
  d = new Scene_surface_mesh_item_priv(sm, this);
  d->floated = false;
  setRenderingMode(CGAL::Three::Three::defaultSurfaceMeshRenderingMode());
  d->checkFloat();
  d->textVItems = new TextListItem(this);
  d->textEItems = new TextListItem(this);
  d->textFItems = new TextListItem(this);
  are_buffers_filled = false;
  invalidate(ALL);
  
}
Scene_surface_mesh_item::Scene_surface_mesh_item(SMesh* sm)
{
  standard_constructor(sm);
}

Scene_surface_mesh_item::Scene_surface_mesh_item(SMesh sm)
{
  standard_constructor(new SMesh(sm));
}

Scene_surface_mesh_item*
Scene_surface_mesh_item::clone() const
{ return new Scene_surface_mesh_item(*this); }

Scene_surface_mesh_item::Vertex_selection_map
Scene_surface_mesh_item::vertex_selection_map()
{
  if(! d->v_selection_map){
    d->v_selection_map = d->smesh_->add_property_map<vertex_descriptor,int>("v:selection").first;
  }
  return d->v_selection_map;
}

Scene_surface_mesh_item::Face_selection_map
Scene_surface_mesh_item::face_selection_map()
{
  if(! d->f_selection_map){
    d->f_selection_map = d->smesh_->add_property_map<face_descriptor,int>("f:selection").first;
  }
  return d->f_selection_map;
}

std::vector<QColor>&
Scene_surface_mesh_item::color_vector()
{
  return d->colors_;
}


void Scene_surface_mesh_item_priv::addFlatData(Point p, EPICK::Vector_3 n, CGAL::Color *c, Scene_item_rendering_helper::Gl_data_names name) const
{
  const CGAL::qglviewer::Vec offset = static_cast<CGAL::Three::Viewer_interface*>(CGAL::QGLViewer::QGLViewerPool().first())->offset();
  if(name.testFlag(Scene_item_rendering_helper::GEOMETRY))
  {
    flat_vertices.push_back((cgal_gl_data)(p.x()+offset[0]));
    flat_vertices.push_back((cgal_gl_data)(p.y()+offset[1]));
    flat_vertices.push_back((cgal_gl_data)(p.z()+offset[2]));
  }
  if(name.testFlag(Scene_item_rendering_helper::NORMALS))
  {
    flat_normals.push_back((cgal_gl_data)n.x());
    flat_normals.push_back((cgal_gl_data)n.y());
    flat_normals.push_back((cgal_gl_data)n.z());
  }
  if(c != NULL && name.testFlag(Scene_item_rendering_helper::COLORS))
  {
    f_colors.push_back((float)c->red()/255);
    f_colors.push_back((float)c->green()/255);
    f_colors.push_back((float)c->blue()/255);
  }
}


void Scene_surface_mesh_item_priv::compute_elements(Scene_item_rendering_helper::Gl_data_names name)const
{
  QApplication::setOverrideCursor(Qt::WaitCursor);
  if(!alphaSlider)
  {
    alphaSlider = new QSlider(::Qt::Horizontal);
    alphaSlider->setMinimum(0);
    alphaSlider->setMaximum(255);
    alphaSlider->setValue(255);
  }
  smooth_vertices.clear();
  smooth_normals.clear();
  flat_vertices.clear();
  flat_normals.clear();
  f_colors.clear();
  v_colors.clear();
  idx_data_.clear();
  idx_data_.shrink_to_fit();
  
  SMesh::Property_map<vertex_descriptor, EPICK::Vector_3 > vnormals =
      smesh_->add_property_map<vertex_descriptor, EPICK::Vector_3 >("v:normal").first;
  
  SMesh::Property_map<face_descriptor, EPICK::Vector_3 > fnormals =
      smesh_->add_property_map<face_descriptor, EPICK::Vector_3 >("f:normal").first;
  CGAL::Polygon_mesh_processing::compute_face_normals(*smesh_,fnormals);
  
  typedef boost::graph_traits<SMesh>::face_descriptor face_descriptor;
  CGAL::Polygon_mesh_processing::compute_vertex_normals(*smesh_,vnormals);
  
  const CGAL::qglviewer::Vec o = static_cast<CGAL::Three::Viewer_interface*>(CGAL::QGLViewer::QGLViewerPool().first())->offset();
  EPICK::Vector_3 offset(o.x, o.y, o.z);
  
  SMesh::Property_map<vertex_descriptor, SMesh::Point> positions =
      smesh_->points();
  
  SMesh::Property_map<vertex_descriptor, CGAL::Color> vcolors =
      smesh_->property_map<vertex_descriptor, CGAL::Color >("v:color").first;
  
  SMesh::Property_map<face_descriptor, CGAL::Color> fcolors =
      smesh_->property_map<face_descriptor, CGAL::Color >("f:color").first;
  
  boost::property_map< SMesh, boost::vertex_index_t >::type
      im = get(boost::vertex_index, *smesh_);
  
  idx_data_.reserve(num_faces(*smesh_) * 3);
  
  typedef CGAL::Buffer_for_vao<float, unsigned int> CPF;
  typedef boost::graph_traits<SMesh>::face_descriptor face_descriptor;
  typedef boost::graph_traits<SMesh>::halfedge_descriptor halfedge_descriptor;
  typedef boost::graph_traits<SMesh>::edge_descriptor edge_descriptor;
  
  if(name.testFlag(Scene_item_rendering_helper::GEOMETRY))
  {
    for(face_descriptor fd : faces(*smesh_))
    {
      if(is_triangle(halfedge(fd,*smesh_),*smesh_))
      {
        for(halfedge_descriptor hd : halfedges_around_face(halfedge(fd, *smesh_),*smesh_))
        {
          idx_data_.push_back(source(hd, *smesh_));
        }
      }
      else
      {
        std::vector<Point> facet_points;
        for(halfedge_descriptor hd : halfedges_around_face(halfedge(fd, *smesh_),*smesh_))
        {
          facet_points.push_back(positions[target(hd, *smesh_)]);
        }
        bool is_convex = CPF::is_facet_convex(facet_points, fnormals[fd]);
        
        if(is_convex && is_quad(halfedge(fd,*smesh_),*smesh_) )
        {
          halfedge_descriptor hd = halfedge(fd,*smesh_);
          //1st half
          idx_data_.push_back(source(hd, *smesh_));
          idx_data_.push_back(source(next(hd, *smesh_), *smesh_));
          idx_data_.push_back(source(next(next(hd, *smesh_), *smesh_), *smesh_));
          
          //2nd half
          idx_data_.push_back(source(hd, *smesh_));
          idx_data_.push_back(source(next(next(hd, *smesh_), *smesh_), *smesh_));
          idx_data_.push_back(source(prev(hd, *smesh_), *smesh_));
        }    
        else if(is_convex)
        {
          triangulate_convex_facet(fd, &fnormals, 0, &im, name, true);
        }
        else
        {
          triangulate_facet(fd, &fnormals, 0, &im, name, true);
        }
      }
    }
  }
  
  if(name.testFlag(Scene_item_rendering_helper::COLORS))
  {
    
    has_fpatch_id = smesh_->property_map<face_descriptor, int >("f:patch_id").second;
    has_fcolors = smesh_->property_map<face_descriptor, CGAL::Color >("f:color").second;
    has_vcolors = smesh_->property_map<vertex_descriptor, CGAL::Color >("v:color").second;
  }
  if(name.testFlag(Scene_item_rendering_helper::GEOMETRY))
  {
    idx_edge_data_.clear();
    idx_edge_data_.shrink_to_fit();
    idx_edge_data_.reserve(num_edges(*smesh_) * 2);
    for(edge_descriptor ed : edges(*smesh_))
    {
      idx_edge_data_.push_back(source(ed, *smesh_));
      idx_edge_data_.push_back(target(ed, *smesh_));
      if(has_feature_edges &&
         get(e_is_feature_map, ed))
      {
        idx_feature_edge_data_.push_back(source(ed, *smesh_));
        idx_feature_edge_data_.push_back(target(ed, *smesh_));
      }
    }
    idx_edge_data_.shrink_to_fit();
  }
  
  if(name.testFlag(Scene_item_rendering_helper::COLORS) &&
     has_fpatch_id){
    initialize_colors();
  }
  
  
  //compute the Flat data
  
  flat_vertices.clear();
  flat_normals.clear();
  f_colors.clear();
  
  for(face_descriptor fd : faces(*smesh_))
  {
    if(is_triangle(halfedge(fd,*smesh_),*smesh_))
    {
      for(halfedge_descriptor hd : halfedges_around_face(halfedge(fd, *smesh_),*smesh_))
      {
        if(name.testFlag(Scene_item_rendering_helper::GEOMETRY))
        {
          Point p = positions[source(hd, *smesh_)] + offset;
          CPF::add_point_in_buffer(p, flat_vertices);
        }
        if(name.testFlag(Scene_item_rendering_helper::NORMALS))
        {
          EPICK::Vector_3 n = fnormals[fd];
          CPF::add_normal_in_buffer(n, flat_normals);
        }
        if(name.testFlag(Scene_item_rendering_helper::COLORS))
        {
          if(has_fpatch_id)
          {
            //The sharp features detection produces patch ids >=1, this
            //is meant to insure the wanted id is in the range [min,max]
            QColor c = item->color_vector()[fpatch_id_map[fd] - min_patch_id]; 
            CGAL::Color color(c.red(),c.green(),c.blue());
            CPF::add_color_in_buffer(color, f_colors);
          }
          else if(has_fcolors)
          {
            CGAL::Color c = fcolors[fd];
            CPF::add_color_in_buffer(c, f_colors);
          }
        }
      }
    }
    else
    {
      std::vector<Point> facet_points;
      for(halfedge_descriptor hd : halfedges_around_face(halfedge(fd, *smesh_),*smesh_))
      {
        facet_points.push_back(positions[target(hd, *smesh_)]);
      }
      bool is_convex = CPF::is_facet_convex(facet_points, fnormals[fd]);
      if(is_convex && is_quad(halfedge(fd,*smesh_),*smesh_) )
      {
        //1st half
        halfedge_descriptor hd = halfedge(fd, *smesh_);
        Point p = positions[source(hd, *smesh_)];
        EPICK::Vector_3 n = fnormals[fd];
        CGAL::Color *c;
        if(has_fpatch_id)
        {
          QColor color = item->color_vector()[fpatch_id_map[fd] - min_patch_id]; 
          c = new CGAL::Color(color.red(),color.green(),color.blue());
        }
        else if(has_fcolors)
          c= &fcolors[fd];
        else
          c = 0;
        addFlatData(p,n,c, name);
        
        hd = next(halfedge(fd, *smesh_),*smesh_);
        addFlatData(positions[source(hd, *smesh_)]
            ,fnormals[fd]
            ,c
            ,name);
        
        hd = next(next(halfedge(fd, *smesh_),*smesh_), *smesh_);
        addFlatData(positions[source(hd, *smesh_)]
            ,fnormals[fd]
            ,c
            ,name);
        //2nd half
        hd = halfedge(fd, *smesh_);
        addFlatData(positions[source(hd, *smesh_)]
            ,fnormals[fd]
            ,c
            ,name);
        
        hd = next(next(halfedge(fd, *smesh_),*smesh_), *smesh_);
        addFlatData(positions[source(hd, *smesh_)]
            ,fnormals[fd]
            ,c
            ,name);
        
        hd = prev(halfedge(fd, *smesh_), *smesh_);
        addFlatData(positions[source(hd, *smesh_)]
            ,fnormals[fd]
            , c
            , name);
        if(has_fpatch_id)
          delete c;
      }
      else if(is_convex)
      {
        triangulate_convex_facet(fd, &fnormals, &fcolors, 0, name, false);
      }
      else
      {
        triangulate_facet(fd, &fnormals, &fcolors, 0, name, false);
      }
    }
  }
  
  if(has_vcolors && name.testFlag(Scene_item_rendering_helper::COLORS))
  {
    for(vertex_descriptor vd : vertices(*smesh_))
    {
      CGAL::Color c = vcolors[vd];
      v_colors.push_back((float)c.red()/255);
      v_colors.push_back((float)c.green()/255);
      v_colors.push_back((float)c.blue()/255);
    }
  }
  
  if(floated &&
     (name.testFlag(Scene_item_rendering_helper::GEOMETRY)|| name.testFlag(Scene_item_rendering_helper::NORMALS)))
  {
    for(vertex_descriptor vd : vertices(*smesh_))
    {
      if(name.testFlag(Scene_item_rendering_helper::GEOMETRY))
      {
        Point p = positions[vd] + offset;
        CPF::add_point_in_buffer(p, smooth_vertices);
      }
      if(name.testFlag(Scene_item_rendering_helper::NORMALS))
      {
        EPICK::Vector_3 n = vnormals[vd];
        CPF::add_normal_in_buffer(n, smooth_normals);
      }
    }
  }
  if(name.testFlag(Scene_item_rendering_helper::GEOMETRY))
  {
    idx_edge_data_size = idx_edge_data_.size();
    idx_feature_edge_data_size = idx_feature_edge_data_.size();
    idx_data_size = idx_data_.size();
    flat_vertices_size = flat_vertices.size();
    
    item->getPointContainer(0)->allocate(Pt::Vertices, smooth_vertices.data(),
                                        static_cast<int>(num_vertices(*smesh_)*3*sizeof(cgal_gl_data)));
    item->getEdgeContainer(0)->allocate(Ed::Indices, idx_edge_data_.data(),
                                        static_cast<int>(idx_edge_data_.size()*sizeof(unsigned int)));
    item->getEdgeContainer(0)->allocate(Ed::Vertices, smooth_vertices.data(),
                                        static_cast<int>(num_vertices(*smesh_)*3*sizeof(cgal_gl_data)));
    item->getEdgeContainer(1)->allocate(Ed::Indices, idx_feature_edge_data_.data(),
                                        static_cast<int>(idx_feature_edge_data_.size()*sizeof(unsigned int)));
    item->getEdgeContainer(1)->allocate(Ed::Vertices, smooth_vertices.data(),
                                        static_cast<int>(num_vertices(*smesh_)*3*sizeof(cgal_gl_data)));
    item->getTriangleContainer(0)->allocate(Tri::Vertex_indices, idx_data_.data(),
                                            static_cast<int>(idx_data_.size()*sizeof(unsigned int)));
    item->getTriangleContainer(1)->allocate(Tri::Flat_vertices, flat_vertices.data(),
                                            static_cast<int>(flat_vertices.size()*sizeof(cgal_gl_data)));
    item->getTriangleContainer(0)->allocate(Tri::Smooth_vertices, smooth_vertices.data(),
                                            static_cast<int>(num_vertices(*smesh_)*3*sizeof(cgal_gl_data)));
  }
  if(name.testFlag(Scene_item_rendering_helper::NORMALS))
  {
    item->getTriangleContainer(1)->allocate(Tri::Flat_normals, flat_normals.data(),
                                            static_cast<int>(flat_normals.size()*sizeof(cgal_gl_data)));
    item->getTriangleContainer(0)->allocate(Tri::Smooth_normals, smooth_normals.data(),
                                            static_cast<int>(num_vertices(*smesh_)*3*sizeof(cgal_gl_data)));
  }
  if(name.testFlag(Scene_item_rendering_helper::COLORS))
  {
    if(!f_colors.empty())
    {
      item->getTriangleContainer(1)->allocate(Tri::FColors, f_colors.data(),
                                              static_cast<int>(f_colors.size()*sizeof(cgal_gl_data)));
    }
    else
      item->getTriangleContainer(1)->allocate(Tri::FColors, 0, 0);
    if(!v_colors.empty())
    {
      item->getTriangleContainer(0)->allocate(Tri::VColors, v_colors.data(),
                                              static_cast<int>(v_colors.size()*sizeof(cgal_gl_data)));
    }
    else
      item->getTriangleContainer(0)->allocate(Tri::VColors, 0, 0);
  }
  
  QApplication::restoreOverrideCursor();
}


void Scene_surface_mesh_item_priv::initialize_colors() const
{
  // Fill indices map and get max subdomain value
  int max = 0;
  min_patch_id = (std::numeric_limits<int>::max)();
  for(face_descriptor fd : faces(*smesh_)){
    max = (std::max)(max, fpatch_id_map[fd]);
    min_patch_id = (std::min)(min_patch_id, fpatch_id_map[fd]);
  }
  if(item->property("recompute_colors").toBool())
  {
    colors_.clear();
    compute_color_map(item->color(), (std::max)(1, max + 1 - min_patch_id),
                      std::back_inserter(colors_));
    qDebug()<<colors_.size()<<" colors in item";
  }
}

void Scene_surface_mesh_item_priv::initializeBuffers(CGAL::Three::Viewer_interface* viewer)const
{

  item->getTriangleContainer(1)->initializeBuffers(viewer);
  item->getTriangleContainer(0)->initializeBuffers(viewer);
  item->getEdgeContainer(1)->initializeBuffers(viewer);
  item->getEdgeContainer(0)->initializeBuffers(viewer);
  item->getPointContainer(0)->initializeBuffers(viewer);
  
  ////Clean-up
  item->getPointContainer(0)->setFlatDataSize(vertices(*smesh_).size()*3);
  item->getTriangleContainer(1)->setFlatDataSize(flat_vertices_size);
  item->getTriangleContainer(0)->setIdxSize(idx_data_size);
  item->getEdgeContainer(1)->setIdxSize( idx_feature_edge_data_size);
  item->getEdgeContainer(0)->setIdxSize( idx_edge_data_size);
  smooth_vertices       .resize(0);
  smooth_normals        .resize(0);
  flat_vertices         .resize(0);
  flat_normals          .resize(0);
  f_colors              .resize(0);
  v_colors              .resize(0);
  idx_data_             .resize(0);
  idx_edge_data_        .resize(0);
  idx_feature_edge_data_.resize(0);
  smooth_vertices       .shrink_to_fit();
  smooth_normals        .shrink_to_fit();
  flat_vertices         .shrink_to_fit();
  flat_normals          .shrink_to_fit();
  f_colors              .shrink_to_fit();
  v_colors              .shrink_to_fit();
  idx_data_             .shrink_to_fit();
  idx_edge_data_        .shrink_to_fit();
  idx_feature_edge_data_.shrink_to_fit();
}


void Scene_surface_mesh_item::draw(CGAL::Three::Viewer_interface *viewer) const
{
  if(!isInit(viewer) && viewer->context()->isValid())
    initGL(viewer);
  if (getBuffersFilled() )
    if(!getBuffersInit(viewer))
    {
      d->initializeBuffers(viewer);
      setBuffersInit(viewer, true);
    }
  
  
  if(renderingMode() == Gouraud ||
     renderingMode() == GouraudPlusEdges)
  {
    getTriangleContainer(0)->setColor(color());
    getTriangleContainer(0)->setSelected(is_selected);
    getTriangleContainer(0)->setAlpha(alpha());
    getTriangleContainer(0)->draw( viewer, !d->has_vcolors);
  }
  else
  {
    getTriangleContainer(1)->setColor(color());
    getTriangleContainer(1)->setSelected(is_selected);
    getTriangleContainer(1)->setAlpha(alpha());
    getTriangleContainer(1)->draw( viewer, !d->has_fcolors);
  }
}

void Scene_surface_mesh_item::drawEdges(CGAL::Three::Viewer_interface *viewer) const
{
  if(!isInit(viewer))
    initGL(viewer);
  if ( getBuffersFilled() &&
     ! getBuffersInit(viewer))
  {
    d->initializeBuffers(viewer);
    setBuffersInit(viewer, true);
  }
  getEdgeContainer(0)->setSelected(is_selected);
  getEdgeContainer(0)->setColor(QColor(Qt::black));
  getEdgeContainer(0)->draw( viewer, true);
  if(d->has_feature_edges)
  {
    getEdgeContainer(1)->setSelected(false);
    getEdgeContainer(1)->setColor(QColor(Qt::red));
    getEdgeContainer(1)->draw(viewer, true);
  }
}

void Scene_surface_mesh_item::drawPoints(CGAL::Three::Viewer_interface *viewer) const
{
  if(!isInit(viewer))
    initGL(viewer);
  if ( getBuffersFilled() &&
     ! getBuffersInit(viewer))
  {
    d->initializeBuffers(viewer);
    setBuffersInit(viewer, true);
  }
  getPointContainer(0)->setSelected(is_selected);
  getPointContainer(0)->setColor(color());
  getPointContainer(0)->draw( viewer, true);
}

void
Scene_surface_mesh_item::selection_changed(bool p_is_selected)
{
  if(p_is_selected != is_selected)
  {
    is_selected = p_is_selected;
  }
}

bool
Scene_surface_mesh_item::supportsRenderingMode(RenderingMode m) const
{ return d->supported_rendering_modes.contains(m); }

CGAL::Three::Scene_item::Bbox Scene_surface_mesh_item::bbox() const
{
 if(!is_bbox_computed)
   compute_bbox();
 return _bbox;
}

bool
Scene_surface_mesh_item::isEmpty() const
{

  return num_vertices(*d->smesh_)==0;
}

QString Scene_surface_mesh_item::toolTip() const
{
  QString str = QObject::tr("<p>Surface_mesh <b>%1</b> (mode: %5, color: %6)</p>"
                            "<p>Number of vertices: %2<br />"
                            "Number of edges: %3<br />"
                            "Number of faces: %4</p>")
      .arg(this->name())
      .arg(num_vertices(*d->smesh_))
      .arg(num_edges(*d->smesh_))
      .arg(num_faces(*d->smesh_))
      .arg(this->renderingModeName())
      .arg(this->color().name());
  str += QString("<br />Number of isolated vertices: %1<br />").arg(getNbIsolatedvertices());
  return str;
}

void Scene_surface_mesh_item_priv::checkFloat()const
{
#if CGAL_IS_FLOAT == 1
  floated = true;
#endif
}

void Scene_surface_mesh_item_priv::triangulate_convex_facet(face_descriptor fd,
                                                            SMesh::Property_map<face_descriptor, EPICK::Vector_3> *fnormals,
                                                            SMesh::Property_map<face_descriptor, CGAL::Color> *fcolors,
                                                            boost::property_map< SMesh, boost::vertex_index_t >::type *im,
                                                            Scene_item_rendering_helper::Gl_data_names name,
                                                            bool index) const
{
  Point p0,p1,p2;
  SMesh::Halfedge_around_face_circulator he(halfedge(fd, *smesh_), *smesh_);
  SMesh::Halfedge_around_face_circulator he_end = he;
  
  while(next(*he, *smesh_) != prev(*he_end, *smesh_))
  {
    ++he;
    vertex_descriptor v0(target(*he_end, *smesh_)),
        v1(target(*he, *smesh_)),
        v2(target(next(*he, *smesh_), *smesh_));
    p0 = smesh_->point(v0);
    p1 = smesh_->point(v1);
    p2 = smesh_->point(v2);
    if(!index)
    {
      CGAL::Color* color;
      if(has_fpatch_id)
      {
        QColor c = item->color_vector()[fpatch_id_map[fd] - min_patch_id]; 
        color = new CGAL::Color(c.red(),c.green(),c.blue());
      }
      else if(has_fcolors)
        color = &(*fcolors)[fd];
      else
        color = 0;
      addFlatData(p0,
                  (*fnormals)[fd],
                  color,
                  name);
      addFlatData(p1,
                  (*fnormals)[fd],
                  color,
                  name);
      
      addFlatData(p2,
                  (*fnormals)[fd],
                  color,
                  name);
      if(has_fpatch_id)
        delete color;
    }
    else if(name.testFlag(Scene_item_rendering_helper::GEOMETRY))
    {
      idx_data_.push_back((*im)[v0]);
      idx_data_.push_back((*im)[v1]);
      idx_data_.push_back((*im)[v2]);
    }
  }
}
void
Scene_surface_mesh_item_priv::triangulate_facet(face_descriptor fd,
                                           SMesh::Property_map<face_descriptor, EPICK::Vector_3> *fnormals,
                                           SMesh::Property_map<face_descriptor, CGAL::Color> *fcolors,
                                           boost::property_map< SMesh, boost::vertex_index_t >::type *im,
                                           Scene_item_rendering_helper::Gl_data_names name,
                                           bool index) const
{
  
  //Computes the normal of the facet
  EPICK::Vector_3 normal = get(*fnormals, fd);
  if(normal == CGAL::NULL_VECTOR)
  {
    boost::graph_traits<SMesh>::halfedge_descriptor start = prev(halfedge(fd, *smesh_), *smesh_);
    boost::graph_traits<SMesh>::halfedge_descriptor hd = halfedge(fd, *smesh_);
    boost::graph_traits<SMesh>::halfedge_descriptor next_=next(hd, *smesh_);
    do
    {
      const Point_3& pa = smesh_->point(target(hd, *smesh_));
      const Point_3& pb = smesh_->point(target(next_, *smesh_));
      const Point_3& pc = smesh_->point(target(prev(hd, *smesh_), *smesh_));
      if (!CGAL::collinear (pa, pb, pc))
      {
        normal = CGAL::cross_product(pb-pa, pc -pa);
        break;
      }
      next_ =next(next_, *smesh_);
    }while(next_ != start);
    
    if (normal == CGAL::NULL_VECTOR) // No normal could be computed, return
    {
      qDebug()<<"Warning : normal is not valid. Facet not displayed";
      return;
    }
  }
  //check if normal contains NaN values
  if (normal.x() != normal.x() || normal.y() != normal.y() || normal.z() != normal.z())
  {
    qDebug()<<"Warning : normal is not valid. Facet not displayed";
    return;
  }
  
  typedef FacetTriangulator<SMesh, EPICK, boost::graph_traits<SMesh>::vertex_descriptor> FT;
  const CGAL::qglviewer::Vec off = static_cast<CGAL::Three::Viewer_interface*>(CGAL::QGLViewer::QGLViewerPool().first())->offset();
  EPICK::Vector_3 offset(off.x,off.y,off.z);
  FT triangulation(fd,normal,smesh_, offset);
  //iterates on the internal faces
  for(FT::CDT::Finite_faces_iterator
      ffit = triangulation.cdt->finite_faces_begin(),
      end = triangulation.cdt->finite_faces_end();
      ffit != end; ++ffit)
  {
    if(ffit->info().is_external)
      continue;
    //add the vertices to the positions
    //adds the vertices, normals and colors to the appropriate vectors
    if(!index)
    {
      CGAL::Color* color;
      if(has_fpatch_id)
      {
        QColor c= item->color_vector()[fpatch_id_map[fd] - min_patch_id]; 
        color = new CGAL::Color(c.red(),c.green(),c.blue());
      }
      else if(has_fcolors)
        color = &(*fcolors)[fd];
      else
        color = 0;
      
      addFlatData(ffit->vertex(0)->point()-offset,
                  (*fnormals)[fd],
                  color,
                  name);
      addFlatData(ffit->vertex(1)->point()-offset,
                  (*fnormals)[fd],
                  color,
                  name);
      
      addFlatData(ffit->vertex(2)->point()-offset,
                  (*fnormals)[fd],
                  color,
                  name);
      if(has_fpatch_id)
        delete color;
    }
    //adds the indices to the appropriate vector
    else
    {
      if(name.testFlag(Scene_item_rendering_helper::GEOMETRY))
      {
        idx_data_.push_back((*im)[triangulation.v2v[ffit->vertex(0)]]);
        idx_data_.push_back((*im)[triangulation.v2v[ffit->vertex(1)]]);
        idx_data_.push_back((*im)[triangulation.v2v[ffit->vertex(2)]]);
      }
    }
    
  }
}
void delete_aabb_tree(Scene_surface_mesh_item* item)
{
    QVariant aabb_tree_property = item->property(aabb_property_name);
    if(aabb_tree_property.isValid()) {
        void* ptr = aabb_tree_property.value<void*>();
        Input_facets_AABB_tree* tree = static_cast<Input_facets_AABB_tree*>(ptr);
        if(tree) {
            delete tree;
            tree = 0;
        }
        item->setProperty(aabb_property_name, QVariant());
    }
}

Scene_surface_mesh_item::~Scene_surface_mesh_item()
{
  delete_aabb_tree(this);
  CGAL::QGLViewer* viewer = *CGAL::QGLViewer::QGLViewerPool().begin();
  if(viewer)
  {
    CGAL::Three::Viewer_interface* v = qobject_cast<CGAL::Three::Viewer_interface*>(viewer);

    //Clears the targeted Id
    if(d)
    {
      for(TextItem* item : d->targeted_id)
          v->textRenderer()->removeText(item);
    }
    //Remove vertices textitems
    if(d->textVItems)
    {
      v->textRenderer()->removeTextList(d->textVItems);
      delete d->textVItems;
      d->textVItems=NULL;
    }
    //Remove edges textitems
    if(d->textEItems)
    {
      v->textRenderer()->removeTextList(d->textEItems);
      delete d->textEItems;
      d->textEItems=NULL;
    }
    //Remove faces textitems
    if(d->textFItems)
    {
      v->textRenderer()->removeTextList(d->textFItems);
      delete d->textFItems;
      d->textFItems=NULL;
    }
  }
  delete d;
}
SMesh* Scene_surface_mesh_item::polyhedron() { return d->smesh_; }
const SMesh* Scene_surface_mesh_item::polyhedron() const { return d->smesh_; }

std::string& Scene_surface_mesh_item::comments() { return d->comments; }
const std::string& Scene_surface_mesh_item::comments() const { return d->comments; }

void Scene_surface_mesh_item::compute_bbox()const
{
  SMesh::Property_map<vertex_descriptor, Point_3> pprop = d->smesh_->points();
  CGAL::Bbox_3 bbox;

  for(vertex_descriptor vd :vertices(*d->smesh_))
  {
    bbox = bbox + pprop[vd].bbox();
  }
  _bbox = Bbox(bbox.xmin(),bbox.ymin(),bbox.zmin(),
               bbox.xmax(),bbox.ymax(),bbox.zmax());
  is_bbox_computed = true;
}

void Scene_surface_mesh_item::itemAboutToBeDestroyed(Scene_item *item)
{
  Scene_item::itemAboutToBeDestroyed(item);
  if(d && d->smesh_ && item == this)
  {
    delete d->smesh_;
    d->smesh_ = NULL;
  }
}

void* Scene_surface_mesh_item_priv::get_aabb_tree()
{
  QVariant aabb_tree_property = item->property(aabb_property_name);
  if(aabb_tree_property.isValid()) {
    void* ptr = aabb_tree_property.value<void*>();
    return static_cast<Input_facets_AABB_tree*>(ptr);
  }
  else {
    QApplication::setOverrideCursor(Qt::WaitCursor);
    SMesh* sm = item->polyhedron();
    if(sm) {
      sm->collect_garbage();
      Input_facets_AABB_tree* tree =
          new Input_facets_AABB_tree();
      int index =0;
      for(face_descriptor f : faces(*sm))
      {
        //if face is degenerate, skip it
        if (CGAL::is_triangle(halfedge(f, *sm), *sm) 
            && CGAL::Polygon_mesh_processing::is_degenerate_triangle_face(f, *sm))
          continue;
        //if face not triangle, triangulate corresponding primitive before adding it to the tree
        if(!CGAL::is_triangle(halfedge(f, *sm), *sm))
        {
          EPICK::Vector_3 normal = CGAL::Polygon_mesh_processing::compute_face_normal(f, *sm);
          index +=3;
          Q_FOREACH(EPICK::Triangle_3 triangle, triangulate_primitive(f,normal))
          {
            Primitive primitive(triangle, f);
            tree->insert(primitive);
          }
        }
        else
        {
          EPICK::Triangle_3 triangle(
                sm->point(target(halfedge(f, *sm), *sm)),
                sm->point(target(next(halfedge(f, *sm), *sm), *sm)),
                sm->point(target(next(next(halfedge(f, *sm), *sm), *sm), *sm))
                );
          Primitive primitive(triangle, f);
          tree->insert(primitive);
        }
      }
      item->setProperty(aabb_property_name,
                        QVariant::fromValue<void*>(tree));
      QApplication::restoreOverrideCursor();
      return tree;
    }
    else return 0;
  }
}


void
Scene_surface_mesh_item::select(double orig_x,
                              double orig_y,
                              double orig_z,
                              double dir_x,
                              double dir_y,
                              double dir_z)
{
  SMesh *sm = d->smesh_;
  std::size_t vertex_to_emit = 0;
  typedef Input_facets_AABB_tree Tree;
  typedef Tree::Intersection_and_primitive_id<EPICK::Ray_3>::Type Object_and_primitive_id;

  Tree* aabb_tree = static_cast<Tree*>(d->get_aabb_tree());
  if(aabb_tree)
  {
    const EPICK::Point_3 ray_origin(orig_x, orig_y, orig_z);
    const EPICK::Vector_3 ray_dir(dir_x, dir_y, dir_z);
    const EPICK::Ray_3 ray(ray_origin, ray_dir);
    typedef std::list<Object_and_primitive_id> Intersections;
    Intersections intersections;
    aabb_tree->all_intersections(ray, std::back_inserter(intersections));
    Intersections::iterator closest = intersections.begin();
    if(closest != intersections.end())
    {

      const EPICK::Point_3* closest_point =
          boost::get<EPICK::Point_3>(&(closest->first));
      for(Intersections::iterator
          it = boost::next(intersections.begin()),
          end = intersections.end();
          it != end; ++it)
      {
        if(! closest_point) {
          closest = it;
        }
        else {
          const EPICK::Point_3* it_point =
              boost::get<EPICK::Point_3>(&it->first);
          if(it_point &&
             (ray_dir * (*it_point - *closest_point)) < 0)
          {
            closest = it;
            closest_point = it_point;
          }
        }
      }
      if(closest_point) {
        face_descriptor selected_face = closest->second;

        // The computation of the nearest vertex may be costly.  Only
        // do it if some objects are connected to the signal
        // 'selected_vertex'.
        if(QObject::receivers(SIGNAL(selected_vertex(void*))) > 0)
        {

          SMesh::Halfedge_around_face_circulator he_it(sm->halfedge(selected_face),*sm), around_end(he_it);

          vertex_descriptor v = sm->target(*he_it), nearest_v = v;

          EPICK::FT sq_dist = CGAL::squared_distance(*closest_point,
                                                      sm->point(v));
          while(++he_it != around_end) {
            v = sm->target(*he_it);
            EPICK::FT new_sq_dist = CGAL::squared_distance(*closest_point,
                                                            sm->point(v));
            if(new_sq_dist < sq_dist) {
              sq_dist = new_sq_dist;
              nearest_v = v;
            }
          }
          //bottleneck
          vertex_to_emit = static_cast<std::size_t>(nearest_v);
        }

        if(QObject::receivers(SIGNAL(selected_edge(void*))) > 0
           || QObject::receivers(SIGNAL(selected_halfedge(void*))) > 0)
        {
          SMesh::Halfedge_around_face_circulator he_it(sm->halfedge(selected_face),*sm), around_end(he_it);

          halfedge_descriptor nearest_h = *he_it;
          EPICK::FT sq_dist =
              CGAL::squared_distance(*closest_point,
                                     EPICK::Segment_3(sm->point(sm->target(*he_it)),
                                                       sm->point(
                                                         sm->target(
                                                           sm->opposite(*he_it)))));

          while(++he_it != around_end)
          {
            EPICK::FT new_sq_dist =
                CGAL::squared_distance(*closest_point,
                                       EPICK::Segment_3(sm->point(sm->target(*he_it)),
                                                         sm->point(
                                                           sm->target(
                                                             sm->opposite(*he_it)))));
            if(new_sq_dist < sq_dist) {
              sq_dist = new_sq_dist;
              nearest_h = *he_it;
            }
          }
          std::size_t s_nearest_h = static_cast<std::size_t>(nearest_h);
          std::size_t s_nearest_e = static_cast<std::size_t>(nearest_h)/2;
          Q_EMIT selected_halfedge(reinterpret_cast<void*>(s_nearest_h));
          Q_EMIT selected_edge(reinterpret_cast<void*>(s_nearest_e));
        }
        Q_EMIT selected_vertex(reinterpret_cast<void*>(vertex_to_emit));
        std::size_t s_selected_f = static_cast<std::size_t>(selected_face);
        Q_EMIT selected_facet(reinterpret_cast<void*>(s_selected_f));
      }
    }
  }
  Scene_item::select(orig_x, orig_y, orig_z, dir_x, dir_y, dir_z);
  Q_EMIT selection_done();
}

void Scene_surface_mesh_item::invalidateOpenGLBuffers()
{
  invalidate(ALL);
}

void Scene_surface_mesh_item::invalidate(Gl_data_names name)
{
  Q_EMIT item_is_about_to_be_changed();
  if(name.testFlag(GEOMETRY))
  {
    is_bbox_computed = false;
    delete_aabb_tree(this);
    d->smesh_->collect_garbage();
    d->invalidate_stats();
  }
  setBuffersFilled(false);
  Q_FOREACH(CGAL::QGLViewer* v, CGAL::QGLViewer::QGLViewerPool())
  {
    CGAL::Three::Viewer_interface* viewer = static_cast<CGAL::Three::Viewer_interface*>(v);
    if(viewer == NULL)
      continue;
    setBuffersInit(viewer, false);
    viewer->update();
  }
  
  getTriangleContainer(1)->reset_vbos(name);
  getTriangleContainer(0)->reset_vbos(name);
  getEdgeContainer(1)->reset_vbos(name);
  getEdgeContainer(0)->reset_vbos(name);
  getPointContainer(0)->reset_vbos(name);
  bool has_been_init = false;
  for(CGAL::QGLViewer* v : CGAL::QGLViewer::QGLViewerPool())
  {
    CGAL::Three::Viewer_interface* viewer = static_cast<CGAL::Three::Viewer_interface*>(v);
    if(!isInit(viewer))
    {
      initGL(viewer);
      has_been_init = true;
    }
  }
  if(!has_been_init)
    processData(name);
  if(!d->all_displayed)
    d->killIds();
  else
  {
    d->killIds();
    if(d->vertices_displayed)
    {
      printVertexIds();
    }
    if(d->edges_displayed)
    {
      printEdgeIds();
    }
    if(d->faces_displayed)
    {
      printFaceIds();
    }
  }
}


QList<EPICK::Triangle_3> Scene_surface_mesh_item_priv::triangulate_primitive(face_descriptor fit,
                                                EPICK::Vector_3 normal)
{
  typedef FacetTriangulator<SMesh, EPICK, boost::graph_traits<SMesh>::vertex_descriptor> FT;
  //The output list
  QList<EPICK::Triangle_3> res;
  //check if normal contains NaN values
  if (normal.x() != normal.x() || normal.y() != normal.y() || normal.z() != normal.z())
  {
    qDebug()<<"Warning in triangulation of the selection item: normal contains NaN values and is not valid.";
    return QList<EPICK::Triangle_3>();
  }
  FT triangulation(fit,normal,smesh_);
  //iterates on the internal faces to add the vertices to the positions
  //and the normals to the appropriate vectors
  for( FT::CDT::Finite_faces_iterator
      ffit = triangulation.cdt->finite_faces_begin(),
      end = triangulation.cdt->finite_faces_end();
      ffit != end; ++ffit)
  {
    if(ffit->info().is_external)
      continue;


    res << EPICK::Triangle_3(ffit->vertex(0)->point(),
                              ffit->vertex(1)->point(),
                              ffit->vertex(2)->point());

  }
  return res;
}

void Scene_surface_mesh_item::invalidate_aabb_tree()
{
 delete_aabb_tree(this);
}


bool Scene_surface_mesh_item::intersect_face(double orig_x,
                                           double orig_y,
                                           double orig_z,
                                           double dir_x,
                                           double dir_y,
                                           double dir_z,
                                           const face_descriptor &f)
{
  typedef Input_facets_AABB_tree Tree;
  typedef Tree::Object_and_primitive_id Object_and_primitive_id;

  Tree* aabb_tree = static_cast<Tree*>(d->get_aabb_tree());
  if(aabb_tree)
  {
    const EPICK::Point_3 ray_origin(orig_x, orig_y, orig_z);
    const EPICK::Vector_3 ray_dir(dir_x, dir_y, dir_z);
    const EPICK::Ray_3 ray(ray_origin, ray_dir);
    typedef std::list<Object_and_primitive_id> Intersections;
    Intersections intersections;
    aabb_tree->all_intersections(ray, std::back_inserter(intersections));
    Intersections::iterator closest = intersections.begin();
    if(closest != intersections.end())
    {
      const EPICK::Point_3* closest_point =
          CGAL::object_cast<EPICK::Point_3>(&closest->first);
      for(Intersections::iterator
          it = boost::next(intersections.begin()),
          end = intersections.end();
          it != end; ++it)
      {
        if(! closest_point) {
          closest = it;
        }
        else {
          const EPICK::Point_3* it_point =
              CGAL::object_cast<EPICK::Point_3>(&it->first);
          if(it_point &&
             (ray_dir * (*it_point - *closest_point)) < 0)
          {
            closest = it;
            closest_point = it_point;
          }
        }
      }
      if(closest_point)
      {
        face_descriptor intersected_face = closest->second;
        return intersected_face == f;
      }
    }
  }
  return false;

}
void Scene_surface_mesh_item::setItemIsMulticolor(bool b)
{
  if(b)
  {
    d->fpatch_id_map = d->smesh_->add_property_map<face_descriptor,int>("f:patch_id", 1).first;
    d->has_fcolors = true;
  }
  else
  {
    if(d->smesh_->property_map<face_descriptor,int>("f:patch_id").second)
    {
      d->fpatch_id_map = d->smesh_->property_map<face_descriptor,int>("f:patch_id").first;
      d->smesh_->remove_property_map(d->fpatch_id_map);
      d->has_fcolors = false;
    }
    if(d->smesh_->property_map<face_descriptor, CGAL::Color >("f:color").second)
    {
     SMesh::Property_map<face_descriptor, CGAL::Color> pmap =
         d->smesh_->property_map<face_descriptor, CGAL::Color >("f:color").first;
         d->smesh_->remove_property_map(pmap);
      d->has_fcolors = false;
    }
    if(d->smesh_->property_map<vertex_descriptor, CGAL::Color >("v:color").second)
    {
      SMesh::Property_map<vertex_descriptor, CGAL::Color> pmap =
          d->smesh_->property_map<vertex_descriptor, CGAL::Color >("v:color").first;
          d->smesh_->remove_property_map(pmap);
      d->has_vcolors = false;
    }
    this->setProperty("NbPatchIds", 0); //for the joinandsplit_plugin
  }
}

void Scene_surface_mesh_item::show_feature_edges(bool b)
{
  d->has_feature_edges = b;
  if(b)
  {
    d->e_is_feature_map = d->smesh_->add_property_map<boost::graph_traits<SMesh>::edge_descriptor,bool>("e:is_feature").first;
    invalidate(COLORS);
    itemChanged();
  }
}

bool Scene_surface_mesh_item::isItemMulticolor()
{
  return d->has_fcolors || d->has_vcolors;
}

bool Scene_surface_mesh_item::hasPatchIds()
{
  return d->has_fpatch_id;
}


bool
Scene_surface_mesh_item::save(std::ostream& out) const
{
  QApplication::setOverrideCursor(Qt::WaitCursor);
  out.precision(17);
    out << *(d->smesh_);
    QApplication::restoreOverrideCursor();
    return (bool) out;
}

bool
Scene_surface_mesh_item::load_obj(std::istream& in)
{
  typedef SMesh::Point Point;
  std::vector<Point> points;
  std::vector<std::vector<std::size_t> > faces;
  bool failed = !CGAL::read_OBJ(in,points,faces);

  CGAL::Polygon_mesh_processing::orient_polygon_soup(points,faces);
  CGAL::Polygon_mesh_processing::polygon_soup_to_polygon_mesh(points,faces,*(d->smesh_));
  if ( (! failed) && !isEmpty() )
  {
    invalidate(ALL);
    return true;
  }
  return false;
}

bool
Scene_surface_mesh_item::save_obj(std::ostream& out) const
{
  CGAL::File_writer_wavefront  writer;
  CGAL::generic_print_surface_mesh(out, *(d->smesh_), writer);
  return out.good();
}

void
Scene_surface_mesh_item_priv::
invalidate_stats()
{
  number_of_degenerated_faces = (unsigned int)(-1);
  number_of_null_length_edges = (unsigned int)(-1);
  has_nm_vertices = false;
  volume = -std::numeric_limits<double>::infinity();
  area = -std::numeric_limits<double>::infinity();
  self_intersect = false;
  genus = -1;
}

QString Scene_surface_mesh_item::computeStats(int type)
{
  double minl, maxl, meanl, midl;
  switch (type)
  {
  case MIN_LENGTH:
  case MAX_LENGTH:
  case MID_LENGTH:
  case MEAN_LENGTH:
  case NB_NULL_LENGTH:
    edges_length(d->smesh_, minl, maxl, meanl, midl, d->number_of_null_length_edges);
  }

  double mini(0), maxi(0), ave(0);
  switch (type)
  {
  case MIN_ANGLE:
  case MAX_ANGLE:
  case MEAN_ANGLE:
    angles(d->smesh_, mini, maxi, ave);
  }
  double min_area, max_area, med_area, mean_area;
  switch (type)
  {
  case MIN_AREA:
  case MAX_AREA:
  case MEAN_AREA:
  case MED_AREA:
    if(!is_triangle_mesh(*d->smesh_))
    {
      return QString("n/a");
    }
    faces_area(d->smesh_, min_area, max_area, mean_area, med_area);
  }
  double min_altitude, min_ar, max_ar, mean_ar;
  switch (type)
  {
  case MIN_ALTITUDE:
  case MIN_ASPECT_RATIO:
  case MAX_ASPECT_RATIO:
  case MEAN_ASPECT_RATIO:
    if(!is_triangle_mesh(*d->smesh_))
    {
      return QString("n/a");
    }
    faces_aspect_ratio(d->smesh_, min_altitude, min_ar, max_ar, mean_ar);
  }
  if(type == HAS_NM_VERTICES)
  {

    d->has_nm_vertices = false;
    typedef boost::function_output_iterator<CGAL::internal::Throw_at_output> OutputIterator;
    try{
      CGAL::Polygon_mesh_processing::non_manifold_vertices(*d->smesh_, OutputIterator());
    }
<<<<<<< HEAD
    catch( CGAL::internal::Throw_at_output::Throw_at_output_exception& )
=======
    catch( CGAL::internal::Throw_at_output_exception& )
>>>>>>> 194cdcf5
    {
      d->has_nm_vertices = true;
    }

  }
  switch(type)
  {
  case NB_VERTICES:
    return QString::number(num_vertices(*d->smesh_));
  case HAS_NM_VERTICES:
  {
    if(d->has_nm_vertices)
      return QString("Yes");
    return QString("No");
  }

  case NB_FACETS:
    return QString::number(num_faces(*d->smesh_));

  case NB_CONNECTED_COMPOS:
  {
    boost::vector_property_map<int,
      boost::property_map<SMesh, boost::face_index_t>::type>
      fccmap(get(boost::face_index, *(d->smesh_)));
    return QString::number(CGAL::Polygon_mesh_processing::connected_components(*(d->smesh_), fccmap));
  }
  case NB_BORDER_EDGES:
  {
    int i=0;
    for(halfedge_descriptor hd : halfedges(*d->smesh_))
    {
      if(is_border(hd, *d->smesh_))
        ++i;
    }
    return QString::number(i);
  }

  case NB_EDGES:
    return QString::number(num_halfedges(*d->smesh_) / 2);

  case NB_DEGENERATED_FACES:
  {
    if(is_triangle_mesh(*d->smesh_))
    {
      if (d->number_of_degenerated_faces == (unsigned int)(-1))
        d->number_of_degenerated_faces = nb_degenerate_faces(d->smesh_);
      return QString::number(d->number_of_degenerated_faces);
    }
    else
      return QString("n/a");
  }
  case AREA:
  {
    if(is_triangle_mesh(*d->smesh_))
    {
      if(d->area == -std::numeric_limits<double>::infinity())
        d->area = CGAL::Polygon_mesh_processing::area(*(d->smesh_));
      return QString::number(d->area);
    }
    else
      return QString("n/a");
  }
  case VOLUME:
  {
    if(is_triangle_mesh(*d->smesh_) && is_closed(*d->smesh_))
    {
      if (d->volume == -std::numeric_limits<double>::infinity())
        d->volume = CGAL::Polygon_mesh_processing::volume(*(d->smesh_));
      return QString::number(d->volume);
    }
    else
      return QString("n/a");
  }
  case SELFINTER:
  {
    //todo : add a test about cache validity
    if(is_triangle_mesh(*d->smesh_))
      d->self_intersect = CGAL::Polygon_mesh_processing::does_self_intersect<CGAL::Parallel_if_available_tag>(*(d->smesh_));
    if (d->self_intersect)
      return QString("Yes");
    else if(is_triangle_mesh(*d->smesh_))
      return QString("No");
    else
      return QString("n/a");
  }
  case GENUS:
  {
    if(!is_closed(*d->smesh_))
    {
      return QString("n/a");
    }
    else if(d->genus == -1)
    {
      std::ptrdiff_t s(num_vertices(*d->smesh_)),
          a(num_halfedges(*d->smesh_)/2),
          f(num_faces(*d->smesh_));
      d->genus = 1.0 - double(s-a+f)/2.0;
    }
    if(d->genus < 0)
    {
      return QString("n/a");
    }
    else
    {
      return QString::number(d->genus);
    }

  }
  case MIN_LENGTH:
    return QString::number(minl);
  case MAX_LENGTH:
    return QString::number(maxl);
  case MID_LENGTH:
    return QString::number(midl);
  case MEAN_LENGTH:
    return QString::number(meanl);
  case NB_NULL_LENGTH:
    return QString::number(d->number_of_null_length_edges);

  case MIN_ANGLE:
    return QString::number(mini);
  case MAX_ANGLE:
    return QString::number(maxi);
  case MEAN_ANGLE:
    return QString::number(ave);
  case HOLES:
    return QString::number(nb_holes(d->smesh_));

  case MIN_AREA:
    return QString::number(min_area);
  case MAX_AREA:
    return QString::number(max_area);
  case MED_AREA:
    return QString::number(med_area);
  case MEAN_AREA:
    return QString::number(mean_area);
  case MIN_ALTITUDE:
    return QString::number(min_altitude);
  case MIN_ASPECT_RATIO:
    return QString::number(min_ar);
  case MAX_ASPECT_RATIO:
    return QString::number(max_ar);
  case MEAN_ASPECT_RATIO:
    return QString::number(mean_ar);
  case IS_PURE_TRIANGLE:
    if(is_triangle_mesh(*d->smesh_))
      return QString("yes");
    else
      return QString("no");
  case IS_PURE_QUAD:
    if (is_quad_mesh(*d->smesh_))
      return QString("yes");
    else
      return QString("no");
  }
  return QString();
}

CGAL::Three::Scene_item::Header_data Scene_surface_mesh_item::header() const
{
  CGAL::Three::Scene_item::Header_data data;
  //categories

  data.categories.append(std::pair<QString,int>(QString("Properties"),11));
  data.categories.append(std::pair<QString,int>(QString("Faces"),10));
  data.categories.append(std::pair<QString,int>(QString("Edges"),6));
  data.categories.append(std::pair<QString,int>(QString("Angles"),3));


  //titles
  data.titles.append(QString("#Vertices"));
  data.titles.append(QString("Has Non-manifold Vertices"));
  data.titles.append(QString("#Connected Components"));
  data.titles.append(QString("#Border Edges"));
  data.titles.append(QString("Pure Triangle"));
  data.titles.append(QString("Pure Quad"));
  data.titles.append(QString("#Degenerate Faces"));
  data.titles.append(QString("Connected Components of the Boundary"));
  data.titles.append(QString("Area"));
  data.titles.append(QString("Volume"));
  data.titles.append(QString("Self-Intersecting"));
  data.titles.append(QString("#Faces"));
  data.titles.append(QString("Min Area"));
  data.titles.append(QString("Max Area"));
  data.titles.append(QString("Median Area"));
  data.titles.append(QString("Mean Area"));
  data.titles.append(QString("Min Altitude"));
  data.titles.append(QString("Min Aspect-Ratio"));
  data.titles.append(QString("Max Aspect-Ratio"));
  data.titles.append(QString("Mean Aspect-Ratio"));
  data.titles.append(QString("Genus"));
  data.titles.append(QString("#Edges"));
  data.titles.append(QString("Minimum Length"));
  data.titles.append(QString("Maximum Length"));
  data.titles.append(QString("Median Length"));
  data.titles.append(QString("Mean Length"));
  data.titles.append(QString("#Degenerate Edges"));
  data.titles.append(QString("Minimum"));
  data.titles.append(QString("Maximum"));
  data.titles.append(QString("Average"));
  return data;
}

void Scene_surface_mesh_item::zoomToPosition(const QPoint &point, CGAL::Three::Viewer_interface *viewer) const
{
  typedef Input_facets_AABB_tree Tree;
  typedef Tree::Intersection_and_primitive_id<EPICK::Ray_3>::Type Intersection_and_primitive_id;

  Tree* aabb_tree = static_cast<Input_facets_AABB_tree*>(d->get_aabb_tree());
  if(aabb_tree) {

    const CGAL::qglviewer::Vec offset = static_cast<CGAL::Three::Viewer_interface*>(CGAL::QGLViewer::QGLViewerPool().first())->offset();
    //find clicked facet
    bool found = false;
    CGAL::qglviewer::Vec point_under = viewer->camera()->pointUnderPixel(point,found);
    EPICK::Point_3 ray_origin;
    CGAL::qglviewer::Vec dir; 
    if(viewer->camera()->type() == CGAL::qglviewer::Camera::PERSPECTIVE)
    {
      ray_origin = EPICK::Point_3(viewer->camera()->position().x - offset.x,
                                  viewer->camera()->position().y - offset.y,
                                  viewer->camera()->position().z - offset.z);
      dir = point_under - viewer->camera()->position();
    }
    else
    {
      dir = viewer->camera()->viewDirection();
      ray_origin = EPICK::Point_3(point_under.x - dir.x, 
                                  point_under.y - dir.y,
                                  point_under.z - dir.z);
    }
    const EPICK::Vector_3 ray_dir(dir.x, dir.y, dir.z);
    const EPICK::Ray_3 ray(ray_origin, ray_dir);
    typedef std::list<Intersection_and_primitive_id> Intersections;
    Intersections intersections;
    aabb_tree->all_intersections(ray, std::back_inserter(intersections));

    if(!intersections.empty()) {
      Intersections::iterator closest = intersections.begin();
      const EPICK::Point_3* closest_point =
          boost::get<EPICK::Point_3>(&closest->first);
      for(Intersections::iterator
          it = boost::next(intersections.begin()),
          end = intersections.end();
          it != end; ++it)
      {
        if(! closest_point) {
          closest = it;
        }
        else {
          const EPICK::Point_3* it_point =
              boost::get<EPICK::Point_3>(&it->first);
          if(it_point &&
             (ray_dir * (*it_point - *closest_point)) < 0)
          {
            closest = it;
            closest_point = it_point;
          }
        }
      }
      if(closest_point) {
        SMesh::Property_map<vertex_descriptor, SMesh::Point> positions =
          d->smesh_->points();
        face_descriptor selected_fh = closest->second;
        //compute new position and orientation
        EPICK::Vector_3 face_normal = CGAL::Polygon_mesh_processing::
            compute_face_normal(selected_fh,
                                *d->smesh_,
                                CGAL::Polygon_mesh_processing::parameters::all_default());


        double x(0), y(0), z(0),
            xmin(std::numeric_limits<double>::infinity()), ymin(std::numeric_limits<double>::infinity()), zmin(std::numeric_limits<double>::infinity()),
            xmax(-std::numeric_limits<double>::infinity()), ymax(-std::numeric_limits<double>::infinity()), zmax(-std::numeric_limits<double>::infinity());
        int total(0);
        for(vertex_descriptor vh : vertices_around_face(halfedge(selected_fh, *d->smesh_), *d->smesh_))
        {
          x+=positions[vh].x();
          y+=positions[vh].y();
          z+=positions[vh].z();

          if(positions[vh].x() < xmin)
            xmin = positions[vh].x();
          if(positions[vh].y() < ymin)
            ymin = positions[vh].y();
          if(positions[vh].z() < zmin)
            zmin = positions[vh].z();

          if(positions[vh].x() > xmax)
            xmax = positions[vh].x();
          if(positions[vh].y() > ymax)
            ymax = positions[vh].y();
          if(positions[vh].z() > zmax)
            zmax = positions[vh].z();

          ++total;
        }
        EPICK::Point_3 centroid(x/total + offset.x,
                                 y/total + offset.y,
                                 z/total + offset.z);

        CGAL::qglviewer::Quaternion new_orientation(CGAL::qglviewer::Vec(0,0,-1),
                                              CGAL::qglviewer::Vec(-face_normal.x(), -face_normal.y(), -face_normal.z()));
        double max_side = (std::max)((std::max)(xmax-xmin, ymax-ymin),
                                     zmax-zmin);
        //put the camera in way we are sure the longest side is entirely visible on the screen
        //See openGL's frustum definition
        double factor = CGAL::abs(max_side/(tan(viewer->camera()->aspectRatio()/
                                        (viewer->camera()->fieldOfView()/2))));

        EPICK::Point_3 new_pos = centroid + factor*face_normal ;
        viewer->camera()->setSceneCenter(CGAL::qglviewer::Vec(centroid.x(),
                                                        centroid.y(),
                                                        centroid.z()));
        viewer->moveCameraToCoordinates(QString("%1 %2 %3 %4 %5 %6 %7").arg(new_pos.x())
                                                                       .arg(new_pos.y())
                                                                       .arg(new_pos.z())
                                                                       .arg(new_orientation[0])
                                                                       .arg(new_orientation[1])
                                                                       .arg(new_orientation[2])
                                                                       .arg(new_orientation[3]));

      }
    }
  }
}

void Scene_surface_mesh_item::resetColors()
{
  setItemIsMulticolor(false);
  if(d->has_feature_edges){
    for(boost::graph_traits<SMesh>::edge_descriptor e : edges(*d->smesh_)){
      put(d->e_is_feature_map, e, false);
    }
    d->has_feature_edges = false;
  }
  invalidate(COLORS);
  itemChanged();
}

QMenu* Scene_surface_mesh_item::contextMenu()
{
  QMenu* menu = Scene_item::contextMenu();

  QAction* actionResetColor=
      menu->findChild<QAction*>(tr("actionResetColor"));

  if(isItemMulticolor() || d->has_fpatch_id)
  {
    if(!actionResetColor)
    {
      actionResetColor = menu->addAction(tr("Reset Colors"));
      actionResetColor->setObjectName("actionResetColor");
    }
    connect(actionResetColor, SIGNAL(triggered()),
            this, SLOT(resetColors()));
  }
  else if(actionResetColor)
  {
    menu->removeAction(actionResetColor);
    actionResetColor->deleteLater();
  }
  const char* prop_name = "Menu modified by Scene_surface_mesh_item.";
  bool menuChanged = menu->property(prop_name).toBool();

  if(!menuChanged) {
    QMenu *container = new QMenu(tr("Alpha value"));
    container->menuAction()->setProperty("is_groupable", true);
    QWidgetAction *sliderAction = new QWidgetAction(0);
    sliderAction->setDefaultWidget(d->alphaSlider);
    connect(d->alphaSlider, &QSlider::valueChanged,
            [this](){redraw();});
    container->addAction(sliderAction);
    menu->addMenu(container);
    menu->addSeparator();
    QAction* actionPrintVertices=
        menu->addAction(tr("Display Vertices Ids"));
    actionPrintVertices->setCheckable(true);
    actionPrintVertices->setObjectName("actionPrintVertices");
    connect(actionPrintVertices, SIGNAL(triggered(bool)),
            this, SLOT(showVertices(bool)));

    QAction* actionPrintEdges=
        menu->addAction(tr("Display Edges Ids"));
    actionPrintEdges->setCheckable(true);
    actionPrintEdges->setObjectName("actionPrintEdges");
    connect(actionPrintEdges, SIGNAL(triggered(bool)),
            this, SLOT(showEdges(bool)));

    QAction* actionPrintFaces=
        menu->addAction(tr("Display Faces Ids"));
    actionPrintFaces->setCheckable(true);
    actionPrintFaces->setObjectName("actionPrintFaces");
    connect(actionPrintFaces, SIGNAL(triggered(bool)),
            this, SLOT(showFaces(bool)));


    QAction* actionZoomToId=
        menu->addAction(tr("Zoom to Index"));
    actionZoomToId->setObjectName("actionZoomToId");
    connect(actionZoomToId, &QAction::triggered,
            this, &Scene_surface_mesh_item::zoomToId);
    
    
    setProperty("menu_changed", true);
    menu->setProperty(prop_name, true);
  }

  QAction* action = menu->findChild<QAction*>("actionPrintVertices");
  if(action) action->setChecked(d->vertices_displayed);
  action = menu->findChild<QAction*>("actionPrintEdges");
  if(action) action->setChecked(d->edges_displayed);
  action = menu->findChild<QAction*>("actionPrintFaces");
  if(action) action->setChecked(d->faces_displayed);
  return menu;
}
void Scene_surface_mesh_item::printPrimitiveId(QPoint point, CGAL::Three::Viewer_interface *viewer)
{
  typedef Input_facets_AABB_tree Tree;
  Tree* aabb_tree = static_cast<Input_facets_AABB_tree*>(d->get_aabb_tree());
  if(!aabb_tree)
    return;
  face_descriptor selected_fh;
  EPICK::Point_3 pt_under;
  const CGAL::qglviewer::Vec offset = static_cast<CGAL::Three::Viewer_interface*>(CGAL::QGLViewer::QGLViewerPool().first())->offset();
  if(find_primitive_id(point, aabb_tree, viewer, selected_fh, pt_under))
    d->fillTargetedIds(selected_fh, pt_under, viewer, offset);

}
void Scene_surface_mesh_item_priv::fillTargetedIds(const face_descriptor &selected_fh,
                                                 const EPICK::Point_3& pt_under,
                                                 CGAL::Three::Viewer_interface *viewer,
                                                 const CGAL::qglviewer::Vec& offset)
{
  compute_displayed_ids(*smesh_,
                        viewer,
                        selected_fh,
                        pt_under,
                        offset,
                        textVItems,
                        textEItems,
                        textFItems,
                        &targeted_id);


  if(vertices_displayed
     && !textVItems->isEmpty())
    item->showVertices(true);
  if(edges_displayed
    && !textEItems->isEmpty())
    item->showEdges(true);
  if(faces_displayed
     && !textFItems->isEmpty())
    item->showFaces(true);

}

bool Scene_surface_mesh_item::printVertexIds() const
{
  if(d->vertices_displayed)
  {
    d->all_displayed = true;
    return ::printVertexIds(*d->smesh_,
                            d->textVItems);
  }
  return true;
}

bool Scene_surface_mesh_item::printEdgeIds() const
{
  if(d->edges_displayed)
  {
    d->all_displayed = true;
    return ::printEdgeIds(*d->smesh_,
                            d->textEItems);
  }
  return true;
}

bool Scene_surface_mesh_item::printFaceIds() const
{
  if(d->faces_displayed)
  {
    d->all_displayed = true;
    return ::printFaceIds(*d->smesh_,
                            d->textFItems);
  }
  return true;
}

void Scene_surface_mesh_item_priv::killIds()
{
  CGAL::Three::Viewer_interface* viewer =
      qobject_cast<CGAL::Three::Viewer_interface*>(CGAL::QGLViewer::QGLViewerPool().first());
  deleteIds(viewer,
            textVItems,
            textEItems,
            textFItems,
            &targeted_id);
  all_displayed = false;
}

void Scene_surface_mesh_item::printAllIds()
{
  static bool all_ids_displayed = false;

  all_ids_displayed = !all_ids_displayed;
  if(all_ids_displayed )
  {
    bool s1(printVertexIds()),
        s2(printEdgeIds()),
        s3(printFaceIds());
    if((s1 && s2 && s3))
    {
      Q_FOREACH(CGAL::QGLViewer* viewer, CGAL::QGLViewer::QGLViewerPool()){
        viewer->update();
      }
      return;
    }
  }
  d->killIds();
}

bool Scene_surface_mesh_item::testDisplayId(double x, double y, double z, CGAL::Three::Viewer_interface* viewer)const
{
  const CGAL::qglviewer::Vec offset = static_cast<CGAL::Three::Viewer_interface*>(CGAL::QGLViewer::QGLViewerPool().first())->offset();
  EPICK::Point_3 src(x - offset.x,
                      y - offset.y,
                      z - offset.z);
  
  CGAL::qglviewer::Camera* cam = viewer->camera();
  EPICK::Point_3 dest( cam->position().x - offset.x,
                       cam->position().y - offset.y,
                       cam->position().z - offset.z);
  EPICK::Vector_3 v(src,dest);
  EPICK::Vector_3 dir(cam->viewDirection().x,
                      cam->viewDirection().y,
                      cam->viewDirection().z);
  if(-CGAL::scalar_product(v, dir) < cam->zNear()) //if src is behind the near plane, don't display.
    return false;
  v = 0.01*v;
  EPICK::Point_3 point = src;
  point = point + v;
  EPICK::Segment_3 query(point, dest);
  return !static_cast<Input_facets_AABB_tree*>(d->get_aabb_tree())->do_intersect(query);
}


void Scene_surface_mesh_item::showVertices(bool b)
{

  if(b)
    if(d->textVItems->isEmpty())
    {
      d->vertices_displayed = b;
      printVertexIds();
    }
    else
    {
      Q_FOREACH(CGAL::QGLViewer* v, CGAL::QGLViewer::QGLViewerPool()){
        CGAL::Three::Viewer_interface* viewer = dynamic_cast<CGAL::Three::Viewer_interface*>(v);
        TextRenderer *renderer = viewer->textRenderer();
        renderer->addTextList(d->textVItems);
        viewer->update();
      }
    }
  else
  {
    Q_FOREACH(CGAL::QGLViewer* v, CGAL::QGLViewer::QGLViewerPool()){
      CGAL::Three::Viewer_interface* viewer = dynamic_cast<CGAL::Three::Viewer_interface*>(v);
      TextRenderer *renderer = viewer->textRenderer();
      renderer->removeTextList(d->textVItems);
      viewer->update();
    }
  }
  d->vertices_displayed = b;
}

void Scene_surface_mesh_item::showEdges(bool b)
{
  if(b)
  {
    if(d->textEItems->isEmpty())
    {
      d->edges_displayed = b;
      printEdgeIds();
    }
    else
    {
      Q_FOREACH(CGAL::QGLViewer* v, CGAL::QGLViewer::QGLViewerPool()){
        CGAL::Three::Viewer_interface* viewer = dynamic_cast<CGAL::Three::Viewer_interface*>(v);
        TextRenderer *renderer = viewer->textRenderer();
        renderer->addTextList(d->textEItems);
        viewer->update();
      }
    }
  }
  else
  {
    Q_FOREACH(CGAL::QGLViewer* v, CGAL::QGLViewer::QGLViewerPool()){
      CGAL::Three::Viewer_interface* viewer = dynamic_cast<CGAL::Three::Viewer_interface*>(v);
      TextRenderer *renderer = viewer->textRenderer();
      renderer->removeTextList(d->textEItems);
      viewer->update();
    }
  }
  d->edges_displayed = b;
}

void Scene_surface_mesh_item::showFaces(bool b)
{
  if(b)
  {
    if(d->textFItems->isEmpty())
    {
      d->faces_displayed = b;
      printFaceIds();
    }
    else
    {
      Q_FOREACH(CGAL::QGLViewer* v, CGAL::QGLViewer::QGLViewerPool()){
        CGAL::Three::Viewer_interface* viewer = dynamic_cast<CGAL::Three::Viewer_interface*>(v);
        TextRenderer *renderer = viewer->textRenderer();
        renderer->addTextList(d->textFItems);
        viewer->update();
      }
    }
  }
  else
  {
    Q_FOREACH(CGAL::QGLViewer* v, CGAL::QGLViewer::QGLViewerPool()){
      CGAL::Three::Viewer_interface* viewer = dynamic_cast<CGAL::Three::Viewer_interface*>(v);
      TextRenderer *renderer = viewer->textRenderer();
      renderer->removeTextList(d->textFItems);
      viewer->update();
    }
  }
  d->faces_displayed = b;
}

void Scene_surface_mesh_item::showPrimitives(bool)
{
  printAllIds();
}

void Scene_surface_mesh_item::zoomToId()
{
  face_descriptor selected_fh;
  bool ok;
  QString text = QInputDialog::getText(QApplication::activeWindow(), tr("Zoom to Index"),
                                       tr("Simplex"), QLineEdit::Normal,
                                       tr("v0"), &ok);
  if(!ok)
    return;

  CGAL::Three::Viewer_interface* viewer = CGAL::Three::Three::activeViewer();
  Point_3 p;
  QString id = text.right(text.length()-1);
  int return_value = ::zoomToId(*d->smesh_, text, viewer, selected_fh, p);
  switch(return_value)
  {
  case 1:
    QMessageBox::warning(QApplication::activeWindow(),
                       "ERROR",
                       tr("Input must be of the form [v/e/f][int]")
                       );
    return;
  case 2:
    QMessageBox::warning(QApplication::activeWindow(),
                       "ERROR",
                       tr("No vertex with id %1").arg(id)
                       );
    return;
  case 3:
    QMessageBox::warning(QApplication::activeWindow(),
                       "ERROR",
                       tr("No edge with id %1").arg(id)
                       );
    return;
  case 4:
    QMessageBox::warning(QApplication::activeWindow(),
                       "ERROR",
                       tr("No face with id %1").arg(id)
                       );
    return;
  default: //case 0
    d->fillTargetedIds(selected_fh, p, viewer, viewer->offset());
    break;
  }
}
bool Scene_surface_mesh_item::shouldDisplayIds(CGAL::Three::Scene_item *current_item) const
{
  return this == current_item;
}

float Scene_surface_mesh_item::alpha() const
{
  if(!d->alphaSlider)
    return 1.0f;
  return (float)d->alphaSlider->value() / 255.0f;
}

void Scene_surface_mesh_item::setAlpha(int alpha)
{
  if(!d->alphaSlider)
    d->compute_elements(Scene_item_rendering_helper::ALL);
  d->alphaSlider->setValue(alpha);
  redraw();
}

QSlider* Scene_surface_mesh_item::alphaSlider() { return d->alphaSlider; }

void Scene_surface_mesh_item::computeElements()const
{
  d->compute_elements(ALL);
  setBuffersFilled(true);
  const_cast<Scene_surface_mesh_item*>(this)->itemChanged();
}

void 
Scene_surface_mesh_item::initializeBuffers(CGAL::Three::Viewer_interface* viewer)const
{
  const_cast<Scene_surface_mesh_item*>(this)->//temporary, until the drawing pipeline is not const anymore.
      d->initializeBuffers(viewer);
}

void Scene_surface_mesh_item::copyProperties(Scene_item *item)
{
  Scene_surface_mesh_item* sm_item = qobject_cast<Scene_surface_mesh_item*>(item);
  if(!sm_item)
    return;
  int value = sm_item->alphaSlider()->value();
  alphaSlider()->setValue(value);
}

void Scene_surface_mesh_item::computeItemColorVectorAutomatically(bool b)
{
  this->setProperty("recompute_colors",b);
}

void write_in_vbo(Vbo* vbo, cgal_gl_data* data,
               std::size_t size)
{
  vbo->bind();
  vbo->vbo.write(static_cast<int>((3*size)*sizeof(cgal_gl_data)),
                 data,
                 static_cast<int>(3*sizeof(cgal_gl_data)));
  vbo->release();
}

//only works on indexed data
void Scene_surface_mesh_item::updateVertex(vertex_descriptor vh)
{
  const CGAL::qglviewer::Vec offset =
      static_cast<CGAL::Three::Viewer_interface*>(
        CGAL::QGLViewer::QGLViewerPool().first())->offset();
  {
    std::size_t id = vh;
    cgal_gl_data new_point[3];
    Point_3 p = face_graph()->point(vh);
    for(int i=0; i<3; ++i)
      new_point[i]=p[i]+offset[i];

    write_in_vbo(getTriangleContainer(0)->getVbo(Tri::Smooth_vertices),
                 new_point,
                 id);

    write_in_vbo(
          getPointContainer(0)->getVbo(Pt::Vertices),
          new_point,id);

    write_in_vbo(
          getEdgeContainer(0)->getVbo(Ed::Vertices),
          new_point,id);

    for(auto v_it : CGAL::vertices_around_target(vh, *face_graph()))
    {
      EPICK::Vector_3 n = CGAL::Polygon_mesh_processing::compute_vertex_normal(v_it, *face_graph());
      for(int i=0; i<3; ++i)
        new_point[i]=n[i];
      id = v_it;
      write_in_vbo(
            getTriangleContainer(0)->getVbo(Tri::Smooth_normals),
            new_point,id);
    }
  }
  invalidate_aabb_tree();
  redraw();
}

void Scene_surface_mesh_item::switchToGouraudPlusEdge(bool b)
{
  if (!b && !d->supported_rendering_modes.contains(Flat))
  {
    d->supported_rendering_modes = QList<RenderingMode>() << FlatPlusEdges
                                                       << Wireframe
                                                       << Flat
                                                       << Gouraud
                                                       << Points;
    setFlatPlusEdgesMode();
    invalidateOpenGLBuffers();
    redraw();
  }
  else if(b)
  {
    d->supported_rendering_modes = QList<RenderingMode>() << GouraudPlusEdges
                                                       << Wireframe
                                                       << Gouraud
                                                       << Points;
    setGouraudPlusEdgesMode();
  }
}<|MERGE_RESOLUTION|>--- conflicted
+++ resolved
@@ -1582,11 +1582,7 @@
     try{
       CGAL::Polygon_mesh_processing::non_manifold_vertices(*d->smesh_, OutputIterator());
     }
-<<<<<<< HEAD
-    catch( CGAL::internal::Throw_at_output::Throw_at_output_exception& )
-=======
     catch( CGAL::internal::Throw_at_output_exception& )
->>>>>>> 194cdcf5
     {
       d->has_nm_vertices = true;
     }
