--- conflicted
+++ resolved
@@ -2,27 +2,6 @@
 # This is the CMake script for compiling a set of CGAL applications.
 
 cmake_minimum_required(VERSION 3.1...3.15)
-<<<<<<< HEAD
-project( BGL_Tests )
-
-# CGAL and its components
-find_package( CGAL QUIET COMPONENTS  )
-if ( NOT CGAL_FOUND )
-  message(STATUS "This project requires the CGAL library, and will not be compiled.")
-  return()
-endif()
-
-# Boost and its components
-find_package( Boost )
-if ( NOT Boost_FOUND )
-  message(STATUS "This project requires the Boost library, and will not be compiled.")
-  return()
-endif()
-
-find_package( OpenMesh QUIET )
-if ( OpenMesh_FOUND )
-  include( UseOpenMesh )
-=======
 project(BGL_Tests)
 
 # CGAL and its components
@@ -42,7 +21,6 @@
 if(OpenMesh_FOUND)
   include(UseOpenMesh)
   add_definitions(-DCGAL_USE_OPENMESH)
->>>>>>> fbe8336f
 else()
   message(STATUS "Tests that use OpenMesh will not be compiled.")
 endif()
@@ -113,20 +91,15 @@
 
 create_single_source_cgal_program("test_Properties.cpp")
 
-<<<<<<< HEAD
-create_single_source_cgal_program( "bench_read_from_stream_vs_add_face_and_add_faces.cpp" )
-=======
 create_single_source_cgal_program("test_wrl.cpp")
 
 create_single_source_cgal_program(
   "bench_read_from_stream_vs_add_face_and_add_faces.cpp")
->>>>>>> fbe8336f
 
 create_single_source_cgal_program( "graph_traits_inheritance.cpp" )
 
 if(OpenMesh_FOUND)
   target_link_libraries(test_clear PRIVATE ${OPENMESH_LIBRARIES})
-<<<<<<< HEAD
   target_compile_definitions(test_clear PRIVATE -DCGAL_USE_OPENMESH)
   target_link_libraries(test_Euler_operations PRIVATE ${OPENMESH_LIBRARIES})
   target_compile_definitions(test_Euler_operations PRIVATE -DCGAL_USE_OPENMESH)
@@ -174,12 +147,4 @@
   target_compile_definitions(test_3mf_to_sm PRIVATE -DCGAL_LINKED_WITH_3MF)
 else()
   message(STATUS "NOTICE : This program requires the lib3MF library, and will not be compiled.")
-=======
-  target_link_libraries(test_Euler_operations PRIVATE ${OPENMESH_LIBRARIES})
-  target_link_libraries(test_Collapse_edge PRIVATE ${OPENMESH_LIBRARIES})
-  target_link_libraries(test_Face_filtered_graph PRIVATE ${OPENMESH_LIBRARIES})
-  target_link_libraries(test_graph_traits PRIVATE ${OPENMESH_LIBRARIES})
-  target_link_libraries(test_Properties PRIVATE ${OPENMESH_LIBRARIES})
-  target_link_libraries(test_bgl_read_write PRIVATE ${OPENMESH_LIBRARIES})
->>>>>>> fbe8336f
 endif()