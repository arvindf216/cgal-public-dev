
namespace CGAL {

/*!
\ingroup PkgTDS3Classes

The class `Triangulation_data_structure_3` stores a 3D-triangulation data 
structure and provides the optional 
geometric functionalities to be used as a parameter for a 
3D-geometric triangulation (see Chapter \ref chapterTriangulation3 "3D Triangulations"). 

The vertices and cells are stored in two nested containers, which are 
implemented using `Compact_container`. The class may offer some 
flexibility for the choice of container in the future, in the form of 
additional template parameters. 

\cgalHeading{Parameters}

It is parameterized by base classes for vertices and cells which have to match 
the requirements for the concepts `TriangulationDSCellBase_3` and 
`TriangulationDSVertexBase_3` respectively. 

They have the default values `Triangulation_ds_vertex_base_3<TDS>` and 
`Triangulation_ds_cell_base_3<TDS>` respectively. 

The `Vertex_container_strategy` and `Cell_container_strategy` parameters are the 
strategies used by the `Compact_container` (or `Concurrent_compact_container` 
if the TDS is concurrency-safe) storing the vertices and cells. They are models of 
the concept `CompactContainerStrategy`. The default values are both
`Compact_container_strategy_base`.

The `Concurrency_tag` parameter allows to enable a concurrency-safe TDS (with regard to
insertion and deletion of elements). Possible values are `Sequential_tag` (the default) and
`Parallel_tag`. The concurrency-safe version uses two `Concurrent_compact_container` to store 
vertices and cells (instead of two `Compact_container`).

\cgalModels `TriangulationDataStructure_3`

The base class `Triangulation_utils_3` defines basic computations on
indices of vertices and neighbors of cells.

\attention All members listed here are additional to the interface
specified by the concept.

\sa `CGAL::Triangulation_ds_vertex_base_3` 
\sa `CGAL::Triangulation_ds_cell_base_3` 
\sa `CGAL::Triangulation_vertex_base_with_info_3` 
\sa `CGAL::Triangulation_cell_base_with_info_3` 
*/
template< typename TriangulationDSVertexBase_3, 
          typename TriangulationDSCellBase_3,
          typename Vertex_container_strategy,
          typename Cell_container_strategy,
          typename Concurrency_tag >
class Triangulation_data_structure_3 : public CGAL::Triangulation_utils_3 {
public:

/// \name Types 
/// @{

<<<<<<< HEAD
/*!
Vertex container type. 
=======
/*! 
Vertex container type. If Concurrency_tag is Parallel_tag, a
`Concurrent_compact_container` is used instead of a `Compact_container`.
>>>>>>> 0270e3f0
*/ 
typedef Compact_container<Vertex, Default, Vertex_container_strategy> Vertex_range; 

<<<<<<< HEAD
/*!
Cell container type. 
=======
/*! 
Cell container type. If Concurrency_tag is Parallel_tag, a
`Concurrent_compact_container` is used instead of a `Compact_container`.
>>>>>>> 0270e3f0
*/ 
typedef Compact_container<Cell, Default, Cell_container_strategy> Cell_range; 

/*! 
Strategy used by the `Compact_container` (or `Concurrent_compact_container` if the TDS
is concurrency-safe) storing the vertices.
*/ 
typedef unspecified_type Vertex_container_strategy;

/*! 
Strategy used by the `Compact_container` (or `Concurrent_compact_container` if the TDS
is concurrency-safe) storing the cells.
*/ 
typedef unspecified_type Cell_container_strategy;
/// @} 

/// \name Operations 
/// @{

/*!
Returns a reference to the container of cells. 
*/ 
Cell_range & cells() const; 

/*!
Returns a reference to the container of cells. 
*/ 
Cell_range & cells(); 

/*!
Returns a reference to the container of vertices. 
*/ 
Vertex_range & vertices() const; 

/*!
Returns a reference to the container of vertices. 
*/ 
Vertex_range & vertices(); 

/// @}

}; /* end Triangulation_data_structure_3 */
} /* end namespace CGAL */<|MERGE_RESOLUTION|>--- conflicted
+++ resolved
@@ -58,25 +58,15 @@
 /// \name Types 
 /// @{
 
-<<<<<<< HEAD
 /*!
-Vertex container type. 
-=======
-/*! 
 Vertex container type. If Concurrency_tag is Parallel_tag, a
 `Concurrent_compact_container` is used instead of a `Compact_container`.
->>>>>>> 0270e3f0
 */ 
 typedef Compact_container<Vertex, Default, Vertex_container_strategy> Vertex_range; 
 
-<<<<<<< HEAD
 /*!
-Cell container type. 
-=======
-/*! 
 Cell container type. If Concurrency_tag is Parallel_tag, a
 `Concurrent_compact_container` is used instead of a `Compact_container`.
->>>>>>> 0270e3f0
 */ 
 typedef Compact_container<Cell, Default, Cell_container_strategy> Cell_range; 
 
