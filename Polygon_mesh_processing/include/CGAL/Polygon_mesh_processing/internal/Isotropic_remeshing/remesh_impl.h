--- conflicted
+++ resolved
@@ -656,7 +656,7 @@
         std::cout.flush();
 #endif
 
-        const edge_descriptor e = edge(he, mesh_);
+        edge_descriptor e = edge(he, mesh_);
         if (!is_collapse_allowed(e, collapse_constraints))
           continue; //situation could have changed since it was added to the bimap
 
@@ -759,29 +759,8 @@
           //do it before collapse is performed to be sure everything is valid
           if (!mesh_border_case)
             merge_status(en, s_epo, s_ep);
-          if (!mesh_border_case_opp && s_ep_p!=PATCH_BORDER)
+          if (!mesh_border_case_opp)
             merge_status(en_p, s_epo_p, s_ep_p);
-
-<<<<<<< HEAD
-          halfedge_and_opp_removed(he);
-          if (!mesh_border_case)
-            halfedge_and_opp_removed(prev(he, mesh_));
-          if (!mesh_border_case_opp)
-=======
-          //constrained case
-          bool constrained_case = is_constrained(va) || is_constrained(vb);
-          if (constrained_case)
->>>>>>> f03f2176
-          {
-            if (s_ep_p!=PATCH_BORDER)
-              halfedge_and_opp_removed(prev(he_opp, mesh_));
-            else{
-              // swap edges so as to keep constained edges:
-              // replace en_p by epo_p and ep_p by eno_p
-              ::CGAL::internal::swap_edges(en_p, epo_p, mesh_);
-              CGAL_assertion(is_valid(mesh_));
-            }
-          }
 
           if (!protect_constraints_)
             put(ecmap_, e, false);
@@ -789,28 +768,15 @@
             CGAL_assertion( !get(ecmap_, e) );
 
           //perform collapse
-<<<<<<< HEAD
           CGAL_assertion(target(halfedge(e, mesh_), mesh_) == vb);
-          vertex_descriptor vkept = CGAL::Euler::collapse_edge(e, mesh_);
+          vertex_descriptor vkept = CGAL::Euler::collapse_edge(e, mesh_, ecmap_);
           CGAL_assertion(is_valid(mesh_));
           CGAL_assertion(vkept == vb);//is the constrained point still here
           ++nb_collapses;
 
           //fix constrained case
           CGAL_assertion((is_constrained(vkept) || is_on_patch_border(vb)) == (is_va_constrained || is_vb_constrained));
-          fix_degenerate_faces(vkept, short_edges, sq_low);
-=======
-          Point target_point = get(vpmap_, vb);
-          vertex_descriptor vkept = CGAL::Euler::collapse_edge(e, mesh_, ecmap_);
-          put(vpmap_, vkept, target_point);
-          ++nb_collapses;
-
-          //fix constrained case
-          if (constrained_case)//we have made sure that collapse goes to constrained vertex
-            set_constrained(vkept, true);
-
           fix_degenerate_faces(vkept, short_edges, sq_low, collapse_constraints);
->>>>>>> f03f2176
 
 #ifdef CGAL_PMP_REMESHING_DEBUG
           debug_status_map();
