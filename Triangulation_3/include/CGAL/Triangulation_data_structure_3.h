--- conflicted
+++ resolved
@@ -132,12 +132,9 @@
   typedef Triple<Cell_handle, int, int>            Edge;
 
   typedef Triangulation_simplex_3<Tds>             Simplex;
-<<<<<<< HEAD
+
 //#ifndef CGAL_TDS_USE_RECURSIVE_CREATE_STAR_3
-=======
-
-#ifndef CGAL_TDS_USE_OLD_CREATE_STAR_3
->>>>>>> f79b3931
+
   //internally used for create_star_3 (faster than a tuple)
   struct iAdjacency_info{
     int v1;
@@ -1030,7 +1027,7 @@
       //PIVANOV
       CGAL_triangulation_assertion( number_of_vertices() >= 3 );
       Cell_handle n0 = v->cell();
-<<<<<<< HEAD
+
       const int index_v_in_n0 = n0->index(v);
       CGAL_assume(index_v_in_n0 <= 1);
       Cell_handle n1 = n0->neighbor(1-index_v_in_n0);
@@ -1038,18 +1035,7 @@
       CGAL_assume(index_v_in_n1 <= 1);
       if(!f(n0->vertex(1-index_v_in_n0))) *edges++ = Edge(n0, n0->index(v), 1-index_v_in_n0);
       if(!f(n1->vertex(1-index_v_in_n1))) *edges++ = Edge(n1, n1->index(v), 1-index_v_in_n1);
-=======
-      Cell_handle n1 = n0->neighbor(1-n0->index(v));
-
-// + patched
-      if(!f(n0->vertex(1-n0->index(v)))) *edges++ = Edge(n0, n0->index(v), 1-n0->index(v));
-      if(!f(n1->vertex(1-n1->index(v)))) *edges++ = Edge(n1, n1->index(v), 1-n1->index(v));
-
-// -
-//	*edges++ = Edge(n0, n0->index(v), 1-n0->index(v));
-//	*edges++ = Edge(n1, n1->index(v), 1-n1->index(v));
- 
->>>>>>> f79b3931
+
       return edges;
     }
     return visit_incident_cells<Vertex_extractor<Edge_feeder_treatment<OutputIterator>,
@@ -1084,7 +1070,7 @@
     if (dimension() == 1) {
       CGAL_triangulation_assertion( number_of_vertices() >= 3);
       Cell_handle n0 = v->cell();
-<<<<<<< HEAD
+
       const int index_v_in_n0 = n0->index(v);
       CGAL_assume(index_v_in_n0 <= 1);
       Cell_handle n1 = n0->neighbor(1-index_v_in_n0);
@@ -1092,16 +1078,7 @@
       CGAL_assume(index_v_in_n1 <= 1);
       Vertex_handle v1 = n0->vertex(1-index_v_in_n0);
       Vertex_handle v2 = n1->vertex(1-index_v_in_n1);
-=======
-      Cell_handle n1 = n0->neighbor(1-n0->index(v));
-// -
-//      *vertices++ = n0->vertex(1-n0->index(v));
-//      *vertices++ = n1->vertex(1-n1->index(v));
-
-// + patched
-      Vertex_handle v1 = n0->vertex(1-n0->index(v));
-      Vertex_handle v2 = n1->vertex(1-n1->index(v));
->>>>>>> f79b3931
+
       if(!f(v1)) *vertices++ = v1;
       if(!f(v2)) *vertices++ = v2;
       return vertices;
