
// data/joint_refined.off 0.1 5 data/joint-patch.selection.txt

//#define CGAL_PMP_REMESHING_DEBUG
//#define CGAL_DUMP_REMESHING_STEPS
#define CGAL_PMP_REMESHING_VERBOSE
//#define CGAL_PMP_REMESHING_VERY_VERBOSE
//#define CGAL_PMP_REMESHING_EXPENSIVE_DEBUG

#include <CGAL/Exact_predicates_inexact_constructions_kernel.h>

#include <CGAL/Surface_mesh.h>

#include <CGAL/Polygon_mesh_processing/remesh.h>
#include <CGAL/Polygon_mesh_processing/border.h>
#include <CGAL/Polygon_mesh_processing/connected_components.h>
#include <CGAL/Polygon_mesh_processing/self_intersections.h>
#include <CGAL/Polygon_mesh_processing/detect_features.h>

#include <CGAL/Timer.h>
#include <fstream>
#include <vector>
#include <cstdlib>
#include <cstring>

namespace PMP = CGAL::Polygon_mesh_processing;

typedef CGAL::Exact_predicates_inexact_constructions_kernel Epic;

template <class K>
struct Main {


typedef CGAL::Surface_mesh<typename K::Point_3> Mesh;

typedef typename boost::graph_traits<Mesh>::halfedge_descriptor  halfedge_descriptor;
typedef typename boost::graph_traits<Mesh>::edge_descriptor      edge_descriptor;
typedef typename boost::graph_traits<Mesh>::vertex_descriptor    vertex_descriptor;
typedef typename boost::graph_traits<Mesh>::face_descriptor      face_descriptor;



void collect_patch(const char* file,
                   const Mesh& m,
                   std::set<face_descriptor>& patch)
{
  std::ifstream in(file);
  if (!in.is_open())
    return;

  std::string line;
  std::size_t id;

  if (!std::getline(in, line)) { return ; }
  std::istringstream vertex_line(line);
  while (vertex_line >> id) {
    if (id >= m.number_of_vertices()) { return ; }
    //do nothing with vertices
  }

  if (!std::getline(in, line)) { return ; }
  std::istringstream facet_line(line);
  while (facet_line >> id) {
    if (id >= m.number_of_faces()) { return; }
    patch.insert(typename Mesh::Face_index(typename Mesh::size_type(id)));
  }

  if (!std::getline(in, line)) { return ; }
  std::istringstream edge_line(line);
  while (edge_line >> id) {
    if (id >= m.number_of_edges()) { return; }
    //do nothing with edges
  }

  in.close();
}

void test_precondition(const char* filename,
                       const char* bad_selection_file)
{
  Mesh m;
  std::ifstream input(filename);
  if (!input || !(input >> m)){
    std::cerr << "Error: can not read file.\n";
    return;
  }
  std::set<face_descriptor> patch;
  collect_patch(bad_selection_file, m, patch);

  std::cout << "Start remeshing of " << bad_selection_file
    << " (" << patch.size() << " faces)..." << std::endl;

#ifndef CGAL_NDEBUG //o.w. CGAL_precondition not tested
  bool exception_caught = false;
  try
  {
    PMP::isotropic_remeshing(patch, 0.079, m,
      PMP::parameters::protect_constraints(true));
  }
  catch (const std::exception &)
  {
    exception_caught = true;
  }
  CGAL_assertion(exception_caught);
#endif
}

struct halfedge2edge
{
  halfedge2edge(const Mesh& m, std::set<edge_descriptor>& edges)
    : m_mesh(m), m_edges(edges)
  {}
  void operator()(const halfedge_descriptor& h) const
  {
    m_edges.insert(edge(h, m_mesh));
  }
  const Mesh& m_mesh;
  std::set<edge_descriptor>& m_edges;
};

struct Constraints_pmap
{
  std::set<edge_descriptor>* set_ptr_;

  typedef edge_descriptor                     key_type;
  typedef bool                                value_type;
  typedef value_type&                         reference;
  typedef boost::read_write_property_map_tag  category;

public:
  Constraints_pmap(std::set<edge_descriptor>* set_ptr)
    : set_ptr_(set_ptr)
  {}
  Constraints_pmap()
    : set_ptr_(NULL)
  {}

  friend value_type get(const Constraints_pmap& map, const key_type& e)
  {
    CGAL_assertion(map.set_ptr_ != NULL);
    return !map.set_ptr_->empty()
         && map.set_ptr_->count(e);
  }
  friend void put(Constraints_pmap& map
                , const key_type& e, const value_type is)
  {
    CGAL_assertion(map.set_ptr_ != NULL);
    if (is)                map.set_ptr_->insert(e);
    else if(get(map, e))   map.set_ptr_->erase(e);
  }
};



Main(int argc, const char* argv[])
{
#ifdef CGAL_PMP_REMESHING_DEBUG
  std::cout.precision(17);
#endif

  const char* filename = (argc > 1) ? argv[1]
    : "data/joint_refined.off";
  std::ifstream input(filename);

  Mesh m;
  if (!input || !(input >> m)){
    std::cerr << "Error: can not read file.\n";
    assert(false);
    return;
  }

  double target_edge_length = (argc > 2) ? atof(argv[2]) : 0.079;
  unsigned int nb_iter = (argc > 3) ? atoi(argv[3]) : 2;
  const char* selection_file = (argc > 4) ? argv[4]
    : "data/joint-patch.selection.txt";
  double sharp_angle = (argc > 5) ? atof(argv[5]) : 0.;
  const char* save_file = (argc > 6) ? argv[6] : NULL;

  CGAL::Timer t;
  if (selection_file != NULL && sharp_angle == 0.)
  {
    std::set<face_descriptor> pre_patch;
    collect_patch(selection_file, m, pre_patch);

    std::cout << "Test self intersections...";
    std::vector<std::pair<face_descriptor, face_descriptor> > facets;
    PMP::self_intersections(pre_patch,
      m,
      std::back_inserter(facets));
    if (!facets.empty())
    {
      std::cout << "Input is self intersecting. STOP" << std::endl;
      if (strcmp(filename, "data/joint_refined.off") == 0)
        assert(false);
      return;
    }
    else
      std::cout << "OK." << std::endl;

    std::cout << "Split border...";
    std::set<edge_descriptor> border;
    Constraints_pmap ecmap(&border);
    PMP::border_halfedges(pre_patch,
      m,
      boost::make_function_output_iterator(halfedge2edge(m, border)));
    PMP::split_long_edges(border, target_edge_length, m
      , PMP::parameters::edge_is_constrained_map(ecmap));
    std::cout << "done." << std::endl;

    std::cout << "Collect patch...";
    std::vector<face_descriptor> patch;
    face_descriptor seed = face(halfedge(*border.begin(), m), m);
    if (is_border(halfedge(*border.begin(), m), m))
      seed = face(opposite(halfedge(*border.begin(), m), m), m);
    PMP::connected_component(seed, m, std::back_inserter(patch),
      PMP::parameters::edge_is_constrained_map(ecmap));
    std::cout << " done." << std::endl;

    std::cout << "Start remeshing of " << selection_file
      << " (" << patch.size() << " faces)..." << std::endl;

    t.start();

    PMP::isotropic_remeshing(
      patch,
      target_edge_length,
      m,
      PMP::parameters::number_of_iterations(nb_iter)
      .protect_constraints(false)
<<<<<<< HEAD
    );
    t.stop();
    std::cout << "Remeshing patch took " << t.time() << std::endl;

    t.reset();
    t.start();
    PMP::isotropic_remeshing(faces(m),
      2.*target_edge_length,
      m,
      PMP::parameters::number_of_iterations(nb_iter)
      .protect_constraints(true) //only borders. they have been refined by previous remeshing
      .edge_is_constrained_map(ecmap)
      .relax_constraints(true)
      .number_of_relaxation_steps(3)
    );
    t.stop();
=======
    );
    t.stop();
    std::cout << "Remeshing patch took " << t.time() << std::endl;

    t.reset();
    t.start();
    PMP::isotropic_remeshing(faces(m),
      2.*target_edge_length,
      m,
      PMP::parameters::number_of_iterations(nb_iter)
      .protect_constraints(true) //only borders. they have been refined by previous remeshing
      .edge_is_constrained_map(ecmap)
      .relax_constraints(true)
      .number_of_relaxation_steps(3)
    );
    t.stop();
>>>>>>> a177ed01
    std::cout << "Remeshing all took " << t.time() << std::endl;

  }
  else if (sharp_angle > 0)
  {
<<<<<<< HEAD
    typedef boost::property_map<Mesh, CGAL::edge_is_feature_t>::type EIFMap;
    typedef boost::property_map<Mesh, CGAL::face_patch_id_t<int> >::type PIMap;
    typedef boost::property_map<Mesh, CGAL::vertex_incident_patches_t<int> >::type VIMap;
=======
    typedef typename  boost::property_map<Mesh, CGAL::edge_is_feature_t>::type EIFMap;
    typedef typename boost::property_map<Mesh, CGAL::face_patch_id_t<int> >::type PIMap;
    typedef typename boost::property_map<Mesh, CGAL::vertex_incident_patches_t<int> >::type VIMap;
>>>>>>> a177ed01

    EIFMap eif = get(CGAL::edge_is_feature, m);
    PIMap pid = get(CGAL::face_patch_id_t<int>(), m);
    VIMap vip = get(CGAL::vertex_incident_patches_t<int>(), m);

<<<<<<< HEAD
    std::size_t number_of_patches;
    if (sharp_angle > 0)
      number_of_patches = PMP::sharp_edges_segmentation(m, sharp_angle, eif, pid,
=======
    if (sharp_angle > 0)
      PMP::sharp_edges_segmentation(m, sharp_angle, eif, pid,
>>>>>>> a177ed01
        PMP::parameters::vertex_incident_patches_map(vip));

    std::vector<edge_descriptor> sharp_edges;
    for (edge_descriptor e : edges(m))
    {
      if (get(eif, e))
        sharp_edges.push_back(e);
    }

    std::cout << "Start remeshing of " << filename
      << " (" << num_faces(m) << " faces)..." << std::endl;
    t.reset();
    t.start();

    PMP::split_long_edges(
      sharp_edges,
      target_edge_length,
      m,
      PMP::parameters::edge_is_constrained_map(eif));

    PMP::isotropic_remeshing(
      faces(m),
      target_edge_length,
      m,
      PMP::parameters::edge_is_constrained_map(eif)
      .number_of_iterations(nb_iter)
      .number_of_relaxation_steps(3)
      .protect_constraints(true)//i.e. protect border, here
    );
    t.stop();
    std::cout << "Remeshing took with sharp edges took " << t.time() << std::endl;

    std::cout << "Test self intersections...";
    std::vector<std::pair<face_descriptor, face_descriptor> > facets;
    PMP::self_intersections(m, std::back_inserter(facets));
    assert(facets.empty());
    std::cout << "done." << std::endl;
  }

  if (save_file != NULL)
  {
    std::ofstream out("remeshed.off");
    out << m;
    out.close();
  }
  //this test should make the precondition fail
  test_precondition("data/joint_refined.off",
    "data/joint-patch-toolargeconstraints.selection.txt");
}
};

int main(int argc, const char* argv[])
{
  Main<Epic> m(argc,argv);

<<<<<<< HEAD
  char* param[6] = { "remesh",//command
                     "data_remeshing/cheese_transformed-facets.off",//input
                     "0.0015", //target edge length
                     "3",      //#iterations
                     "0",      //selection file
                     "60." };  //sharp angle bound
  Main<Epic> sharp1(6, param);

  param[1] = "data_remeshing/cheese_transformed-facets-2.off";
  Main<Epic> sharp2(6, param);
=======
  const char* param[6] = { "remesh",//command
                           "data_remeshing/cheese_transformed-facets.off",//input
                           "0.0015", //target edge length
                           "3",      //#iterations
                           "0",      //selection file
                           "60." };  //sharp angle bound
  Main<Epic> sharp1(6, param);

  const char* param_bis[6] = { param[0],
                               "data_remeshing/cheese_transformed-facets-2.off",
                               param[2], param[3], param[4], param[5] };
  Main<Epic> sharp2(6, param_bis);
>>>>>>> a177ed01

  return 0;
}<|MERGE_RESOLUTION|>--- conflicted
+++ resolved
@@ -227,7 +227,6 @@
       m,
       PMP::parameters::number_of_iterations(nb_iter)
       .protect_constraints(false)
-<<<<<<< HEAD
     );
     t.stop();
     std::cout << "Remeshing patch took " << t.time() << std::endl;
@@ -244,51 +243,21 @@
       .number_of_relaxation_steps(3)
     );
     t.stop();
-=======
-    );
-    t.stop();
-    std::cout << "Remeshing patch took " << t.time() << std::endl;
-
-    t.reset();
-    t.start();
-    PMP::isotropic_remeshing(faces(m),
-      2.*target_edge_length,
-      m,
-      PMP::parameters::number_of_iterations(nb_iter)
-      .protect_constraints(true) //only borders. they have been refined by previous remeshing
-      .edge_is_constrained_map(ecmap)
-      .relax_constraints(true)
-      .number_of_relaxation_steps(3)
-    );
-    t.stop();
->>>>>>> a177ed01
     std::cout << "Remeshing all took " << t.time() << std::endl;
 
   }
   else if (sharp_angle > 0)
   {
-<<<<<<< HEAD
-    typedef boost::property_map<Mesh, CGAL::edge_is_feature_t>::type EIFMap;
-    typedef boost::property_map<Mesh, CGAL::face_patch_id_t<int> >::type PIMap;
-    typedef boost::property_map<Mesh, CGAL::vertex_incident_patches_t<int> >::type VIMap;
-=======
     typedef typename  boost::property_map<Mesh, CGAL::edge_is_feature_t>::type EIFMap;
     typedef typename boost::property_map<Mesh, CGAL::face_patch_id_t<int> >::type PIMap;
     typedef typename boost::property_map<Mesh, CGAL::vertex_incident_patches_t<int> >::type VIMap;
->>>>>>> a177ed01
 
     EIFMap eif = get(CGAL::edge_is_feature, m);
     PIMap pid = get(CGAL::face_patch_id_t<int>(), m);
     VIMap vip = get(CGAL::vertex_incident_patches_t<int>(), m);
 
-<<<<<<< HEAD
-    std::size_t number_of_patches;
-    if (sharp_angle > 0)
-      number_of_patches = PMP::sharp_edges_segmentation(m, sharp_angle, eif, pid,
-=======
     if (sharp_angle > 0)
       PMP::sharp_edges_segmentation(m, sharp_angle, eif, pid,
->>>>>>> a177ed01
         PMP::parameters::vertex_incident_patches_map(vip));
 
     std::vector<edge_descriptor> sharp_edges;
@@ -344,18 +313,6 @@
 {
   Main<Epic> m(argc,argv);
 
-<<<<<<< HEAD
-  char* param[6] = { "remesh",//command
-                     "data_remeshing/cheese_transformed-facets.off",//input
-                     "0.0015", //target edge length
-                     "3",      //#iterations
-                     "0",      //selection file
-                     "60." };  //sharp angle bound
-  Main<Epic> sharp1(6, param);
-
-  param[1] = "data_remeshing/cheese_transformed-facets-2.off";
-  Main<Epic> sharp2(6, param);
-=======
   const char* param[6] = { "remesh",//command
                            "data_remeshing/cheese_transformed-facets.off",//input
                            "0.0015", //target edge length
@@ -368,7 +325,6 @@
                                "data_remeshing/cheese_transformed-facets-2.off",
                                param[2], param[3], param[4], param[5] };
   Main<Epic> sharp2(6, param_bis);
->>>>>>> a177ed01
 
   return 0;
 }