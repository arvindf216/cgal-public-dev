#include "config.h"
#include "MainWindow.h"
#include "Scene.h"
#include <CGAL/Three/Scene_item.h>
#include <CGAL/Qt/debug.h>

#include <QtDebug>
#include <QFileDialog>
#include <QFileInfo>
#include <QSettings>
#include <QHeaderView>
#include <QMenu>
#include <QMenuBar>
#include <QChar>
#include <QAction>
#include <QShortcut>
#include <QKeySequence>
#include <QLibrary>
#include <QPluginLoader>
#include <QMessageBox>
#include <QScrollBar>
#include <QColor>
#include <QColorDialog>
#include <QClipboard>
#include <QCloseEvent>
#include <QInputDialog>
#include <QTreeView>
#include <QSortFilterProxyModel>
#include <QMap>
#include <QStandardItemModel>
#include <QStandardItem>
#include <stdexcept>

#ifdef QT_SCRIPT_LIB
#  include <QScriptValue>
#  ifdef QT_SCRIPTTOOLS_LIB
#    include <QScriptEngineDebugger>
#  endif
#endif

#include <CGAL/Three/Polyhedron_demo_plugin_interface.h>
#include <CGAL/Three/Polyhedron_demo_io_plugin_interface.h>

#include "ui_MainWindow.h"
#include "ui_Preferences.h"

#include "Show_point_dialog.h"
#include "File_loader_dialog.h"

#include <QGLViewer/manipulatedCameraFrame.h>
#include <QGLViewer/manipulatedFrame.h>

#ifdef QT_SCRIPT_LIB
#  include <QScriptEngine>
#  include <QScriptValue>
using namespace CGAL::Three;
QScriptValue 
myScene_itemToScriptValue(QScriptEngine *engine, 
                          CGAL::Three::Scene_item* const &in)
{ 
  return engine->newQObject(in); 
}

void myScene_itemFromScriptValue(const QScriptValue &object, 
                                 CGAL::Three::Scene_item* &out)
{
  out = qobject_cast<CGAL::Three::Scene_item*>(object.toQObject());
}
#endif // QT_SCRIPT_LIB

#ifdef QT_SCRIPT_LIB
#  ifdef QT_SCRIPTTOOLS_LIB

const QScriptEngineDebugger::DebuggerWidget debug_widgets[9] = {
  QScriptEngineDebugger::ConsoleWidget,
  QScriptEngineDebugger::StackWidget,
  QScriptEngineDebugger::ScriptsWidget,
  QScriptEngineDebugger::LocalsWidget,
  QScriptEngineDebugger::CodeWidget,
  QScriptEngineDebugger::CodeFinderWidget,
  QScriptEngineDebugger::BreakpointsWidget,
  QScriptEngineDebugger::DebugOutputWidget,
  QScriptEngineDebugger::ErrorLogWidget
};
const QString debug_widgets_names[9] = {
  "Script console",
  "Stack",
  "Scripts",
  "Locals",
  "Code",
  "CodeFinder",
  "Breakpoints",
  "DebugOutput",
  "ErrorLog"
};

#  endif
#endif

QScriptValue myPrintFunction(QScriptContext *context, QScriptEngine *engine)
{
  MainWindow* mw = qobject_cast<MainWindow*>(engine->parent());
  QString result;
  for (int i = 0; i < context->argumentCount(); ++i) {
    if (i > 0)
      result.append(" ");
    result.append(context->argument(i).toString());
  }

  if(mw) mw->message(QString("QtScript: ") + result, "");

  return engine->undefinedValue();
}

MainWindow::~MainWindow()
{
  delete ui;
}
MainWindow::MainWindow(QWidget* parent)
  : CGAL::Qt::DemosMainWindow(parent)
{
  ui = new Ui::MainWindow;
  ui->setupUi(this);
  // remove the Load Script menu entry, when the demo has not been compiled with QT_SCRIPT_LIB
#if !defined(QT_SCRIPT_LIB)
  ui->menuBar->removeAction(ui->actionLoad_Script);
#endif
  
  // Save some pointers from ui, for latter use.
  sceneView = ui->sceneView;
  viewer = ui->viewer;

  // do not save the state of the viewer (anoying)
  viewer->setStateFileName(QString::null);

  // setup scene
  scene = new Scene(this);
  viewer->setScene(scene);

  {
    QShortcut* shortcut = new QShortcut(QKeySequence(Qt::ALT+Qt::Key_Q), this);
    connect(shortcut, SIGNAL(activated()),
            this, SLOT(setFocusToQuickSearch()));
  }

  proxyModel = new QSortFilterProxyModel(this);
  proxyModel->setSourceModel(scene);
  SceneDelegate *delegate = new SceneDelegate(this);
  delegate->setProxy(proxyModel);
  delegate->setScene(scene);


  connect(ui->searchEdit, SIGNAL(textChanged(QString)),
          proxyModel, SLOT(setFilterFixedString(QString)));
  sceneView->setModel(proxyModel);

  // setup the sceneview: delegation and columns sizing...
  sceneView->setItemDelegate(delegate);

 //sceneView->header()->setStretchLastSection(false);
  /* sceneView->header()->setSectionResizeMode(Scene::NameColumn, QHeaderView::Stretch);
   sceneView->header()->setSectionResizeMode(Scene::NameColumn, QHeaderView::Stretch);
  sceneView->header()->setSectionResizeMode(Scene::ColorColumn, QHeaderView::ResizeToContents);
  sceneView->header()->setSectionResizeMode(Scene::RenderingModeColumn, QHeaderView::Fixed);
  sceneView->header()->setSectionResizeMode(Scene::ABColumn, QHeaderView::Fixed);
  sceneView->header()->setSectionResizeMode(Scene::VisibleColumn, QHeaderView::Fixed);
  sceneView->resizeColumnToContents(Scene::ColorColumn);
  sceneView->resizeColumnToContents(Scene::RenderingModeColumn);
  sceneView->resizeColumnToContents(Scene::ABColumn);
  sceneView->resizeColumnToContents(Scene::VisibleColumn);
*/
  // setup connections
  connect(scene, SIGNAL(dataChanged(const QModelIndex &, const QModelIndex & )),
          this, SLOT(updateInfo()));
  
  connect(scene, SIGNAL(dataChanged(const QModelIndex &, const QModelIndex & )),
          this, SLOT(updateDisplayInfo()));

  connect(scene, SIGNAL(dataChanged(const QModelIndex &, const QModelIndex & )),
          viewer, SLOT(updateGL()));

  connect(scene, SIGNAL(updated()),
          viewer, SLOT(updateGL()));

  connect(scene, SIGNAL(updated()),
          this, SLOT(selectionChanged()));

  connect(scene, SIGNAL(itemAboutToBeDestroyed(CGAL::Three::Scene_item*)),
          this, SLOT(removeManipulatedFrame(CGAL::Three::Scene_item*)));

  connect(scene, SIGNAL(updated_bbox()),
          this, SLOT(updateViewerBBox()));

  connect(scene, SIGNAL(selectionChanged(int)),
          this, SLOT(selectSceneItem(int)));

  connect(scene, SIGNAL(itemPicked(const QModelIndex &)),
          this, SLOT(recenterSceneView(const QModelIndex &)));

  connect(sceneView->selectionModel(), 
          SIGNAL(selectionChanged ( const QItemSelection & , const QItemSelection & ) ),
          this, SLOT(updateInfo()));

  connect(sceneView->selectionModel(), 
          SIGNAL(selectionChanged ( const QItemSelection & , const QItemSelection & ) ),
          this, SLOT(updateDisplayInfo()));

  connect(sceneView->selectionModel(), 
          SIGNAL(selectionChanged ( const QItemSelection & , const QItemSelection & ) ),
          this, SLOT(selectionChanged()));

  sceneView->setContextMenuPolicy(Qt::CustomContextMenu);
  connect(sceneView, SIGNAL(customContextMenuRequested(const QPoint & )),
          this, SLOT(showSceneContextMenu(const QPoint &)));

  connect(sceneView, SIGNAL(expanded(QModelIndex)),
          scene, SLOT(setExpanded(QModelIndex)));

  connect(sceneView, SIGNAL(collapsed(QModelIndex)),
          scene, SLOT(setCollapsed(QModelIndex)));

  connect(scene, SIGNAL(restoreCollapsedState()),
          this, SLOT(restoreCollapseState()));

  connect(viewer, SIGNAL(selected(int)),
          this, SLOT(selectSceneItem(int)));
  connect(viewer, SIGNAL(selectedPoint(double, double, double)),
          this, SLOT(showSelectedPoint(double, double, double)));

  connect(viewer, SIGNAL(selectionRay(double, double, double, 
                                      double, double, double)),
          scene, SIGNAL(selectionRay(double, double, double,
                                     double, double, double)));

  connect(viewer, SIGNAL(requestContextMenu(QPoint)),
          this, SLOT(contextMenuRequested(QPoint)));

  // The contextMenuPolicy of infoLabel is now the default one, so that one
  // can easily copy-paste its text.
  // connect(ui->infoLabel, SIGNAL(customContextMenuRequested(const QPoint & )),
  //         this, SLOT(showSceneContextMenu(const QPoint &)));

  connect(ui->actionRecenterScene, SIGNAL(triggered()),
          viewer, SLOT(update()));

  connect(ui->actionAntiAliasing, SIGNAL(toggled(bool)),
          viewer, SLOT(setAntiAliasing(bool)));

  connect(ui->actionDraw_two_sides, SIGNAL(toggled(bool)),
          viewer, SLOT(setTwoSides(bool)));

  // add the "About CGAL..." and "About demo..." entries
  this->addAboutCGAL();
  this->addAboutDemo(":/cgal/Polyhedron_3/about.html");

  // Connect the button "addButton" with actionLoad
  ui->addButton->setDefaultAction(ui->actionLoad);
  // Same with "removeButton" and "duplicateButton"
  ui->removeButton->setDefaultAction(ui->actionErase);
  ui->duplicateButton->setDefaultAction(ui->actionDuplicate);

  // Connect actionQuit (Ctrl+Q) and qApp->quit()
  connect(ui->actionQuit, SIGNAL(triggered()),
          this, SLOT(quit()));

  // Connect "Select all items"
  connect(ui->actionSelect_all_items, SIGNAL(triggered()),
          this, SLOT(selectAll()));

  // Recent files menu
  this->addRecentFiles(ui->menuFile, ui->actionQuit);
  connect(this, SIGNAL(openRecentFile(QString)),
	  this, SLOT(open(QString)));

  // Reset the "Operation menu"
  clearMenu(ui->menuOperations);

#ifdef QT_SCRIPT_LIB
  std::cerr << "Enable scripts.\n";
  script_engine = new QScriptEngine(this);
  qScriptRegisterMetaType<CGAL::Three::Scene_item*>(script_engine,
                                       myScene_itemToScriptValue,
                                       myScene_itemFromScriptValue);
#  ifdef QT_SCRIPTTOOLS_LIB
  QScriptEngineDebugger* debugger = new QScriptEngineDebugger(this);
  debugger->setObjectName("qt script debugger");
  QAction* debuggerMenuAction = 
    menuBar()->addMenu(debugger->createStandardMenu());
  debuggerMenuAction->setText(tr("Qt Script &debug"));
  for(unsigned int i = 0; i < 9; ++i)
  {
    QDockWidget* dock = new QDockWidget(debug_widgets_names[i], this);
    dock->setObjectName(debug_widgets_names[i]);
    dock->setWidget(debugger->widget(debug_widgets[i]));
    this->addDockWidget(Qt::BottomDockWidgetArea, dock);
    dock->hide();
  }
  debugger->setAutoShowStandardWindow(false);
  debugger->attachTo(script_engine);
#  endif // QT_SCRIPTTOOLS_LIB
  QScriptValue fun = script_engine->newFunction(myPrintFunction);
  script_engine->globalObject().setProperty("print", fun);
  
  //  evaluate_script("print('hello', 'world', 'from QtScript!')");
  QScriptValue mainWindowObjectValue = script_engine->newQObject(this);
  script_engine->globalObject().setProperty("main_window", mainWindowObjectValue);

  QScriptValue sceneObjectValue = script_engine->newQObject(scene);
  mainWindowObjectValue.setProperty("scene", sceneObjectValue);
  script_engine->globalObject().setProperty("scene", sceneObjectValue);

  QScriptValue viewerObjectValue = script_engine->newQObject(viewer);
  mainWindowObjectValue.setProperty("viewer", viewerObjectValue);
  script_engine->globalObject().setProperty("viewer", viewerObjectValue);

  QScriptValue cameraObjectValue = script_engine->newQObject(viewer->camera());
  viewerObjectValue.setProperty("camera", cameraObjectValue);
  script_engine->globalObject().setProperty("camera", cameraObjectValue);

  evaluate_script("var plugins = new Array();");
#  ifdef QT_SCRIPTTOOLS_LIB
  QScriptValue debuggerObjectValue = script_engine->newQObject(debugger);
  script_engine->globalObject().setProperty("debugger", debuggerObjectValue);
#  endif
#endif

  readSettings(); // Among other things, the column widths are stored.

  // Load plugins, and re-enable actions that need it.
  loadPlugins();

  // Setup the submenu of the View menu that can toggle the dockwidgets
  Q_FOREACH(QDockWidget* widget, findChildren<QDockWidget*>()) {
    ui->menuDockWindows->addAction(widget->toggleViewAction());
  }
  ui->menuDockWindows->removeAction(ui->dummyAction);


  this->readState("MainWindow", Size|State);

  //Manages the group_item creation
  actionAddToGroup= new QAction("Add new group", this);

  if(actionAddToGroup) {
    connect(actionAddToGroup, SIGNAL(triggered()),
            this, SLOT(make_new_group()));
  }

  QMenu* menuFile = findChild<QMenu*>("menuFile");
  if ( NULL != menuFile )
  {
    QList<QAction*> menuFileActions = menuFile->actions();

    // Look for action just after "Load..." action
    QAction* actionAfterLoad = NULL;
    for ( QList<QAction*>::iterator it_action = menuFileActions.begin(),
         end = menuFileActions.end() ; it_action != end ; ++ it_action ) //Q_FOREACH( QAction* action, menuFileActions)
    {
      if ( NULL != *it_action && (*it_action)->text().contains("Load") )
      {
        ++it_action;
        if ( it_action != end && NULL != *it_action )
        {
          actionAfterLoad = *it_action;
        }
      }
    }

    // Insert "Load implicit function" action
    if ( NULL != actionAfterLoad )
    {
      menuFile->insertAction(actionAfterLoad,actionAddToGroup);
    }
  }


#ifdef QT_SCRIPT_LIB
  // evaluate_script("print(plugins);");
  Q_FOREACH(QAction* action, findChildren<QAction*>()) {
    if(action->objectName() != "") {
      QScriptValue objectValue = script_engine->newQObject(action);
      script_engine->globalObject().setProperty(action->objectName(),
                                                objectValue);
    }
  }
  // debugger->action(QScriptEngineDebugger::InterruptAction)->trigger();
#endif

  // setup menu filtering
  connect(ui->menuOperations, SIGNAL(aboutToShow()), this, SLOT(filterOperations()));
}

//Recursive function that do a pass over a menu and its sub-menus(etc.) and hide them when they are empty
void filterMenuOperations(QMenu* menu)
{
    Q_FOREACH(QAction* action, menu->actions()) {
        if(QMenu* menu = action->menu()) {
            filterMenuOperations(menu);
            action->setVisible(!(menu->isEmpty()));
        }
    }

}

void MainWindow::filterOperations()
{
  Q_FOREACH(const PluginNamePair& p, plugins) {
    Q_FOREACH(QAction* action, p.first->actions()) {
        action->setVisible( p.first->applicable(action) );
    }
  }

  // do a pass over all menus in Operations and their sub-menus(etc.) and hide them when they are empty
  filterMenuOperations(ui->menuOperations);
}
#ifdef QT_SCRIPT_LIB
void MainWindow::evaluate_script(QString script,
                                 const QString& filename,
                                 const bool quiet) {
  QScriptValue value = script_engine->evaluate(script, filename);
  if(script_engine->hasUncaughtException()) {
    QTextStream err(stderr);
    err << "Qt Script exception:\n"
        << script_engine->uncaughtException().toString()
        << "\nBacktrace:\n";
    Q_FOREACH(QString line, script_engine->uncaughtExceptionBacktrace()) {
      err << "  " << line << "\n";
    }
  }
  else if(!quiet && !value.isNull() && !value.isUndefined()) {
    QTextStream(stderr) << "Qt Script evaluated to \""
                        << value.toString() << "\"\n";
  }
}

void MainWindow::evaluate_script_quiet(QString script,
                                       const QString& filename)
{
  evaluate_script(script, filename, true);
}
#endif

void MainWindow::enableScriptDebugger(bool b /* = true */)
{
  Q_UNUSED(b);
#ifdef QT_SCRIPT_LIB
#  ifdef QT_SCRIPTTOOLS_LIB
  QScriptEngineDebugger* debugger =
    findChild<QScriptEngineDebugger*>("qt script debugger");
  if(debugger) {
    if(b) {
      debugger->action(QScriptEngineDebugger::InterruptAction)->trigger();
    }
  }
  return;
#  endif
#endif
  // If we are here, then the debugger is not available
  this->error(tr("Your version of Qt is too old, and for that reason "
                 "the Qt Script Debugger is not available."));
}

namespace {
bool actionsByName(QAction* x, QAction* y) {
  return x->text() < y->text();
}
}

//Recursively creates all subMenus containing an action.
void MainWindow::setMenus(QString name, QString parentName, QAction* a )
{

        bool hasSub = false;
        QString menuName, subMenuName;
        if (!name.isNull())
        {
            //Get the menu and submenu names
            for(int i=0; i<name.size(); i++)
            {
                if(name.at(i)=='/')
                    hasSub = true;
            }

            if(!hasSub)
                menuName= name;
            else
            {
                int i;
                for(i = 0; name.at(i)!='/'; i++)
                    menuName.append(name.at(i));
                i++;
                for(int j = i; j<name.size(); j++)
                    subMenuName.append(name.at(j));
                setMenus(subMenuName, menuName, a);
            }

            //Create the menu and sub menu
            QMenu* menu = 0;
            QMenu* parentMenu = 0;
            //If the menu already exists, don't create a new one.
            Q_FOREACH(QAction* action, findChildren<QAction*>()) {
                if(!action->menu()) continue;
                QString menuText = action->menu()->title();
                //If the menu title does not correspond to the name of the menu or submenu we want,
                //go to the next one.
                if(menuText != menuName) continue;
                menu = action->menu();
            }

            bool hasAction = false;
            if(menu == 0)
                menu = new QMenu(menuName, this);
            else //checks the action is not already in the menu
                if(a->property("added").toBool())
                    hasAction = true;
            if(!hasAction)
                menu->addAction(a);
            a->setProperty("added", true);
            //If the parent menu already exists, don't create a new one.
            Q_FOREACH(QAction* action, findChildren<QAction*>()) {
                if(!action->menu()) continue;
                QString menuText = action->menu()->title();
                //If the menu title does not correspond to the name of the menu or submenu we want,
                //go to the next one.
                if(menuText != parentName) continue;
                parentMenu = action->menu();
            }

            if(parentMenu == 0)
                parentMenu = new QMenu(parentName, this);
            parentMenu->addMenu(menu);
            ui->menuOperations->removeAction(a);
    }
}



void MainWindow::loadPlugins()
{
  Q_FOREACH(QObject *obj, QPluginLoader::staticInstances())
  {
    initPlugin(obj);
    initIOPlugin(obj);
  }
  QList<QDir> plugins_directories;
  QString dirPath = qApp->applicationDirPath();
  plugins_directories<<dirPath;

  QDir msvc_dir(dirPath);
  QString build_dir_name = msvc_dir.dirName();//Debug or Release for msvc
  msvc_dir.cdUp();

  QFileInfoList filist = QDir(dirPath).entryInfoList();
  filist << msvc_dir.entryInfoList();

  Q_FOREACH(QFileInfo fileinfo, filist)
  {
      //checks if the path leads to a directory
      if(fileinfo.baseName().contains("Plugins"))
      {
        QString plugins_dir = fileinfo.absolutePath();
        plugins_dir.append("/").append(fileinfo.baseName());

        Q_FOREACH(QString package_dir,
                  QDir(plugins_dir).entryList(QDir::Dirs))
        {
          QString package_dir_path(plugins_dir);
          package_dir_path.append("/").append(package_dir);

          QString libdir_path(package_dir_path);
          libdir_path.append("/").append(build_dir_name);

          if (QDir(libdir_path).exists())
            plugins_directories << QDir(libdir_path);
          else
            plugins_directories << QDir(package_dir_path);
        }
      }
  }
  QString env_path = qgetenv("POLYHEDRON_DEMO_PLUGINS_PATH");
  if(!env_path.isEmpty()) {
    Q_FOREACH (QString pluginsDir, 
               env_path.split(":", QString::SkipEmptyParts)) {
      QDir dir(pluginsDir);
      if(dir.isReadable())
        plugins_directories << dir;
    }
  }
  Q_FOREACH (QDir pluginsDir, plugins_directories) {
    qDebug("# Looking for plugins in directory \"%s\"...",
           qPrintable(pluginsDir.absolutePath()));
    Q_FOREACH (QString fileName, pluginsDir.entryList(QDir::Files)) {
      if(fileName.contains("plugin") && QLibrary::isLibrary(fileName)) {
        //set plugin name
        QString name = fileName;
        name.remove(QRegExp("^lib"));
        name.remove(QRegExp("\\..*"));
        //do not load it if it is in the blacklist
        if ( plugin_blacklist.contains(name) ){
          qDebug("### Ignoring plugin \"%s\".", qPrintable(fileName));
          continue;
        }
        QDebug qdebug = qDebug();
        qdebug << "### Loading \"" << fileName.toUtf8().data() << "\"... ";
        QPluginLoader loader;
        loader.setFileName(pluginsDir.absoluteFilePath(fileName));
        QObject *obj = loader.instance();
        if(obj) {
          obj->setObjectName(name);
          bool init1 = initPlugin(obj);
          bool init2 = initIOPlugin(obj);
          if (!init1 && !init2)
            qdebug << "not for this program";
          else
            qdebug << "success";
        }
        else {
          qdebug << "error: " << qPrintable(loader.errorString());
        }
      }
    }
  }


//Creates sub-Menus for operations.
  //!TODO : Make it recursive to allow sub-menus of sub-menus.
  //!The argument should be the menuPath and it should recurse until hasSub stays false.
   QList<QAction*> as = ui->menuOperations->actions();
  Q_FOREACH(QAction* a, as)
{
              QString menuPath = a->property("subMenuName").toString();
              setMenus(menuPath, ui->menuOperations->title(), a);
              // sort the operations menu by name
              as = ui->menuOperations->actions();
              qSort(as.begin(), as.end(), actionsByName);
              ui->menuOperations->clear();
              ui->menuOperations->addActions(as);
          }
      }

bool MainWindow::hasPlugin(const QString& pluginName) const
{
  Q_FOREACH(const PluginNamePair& p, plugins) {
    if(p.second == pluginName) return true;
  }
  return false;
}

bool MainWindow::initPlugin(QObject* obj)
{
  QObjectList childs = this->children();
  CGAL::Three::Polyhedron_demo_plugin_interface* plugin =
    qobject_cast<CGAL::Three::Polyhedron_demo_plugin_interface*>(obj);
  if(plugin) {
    // Call plugin's init() method
    obj->setParent(this);
    plugin->init(this, this->scene, this);
    plugins << qMakePair(plugin, obj->objectName());
#ifdef QT_SCRIPT_LIB
    QScriptValue objectValue =
      script_engine->newQObject(obj);
    script_engine->globalObject().setProperty(obj->objectName(), objectValue);
    evaluate_script_quiet(QString("plugins.push(%1);").arg(obj->objectName()));
#endif

    Q_FOREACH(QAction* action, plugin->actions()) {
      // If action does not belong to the menus, add it to "Operations" menu
      if(!childs.contains(action)) {
        ui->menuOperations->addAction(action);
      }
      // Show and enable menu item
      addAction(action);
    }
    return true;
  }
  else 
    return false;
}

bool MainWindow::initIOPlugin(QObject* obj)
{
  CGAL::Three::Polyhedron_demo_io_plugin_interface* plugin =
    qobject_cast<CGAL::Three::Polyhedron_demo_io_plugin_interface*>(obj);
  if(plugin) {
    io_plugins << plugin;
    return true;
  }
  else 
    return false;
}

void MainWindow::clearMenu(QMenu* menu)
{
  Q_FOREACH(QAction* action, menu->actions())
  {
    QMenu* menu = action->menu();
    if(menu) {
      clearMenu(menu);
    }
    action->setVisible(false);
  }
  menu->menuAction()->setEnabled(false);
}

void MainWindow::addAction(QAction* action)
{
  if(!action) return;

  action->setVisible(true);
  action->setEnabled(true);
  Q_FOREACH(QWidget* widget, action->associatedWidgets())
  {
//     qDebug() << QString("%1 (%2)\n")
//       .arg(widget->objectName())
//       .arg(widget->metaObject()->className());
    QMenu* menu = qobject_cast<QMenu*>(widget);
    if(menu)
    {
      addAction(menu->menuAction());
    }
  }
}

void MainWindow::addAction(QString actionName,
                           QString actionText,
                           QString menuName) {
  QMenu* menu = 0;
  Q_FOREACH(QAction* action, findChildren<QAction*>()) {
    if(!action->menu()) continue;
    QString menuText = action->menu()->title();
    if(menuText != menuName) continue;
    menu = action->menu();
  }
  if(menu == 0) {
    menu = new QMenu(menuName, this);
    menuBar()->insertMenu(ui->menuView->menuAction(), menu);
  }
  QAction* action = new QAction(actionText, this);
  action->setObjectName(actionName);
  menu->addAction(action);
#ifdef QT_SCRIPT_LIB
  QScriptValue objectValue = script_engine->newQObject(action);
  script_engine->globalObject().setProperty(action->objectName(),
                                            objectValue);
#endif
}

void MainWindow::viewerShow(float xmin,
                            float ymin,
                            float zmin,
                            float xmax,
                            float ymax,
                            float zmax)
{
  qglviewer::Vec
    min_(xmin, ymin, zmin),
    max_(xmax, ymax, zmax);
#if QGLVIEWER_VERSION >= 0x020502
  viewer->camera()->setPivotPoint((min_+max_)*0.5);
#else
  viewer->camera()->setRevolveAroundPoint((min_+max_)*0.5);
#endif

  qglviewer::ManipulatedCameraFrame backup_frame(*viewer->camera()->frame());
  viewer->camera()->fitBoundingBox(min_, max_);
  qglviewer::ManipulatedCameraFrame new_frame(*viewer->camera()->frame());
  *viewer->camera()->frame() = backup_frame;
  viewer->camera()->interpolateTo(new_frame, 1.f);
  viewer->setVisualHintsMask(1);
}

void MainWindow::viewerShow(float x, float y, float z) {
#if QGLVIEWER_VERSION >= 0x020502
  viewer->camera()->setPivotPoint(qglviewer::Vec(x, y, z));
#else
  viewer->camera()->setRevolveAroundPoint(qglviewer::Vec(x, y, z));
#endif
  // viewer->camera()->lookAt(qglviewer::Vec(x, y, z));

  qglviewer::ManipulatedCameraFrame backup_frame(*viewer->camera()->frame());
  viewer->camera()->fitSphere(qglviewer::Vec(x, y, z),
                              viewer->camera()->sceneRadius()/100);
  qglviewer::ManipulatedCameraFrame new_frame(*viewer->camera()->frame());
  *viewer->camera()->frame() = backup_frame;
  viewer->camera()->interpolateTo(new_frame, 1.f);
  viewer->setVisualHintsMask(1);
}

void MainWindow::message(QString message, QString colorName, QString font) {
  if (message.endsWith('\n')) {
    message.remove(message.length()-1, 1);
  }
  std::cerr << qPrintable(message) << std::endl;
  statusBar()->showMessage(message, 5000);
  message = "<font color=\"" + colorName + "\" style=\"font-style: " + font + ";\" >" +
    message + "</font><br>";
  message = "[" + QTime::currentTime().toString() + "] " + message;
  ui->consoleTextEdit->insertHtml(message);
  ui->consoleTextEdit->verticalScrollBar()->setValue(ui->consoleTextEdit->verticalScrollBar()->maximum());
}

void MainWindow::information(QString text) {
  this->message("INFO: " + text, "");
}

void MainWindow::warning(QString text) {
  this->message("WARNING: " + text, "blue");
}

void MainWindow::error(QString text) {
  this->message("ERROR: " + text, "red");
}

void MainWindow::updateViewerBBox()
{
  const Scene::Bbox bbox = scene->bbox();
  const double xmin = bbox.xmin;
  const double ymin = bbox.ymin;
  const double zmin = bbox.zmin;
  const double xmax = bbox.xmax;
  const double ymax = bbox.ymax;
  const double zmax = bbox.zmax;
  // qDebug() << QString("Bounding box: (%1, %2, %3) - (%4, %5, %6)\n")
  // .arg(xmin).arg(ymin).arg(zmin).arg(xmax).arg(ymax).arg(zmax);
  qglviewer::Vec 
    vec_min(xmin, ymin, zmin),
    vec_max(xmax, ymax, zmax);
  viewer->setSceneBoundingBox(vec_min,
                              vec_max);
  viewer->camera()->showEntireScene();
}

void MainWindow::reload_item() {
  QAction* sender_action = qobject_cast<QAction*>(sender());
  if(!sender_action) return;
  
  bool ok;
  int item_index = sender_action->data().toInt(&ok);
  QObject* item_object = scene->item(item_index);
  if(!ok || !item_object || sender_action->data().type() != QVariant::Int) {
    std::cerr << "Cannot reload item: "
              << "the reload action has not item attached\n";
    return;
  }
  CGAL::Three::Scene_item* item = qobject_cast<CGAL::Three::Scene_item*>(item_object);
  if(!item) {
    std::cerr << "Cannot reload item: "
              << "the reload action has a QObject* pointer attached\n"
              << "that is not a Scene_item*\n";
    return;
  }
  QString filename = item->property("source filename").toString();
  QString loader_name = item->property("loader_name").toString();
  if(filename.isEmpty() || loader_name.isEmpty()) {
    std::cerr << "Cannot reload item: "
              << "the item has no \"source filename\" or no \"loader_name\" attached attached\n";
    return;
  }

  CGAL::Three::Polyhedron_demo_io_plugin_interface* fileloader = find_loader(loader_name);
  QFileInfo fileinfo(filename);

  CGAL::Three::Scene_item* new_item = load_item(fileinfo, fileloader);

  new_item->setName(item->name());
  new_item->setColor(item->color());
  new_item->setRenderingMode(item->renderingMode());
  new_item->setVisible(item->visible());
  new_item->invalidate_buffers();
  scene->replaceItem(item_index, new_item, true);
  item->deleteLater();
}

CGAL::Three::Polyhedron_demo_io_plugin_interface* MainWindow::find_loader(const QString& loader_name) const {
  Q_FOREACH(CGAL::Three::Polyhedron_demo_io_plugin_interface* io_plugin,
            io_plugins) {
    if(io_plugin->name() == loader_name) {
      return io_plugin;
    }
  }
  throw std::invalid_argument(QString("No loader found with the name %1 available")
                              .arg(loader_name).toStdString()) ;
}

bool MainWindow::file_matches_filter(const QString& filters,
                                     const QString& filename )
{
  QFileInfo fileinfo(filename);
  QString filename_striped=fileinfo.fileName();

  //match all filters between ()
  QRegExp all_filters_rx("\\((.*)\\)");

  QStringList split_filters = filters.split(";;");
  Q_FOREACH(const QString& filter, split_filters) {
    //extract filters
    if ( all_filters_rx.indexIn(filter)!=-1 ){
      Q_FOREACH(const QString& pattern,all_filters_rx.cap(1).split(' ')){
        QRegExp rx(pattern);
        rx.setPatternSyntax(QRegExp::Wildcard);
        if ( rx.exactMatch(filename_striped) ){
          return true;
        }
      }
    }
  }
  return false;
}

void MainWindow::open(QString filename)
{
  QFileInfo fileinfo(filename);

#ifdef QT_SCRIPT_LIB
  // Handles the loading of script file from the command line arguments,
  // and the special command line arguments that start with "javascript:"
  // or "qtscript:"
  QString program;
  if(filename.startsWith("javascript:")) {
    program=filename.right(filename.size() - 11);
  }
  if(filename.startsWith("qtscript:")) {
    program=filename.right(filename.size() - 9);
  }
  if(filename.endsWith(".js")) {
    load_script(fileinfo);
    return;
  }
  if(!program.isEmpty())
  {
    {
      QTextStream(stderr) << "Execution of script \"" 
                          << filename << "\"\n";
                          // << filename << "\", with following content:\n"
                          // << program;
    }
    evaluate_script(program, filename);
    return;
  }
#endif

  if ( !fileinfo.exists() ){
    QMessageBox::warning(this,
                         tr("Cannot open file"),
                         tr("File %1 does not exist.")
                         .arg(filename));
    return;
  }


  QStringList selected_items;
  QStringList all_items;

  QMap<QString,QString>::iterator dfs_it = 
    default_plugin_selection.find( fileinfo.completeSuffix() );
  
  if ( dfs_it==default_plugin_selection.end() )
  {
    // collect all io_plugins and offer them to load if the file extension match one name filter
    // also collect all available plugin in case of a no extension match
    Q_FOREACH(CGAL::Three::Polyhedron_demo_io_plugin_interface* io_plugin, io_plugins) {
      if ( !io_plugin->canLoad() ) continue;
      all_items << io_plugin->name();
      if ( file_matches_filter(io_plugin->loadNameFilters(), filename) )
        selected_items << io_plugin->name();
    }
  }
  else
    selected_items << *dfs_it;
  
  bool ok;
  std::pair<QString, bool> load_pair;
  
  switch( selected_items.size() )
  {
    case 1:
      load_pair = std::make_pair(selected_items.first(), false);
      ok=true;
      break;
    case 0:
      load_pair = File_loader_dialog::getItem(fileinfo.fileName(), all_items, &ok);
      break;
    default:
      load_pair = File_loader_dialog::getItem(fileinfo.fileName(), selected_items, &ok);
  }
  
  if(!ok || load_pair.first.isEmpty()) { return; }
  
  if (load_pair.second)
     default_plugin_selection[fileinfo.completeSuffix()]=load_pair.first;
  
  
  QSettings settings;
  settings.setValue("OFF open directory",
                    fileinfo.absoluteDir().absolutePath());

  CGAL::Three::Scene_item* scene_item = load_item(fileinfo, find_loader(load_pair.first));
  if(scene_item != 0) {
    this->addToRecentFiles(fileinfo.absoluteFilePath());
  }
  selectSceneItem(scene->addItem(scene_item));
}

bool MainWindow::open(QString filename, QString loader_name) {
  QFileInfo fileinfo(filename); 
  CGAL::Three::Scene_item* item;
  try {
    item = load_item(fileinfo, find_loader(loader_name));
  }
  catch(std::logic_error e) {
    std::cerr << e.what() << std::endl;
    return false;
  }
  selectSceneItem(scene->addItem(item));
  return true;
}


CGAL::Three::Scene_item* MainWindow::load_item(QFileInfo fileinfo, CGAL::Three::Polyhedron_demo_io_plugin_interface* loader) {
  CGAL::Three::Scene_item* item = NULL;
  if(!fileinfo.isFile() || !fileinfo.isReadable()) {
    throw std::invalid_argument(QString("File %1 is not a readable file.")
                                .arg(fileinfo.absoluteFilePath()).toStdString());
  }

  QApplication::setOverrideCursor(Qt::WaitCursor);
  item = loader->load(fileinfo);
  QApplication::restoreOverrideCursor();
  if(!item) {
    throw std::logic_error(QString("Could not load item from file %1 using plugin %2")
                           .arg(fileinfo.absoluteFilePath()).arg(loader->name()).toStdString());
  }

  item->setProperty("source filename", fileinfo.absoluteFilePath());
  item->setProperty("loader_name", loader->name());
  return item;
}


void MainWindow::setFocusToQuickSearch()
{
  ui->searchEdit->setFocus(Qt::ShortcutFocusReason);
}

void MainWindow::selectSceneItem(int i)
{
  if(i < 0 || i >= scene->numberOfEntries()) {
    sceneView->selectionModel()->clearSelection();
    updateInfo();
    updateDisplayInfo();
  }
  else {
    QItemSelection s =
      proxyModel->mapSelectionFromSource(scene->createSelection(i));

    sceneView->selectionModel()->select(s,
                                        QItemSelectionModel::ClearAndSelect);
  }
}


void MainWindow::showSelectedPoint(double x, double y, double z)
{
  static double x_prev = 0;
  static double y_prev = 0;
  static double z_prev = 0;
  double dist = std::sqrt((x-x_prev)*(x-x_prev) + (y-y_prev)*(y-y_prev) + (z-z_prev)*(z-z_prev)); 
  information(QString("Selected point: (%1, %2, %3) distance to previous: %4").
              arg(x, 0, 'g', 10).
              arg(y, 0, 'g', 10).
              arg(z, 0, 'g', 10).
              arg(dist,0,'g',10));
  x_prev = x;
  y_prev = y;
  z_prev = z;
}

void MainWindow::unSelectSceneItem(int i)
{
  removeSceneItemFromSelection(i);
}

void MainWindow::addSceneItemInSelection(int i)
{
  QItemSelection s =
    proxyModel->mapSelectionFromSource(scene->createSelection(i));
  sceneView->selectionModel()->select(s, QItemSelectionModel::Select);
  scene->itemChanged(i);
}

void MainWindow::removeSceneItemFromSelection(int i)
{
  QItemSelection s =
    proxyModel->mapSelectionFromSource(scene->createSelection(i));
  sceneView->selectionModel()->select(s,
                                      QItemSelectionModel::Deselect);
  scene->itemChanged(i);
}

void MainWindow::selectAll()
{
  QItemSelection s =
    proxyModel->mapSelectionFromSource(scene->createSelectionAll());
  sceneView->selectionModel()->select(s, 
                                      QItemSelectionModel::ClearAndSelect);
}

int MainWindow::getSelectedSceneItemIndex() const
{
  QModelIndexList selectedRows = sceneView->selectionModel()->selectedIndexes();
  if(selectedRows.size() != 5)
    return -1;
  else {
    QModelIndex i = proxyModel->mapToSource(selectedRows.first());
    return scene->getIdFromModelIndex(i);
  }
}

QList<int> MainWindow::getSelectedSceneItemIndices() const
{

  QModelIndexList selectedIndices = sceneView->selectionModel()->selectedIndexes();
  QList<int> result;
  Q_FOREACH(QModelIndex index, selectedIndices) {
      int temp = scene->getIdFromModelIndex(proxyModel->mapToSource(index));
      if(!result.contains(temp))
          result<<temp;
  }
  return result;
}

void MainWindow::selectionChanged()
{
  scene->setSelectedItemIndex(getSelectedSceneItemIndex());
  scene->setSelectedItemsList(getSelectedSceneItemIndices());
  CGAL::Three::Scene_item* item = scene->item(getSelectedSceneItemIndex());
  if(item != NULL && item->manipulatable()) {
    viewer->setManipulatedFrame(item->manipulatedFrame());
  } else {
    viewer->setManipulatedFrame(0);
  }
  if(viewer->manipulatedFrame() == 0) {
    Q_FOREACH(CGAL::Three::Scene_item* item, scene->entries()) {
      if(item->manipulatable() && item->manipulatedFrame() != 0) {
        if(viewer->manipulatedFrame() != 0) {
          // there are at least two possible frames
          viewer->setManipulatedFrame(0);
          break;
        } else {
          viewer->setManipulatedFrame(item->manipulatedFrame());
        }
      }
    }
  }
  if(viewer->manipulatedFrame() != 0) {
    connect(viewer->manipulatedFrame(), SIGNAL(modified()),
            this, SLOT(updateInfo()));
  }
  viewer->updateGL();
}

void MainWindow::contextMenuRequested(const QPoint& global_pos) {
  int index = scene->mainSelectionIndex();
  showSceneContextMenu(index, global_pos);
}

void MainWindow::showSceneContextMenu(int selectedItemIndex,
                                      const QPoint& global_pos)
{
  CGAL::Three::Scene_item* item = scene->item(scene->getIdFromModelIndex(scene->index(selectedItemIndex,0,QModelIndex())));
  if(!item) return;

  const char* prop_name = "Menu modified by MainWindow.";

  QMenu* menu = item->contextMenu();
  if(menu) {
    bool menuChanged = menu->property(prop_name).toBool();
    if(!menuChanged) {
      menu->addSeparator();
      if(!item->property("source filename").toString().isEmpty()) {
        QAction* reload = menu->addAction(tr("&Reload item from file"));
        reload->setData(qVariantFromValue(selectedItemIndex));
        connect(reload, SIGNAL(triggered()),
                this, SLOT(reload_item()));
      }
      QAction* saveas = menu->addAction(tr("&Save as..."));
      saveas->setData(qVariantFromValue(selectedItemIndex));
      connect(saveas,  SIGNAL(triggered()),
              this, SLOT(on_actionSaveAs_triggered()));
      QAction* showobject = menu->addAction(tr("&Zoom to this object"));
      showobject->setData(qVariantFromValue(selectedItemIndex));
      connect(showobject, SIGNAL(triggered()),
              this, SLOT(viewerShowObject()));

      menu->setProperty(prop_name, true);
    }
  }
  menu->addMenu(ui->menuOperations);
  if(menu)
    menu->exec(global_pos);
}

void MainWindow::showSceneContextMenu(const QPoint& p) {
  QWidget* sender = qobject_cast<QWidget*>(this->sender());
  if(!sender) return;

  int index = -1;
  if(sender == sceneView) {
      QModelIndex modelIndex = sceneView->indexAt(p);
      if(!modelIndex.isValid())
      {
          const char* prop_name = "Menu modified by MainWindow.";

          QMenu* menu = ui->menuFile;
          if(menu) {
              bool menuChanged = menu->property(prop_name).toBool();
              if(!menuChanged) {
                  menu->setProperty(prop_name, true);
              }
          }
          if(menu)
              menu->exec(sender->mapToGlobal(p));
          return;
      }
      else
          index = proxyModel->mapToSource(modelIndex).row();
  }
  else {
    index = scene->mainSelectionIndex();
  }

  showSceneContextMenu(index, sender->mapToGlobal(p));
}

void MainWindow::removeManipulatedFrame(CGAL::Three::Scene_item* item)
{
  if(item->manipulatable() &&
     item->manipulatedFrame() == viewer->manipulatedFrame()) {
    viewer->setManipulatedFrame(0);
  }
}

void MainWindow::updateInfo() {
  CGAL::Three::Scene_item* item = scene->item(getSelectedSceneItemIndex());
  if(item) {
    QString item_text = item->toolTip();
    QString item_filename = item->property("source filename").toString();
    item_text += QString("Bounding box: min (%1,%2,%3), max(%4,%5,%6)")
            .arg(item->bbox().xmin)
            .arg(item->bbox().ymin)
            .arg(item->bbox().zmin)
            .arg(item->bbox().xmax)
            .arg(item->bbox().ymax)
            .arg(item->bbox().zmax);
    if(item->getNbIsolatedvertices() > 0)
    item_text += QString("<br />Number of isolated vertices : %1<br />").arg(item->getNbIsolatedvertices());
    if(!item_filename.isEmpty()) {
      item_text += QString("<br /><i>File: %1").arg(item_filename);
    }
    ui->infoLabel->setText(item_text);
  }
  else
    ui->infoLabel->clear();
}

void MainWindow::updateDisplayInfo() {
  CGAL::Three::Scene_item* item = scene->item(getSelectedSceneItemIndex());
  if(item)
    ui->displayLabel->setPixmap(item->graphicalToolTip());
  else 
    ui->displayLabel->clear();
}

void MainWindow::readSettings()
{
  {
    QSettings settings;
    // enable anti-aliasing 
    ui->actionAntiAliasing->setChecked(settings.value("antialiasing", false).toBool());
    // read plugin blacklist
    QStringList blacklist=settings.value("plugin_blacklist",QStringList()).toStringList();
    Q_FOREACH(QString name,blacklist){ plugin_blacklist.insert(name); }
  }
}

void MainWindow::writeSettings()
{
  this->writeState("MainWindow");
  {
    QSettings settings;
    settings.setValue("antialiasing", 
                      ui->actionAntiAliasing->isChecked());
    //setting plugin blacklist
    QStringList blacklist;
    Q_FOREACH(QString name,plugin_blacklist){ blacklist << name; }
    if ( !blacklist.isEmpty() ) settings.setValue("plugin_blacklist",blacklist);
    else settings.remove("plugin_blacklist");
  }
  std::cerr << "Write setting... done.\n";
}

void MainWindow::quit()
{
  close();
}

void MainWindow::closeEvent(QCloseEvent *event)
{
    for(int i=0; i<plugins.size(); i++)
    {
      plugins[i].first->closure();
    }
  writeSettings();
  event->accept();
}

bool MainWindow::load_script(QString filename)
{
  QFileInfo fileinfo(filename);
  return load_script(fileinfo);
}

bool MainWindow::load_script(QFileInfo info)
{
#if defined(QT_SCRIPT_LIB)
  QString program;
  QString filename = info.absoluteFilePath();
  QFile script_file(filename);
  script_file.open(QIODevice::ReadOnly);
  program = script_file.readAll();
  if(!program.isEmpty())
  {
    QTextStream(stderr) 
      << "Execution of script \"" 
      << filename << "\"\n";
    evaluate_script(program, filename);
    return true;
  }
#endif
  return false;
}

void MainWindow::on_actionLoad_Script_triggered() 
{
#if defined(QT_SCRIPT_LIB)
  QString filename = QFileDialog::getOpenFileName(
    this,
    tr("Select a script to run..."),
    ".",
    "QTScripts (*.js);;All Files (*)");

  load_script(QFileInfo(filename));
#endif
}

void MainWindow::on_actionLoad_triggered()
{
  QStringList filters;
  // we need to special case our way out of this
  filters << "All Files (*)";

  QStringList extensions;

  typedef QMap<QString, CGAL::Three::Polyhedron_demo_io_plugin_interface*> FilterPluginMap;
  FilterPluginMap filterPluginMap;
  
  Q_FOREACH(CGAL::Three::Polyhedron_demo_io_plugin_interface* plugin, io_plugins) {
    QStringList split_filters = plugin->loadNameFilters().split(";;");
    Q_FOREACH(const QString& filter, split_filters) {
      FilterPluginMap::iterator it = filterPluginMap.find(filter);
      if(it != filterPluginMap.end()) {
        qDebug() << "Duplicate Filter: " << it.value();
        qDebug() << "This filter will not be available.";
      } else {
        filterPluginMap[filter] = plugin;
      }
      filters << filter;
    }
  }

  QSettings settings;
  QString directory = settings.value("OFF open directory",
                                     QDir::current().dirName()).toString();

  QFileDialog dialog(this);
  dialog.setDirectory(directory);
  dialog.setNameFilters(filters);
  dialog.setFileMode(QFileDialog::ExistingFiles);

  if(dialog.exec() != QDialog::Accepted) { return; }
  
  FilterPluginMap::iterator it = 
    filterPluginMap.find(dialog.selectedNameFilter());
  
  CGAL::Three::Polyhedron_demo_io_plugin_interface* selectedPlugin = NULL;

  if(it != filterPluginMap.end()) {
    selectedPlugin = it.value();
  }

  Q_FOREACH(const QString& filename, dialog.selectedFiles()) {
    CGAL::Three::Scene_item* item = NULL;
    if(selectedPlugin) {
      QFileInfo info(filename);
      item = load_item(info, selectedPlugin);
      Scene::Item_id index = scene->addItem(item);
      selectSceneItem(index);
      this->addToRecentFiles(filename);
    } else {
      open(filename);
    }
  }
}

void MainWindow::on_actionSaveAs_triggered()
{
  int index = -1;
  QAction* sender_action = qobject_cast<QAction*>(sender());
  if(sender_action && !sender_action->data().isNull()) {
    index = sender_action->data().toInt();
  }

  if(index < 0) {
    QModelIndexList selectedRows = sceneView->selectionModel()->selectedRows();
    if(selectedRows.size() != 1)
      return;
    index = getSelectedSceneItemIndex();
  }
  CGAL::Three::Scene_item* item = scene->item(index);

  if(!item)
    return;

  QVector<CGAL::Three::Polyhedron_demo_io_plugin_interface*> canSavePlugins;
  QStringList filters;
  Q_FOREACH(CGAL::Three::Polyhedron_demo_io_plugin_interface* plugin, io_plugins) {
    if(plugin->canSave(item)) {
      canSavePlugins << plugin;
      filters += plugin->saveNameFilters();
    }
  }
  filters << tr("All files (*)");

  if(canSavePlugins.isEmpty()) {
    QMessageBox::warning(this,
                         tr("Cannot save"),
                         tr("The selected object %1 cannot be saved.")
                         .arg(item->name()));
    return;
  }

  QString caption = tr("Save %1 to File...").arg(item->name());
  QString filename = 
    QFileDialog::getSaveFileName(this,
                                 caption,
                                 QString(),
                                 filters.join(";;"));
  save(filename, item);
}

void MainWindow::save(QString filename, CGAL::Three::Scene_item* item) {
  QFileInfo fileinfo(filename);

  Q_FOREACH(CGAL::Three::Polyhedron_demo_io_plugin_interface* plugin, io_plugins) {
    if(  plugin->canSave(item) &&
        file_matches_filter(plugin->saveNameFilters(),filename) )
    {
      if(plugin->save(item, fileinfo))
        break;
    }
  }
}

void MainWindow::on_actionSaveSnapshot_triggered()
{
  viewer->saveSnapshot(false);
}

bool MainWindow::on_actionErase_triggered()
{
  int next_index = scene->erase(scene->selectionIndices());
  selectSceneItem(next_index);
  return next_index >= 0;
}

void MainWindow::on_actionEraseAll_triggered()
{
  while(on_actionErase_triggered()) {
  }
}

void MainWindow::on_actionDuplicate_triggered()
{
  int index = scene->duplicate(getSelectedSceneItemIndex());
  selectSceneItem(index);
}

void MainWindow::on_actionShowHide_triggered()
{
  Q_FOREACH(QModelIndex index, sceneView->selectionModel()->selectedRows())
  {
    int i = proxyModel->mapToSource(index).row();
    CGAL::Three::Scene_item* item = scene->item(i);
    item->setVisible(!item->visible());
    scene->itemChanged(i);
  }
}

void MainWindow::on_actionSetPolyhedronA_triggered()
{
  int i = getSelectedSceneItemIndex();
  scene->setItemA(i);
}

void MainWindow::on_actionSetPolyhedronB_triggered()
{
  int i = getSelectedSceneItemIndex();
  scene->setItemB(i);
}
void MainWindow::on_actionPreferences_triggered()
{
  QDialog dialog(this);
  Ui::PreferencesDialog prefdiag;
  prefdiag.setupUi(&dialog);
  
  
  QStandardItemModel* iStandardModel = new QStandardItemModel(this);
  //add blacklisted plugins
  Q_FOREACH(QString name, plugin_blacklist)
  {
    QStandardItem* item =  new QStandardItem(name);
    item->setCheckable(true);
    item->setCheckState(Qt::Checked);
    iStandardModel->appendRow(item);
  }

  //add operations plugins
  Q_FOREACH(PluginNamePair pair,plugins){
    QStandardItem* item =  new QStandardItem(pair.second);
    item->setCheckable(true);
    iStandardModel->appendRow(item);
  }
  
  //add io-plugins
  Q_FOREACH(CGAL::Three::Polyhedron_demo_io_plugin_interface* plugin, io_plugins)
  {
    QStandardItem* item =  new QStandardItem(plugin->name());
    item->setCheckable(true);
    if ( plugin_blacklist.contains(plugin->name()) ) item->setCheckState(Qt::Checked);
    iStandardModel->appendRow(item);
  }

  //Setting the model
  prefdiag.listView->setModel(iStandardModel);
  
  dialog.exec();  
  
  if ( dialog.result() )
  {
    plugin_blacklist.clear();
    for (int k=0,k_end=iStandardModel->rowCount();k<k_end;++k)
    {
      QStandardItem* item=iStandardModel->item(k);
      if (item->checkState()==Qt::Checked)
        plugin_blacklist.insert(item->text());
    }
  }
  
  for (int k=0,k_end=iStandardModel->rowCount();k<k_end;++k) delete iStandardModel->item(k);
  delete iStandardModel;
}

void MainWindow::on_actionSetBackgroundColor_triggered()
{
  QColor c =  QColorDialog::getColor();
  if(c.isValid()) {
    viewer->setBackgroundColor(c);
  }
}

void MainWindow::on_action_Look_at_triggered()
{
  Show_point_dialog dialog(this);
  int i = dialog.exec();
  if( i == QDialog::Accepted &&
      dialog.has_correct_coordinates() )
  {
    viewerShow((float)dialog.get_x(),
               (float)dialog.get_y(),
               (float)dialog.get_z());
  }
}

void MainWindow::viewerShowObject()
{
  int index = -1;
  QAction* sender_action = qobject_cast<QAction*>(sender());
  if(sender_action && !sender_action->data().isNull()) {
    index = sender_action->data().toInt();
  }
  if(index >= 0) {
    const Scene::Bbox bbox = scene->item(index)->bbox();
    viewerShow((float)bbox.xmin, (float)bbox.ymin, (float)bbox.zmin,
               (float)bbox.xmax, (float)bbox.ymax, (float)bbox.zmax);
  }
}

QString MainWindow::camera_string() const
{
  return viewer->dumpCameraCoordinates();
}

void MainWindow::on_actionDumpCamera_triggered()
{
  information(QString("Camera: %1")
              .arg(camera_string()));
}

void MainWindow::on_action_Copy_camera_triggered()
{
  qApp->clipboard()->setText(this->camera_string());
}

void MainWindow::on_action_Paste_camera_triggered()
{
  QString s = qApp->clipboard()->text();
  viewer->moveCameraToCoordinates(s, 0.5f);
}

void MainWindow::setAddKeyFrameKeyboardModifiers(::Qt::KeyboardModifiers m)
{
  viewer->setAddKeyFrameKeyboardModifiers(m);
}

void MainWindow::on_actionRecenterScene_triggered()
{
  updateViewerBBox();
  viewer->camera()->interpolateToFitScene();
}

void MainWindow::on_actionLoad_plugin_triggered()
{
    //pop a dialog of path selection, get the path and add it to plugins_directory

    QString filters("Library files (*.dll *.DLL *.so *.a *.sl *.dylib *.bundle);;"
                    "Any files (*)");

    QStringList paths = QFileDialog::getOpenFileNames(
                this,
                tr("Select the directory containing your plugins:"),
                ".",filters);
    Q_FOREACH(QString fileName, paths)
    {
      if(fileName.contains("plugin") && QLibrary::isLibrary(fileName)) {
          QFileInfo fileinfo(fileName);
        //set plugin name
        QString name = fileinfo.fileName();
        name.remove(QRegExp("^lib"));
        name.remove(QRegExp("\\..*"));
        QDebug qdebug = qDebug();
        qdebug << "### Loading \"" << fileName.toUtf8().data() << "\"... ";
        QPluginLoader loader;
        loader.setFileName(fileName);
        QObject *obj = loader.instance();
        if(obj) {
          obj->setObjectName(name);
          bool init1 = initPlugin(obj);
          bool init2 = initIOPlugin(obj);
          if (!init1 && !init2)
              qdebug << "not for this program";
          else
              qdebug << "success";
        }
        else {
          qdebug << "error: " << qPrintable(loader.errorString());
        }
      }
    }

//Creates sub-Menus for operations.
//!TODO : Make it recursive to allow sub-menus of sub-menus.
//!The argument should be the menuPath and it should recurse until hasSub stays false.
 QList<QAction*> as = ui->menuOperations->actions();

Q_FOREACH(QAction* a, as)
{
            QString menuPath = a->property("subMenuName").toString();
            setMenus(menuPath, ui->menuOperations->title(), a);
            // sort the operations menu by name
            as = ui->menuOperations->actions();
            qSort(as.begin(), as.end(), actionsByName);
            ui->menuOperations->clear();
            ui->menuOperations->addActions(as);
        }
}

void MainWindow::recurseExpand(QModelIndex index)
{
    int row = index.row();
    if(index.child(0,0).isValid())
    {
        recurseExpand(index.child(0,0));
    }

    QString name = scene->item(scene->getIdFromModelIndex(index))->name();
        CGAL::Three::Scene_group_item* group =
                qobject_cast<CGAL::Three::Scene_group_item*>(scene->item(scene->getIdFromModelIndex(index)));

        if(group && group->isExpanded())
        {
            sceneView->setExpanded(proxyModel->mapFromSource(index), true);
        }
        else if (group && !group->isExpanded()){
            sceneView->setExpanded(proxyModel->mapFromSource(index), false);
        }


        if( index.sibling(row+1,0).isValid())
            recurseExpand(index.sibling(row+1,0));
}
void MainWindow::restoreCollapseState()
{
    QModelIndex modelIndex = scene->index(0,0,scene->invisibleRootItem()->index());
    if(modelIndex.isValid())
        recurseExpand(modelIndex);
}
void MainWindow::make_new_group()
{
    Scene_group_item * group = new Scene_group_item("New group");
    scene->add_group(group);
}

<<<<<<< HEAD
void MainWindow::on_upButton_pressed()
{
    scene->moveRowUp();
}

void MainWindow::on_downButton_pressed()
{
    scene->moveRowDown();
=======
void MainWindow::recenterSceneView(const QModelIndex &id)
{
    if(id.isValid())
    {
        // mapFromSource is necessary to convert the QModelIndex received
        // from the Scene into a valid QModelIndex in the view, beacuse of
        // the proxymodel
        sceneView->scrollTo(proxyModel->mapFromSource(id));
    }
>>>>>>> 0167571c
}<|MERGE_RESOLUTION|>--- conflicted
+++ resolved
@@ -1730,7 +1730,6 @@
     scene->add_group(group);
 }
 
-<<<<<<< HEAD
 void MainWindow::on_upButton_pressed()
 {
     scene->moveRowUp();
@@ -1739,7 +1738,8 @@
 void MainWindow::on_downButton_pressed()
 {
     scene->moveRowDown();
-=======
+}
+
 void MainWindow::recenterSceneView(const QModelIndex &id)
 {
     if(id.isValid())
@@ -1749,5 +1749,4 @@
         // the proxymodel
         sceneView->scrollTo(proxyModel->mapFromSource(id));
     }
->>>>>>> 0167571c
 }