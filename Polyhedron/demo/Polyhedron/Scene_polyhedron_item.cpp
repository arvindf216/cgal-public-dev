#include "Scene_polyhedron_item.h"
#include <CGAL/AABB_intersections.h>
#include "Kernel_type.h"
#include <CGAL/IO/Polyhedron_iostream.h>

#include <CGAL/AABB_tree.h>
#include <CGAL/AABB_traits.h>
#include <CGAL/AABB_face_graph_triangle_primitive.h>

#include <CGAL/Triangulation_vertex_base_with_info_2.h>
#include <CGAL/Triangulation_face_base_with_info_2.h>
#include <CGAL/Constrained_Delaunay_triangulation_2.h>
#include <CGAL/Constrained_triangulation_plus_2.h>
#include <CGAL/Triangulation_2_filtered_projection_traits_3.h>
#include <CGAL/Polygon_mesh_processing/compute_normal.h>
#include <CGAL/boost/graph/graph_traits_Polyhedron_3.h>
#include <CGAL/Polygon_mesh_processing/connected_components.h>
#include <CGAL/Polygon_mesh_processing/measure.h>
#include <CGAL/Polygon_mesh_processing/self_intersections.h>
#include <CGAL/Polygon_mesh_processing/repair.h>

#include <CGAL/statistics_helpers.h>

#include <list>
#include <queue>
#include <iostream>
#include <limits>

#include <QVariant>
#include <QDebug>
#include <QDialog>

#include <boost/foreach.hpp>



namespace PMP = CGAL::Polygon_mesh_processing;


typedef CGAL::AABB_face_graph_triangle_primitive<Polyhedron> Primitive;
typedef CGAL::AABB_traits<Kernel, Primitive> AABB_traits;
typedef CGAL::AABB_tree<AABB_traits> Input_facets_AABB_tree;
const char* aabb_property_name = "Scene_polyhedron_item aabb tree";

Input_facets_AABB_tree* get_aabb_tree(Scene_polyhedron_item* item)
{
    QVariant aabb_tree_property = item->property(aabb_property_name);
    if(aabb_tree_property.isValid()) {
        void* ptr = aabb_tree_property.value<void*>();
        return static_cast<Input_facets_AABB_tree*>(ptr);
    }
    else {
        Polyhedron* poly = item->polyhedron();
        if(poly) {
            Input_facets_AABB_tree* tree =
                    new Input_facets_AABB_tree(faces(*poly).first,
                                               faces(*poly).second,
                                               *poly);
            item->setProperty(aabb_property_name,
                              QVariant::fromValue<void*>(tree));
            return tree;
        }
        else return 0;
    }
}

void delete_aabb_tree(Scene_polyhedron_item* item)
{
    QVariant aabb_tree_property = item->property(aabb_property_name);
    if(aabb_tree_property.isValid()) {
        void* ptr = aabb_tree_property.value<void*>();
        Input_facets_AABB_tree* tree = static_cast<Input_facets_AABB_tree*>(ptr);
        if(tree) {
            delete tree;
            tree = 0;
        }
        item->setProperty(aabb_property_name, QVariant());
    }
}

typedef Polyhedron::Traits Traits;
typedef Polyhedron::Facet Facet;
typedef CGAL::Triangulation_2_filtered_projection_traits_3<Traits>   P_traits;
typedef Polyhedron::Halfedge_handle Halfedge_handle;
struct Face_info {
    Polyhedron::Halfedge_handle e[3];
    bool is_external;
};
typedef CGAL::Triangulation_vertex_base_with_info_2<Halfedge_handle,
P_traits>        Vb;
typedef CGAL::Triangulation_face_base_with_info_2<Face_info,
P_traits>          Fb1;
typedef CGAL::Constrained_triangulation_face_base_2<P_traits, Fb1>   Fb;
typedef CGAL::Triangulation_data_structure_2<Vb,Fb>                  TDS;
typedef CGAL::No_intersection_tag                                    Itag;
typedef CGAL::Constrained_Delaunay_triangulation_2<P_traits,
TDS,
Itag>             CDTbase;
typedef CGAL::Constrained_triangulation_plus_2<CDTbase>              CDT;

//Make sure all the facets are triangles

void
Scene_polyhedron_item::triangulate_facet(Facet_iterator fit) const
{
    //Computes the normal of the facet
    Traits::Vector_3 normal =
            CGAL::Polygon_mesh_processing::compute_face_normal(fit,*poly);
    //check if normal contains NaN values
    if (normal.x() != normal.x() || normal.y() != normal.y() || normal.z() != normal.z())
    {
        qDebug()<<"Warning : normal is not valid. Facet not displayed";
        return;
    }
    P_traits cdt_traits(normal);
    CDT cdt(cdt_traits);

    Facet::Halfedge_around_facet_circulator
            he_circ = fit->facet_begin(),
            he_circ_end(he_circ);

    // Iterates on the vector of facet handles
    CDT::Vertex_handle previous, first;
    do {
        CDT::Vertex_handle vh = cdt.insert(he_circ->vertex()->point());
        if(first == 0) {
            first = vh;
        }
        vh->info() = he_circ;
        if(previous != 0 && previous != vh) {
            cdt.insert_constraint(previous, vh);
        }
        previous = vh;
    } while( ++he_circ != he_circ_end );
    cdt.insert_constraint(previous, first);
    // sets mark is_external
    for(CDT::All_faces_iterator
        fit2 = cdt.all_faces_begin(),
        end = cdt.all_faces_end();
        fit2 != end; ++fit2)
    {
        fit2->info().is_external = false;
    }
    //check if the facet is external or internal
    std::queue<CDT::Face_handle> face_queue;
    face_queue.push(cdt.infinite_vertex()->face());
    while(! face_queue.empty() ) {
        CDT::Face_handle fh = face_queue.front();
        face_queue.pop();
        if(fh->info().is_external) continue;
        fh->info().is_external = true;
        for(int i = 0; i <3; ++i) {
            if(!cdt.is_constrained(std::make_pair(fh, i)))
            {
                face_queue.push(fh->neighbor(i));
            }
        }
    }
    //iterates on the internal faces to add the vertices to the positions
    //and the normals to the appropriate vectors
    for(CDT::Finite_faces_iterator
        ffit = cdt.finite_faces_begin(),
        end = cdt.finite_faces_end();
        ffit != end; ++ffit)
    {
        if(ffit->info().is_external)
            continue;

        double vertices[3][3];
        vertices[0][0] = ffit->vertex(0)->point().x();
        vertices[0][1] = ffit->vertex(0)->point().y();
        vertices[0][2] = ffit->vertex(0)->point().z();

        vertices[1][0] = ffit->vertex(1)->point().x();
        vertices[1][1] = ffit->vertex(1)->point().y();
        vertices[1][2] = ffit->vertex(1)->point().z();

        vertices[2][0] = ffit->vertex(2)->point().x();
        vertices[2][1] = ffit->vertex(2)->point().y();
        vertices[2][2] = ffit->vertex(2)->point().z();

        positions_facets.push_back( vertices[0][0]);
        positions_facets.push_back( vertices[0][1]);
        positions_facets.push_back( vertices[0][2]);
        positions_facets.push_back(1.0);

        positions_facets.push_back( vertices[1][0]);
        positions_facets.push_back( vertices[1][1]);
        positions_facets.push_back( vertices[1][2]);
        positions_facets.push_back(1.0);

        positions_facets.push_back( vertices[2][0]);
        positions_facets.push_back( vertices[2][1]);
        positions_facets.push_back( vertices[2][2]);
        positions_facets.push_back(1.0);

        typedef Kernel::Vector_3	    Vector;
        Vector n = CGAL::Polygon_mesh_processing::compute_face_normal(fit, *poly);
        normals_flat.push_back(n.x());
        normals_flat.push_back(n.y());
        normals_flat.push_back(n.z());

        normals_flat.push_back(n.x());
        normals_flat.push_back(n.y());
        normals_flat.push_back(n.z());

        normals_flat.push_back(n.x());
        normals_flat.push_back(n.y());
        normals_flat.push_back(n.z());

        normals_gouraud.push_back(n.x());
        normals_gouraud.push_back(n.y());
        normals_gouraud.push_back(n.z());

        normals_gouraud.push_back(n.x());
        normals_gouraud.push_back(n.y());
        normals_gouraud.push_back(n.z());

        normals_gouraud.push_back(n.x());
        normals_gouraud.push_back(n.y());
        normals_gouraud.push_back(n.z());
    }
}

void
Scene_polyhedron_item::triangulate_facet_color(Facet_iterator fit) const
{
    Traits::Vector_3 normal =
            CGAL::Polygon_mesh_processing::compute_face_normal(fit, *poly);
    //check if normal contains NaN values
    if (normal.x() != normal.x() || normal.y() != normal.y() || normal.z() != normal.z())
    {
        qDebug()<<"Warning : normal is not valid. Facet not displayed";
        return;
    }

    P_traits cdt_traits(normal);
    CDT cdt(cdt_traits);

    Facet::Halfedge_around_facet_circulator
            he_circ = fit->facet_begin(),
            he_circ_end(he_circ);

    // Iterates on the vector of facet handles
    CDT::Vertex_handle previous, first;
    do {
        CDT::Vertex_handle vh = cdt.insert(he_circ->vertex()->point());
        if(first == 0) {
            first = vh;
        }
        vh->info() = he_circ;
        if(previous != 0 && previous != vh) {
            cdt.insert_constraint(previous, vh);
        }
        previous = vh;
    } while( ++he_circ != he_circ_end );
    cdt.insert_constraint(previous, first);

    // sets mark is_external
    for(CDT::All_faces_iterator
        afit = cdt.all_faces_begin(),
        end = cdt.all_faces_end();
        afit != end; ++afit)
    {
        afit->info().is_external = false;
    }
    //check if the facet is external or internal
    std::queue<CDT::Face_handle> face_queue;
    face_queue.push(cdt.infinite_vertex()->face());
    while(! face_queue.empty() ) {
        CDT::Face_handle fh = face_queue.front();
        face_queue.pop();
        if(fh->info().is_external) continue;
        fh->info().is_external = true;
        for(int i = 0; i <3; ++i) {
            if(!cdt.is_constrained(std::make_pair(fh, i)))
            {
                face_queue.push(fh->neighbor(i));
            }
        }
    }

    //iterates on the internal faces to add the vertices to the positions vector
    for(CDT::Finite_faces_iterator
        ffit = cdt.finite_faces_begin(),
        end = cdt.finite_faces_end();
        ffit != end; ++ffit)
    {
        if(ffit->info().is_external)
            continue;
        //Add Colors
        for(int i = 0; i<3; ++i)
        {
            const int this_patch_id = fit->patch_id();
            color_facets.push_back(colors_[this_patch_id].redF());
            color_facets.push_back(colors_[this_patch_id].greenF());
            color_facets.push_back(colors_[this_patch_id].blueF());

            color_facets.push_back(colors_[this_patch_id].redF());
            color_facets.push_back(colors_[this_patch_id].greenF());
            color_facets.push_back(colors_[this_patch_id].blueF());
        }
    }
}

#include <QObject>
#include <QMenu>
#include <QAction>


void
Scene_polyhedron_item::initialize_buffers(CGAL::Three::Viewer_interface* viewer) const
{
    //vao containing the data for the facets
    {
        program = getShaderProgram(PROGRAM_WITH_LIGHT, viewer);
        program->bind();
        //flat
        vaos[Facets]->bind();
        buffers[Facets_vertices].bind();
        buffers[Facets_vertices].allocate(positions_facets.data(),
                            static_cast<int>(positions_facets.size()*sizeof(float)));
        program->enableAttributeArray("vertex");
        program->setAttributeBuffer("vertex",GL_FLOAT,0,4);
        buffers[Facets_vertices].release();



        buffers[Facets_normals_flat].bind();
        buffers[Facets_normals_flat].allocate(normals_flat.data(),
                            static_cast<int>(normals_flat.size()*sizeof(float)));
        program->enableAttributeArray("normals");
        program->setAttributeBuffer("normals",GL_FLOAT,0,3);
        buffers[Facets_normals_flat].release();

        if(!is_monochrome)
        {
            buffers[Facets_color].bind();
            buffers[Facets_color].allocate(color_facets.data(),
                                static_cast<int>(color_facets.size()*sizeof(float)));
            program->enableAttributeArray("colors");
            program->setAttributeBuffer("colors",GL_FLOAT,0,3);
            buffers[Facets_color].release();
        }
        vaos[Facets]->release();
        //gouraud
        vaos[Gouraud_Facets]->bind();
        buffers[Facets_vertices].bind();
        program->enableAttributeArray("vertex");
        program->setAttributeBuffer("vertex",GL_FLOAT,0,4);
        buffers[Facets_vertices].release();

        buffers[Facets_normals_gouraud].bind();
        buffers[Facets_normals_gouraud].allocate(normals_gouraud.data(),
                            static_cast<int>(normals_gouraud.size()*sizeof(float)));
        program->enableAttributeArray("normals");
        program->setAttributeBuffer("normals",GL_FLOAT,0,3);
        buffers[Facets_normals_gouraud].release();
        if(!is_monochrome)
        {
            buffers[Facets_color].bind();
            program->enableAttributeArray("colors");
            program->setAttributeBuffer("colors",GL_FLOAT,0,3);
            buffers[Facets_color].release();
        }
        else
        {
            program->disableAttributeArray("colors");
        }
        vaos[Gouraud_Facets]->release();

        program->release();

    }
    //vao containing the data for the lines
    {
        program = getShaderProgram(PROGRAM_WITHOUT_LIGHT, viewer);
        program->bind();
        vaos[Edges]->bind();

        buffers[Edges_vertices].bind();
        buffers[Edges_vertices].allocate(positions_lines.data(),
                            static_cast<int>(positions_lines.size()*sizeof(float)));
        program->enableAttributeArray("vertex");
        program->setAttributeBuffer("vertex",GL_FLOAT,0,4);
        buffers[Edges_vertices].release();

        buffers[Edges_color].bind();
        buffers[Edges_color].allocate(color_lines.data(),
                            static_cast<int>(color_lines.size()*sizeof(float)));
       if(!is_monochrome)
       {
           program->enableAttributeArray("colors");
           program->setAttributeBuffer("colors",GL_FLOAT,0,3);
           buffers[Edges_color].release();
       }
       else
       {
           program->disableAttributeArray("colors");
       }
        program->release();

        vaos[Edges]->release();

    }
    nb_lines = positions_lines.size();
    positions_lines.resize(0);
    std::vector<float>(positions_lines).swap(positions_lines);
    nb_facets = positions_facets.size();
    positions_facets.resize(0);
    std::vector<float>(positions_facets).swap(positions_facets);


    color_lines.resize(0);
    std::vector<float>(color_lines).swap(color_lines);
    color_facets.resize(0);
    std::vector<float>(color_facets).swap(color_facets);
    normals_flat.resize(0);
    std::vector<float>(normals_flat).swap(normals_flat);
    normals_gouraud.resize(0);
    std::vector<float>(normals_gouraud).swap(normals_gouraud);
    are_buffers_filled = true;
}

void
Scene_polyhedron_item::compute_normals_and_vertices(void) const
{
    positions_facets.resize(0);
    positions_lines.resize(0);
    normals_flat.resize(0);
    normals_gouraud.resize(0);
    number_of_null_length_edges = 0;
    number_of_degenerated_faces = 0;
    //Facets
    typedef Polyhedron::Traits	    Kernel;
    typedef Kernel::Point_3	    Point;
    typedef Kernel::Vector_3	    Vector;
    typedef Polyhedron::Facet_iterator Facet_iterator;
    typedef Polyhedron::Halfedge_around_facet_circulator HF_circulator;
    self_intersect = CGAL::Polygon_mesh_processing::does_self_intersect(*poly);

    Facet_iterator f = poly->facets_begin();

    for(f = poly->facets_begin();
        f != poly->facets_end();
        f++)
    {

        if(!is_triangle(f->halfedge(),*poly))
        {
            is_triangulated = false;
            triangulate_facet(f);
        }
        else
        {
            int i=0;
            HF_circulator he = f->facet_begin();
            HF_circulator end = he;
            CGAL_For_all(he,end)
            {

                // If Flat shading:1 normal per polygon added once per vertex

                Vector n = CGAL::Polygon_mesh_processing::compute_face_normal(f, *poly);
                normals_flat.push_back(n.x());
                normals_flat.push_back(n.y());
                normals_flat.push_back(n.z());


                //// If Gouraud shading: 1 normal per vertex

                n = CGAL::Polygon_mesh_processing::compute_vertex_normal(he->vertex(), *poly);
                normals_gouraud.push_back(n.x());
                normals_gouraud.push_back(n.y());
                normals_gouraud.push_back(n.z());

                //position
                const Point& p = he->vertex()->point();
                positions_facets.push_back(p.x());
                positions_facets.push_back(p.y());
                positions_facets.push_back(p.z());
                positions_facets.push_back(1.0);
                i = (i+1) %3;
            }
            if(CGAL::Polygon_mesh_processing::is_degenerated(f,
                                                             *poly,
                                                             get(CGAL::vertex_point, *poly),
                                                             poly->traits()))
                number_of_degenerated_faces++;

        }
    }
    //Lines
    typedef Kernel::Point_3		Point;
    typedef Polyhedron::Edge_iterator	Edge_iterator;
    std::vector<double> edge_lengths;

    Edge_iterator he;
    if(!show_only_feature_edges_m) {
        for(he = poly->edges_begin();
            he != poly->edges_end();
            he++)
        {
            if (!show_feature_edges_m && he->is_feature_edge()) continue;
            const Point& a = he->vertex()->point();
            const Point& b = he->opposite()->vertex()->point();
            positions_lines.push_back(a.x());
            positions_lines.push_back(a.y());
            positions_lines.push_back(a.z());
            positions_lines.push_back(1.0);

            positions_lines.push_back(b.x());
            positions_lines.push_back(b.y());
            positions_lines.push_back(b.z());
            positions_lines.push_back(1.0);

            //statistics
            edge_lengths.push_back(CGAL::squared_distance(a,b));

            if(edge_lengths.back() == 0)
                number_of_null_length_edges++;

        }
    }
    for(he = poly->edges_begin();
        he != poly->edges_end();
        he++)
    {
        if(!he->is_feature_edge()) continue;
        const Point& a = he->vertex()->point();
        const Point& b = he->opposite()->vertex()->point();

        positions_lines.push_back(a.x());
        positions_lines.push_back(a.y());
        positions_lines.push_back(a.z());
        positions_lines.push_back(1.0);

        positions_lines.push_back(b.x());
        positions_lines.push_back(b.y());
        positions_lines.push_back(b.z());
        positions_lines.push_back(1.0);
        //statistics
        edge_lengths.push_back(CGAL::squared_distance(a,b));

        if(edge_lengths.back() == 0)
            number_of_null_length_edges++;
    }

    //set the colors
    compute_colors();
}

void
Scene_polyhedron_item::compute_colors() const
{
    color_lines.resize(0);
    color_facets.resize(0);
    //Facets
    typedef Polyhedron::Facet_iterator Facet_iterator;
    typedef Polyhedron::Halfedge_around_facet_circulator HF_circulator;



    // int patch_id = -1;
   // Facet_iterator f = poly->facets_begin();

    for(Facet_iterator f = poly->facets_begin();
        f != poly->facets_end();
        f++)
    {
        if(!is_triangle(f->halfedge(),*poly))
            triangulate_facet_color(f);
        else
        {
            HF_circulator he = f->facet_begin();
            HF_circulator end = he;
            CGAL_For_all(he,end)
            {
                const int this_patch_id = f->patch_id();
                color_facets.push_back(colors_[this_patch_id].redF());
                color_facets.push_back(colors_[this_patch_id].greenF());
                color_facets.push_back(colors_[this_patch_id].blueF());
            }

        }
    }
    //Lines
    typedef Polyhedron::Edge_iterator	Edge_iterator;

    Edge_iterator he;
    if(!show_only_feature_edges_m) {
        for(he = poly->edges_begin();
            he != poly->edges_end();
            he++)
        {
            if(he->is_feature_edge()) continue;
            color_lines.push_back(this->color().lighter(50).redF());
            color_lines.push_back(this->color().lighter(50).greenF());
            color_lines.push_back(this->color().lighter(50).blueF());

            color_lines.push_back(this->color().lighter(50).redF());
            color_lines.push_back(this->color().lighter(50).greenF());
            color_lines.push_back(this->color().lighter(50).blueF());
        }
    }
    for(he = poly->edges_begin();
        he != poly->edges_end();
        he++)
    {
        if(!he->is_feature_edge()) continue;
        color_lines.push_back(1.0);
        color_lines.push_back(0.0);
        color_lines.push_back(0.0);

        color_lines.push_back(1.0);
        color_lines.push_back(0.0);
        color_lines.push_back(0.0);
    }
}

Scene_polyhedron_item::Scene_polyhedron_item()
    : Scene_item(NbOfVbos,NbOfVaos),
      poly(new Polyhedron),
      show_only_feature_edges_m(false),
      show_feature_edges_m(false),
      facet_picking_m(false),
      erase_next_picked_facet_m(false),
      plugin_has_set_color_vector_m(false)
{
   // setItemIsMulticolor(true);
    cur_shading=FlatPlusEdges;
    is_selected = true;
    nb_facets = 0;
    nb_lines = 0;
    is_triangulated = true;
    init();
    self_intersect = false;
}

Scene_polyhedron_item::Scene_polyhedron_item(Polyhedron* const p)
    : Scene_item(NbOfVbos,NbOfVaos),
      poly(p),
      show_only_feature_edges_m(false),
      show_feature_edges_m(false),
      facet_picking_m(false),
      erase_next_picked_facet_m(false),
      plugin_has_set_color_vector_m(false)
{
   // setItemIsMulticolor(true);
    cur_shading=FlatPlusEdges;
    is_selected = true;
    nb_facets = 0;
    nb_lines = 0;
    is_triangulated = true;
    init();
    invalidate_buffers();
    self_intersect = false;
}

Scene_polyhedron_item::Scene_polyhedron_item(const Polyhedron& p)
    : Scene_item(NbOfVbos,NbOfVaos),
      poly(new Polyhedron(p)),
      show_only_feature_edges_m(false),
      show_feature_edges_m(false),
      facet_picking_m(false),
      erase_next_picked_facet_m(false),
      plugin_has_set_color_vector_m(false)
{
    //setItemIsMulticolor(true);
    cur_shading=FlatPlusEdges;
    is_selected=true;
    init();
    is_triangulated = true;
    nb_facets = 0;
    nb_lines = 0;
    invalidate_buffers();
    self_intersect = false;
}

Scene_polyhedron_item::~Scene_polyhedron_item()
{
    delete_aabb_tree(this);
    delete poly;
}

#include "Color_map.h"

void
Scene_polyhedron_item::
init()
{
  typedef Polyhedron::Facet_iterator Facet_iterator;

  if ( !plugin_has_set_color_vector_m )
  {
    // Fill indices map and get max subdomain value
    int max = 0;
    for(Facet_iterator fit = poly->facets_begin(), end = poly->facets_end() ;
        fit != end; ++fit)
    {
      max = (std::max)(max, fit->patch_id());
    }

    colors_.resize(0);
    compute_color_map(this->color(), max + 1,
                      std::back_inserter(colors_));
  }

  volume=-std::numeric_limits<double>::infinity();
  area=-std::numeric_limits<double>::infinity();
  if (poly->is_pure_triangle())
  {
    if (poly->is_closed())
      volume = CGAL::Polygon_mesh_processing::volume(*poly);

    // compute the surface area
    area = CGAL::Polygon_mesh_processing::area(*poly);
  }
}


Scene_polyhedron_item*
Scene_polyhedron_item::clone() const {
    return new Scene_polyhedron_item(*poly);}

// Load polyhedron from .OFF file
bool
Scene_polyhedron_item::load(std::istream& in)
{


    in >> *poly;

    if ( in && !isEmpty() )
    {
        invalidate_buffers();
        return true;
    }
    return false;
}

// Write polyhedron to .OFF file
bool
Scene_polyhedron_item::save(std::ostream& out) const
{
  out.precision(17);
    out << *poly;
    return (bool) out;
}

QString
Scene_polyhedron_item::toolTip() const
{
    if(!poly)
        return QString();

  QString str =
         QObject::tr("<p>Polyhedron <b>%1</b> (mode: %5, color: %6)</p>"
                       "<p>Number of vertices: %2<br />"
                       "Number of edges: %3<br />"
                     "Number of facets: %4")
            .arg(this->name())
            .arg(poly->size_of_vertices())
            .arg(poly->size_of_halfedges()/2)
            .arg(poly->size_of_facets())
            .arg(this->renderingModeName())
            .arg(this->color().name());
  str += QString("<br />Number of isolated vertices : %1<br />").arg(getNbIsolatedvertices());
  return str;
}

QMenu* Scene_polyhedron_item::contextMenu()
{
    const char* prop_name = "Menu modified by Scene_polyhedron_item.";

    QMenu* menu = Scene_item::contextMenu();

    // Use dynamic properties:
    // http://doc.qt.io/qt-5/qobject.html#property
    bool menuChanged = menu->property(prop_name).toBool();

    if(!menuChanged) {

        QAction* actionShowOnlyFeatureEdges =
                menu->addAction(tr("Show only &feature edges"));
        actionShowOnlyFeatureEdges->setCheckable(true);
        actionShowOnlyFeatureEdges->setObjectName("actionShowOnlyFeatureEdges");
        connect(actionShowOnlyFeatureEdges, SIGNAL(toggled(bool)),
                this, SLOT(show_only_feature_edges(bool)));

    QAction* actionShowFeatureEdges =
      menu->addAction(tr("Show feature edges"));
    actionShowFeatureEdges->setCheckable(true);
    actionShowFeatureEdges->setChecked(show_feature_edges_m);
    actionShowFeatureEdges->setObjectName("actionShowFeatureEdges");
    connect(actionShowFeatureEdges, SIGNAL(toggled(bool)),
      this, SLOT(show_feature_edges(bool)));

    QAction* actionPickFacets = 
      menu->addAction(tr("Facets picking"));
    actionPickFacets->setCheckable(true);
    actionPickFacets->setObjectName("actionPickFacets");
    connect(actionPickFacets, SIGNAL(toggled(bool)),
            this, SLOT(enable_facets_picking(bool)));

        QAction* actionEraseNextFacet =
                menu->addAction(tr("Erase next picked facet"));
        actionEraseNextFacet->setCheckable(true);
        actionEraseNextFacet->setObjectName("actionEraseNextFacet");
        connect(actionEraseNextFacet, SIGNAL(toggled(bool)),
                this, SLOT(set_erase_next_picked_facet(bool)));
        menu->setProperty(prop_name, true);
    }
    QAction* action = menu->findChild<QAction*>("actionPickFacets");
    if(action) action->setChecked(facet_picking_m);
    action = menu->findChild<QAction*>("actionEraseNextFacet");
    if(action) action->setChecked(erase_next_picked_facet_m);
    return menu;
}

void Scene_polyhedron_item::show_only_feature_edges(bool b)
{
    show_only_feature_edges_m = b;
    invalidate_buffers();
    Q_EMIT itemChanged();
}

void Scene_polyhedron_item::show_feature_edges(bool b)
{
  show_feature_edges_m = b;
  invalidate_buffers();
  Q_EMIT itemChanged();
}

void Scene_polyhedron_item::enable_facets_picking(bool b)
{
    facet_picking_m = b;
}

void Scene_polyhedron_item::set_erase_next_picked_facet(bool b)
{
    if(b) { facet_picking_m = true; } // automatically activate facet_picking
    erase_next_picked_facet_m = b;
}

void Scene_polyhedron_item::draw(CGAL::Three::Viewer_interface* viewer) const {
    if(!are_buffers_filled)
    {
        compute_normals_and_vertices();
        initialize_buffers(viewer);
        compute_bbox();
    }

    if(renderingMode() == Flat || renderingMode() == FlatPlusEdges)
        vaos[Facets]->bind();
    else
    {
        vaos[Gouraud_Facets]->bind();
    }
    attrib_buffers(viewer, PROGRAM_WITH_LIGHT);
    program = getShaderProgram(PROGRAM_WITH_LIGHT);
    program->bind();
    if(is_monochrome)
    {
            program->setAttributeValue("colors", this->color());
    }
    if(is_selected)
            program->setUniformValue("is_selected", true);
    else
            program->setUniformValue("is_selected", false);
    viewer->glDrawArrays(GL_TRIANGLES, 0, static_cast<GLsizei>(nb_facets/4));
    program->release();
    if(renderingMode() == Flat || renderingMode() == FlatPlusEdges)
        vaos[Facets]->release();
    else
        vaos[Gouraud_Facets]->release();
}

// Points/Wireframe/Flat/Gouraud OpenGL drawing in a display list
void Scene_polyhedron_item::draw_edges(CGAL::Three::Viewer_interface* viewer) const
{
    if (!are_buffers_filled)
    {
        compute_normals_and_vertices();
        initialize_buffers(viewer);
        compute_bbox();
    }

    vaos[Edges]->bind();

    attrib_buffers(viewer, PROGRAM_WITHOUT_LIGHT);
    program = getShaderProgram(PROGRAM_WITHOUT_LIGHT);
    program->bind();
    //draw the edges
    if(is_monochrome)
    {
        program->setAttributeValue("colors", this->color().lighter(50));
        if(is_selected)
            program->setUniformValue("is_selected", true);
        else
            program->setUniformValue("is_selected", false);
    }
    viewer->glDrawArrays(GL_LINES, 0, static_cast<GLsizei>(nb_lines/4));
    program->release();
    vaos[Edges]->release();
    }

void
Scene_polyhedron_item::draw_points(CGAL::Three::Viewer_interface* viewer) const {
    if(!are_buffers_filled)
    {
        compute_normals_and_vertices();
        initialize_buffers(viewer);
        compute_bbox();
    }

    vaos[Edges]->bind();
    attrib_buffers(viewer, PROGRAM_WITHOUT_LIGHT);
    program = getShaderProgram(PROGRAM_WITHOUT_LIGHT);
    program->bind();
    //draw the points
    viewer->glDrawArrays(GL_POINTS, 0, static_cast<GLsizei>(nb_lines/4));
    // Clean-up
    program->release();
    vaos[Edges]->release();
}

Polyhedron*
Scene_polyhedron_item::polyhedron()       { return poly; }
const Polyhedron*
Scene_polyhedron_item::polyhedron() const { return poly; }

bool
Scene_polyhedron_item::isEmpty() const {
    return (poly == 0) || poly->empty();
}

void Scene_polyhedron_item::compute_bbox() const {
    const Kernel::Point_3& p = *(poly->points_begin());
    CGAL::Bbox_3 bbox(p.x(), p.y(), p.z(), p.x(), p.y(), p.z());
    for(Polyhedron::Point_iterator it = poly->points_begin();
        it != poly->points_end();
        ++it) {
        bbox = bbox + it->bbox();
    }
    _bbox = Bbox(bbox.xmin(),bbox.ymin(),bbox.zmin(),
                bbox.xmax(),bbox.ymax(),bbox.zmax());
}


void
Scene_polyhedron_item::
invalidate_buffers()
{
  Q_EMIT item_is_about_to_be_changed();
    delete_aabb_tree(this);
    init();
    Base::invalidate_buffers();
    are_buffers_filled = false;

}

void
Scene_polyhedron_item::selection_changed(bool p_is_selected)
{
    if(p_is_selected != is_selected)
    {
        is_selected = p_is_selected;
    }

}

void
Scene_polyhedron_item::setColor(QColor c)
{
  // reset patch ids
  if (colors_.size()>2 || plugin_has_set_color_vector_m)
  {
    BOOST_FOREACH(Polyhedron::Facet_handle fh, faces(*poly))
      fh->set_patch_id(1);
    colors_[1]=c;
  }
  Scene_item::setColor(c);
}

void
Scene_polyhedron_item::select(double orig_x,
                              double orig_y,
                              double orig_z,
                              double dir_x,
                              double dir_y,
                              double dir_z)
{
    if(facet_picking_m) {
        typedef Input_facets_AABB_tree Tree;
        typedef Tree::Object_and_primitive_id Object_and_primitive_id;

        Tree* aabb_tree = get_aabb_tree(this);
        if(aabb_tree) {
            const Kernel::Point_3 ray_origin(orig_x, orig_y, orig_z);
            const Kernel::Vector_3 ray_dir(dir_x, dir_y, dir_z);
            const Kernel::Ray_3 ray(ray_origin, ray_dir);
            typedef std::list<Object_and_primitive_id> Intersections;
            Intersections intersections;
            aabb_tree->all_intersections(ray, std::back_inserter(intersections));
            Intersections::iterator closest = intersections.begin();
            if(closest != intersections.end()) {
                const Kernel::Point_3* closest_point =
                        CGAL::object_cast<Kernel::Point_3>(&closest->first);
                for(Intersections::iterator
                    it = boost::next(intersections.begin()),
                    end = intersections.end();
                    it != end; ++it)
                {
                    if(! closest_point) {
                        closest = it;
                    }
                    else {
                        const Kernel::Point_3* it_point =
                                CGAL::object_cast<Kernel::Point_3>(&it->first);
                        if(it_point &&
                                (ray_dir * (*it_point - *closest_point)) < 0)
                        {
                            closest = it;
                            closest_point = it_point;
                        }
                    }
                }
                if(closest_point) {
                    Polyhedron::Facet_handle selected_fh = closest->second;

                    // The computation of the nearest vertex may be costly.  Only
                    // do it if some objects are connected to the signal
                    // 'selected_vertex'.
                    if(QObject::receivers(SIGNAL(selected_vertex(void*))) > 0)
                    {
                        Polyhedron::Halfedge_around_facet_circulator
                                he_it = selected_fh->facet_begin(),
                                around_end = he_it;

                        Polyhedron::Vertex_handle v = he_it->vertex(), nearest_v = v;

                        Kernel::FT sq_dist = CGAL::squared_distance(*closest_point,
                                                                    v->point());
                        while(++he_it != around_end) {
                            v = he_it->vertex();
                            Kernel::FT new_sq_dist = CGAL::squared_distance(*closest_point,
                                                                            v->point());
                            if(new_sq_dist < sq_dist) {
                                sq_dist = new_sq_dist;
                                nearest_v = v;
                            }
                        }
                        //bottleneck
            Q_EMIT selected_vertex((void*)(&*nearest_v));
                    }

                    if(QObject::receivers(SIGNAL(selected_edge(void*))) > 0
                            || QObject::receivers(SIGNAL(selected_halfedge(void*))) > 0)
                    {
                        Polyhedron::Halfedge_around_facet_circulator
                                he_it = selected_fh->facet_begin(),
                                around_end = he_it;

                        Polyhedron::Halfedge_handle nearest_h = he_it;
                        Kernel::FT sq_dist = CGAL::squared_distance(*closest_point,
                                                                    Kernel::Segment_3(he_it->vertex()->point(), he_it->opposite()->vertex()->point()));

                        while(++he_it != around_end) {
                            Kernel::FT new_sq_dist = CGAL::squared_distance(*closest_point,
                                                                            Kernel::Segment_3(he_it->vertex()->point(), he_it->opposite()->vertex()->point()));
                            if(new_sq_dist < sq_dist) {
                                sq_dist = new_sq_dist;
                                nearest_h = he_it;
                            }
                        }

            Q_EMIT selected_halfedge((void*)(&*nearest_h));
            Q_EMIT selected_edge((void*)(std::min)(&*nearest_h, &*nearest_h->opposite()));
                    }

          Q_EMIT selected_facet((void*)(&*selected_fh));
                    if(erase_next_picked_facet_m) {
                        polyhedron()->erase_facet(selected_fh->halfedge());
                        polyhedron()->normalize_border();
                        //set_erase_next_picked_facet(false);
                        invalidate_buffers();
            Q_EMIT itemChanged();
                    }
                }
            }
        }
    }
    Base::select(orig_x, orig_y, orig_z, dir_x, dir_y, dir_z);
}

void Scene_polyhedron_item::update_vertex_indices()
{
    std::size_t id=0;
    for (Polyhedron::Vertex_iterator vit = polyhedron()->vertices_begin(),
         vit_end = polyhedron()->vertices_end(); vit != vit_end; ++vit)
    {
        vit->id()=id++;
    }
}
void Scene_polyhedron_item::update_facet_indices()
{
    std::size_t id=0;
    for (Polyhedron::Facet_iterator  fit = polyhedron()->facets_begin(),
         fit_end = polyhedron()->facets_end(); fit != fit_end; ++fit)
    {
        fit->id()=id++;
    }
}
void Scene_polyhedron_item::update_halfedge_indices()
{
    std::size_t id=0;
    for (Polyhedron::Halfedge_iterator hit = polyhedron()->halfedges_begin(),
         hit_end = polyhedron()->halfedges_end(); hit != hit_end; ++hit)
    {
        hit->id()=id++;
    }
}
void Scene_polyhedron_item::invalidate_aabb_tree()
{
  delete_aabb_tree(this);
}
QString Scene_polyhedron_item::compute_stats(int type)
{
  poly->normalize_border();
  double minl, maxl, meanl, midl;
  edges_length(poly, minl, maxl, meanl, midl);
  typedef boost::graph_traits<Polyhedron>::face_descriptor face_descriptor;
  int i = 0;
  BOOST_FOREACH(face_descriptor f, faces(*poly)){
    f->id() = i++;
  }
  boost::vector_property_map<int,
      boost::property_map<Polyhedron, boost::face_index_t>::type>
      fccmap(get(boost::face_index, *poly));

  double mini, maxi, ave;
  angles(poly, mini, maxi, ave);

  QString nb_vertices(QString::number(poly->size_of_vertices())),
      nb_facets(QString::number(poly->size_of_facets())),
      nbborderedges(QString::number(poly->size_of_border_halfedges())),
      nbedges(QString::number(poly->size_of_halfedges()/2)),
      minlength(QString::number(CGAL::sqrt(minl))),
      maxlength(QString::number(CGAL::sqrt(maxl))),
      midlength(QString::number(CGAL::sqrt(midl))),
      meanlength(QString::number(CGAL::sqrt(meanl))),
      nulllength(QString::number(number_of_null_length_edges)),
      selfintersect,
      degenfaces,
      s_volume,
      s_area,
      nb_holes,
      nbconnectedcomponents(QString::number(PMP::connected_components(*poly, fccmap))),
      minangle(QString::number(mini)),
      maxangle(QString::number(maxi)),
      averageangle(QString::number(ave));
  if (area!=-std::numeric_limits<double>::infinity())
    s_area = QString::number(area);
  else
    s_area = QString("Infinite");
  if (volume!=-std::numeric_limits<double>::infinity())
    s_volume = QString::number(volume);
  else
    s_volume = QString("0");
  if(self_intersect)
    selfintersect = QString("Yes");
  else
    selfintersect = QString("No");
  if(is_triangulated)
    degenfaces = QString::number(number_of_degenerated_faces);
  else
    degenfaces = QString("Unknown (not triangulated)");

  //gets the number of holes

  //if is_closed is false, then there are borders (= holes)
  int n(0);
  i = 0;

  // initialization : keep the original ids in memory and set them to 0
<<<<<<< HEAD
  std::vector<size_t> ids;
=======
  std::vector<std::size_t> ids;
>>>>>>> 9b6af965
  for(Polyhedron::Halfedge_iterator it = polyhedron()->halfedges_begin(); it != polyhedron()->halfedges_end(); ++it)
  {
    ids.push_back(it->id());
    it->id() = 0;
  }

  //if a border halfedge is found, increment the number of hole and set all the ids of the hole's border halfedges to 1 to prevent
  // the algorithm from counting them several times.
  for(Polyhedron::Halfedge_iterator it = polyhedron()->halfedges_begin(); it != polyhedron()->halfedges_end(); ++it){
    if(it->is_border() && it->id() == 0){
      n++;
      Polyhedron::Halfedge_around_facet_circulator hf_around_facet = it->facet_begin();
      do {
        CGAL_assertion(hf_around_facet->id() == 0);
        hf_around_facet->id() = 1;
      } while(++hf_around_facet != it->facet_begin());
    }
  }
  //reset the ids to their initial value
  for(Polyhedron::Halfedge_iterator it = polyhedron()->halfedges_begin(); it != polyhedron()->halfedges_end(); ++it)
  {
    it->id() = ids[i++];
  }
  nb_holes = QString::number(n);



  switch(type)
  {
  case NB_VERTICES:
    return nb_vertices;
  case NB_FACETS:
    return nb_facets;
  case NB_CONNECTED_COMPOS:
    return nbconnectedcomponents;
  case NB_BORDER_EDGES:
    return nbborderedges;
  case NB_DEGENERATED_FACES:
    return degenfaces;
  case AREA:
    return s_area;
  case VOLUME:
    return s_volume;
  case SELFINTER:
    return selfintersect;
  case NB_EDGES:
    return nbedges;
  case MIN_LENGTH:
    return minlength;
  case MAX_LENGTH:
    return maxlength;
  case MID_LENGTH:
    return midlength;
  case MEAN_LENGTH:
    return meanlength;
  case NB_NULL_LENGTH:
    return nulllength;
  case MIN_ANGLE:
    return minangle;
  case MAX_ANGLE:
    return maxangle;
  case MEAN_ANGLE:
    return averageangle;
  case HOLES:
    return nb_holes;

  }
  return QString();
}

CGAL::Three::Scene_item::Header_data Scene_polyhedron_item::header() const
{
  CGAL::Three::Scene_item::Header_data data;
  //categories
  data.categories.append(std::pair<QString,int>(QString("Properties"),9));
  data.categories.append(std::pair<QString,int>(QString("Edges"),6));
  data.categories.append(std::pair<QString,int>(QString("Angles"),3));


  //titles
  data.titles.append(QString("#Vertices"));
  data.titles.append(QString("#Facets"));
  data.titles.append(QString("#Connected Components"));
  data.titles.append(QString("#Border Edges"));
  data.titles.append(QString("#Degenerated Faces"));
  data.titles.append(QString("Connected Components of the Boundary"));
  data.titles.append(QString("Area"));
  data.titles.append(QString("Volume"));
  data.titles.append(QString("Self-Intersecting"));
  data.titles.append(QString("#Edges"));
  data.titles.append(QString("Minimum Length"));
  data.titles.append(QString("Maximum Length"));
  data.titles.append(QString("Median Length"));
  data.titles.append(QString("Mean Length"));
  data.titles.append(QString("#Null Length"));
  data.titles.append(QString("Minimum"));
  data.titles.append(QString("Maximum"));
  data.titles.append(QString("Average"));
  return data;
}<|MERGE_RESOLUTION|>--- conflicted
+++ resolved
@@ -437,7 +437,6 @@
     typedef Kernel::Vector_3	    Vector;
     typedef Polyhedron::Facet_iterator Facet_iterator;
     typedef Polyhedron::Halfedge_around_facet_circulator HF_circulator;
-    self_intersect = CGAL::Polygon_mesh_processing::does_self_intersect(*poly);
 
     Facet_iterator f = poly->facets_begin();
 
@@ -1141,7 +1140,7 @@
 
   double mini, maxi, ave;
   angles(poly, mini, maxi, ave);
-
+  self_intersect = CGAL::Polygon_mesh_processing::does_self_intersect(*poly);
   QString nb_vertices(QString::number(poly->size_of_vertices())),
       nb_facets(QString::number(poly->size_of_facets())),
       nbborderedges(QString::number(poly->size_of_border_halfedges())),
@@ -1184,11 +1183,7 @@
   i = 0;
 
   // initialization : keep the original ids in memory and set them to 0
-<<<<<<< HEAD
-  std::vector<size_t> ids;
-=======
   std::vector<std::size_t> ids;
->>>>>>> 9b6af965
   for(Polyhedron::Halfedge_iterator it = polyhedron()->halfedges_begin(); it != polyhedron()->halfedges_end(); ++it)
   {
     ids.push_back(it->id());
