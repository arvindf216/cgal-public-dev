// Copyright (c) 2007-09  INRIA Sophia-Antipolis (France).
// All rights reserved.
//
// This file is part of CGAL (www.cgal.org).
// You can redistribute it and/or modify it under the terms of the GNU
// General Public License as published by the Free Software Foundation,
// either version 3 of the License, or (at your option) any later version.
//
// Licensees holding a valid commercial license may use this file in
// accordance with the commercial license agreement provided with the software.
//
// This file is provided AS IS with NO WARRANTY OF ANY KIND, INCLUDING THE
// WARRANTY OF DESIGN, MERCHANTABILITY AND FITNESS FOR A PARTICULAR PURPOSE.
//
// $URL$
// $Id$
//
// Author(s) : Nader Salman and Laurent Saboret

#ifndef CGAL_IMPROVED_LAPLACIAN_SMOOTH_POINT_SET_H
#define CGAL_IMPROVED_LAPLACIAN_SMOOTH_POINT_SET_H

#include <CGAL/Search_traits_3.h>
#include <CGAL/Orthogonal_k_neighbor_search.h>
#include <CGAL/point_set_processing_assertions.h>

#include <iterator>
#include <list>

namespace CGAL {

/// \cond SKIP_IN_MANUAL
// ----------------------------------------------------------------------------
// Private section
// ----------------------------------------------------------------------------
namespace improved_laplacian_smoothing_i {


// Item in the Kd-tree: position (Point_3) + index
template <typename Kernel>
class KdTreeElement : public Kernel::Point_3
{
public:
  unsigned int index;

  // basic geometric types
  typedef typename CGAL::Origin Origin;
  typedef typename Kernel::Point_3 Point;

  KdTreeElement(const Origin& o = ORIGIN, unsigned int id=0)
    : Point(o), index(id)
  {}
  KdTreeElement(const Point& p, unsigned int id=0)
    : Point(p), index(id)
  {}
  KdTreeElement(const KdTreeElement& other)
    : Point(other), index(other.index)
  {}
};

// Helper class for the Kd-tree
template <typename Kernel>
class KdTreeGT : public Kernel
{
public:
  typedef KdTreeElement<Kernel> Point_3;
};

template <typename Kernel>
class KdTreeTraits : public CGAL::Search_traits_3<KdTreeGT<Kernel> >
{
public:
    typedef typename Kernel::Point_3 PointType;
};

/* Usage:
  typedef improved_laplacian_smoothing_i::KdTreeElement<Kernel> KdTreeElement;
  typedef improved_laplacian_smoothing_i::KdTreeTraits<Kernel> Tree_traits;
  typedef CGAL::Orthogonal_k_neighbor_search<Tree_traits> Neighbor_search;
  typedef typename Neighbor_search::Tree Tree;
  typedef typename Neighbor_search::iterator Search_iterator;
*/


/// Laplacian smooth of one point w.r.t. the k nearest neighbors.
///
/// \pre `k >= 2`
///
/// @tparam Kernel Geometric traits class.
/// @tparam Tree KD-tree.
///
/// @return computed point
template <typename Kernel,
          typename Tree>
typename Kernel::Point_3
laplacian_smooth_point(
  const typename Kernel::Point_3& pi, ///< 3D point to smooth
  Tree& tree, ///< KD-tree
  const unsigned int k) // nb neighbors
{
  // basic geometric types
  typedef typename Kernel::Point_3 Point;
  typedef typename Kernel::Vector_3 Vector;

  // types for K nearest neighbors search
  typedef improved_laplacian_smoothing_i::KdTreeTraits<Kernel> Tree_traits;
  typedef CGAL::Orthogonal_k_neighbor_search<Tree_traits> Neighbor_search;
  typedef typename Neighbor_search::iterator Search_iterator;

  // Computes Laplacian (centroid) of k neighboring points.
  // Note: we perform k+1 queries and skip the query point which is output first.
  // TODO: we should use the functions in PCA component instead.
  Vector v = CGAL::NULL_VECTOR;
  Neighbor_search search(tree,pi,k+1);
  Search_iterator search_iterator;
  for(search_iterator = search.begin(), search_iterator++; // skip pi point
      search_iterator != search.end();
      search_iterator++ )
  {
      const Point& p = search_iterator->first;
      v = v + (p - CGAL::ORIGIN);
  }

  Point centroid = CGAL::ORIGIN + v / k;

  return centroid;
}


/// Improved Laplacian smooth of one point w.r.t. the k nearest neighbors.
///
/// \pre `k >= 2`
///
/// @tparam Kernel Geometric traits class.
/// @tparam Tree KD-tree.
///
/// @return computed point
template <typename Kernel,
          typename Tree>
typename Kernel::Point_3
improved_laplacian_smooth_point(
  const typename Kernel::Point_3& pi, ///< 3D point to smooth
  const typename Kernel::Vector_3& bi, ///< bi movement
  Tree& tree, ///< KD-tree
  const std::vector<typename Kernel::Vector_3>& b,
  const unsigned int k, // nb neighbors
  typename Kernel::FT beta)
{
  // basic geometric types
  typedef typename Kernel::Point_3 Point;
  typedef typename Kernel::Vector_3 Vector;

  // types for K nearest neighbors search
  //typedef typename CGAL::Search_traits_3<Kernel> Tree_traits;
  typedef improved_laplacian_smoothing_i::KdTreeTraits<Kernel> Tree_traits;
  typedef CGAL::Orthogonal_k_neighbor_search<Tree_traits> Neighbor_search;
  typedef typename Neighbor_search::iterator Search_iterator;

  // Gather set of k neighboring points and compute the sum of their b[] values.
  // Note: we perform k+1 queries and skip the query point which is output first.
  Vector bj_sum;
  Neighbor_search search(tree,pi,k+1);
  Search_iterator search_iterator;
  for(search_iterator = search.begin(), search_iterator++; // skip pi point
      search_iterator != search.end();
      search_iterator++ )
  {
    bj_sum = bj_sum + b[search_iterator->first.index];
  }

  return pi - (beta * bi + ((1-beta)/k)*bj_sum);
}


} /* namespace improved_laplacian_smoothing_i */


// ----------------------------------------------------------------------------
// Public section
// ----------------------------------------------------------------------------


/// Improved Laplacian smoothing (Vollmer et al)
/// w.r.t. the k nearest neighbors.
/// As this method relocates the points, it
/// should not be called on containers sorted w.r.t. point locations.
///
/// \pre `k >= 2`
///
/// @tparam ForwardIterator iterator over input points.
<<<<<<< HEAD
/// @tparam PointPMap is a model of `ReadablePropertyMap` with a value_type = Point_3<Kernel>.
=======
/// @tparam PointPMap is a model of `ReadWritePropertyMap` with a value_type = Point_3<Kernel>.
>>>>>>> b97fcda8
///        It can be omitted if ForwardIterator value_type is convertible to Point_3<Kernel>.
/// @tparam Kernel Geometric traits class.
///        It can be omitted and deduced automatically from PointPMap value_type.

// This variant requires all parameters.
template <typename ForwardIterator,
          typename PointPMap,
          typename Kernel
>
void
improved_laplacian_smooth_point_set(
  ForwardIterator first,  ///< iterator over the first input point.
  ForwardIterator beyond, ///< past-the-end iterator over the input points.
  PointPMap point_pmap, ///< property map: value_type of ForwardIterator -> Point_3.
  unsigned int k, ///< number of neighbors.
  const unsigned int iter_number, ///< number of iterations.
  const Kernel& kernel, ///< geometric traits.
  typename Kernel::FT alpha,
  typename Kernel::FT beta)
{
  // Basic geometric types
  typedef typename Kernel::Point_3 Point;
  typedef typename Kernel::Vector_3 Vector;

  // types for K nearest neighbors search structure
  typedef improved_laplacian_smoothing_i::KdTreeElement<Kernel> KdTreeElement;
  typedef improved_laplacian_smoothing_i::KdTreeTraits<Kernel> Tree_traits;
  typedef CGAL::Orthogonal_k_neighbor_search<Tree_traits> Neighbor_search;
  typedef typename Neighbor_search::Tree Tree;
  typedef typename Neighbor_search::iterator Search_iterator;

  // precondition: at least one element in the container.
  // to fix: should have at least three distinct points
  // but this is costly to check
  CGAL_point_set_processing_precondition(first != beyond);

  // precondition: at least 2 nearest neighbors
  CGAL_point_set_processing_precondition(k >= 2);

  unsigned int i; // point index
  ForwardIterator it; // point iterator

  // Number of input points
  int nb_points = std::distance(first, beyond);

  // Instanciate a KD-tree search
  std::vector<KdTreeElement> treeElements;
  for (it = first, i=0 ; it != beyond ; ++it,++i)
  {
#ifdef CGAL_USE_OLD_PAIR_PROPERTY_MAPS
    const Point& p0 = get(point_pmap,it);
#else
    const Point& p0 = get(point_pmap,*it);
#endif
    treeElements.push_back(KdTreeElement(p0,i));
  }
  Tree tree(treeElements.begin(), treeElements.end());

  std::vector<Point>  p(nb_points); // positions at step iter_n
  std::vector<Vector> b(nb_points); // ...
  for(it = first, i=0; it != beyond; it++, ++i) {
#ifdef CGAL_USE_OLD_PAIR_PROPERTY_MAPS
      p[i] = get(point_pmap,it);
#else
      p[i] = get(point_pmap,*it);
#endif
  }

  // loop until convergence
  for(int iter_n = 0; iter_n < iter_number ; ++iter_n)
  {
      // Iterates over input points, computes (original) Laplacian smoothing and b[].
      for(it = first, i=0; it != beyond; it++, ++i)
      {
#ifdef CGAL_USE_OLD_PAIR_PROPERTY_MAPS
          const Point& p0  = get(point_pmap,it);
#else
          const Point& p0  = get(point_pmap,*it);
#endif
          Point np   = improved_laplacian_smoothing_i::laplacian_smooth_point<Kernel>(p0,tree,k);
          b[i]       = alpha*(np - p0) + (1-alpha)*(np - p[i]);
          p[i]       = np;
      }

      // Iterates over input points, compute and store smoothed points.
      for(it = first, i=0; it != beyond; it++, ++i)
      {
          p[i] = improved_laplacian_smoothing_i::improved_laplacian_smooth_point<Kernel>(p[i],b[i],tree,b,k,beta);
      }
  }

  // Iterates over input points and mutates them.
  // Implementation note: the cast to Point& allows to modify only the point's position.
  for(it = first, i=0; it != beyond; it++, ++i)
  {
#ifdef CGAL_USE_OLD_PAIR_PROPERTY_MAPS
    put(point_pmap, it, p[i]);
#else
    put(point_pmap, *it, p[i]);
#endif
  }
}

/// @cond SKIP_IN_MANUAL
// This variant deduces the kernel from the point property map.
template <typename ForwardIterator,
          typename PointPMap,
          typename FT
>
void
improved_laplacian_smooth_point_set(
  ForwardIterator first, ///< iterator over the first input point
  ForwardIterator beyond, ///< past-the-end iterator
  PointPMap point_pmap, ///< property map: value_type of ForwardIterator -> Point_3
  unsigned int k, ///< number of neighbors.
  const unsigned int iter_number,
  FT alpha,
  FT beta)
{
  typedef typename boost::property_traits<PointPMap>::value_type Point;
  typedef typename Kernel_traits<Point>::Kernel Kernel;
  return improved_laplacian_smooth_point_set(
    first,beyond,
    point_pmap,
    k,
    iter_number,
    Kernel(),
    alpha, beta);
}
/// @endcond

/// @cond SKIP_IN_MANUAL
// This variant creates a default point property map = Typed_identity_property_map_by_reference.
template <typename ForwardIterator,
          typename FT
>
void
improved_laplacian_smooth_point_set(
  ForwardIterator first, ///< iterator over the first input point
  ForwardIterator beyond, ///< past-the-end iterator
  unsigned int k, ///< number of neighbors.
  const unsigned int iter_number,
  FT alpha,
  FT beta)
{
  return improved_laplacian_smooth_point_set(
    first,beyond,
#ifdef CGAL_USE_OLD_PAIR_PROPERTY_MAPS
    make_dereference_property_map(first),
#else
    make_typed_identity_property_map_by_reference(
    typename value_type_traits<ForwardIterator>::type()),
#endif
    k,
    iter_number,
    alpha, beta);
}
/// @endcond


/// @endcond


} //namespace CGAL

#endif // CGAL_IMPROVED_LAPLACIAN_SMOOTH_POINT_SET_H<|MERGE_RESOLUTION|>--- conflicted
+++ resolved
@@ -188,11 +188,7 @@
 /// \pre `k >= 2`
 ///
 /// @tparam ForwardIterator iterator over input points.
-<<<<<<< HEAD
-/// @tparam PointPMap is a model of `ReadablePropertyMap` with a value_type = Point_3<Kernel>.
-=======
 /// @tparam PointPMap is a model of `ReadWritePropertyMap` with a value_type = Point_3<Kernel>.
->>>>>>> b97fcda8
 ///        It can be omitted if ForwardIterator value_type is convertible to Point_3<Kernel>.
 /// @tparam Kernel Geometric traits class.
 ///        It can be omitted and deduced automatically from PointPMap value_type.
