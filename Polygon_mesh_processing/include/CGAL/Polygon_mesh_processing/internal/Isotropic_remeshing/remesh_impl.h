// Copyright (c) 2015 GeometryFactory (France).
// All rights reserved.
//
// This file is part of CGAL (www.cgal.org).
//
// $URL$
// $Id$
// SPDX-License-Identifier: GPL-3.0-or-later OR LicenseRef-Commercial
//
//
// Author(s)     : Jane Tournois


#ifndef CGAL_POLYGON_MESH_PROCESSING_REMESH_IMPL_H
#define CGAL_POLYGON_MESH_PROCESSING_REMESH_IMPL_H

#include <CGAL/license/Polygon_mesh_processing/meshing_hole_filling.h>

#include <CGAL/Polygon_mesh_processing/compute_normal.h>
#include <CGAL/Polygon_mesh_processing/border.h>
#include <CGAL/Polygon_mesh_processing/repair_degeneracies.h>
#include <CGAL/Polygon_mesh_processing/measure.h>
#include <CGAL/Polygon_mesh_processing/connected_components.h>
#include <CGAL/Polygon_mesh_processing/shape_predicates.h>
#include <CGAL/Polygon_mesh_processing/tangential_relaxation.h>

#include <CGAL/AABB_tree.h>
#include <CGAL/AABB_traits.h>
#include <CGAL/AABB_triangle_primitive.h>

#include <CGAL/property_map.h>
#include <CGAL/Dynamic_property_map.h>
#include <CGAL/iterator.h>
#include <CGAL/boost/graph/Euler_operations.h>
#include <CGAL/boost/graph/properties.h>
#include <boost/graph/graph_traits.hpp>
#include <CGAL/tags.h>

#include <boost/bimap.hpp>
#include <boost/bimap/multiset_of.hpp>
#include <boost/bimap/set_of.hpp>
#include <boost/range.hpp>
#include <boost/range/join.hpp>
#include <memory>
#include <boost/container/flat_set.hpp>
#include <boost/optional.hpp>
#include <boost/property_map/function_property_map.hpp>

#include <map>
#include <list>
#include <vector>
#include <iterator>
#include <fstream>
#include <tuple>
#include <unordered_map>
#include <unordered_set>

#ifdef CGAL_PMP_REMESHING_DEBUG
#include <CGAL/Polygon_mesh_processing/self_intersections.h>
#define CGAL_DUMP_REMESHING_STEPS
#define CGAL_PMP_REMESHING_VERBOSE_PROGRESS
#endif

#ifdef CGAL_PMP_REMESHING_VERY_VERBOSE
#define CGAL_PMP_REMESHING_VERBOSE
#define CGAL_PMP_REMESHING_VERBOSE_PROGRESS
#endif

#ifdef CGAL_PMP_REMESHING_VERBOSE_PROGRESS
#define CGAL_PMP_REMESHING_VERBOSE
#define CGAL_PMP_TANGENTIAL_RELAXATION_VERBOSE
#endif

namespace CGAL {
namespace Polygon_mesh_processing {
namespace internal {

  enum Halfedge_status {
    PATCH,       //h and hopp belong to the patch to be remeshed
    PATCH_BORDER,//h belongs to the patch, hopp is MESH
    MESH,        //h and hopp belong to the mesh, not the patch
    MESH_BORDER, //h belongs to the mesh, face(hopp, pmesh) == null_face()
    ISOLATED_CONSTRAINT //h is constrained, and incident to faces that do not belong to a patch
  };

  // A property map
  template <typename PM, typename FaceIndexMap>
  struct Border_constraint_pmap
  {
    typedef typename boost::graph_traits<PM>::halfedge_descriptor halfedge_descriptor;
    typedef typename boost::graph_traits<PM>::edge_descriptor edge_descriptor;
    typedef FaceIndexMap FIMap;

    std::shared_ptr< std::set<edge_descriptor> > border_edges_ptr;
    const PM* pmesh_ptr_;

  public:
    typedef edge_descriptor                     key_type;
    typedef bool                                value_type;
    typedef value_type                          reference;
    typedef boost::read_write_property_map_tag  category;

    Border_constraint_pmap()
      : border_edges_ptr(new std::set<edge_descriptor>() )
      , pmesh_ptr_(nullptr)
    {}

    template <class FaceRange>
    Border_constraint_pmap(const PM& pmesh
                         , const FaceRange& faces
                         , const FIMap& fimap)
      : border_edges_ptr(new std::set<edge_descriptor>() )
      , pmesh_ptr_(&pmesh)
    {
      std::vector<halfedge_descriptor> border;
      border_halfedges(faces, *pmesh_ptr_, std::back_inserter(border), parameters::face_index_map(fimap));

      for(halfedge_descriptor h : border)
        border_edges_ptr->insert(edge(h, *pmesh_ptr_));
    }

    friend bool get(const Border_constraint_pmap<PM, FIMap>& map,
                    const edge_descriptor& e)
    {
      CGAL_assertion(map.pmesh_ptr_!=nullptr);
      return map.border_edges_ptr->count(e)!=0;
    }

    friend void put(Border_constraint_pmap<PM, FIMap>& map,
                    const edge_descriptor& e,
                    const bool is)
    {
      CGAL_assertion(map.pmesh_ptr_ != nullptr);
      if (is)
        map.border_edges_ptr->insert(e);
      else
        map.border_edges_ptr->erase(e);
    }
  };


  template <typename PM,
            typename FaceIndexMap>
  struct Connected_components_pmap
  {
    typedef typename boost::graph_traits<PM>::face_descriptor   face_descriptor;
    typedef std::size_t                                         Patch_id;
    typedef FaceIndexMap                                        FIMap;
    typedef Connected_components_pmap<PM, FIMap>                CCMap;

    typedef CGAL::dynamic_face_property_t<Patch_id> Face_property_tag;
    typedef typename boost::property_map<PM, Face_property_tag >::type Patch_ids_map;
    Patch_ids_map patch_ids_map;
    std::size_t nb_cc;

    template <class Range>
    bool same_range(const Range& r1, const Range& r2)
    {
      return boost::begin(r1)==boost::begin(r2) &&
             boost::end(r1)==boost::end(r2);
    }

    template <class Range1, class Range2>
    bool same_range(const Range1& r1, const Range2& r2)
    {
      return std::distance(boost::begin(r1), boost::end(r1)) ==
             std::distance(boost::begin(r2), boost::end(r2));
    }

  public:
    typedef face_descriptor                     key_type;
    typedef Patch_id                            value_type;
    typedef Patch_id                            reference;
    typedef boost::read_write_property_map_tag  category;

    //note pmesh is a non-const ref because properties are added and removed
    //modify the mesh data structure, but not the mesh itself
    template <class FaceRange, class EdgeIsConstrainedMap>
    Connected_components_pmap(const FaceRange& face_range
                            , PM& pmesh
                            , EdgeIsConstrainedMap ecmap
                            , FIMap fimap
                            , const bool do_init = true)
    {
      patch_ids_map = get(Face_property_tag(),pmesh);
      if (do_init)
      {
#ifdef CGAL_PMP_REMESHING_VERBOSE
        std::cout << "Compute connected components property map." << std::endl;
#endif
        if ( same_range(face_range, (faces(pmesh))) )
        {
          // applied on the whole mesh
          nb_cc = connected_components(pmesh, patch_ids_map,
                                       parameters::edge_is_constrained_map(ecmap)
                                                  .face_index_map(fimap));
        }
        else
        {
          // applied on a subset of the mesh
          nb_cc = connected_components(
                    pmesh, patch_ids_map,
                    parameters::edge_is_constrained_map(
                                  make_OR_property_map(ecmap,
                                                       internal::Border_constraint_pmap<PM, FIMap>(pmesh, face_range, fimap)))
                               .face_index_map(fimap));
        }
      }
      else
        nb_cc=0; // default value
    }


    friend value_type get(const CCMap& m, const key_type& f)
    {
      if (m.nb_cc == 1)
        return 0;
      return get(m.patch_ids_map, f);
    }
    friend void put(CCMap& m, const key_type& f, const value_type i)
    {
      if (m.nb_cc != 1)
        put(m.patch_ids_map, f, i);
    }
  };

  template<typename PM,
           typename EdgeConstraintMap,
           typename VertexPointMap,
           typename FacePatchMap>
  bool constraints_are_short_enough(const PM& pmesh,
                                    EdgeConstraintMap ecmap,
                                    VertexPointMap vpmap,
                                    const FacePatchMap& fpm,
                                    const double& high)
  {
    double sqh = high*high;
    typedef typename boost::graph_traits<PM>::halfedge_descriptor halfedge_descriptor;
    typedef typename boost::graph_traits<PM>::edge_descriptor     edge_descriptor;
    for(edge_descriptor e : edges(pmesh))
    {
      halfedge_descriptor h = halfedge(e, pmesh);
      if (  is_border(e, pmesh) ||
            get(ecmap, e) ||
            get(fpm, face(h,pmesh))!=get(fpm, face(opposite(h,pmesh),pmesh)) )
      {
        if (sqh < CGAL::squared_distance(get(vpmap, source(h, pmesh)),
                                         get(vpmap, target(h, pmesh))))
        {
          return false;
        }
      }
    }
    return true;
  }

  template<typename PolygonMesh
         , typename VertexPointMap
         , typename GeomTraits
         , typename EdgeIsConstrainedMap
         , typename VertexIsConstrainedMap
         , typename FacePatchMap
         , typename FaceIndexMap
  >
  class Incremental_remesher
  {
    typedef PolygonMesh PM;
    typedef typename boost::graph_traits<PM>::halfedge_descriptor halfedge_descriptor;
    typedef typename boost::graph_traits<PM>::edge_descriptor     edge_descriptor;
    typedef typename boost::graph_traits<PM>::vertex_descriptor   vertex_descriptor;
    typedef typename boost::graph_traits<PM>::face_descriptor     face_descriptor;

    typedef typename GeomTraits::Point_3    Point;
    typedef typename GeomTraits::Vector_3   Vector_3;
    typedef typename GeomTraits::Plane_3    Plane_3;
    typedef typename GeomTraits::Triangle_3 Triangle_3;

    typedef Incremental_remesher<PM, VertexPointMap
                               , GeomTraits
                               , EdgeIsConstrainedMap
                               , VertexIsConstrainedMap
                               , FacePatchMap
                               , FaceIndexMap
                               > Self;

  private:
    typedef typename boost::property_traits<FacePatchMap>::value_type Patch_id;
    typedef std::vector<Triangle_3>                      Triangle_list;
    typedef std::vector<Patch_id>                        Patch_id_list;
    typedef std::map<Patch_id,std::size_t>               Patch_id_to_index_map;

    typedef CGAL::AABB_triangle_primitive<GeomTraits,
                     typename Triangle_list::iterator>    AABB_primitive;
    typedef CGAL::AABB_traits<GeomTraits, AABB_primitive> AABB_traits;
    typedef CGAL::AABB_tree<AABB_traits>                  AABB_tree;

    typedef typename boost::property_map<
      PM, CGAL::dynamic_halfedge_property_t<Halfedge_status> >::type Halfedge_status_pmap;

  public:
    Incremental_remesher(PolygonMesh& pmesh
                       , VertexPointMap& vpmap
                       , const GeomTraits& gt
                       , const bool protect_constraints
                       , EdgeIsConstrainedMap ecmap
                       , VertexIsConstrainedMap vcmap
                       , FacePatchMap fpmap
                       , FaceIndexMap fimap
                       , const bool build_tree = true)//built by the remesher
      : mesh_(pmesh)
      , vpmap_(vpmap)
      , gt_(gt)
      , build_tree_(build_tree)
      , has_border_(false)
      , input_triangles_()
      , input_patch_ids_()
      , protect_constraints_(protect_constraints)
      , patch_ids_map_(fpmap)
      , ecmap_(ecmap)
      , vcmap_(vcmap)
      , fimap_(fimap)
    {
      halfedge_status_pmap_ = get(CGAL::dynamic_halfedge_property_t<Halfedge_status>(),
                                  pmesh);
      CGAL_assertion_code(input_mesh_is_valid_ = CGAL::is_valid_polygon_mesh(pmesh));
      CGAL_warning_msg(input_mesh_is_valid_,
        "The input mesh is not a valid polygon mesh. "
        "It could lead PMP::isotropic_remeshing() to fail.");
    }

    ~Incremental_remesher()
    {
      if (build_tree_){
        for(std::size_t i=0; i < trees.size();++i){
          delete trees[i];
        }
      }
    }

    template<typename FaceRange>
    void init_remeshing(const FaceRange& face_range)
    {
      tag_halfedges_status(face_range); //called first

      for(face_descriptor f : face_range)
      {
        if(is_degenerate_triangle_face(f, mesh_, parameters::vertex_point_map(vpmap_)
                                                            .geom_traits(gt_)))
          continue;

        Patch_id pid = get_patch_id(f);
        input_triangles_.push_back(triangle(f));
        input_patch_ids_.push_back(pid);
        std::pair<typename Patch_id_to_index_map::iterator, bool>
          res = patch_id_to_index_map.insert(std::make_pair(pid,0));
        if(res.second){
          res.first->second =  patch_id_to_index_map.size()-1;
        }
      }
      CGAL_assertion(input_triangles_.size() == input_patch_ids_.size());

      if (!build_tree_)
        return;
      trees.resize(patch_id_to_index_map.size());
      for(std::size_t i=0; i < trees.size(); ++i){
        trees[i] = new AABB_tree();
      }
      typename Triangle_list::iterator it;
      typename Patch_id_list::iterator pit;
      for(it = input_triangles_.begin(), pit = input_patch_ids_.begin();
          it != input_triangles_.end();
          ++it, ++pit){
        trees[patch_id_to_index_map[*pit]]->insert(it);
      }
      for(std::size_t i=0; i < trees.size(); ++i){
        trees[i]->build();
      }
    }


    // split edges of edge_range that have their length > high
    // Note: only used to split a range of edges provided as input
    template<typename EdgeRange>
    void split_long_edges(const EdgeRange& edge_range,
                          const double& high)
    {
      typedef boost::bimap<
        boost::bimaps::set_of<halfedge_descriptor>,
        boost::bimaps::multiset_of<double, std::greater<double> > >  Boost_bimap;
      typedef typename Boost_bimap::value_type                       long_edge;

#ifdef CGAL_PMP_REMESHING_VERBOSE
      std::cout << "Split long edges (" << high << ")...";
      std::cout.flush();
#endif
      double sq_high = high*high;

      //collect long edges
      Boost_bimap long_edges;
      for(edge_descriptor e : edge_range)
      {
        double sqlen = sqlength(e);
        if (sqlen > sq_high)
          long_edges.insert(long_edge(halfedge(e, mesh_), sqlen));
      }

      //split long edges
#ifdef CGAL_PMP_REMESHING_VERBOSE
      unsigned int nb_splits = 0;
#endif
      while (!long_edges.empty())
      {
        //the edge with longest length
        typename Boost_bimap::right_map::iterator eit = long_edges.right.begin();
        halfedge_descriptor he = eit->second;
        double sqlen = eit->first;
        long_edges.right.erase(eit);

        //split edge
        Point refinement_point = this->midpoint(he);
        halfedge_descriptor hnew = CGAL::Euler::split_edge(he, mesh_);
        // propagate the constrained status
        put(ecmap_, edge(hnew, mesh_), get(ecmap_, edge(he, mesh_)));
        CGAL_assertion(he == next(hnew, mesh_));
#ifdef CGAL_PMP_REMESHING_VERBOSE
        ++nb_splits;
#endif

        //move refinement point
        vertex_descriptor vnew = target(hnew, mesh_);
        put(vpmap_, vnew, refinement_point);
#ifdef CGAL_PMP_REMESHING_VERY_VERBOSE
        std::cout << "   refinement point : " << refinement_point << std::endl;
#endif

        //check sub-edges
        double sqlen_new = 0.25 * sqlen;
        if (sqlen_new > sq_high)
        {
          //if it was more than twice the "long" threshold, insert them
          long_edges.insert(long_edge(hnew, sqlen_new));
          long_edges.insert(long_edge(next(hnew, mesh_), sqlen_new));
        }

        //insert new edges to keep triangular faces, and update long_edges
        if (!is_border(hnew, mesh_))
        {
          Patch_id patch_id = get_patch_id(face(hnew, mesh_));
          halfedge_descriptor hnew2 =
            CGAL::Euler::split_face(hnew, next(next(hnew, mesh_), mesh_), mesh_);
          put(ecmap_, edge(hnew2, mesh_), false);
          set_patch_id(face(hnew2, mesh_), patch_id);
          set_patch_id(face(opposite(hnew2, mesh_), mesh_), patch_id);
        }

        //do it again on the other side if we're not on boundary
        halfedge_descriptor hnew_opp = opposite(hnew, mesh_);
        if (!is_border(hnew_opp, mesh_))
        {
          Patch_id patch_id = get_patch_id(face(hnew_opp, mesh_));
          halfedge_descriptor hnew2 =
            CGAL::Euler::split_face(prev(hnew_opp, mesh_), next(hnew_opp, mesh_), mesh_);
          put(ecmap_, edge(hnew2, mesh_), false);
          set_patch_id(face(hnew2, mesh_), patch_id);
          set_patch_id(face(opposite(hnew2, mesh_), mesh_), patch_id);
        }
      }
#ifdef CGAL_PMP_REMESHING_VERBOSE
      std::cout << " done (" << nb_splits << " splits)." << std::endl;
#endif
#ifdef CGAL_DUMP_REMESHING_STEPS
      dump("0-border_split.off");
#endif
    }

    // PMP book :
    // "visits all edges of the mesh
    //if an edge is longer than the given threshold `high`, the edge
    //is split at its midpoint and the two adjacent triangles are bisected (2-4 split)"
    void split_long_edges(const double& high)
    {
      typedef boost::bimap<
        boost::bimaps::set_of<halfedge_descriptor>,
        boost::bimaps::multiset_of<double, std::greater<double> > >  Boost_bimap;
      typedef typename Boost_bimap::value_type                       long_edge;

#ifdef CGAL_PMP_REMESHING_VERBOSE
      std::cout << "Split long edges (" << high << ")..." << std::endl;
#endif
      double sq_high = high*high;

      //collect long edges
      Boost_bimap long_edges;
      for(edge_descriptor e : edges(mesh_))
      {
        if (!is_split_allowed(e))
          continue;
        double sqlen = sqlength(e);
        if(sqlen > sq_high)
          long_edges.insert(long_edge(halfedge(e, mesh_), sqlen));
      }

      //split long edges
#ifdef CGAL_PMP_REMESHING_VERBOSE
      unsigned int nb_splits = 0;
#endif
      while (!long_edges.empty())
      {
        //the edge with longest length
        typename Boost_bimap::right_map::iterator eit = long_edges.right.begin();
        halfedge_descriptor he = eit->second;
        double sqlen = eit->first;
        long_edges.right.erase(eit);

#ifdef CGAL_PMP_REMESHING_VERBOSE_PROGRESS
        std::cout << "\r\t(" << long_edges.left.size() << " long edges, ";
        std::cout << nb_splits << " splits)";
        std::cout.flush();
#endif

        if (protect_constraints_ && !is_longest_on_faces(edge(he, mesh_)))
          continue;

        //collect patch_ids
        Patch_id patch_id = get_patch_id(face(he, mesh_));
        Patch_id patch_id_opp = get_patch_id(face(opposite(he, mesh_), mesh_));

        //split edge
        Point refinement_point = this->midpoint(he);
        halfedge_descriptor hnew = CGAL::Euler::split_edge(he, mesh_);
        CGAL_assertion(he == next(hnew, mesh_));
        put(ecmap_, edge(hnew, mesh_), get(ecmap_, edge(he, mesh_)) );
#ifdef CGAL_PMP_REMESHING_VERBOSE
        ++nb_splits;
#endif
        //move refinement point
        vertex_descriptor vnew = target(hnew, mesh_);
        put(vpmap_, vnew, refinement_point);
#ifdef CGAL_PMP_REMESHING_VERY_VERBOSE
        std::cout << "   Refinement point : " << refinement_point << std::endl;
#endif

        //after splitting
        halfedge_descriptor hnew_opp = opposite(hnew, mesh_);
        halfedge_added(hnew, status(he));
        halfedge_added(hnew_opp, status(opposite(he, mesh_)));

        //check sub-edges
        double sqlen_new = 0.25 * sqlen;
        if (sqlen_new > sq_high)
        {
          //if it was more than twice the "long" threshold, insert them
          long_edges.insert(long_edge(hnew,              sqlen_new));
          long_edges.insert(long_edge(next(hnew, mesh_), sqlen_new));
        }

        //insert new edges to keep triangular faces, and update long_edges
        if (!is_on_border(hnew))
        {
          halfedge_descriptor hnew2 = CGAL::Euler::split_face(hnew,
                                                              next(next(hnew, mesh_), mesh_),
                                                              mesh_);
          put(ecmap_, edge(hnew2, mesh_), false);
          Halfedge_status snew = (is_on_patch(hnew) || is_on_patch_border(hnew))
            ? PATCH
            : MESH;
          halfedge_added(hnew2,                  snew);
          halfedge_added(opposite(hnew2, mesh_), snew);
          set_patch_id(face(hnew2, mesh_), patch_id);
          set_patch_id(face(opposite(hnew2, mesh_), mesh_), patch_id);

          if (snew == PATCH)
          {
            double sql = sqlength(hnew2);
            if (sql > sq_high)
              long_edges.insert(long_edge(hnew2, sql));
          }
        }

        //do it again on the other side if we're not on boundary
        if (!is_on_border(hnew_opp))
        {
          halfedge_descriptor hnew2 = CGAL::Euler::split_face(prev(hnew_opp, mesh_),
                                                              next(hnew_opp, mesh_),
                                                              mesh_);
          put(ecmap_, edge(hnew2, mesh_), false);
          Halfedge_status snew = (is_on_patch(hnew_opp) || is_on_patch_border(hnew_opp))
             ? PATCH
            : MESH;
          halfedge_added(hnew2,                  snew);
          halfedge_added(opposite(hnew2, mesh_), snew);
          set_patch_id(face(hnew2, mesh_), patch_id_opp);
          set_patch_id(face(opposite(hnew2, mesh_), mesh_), patch_id_opp);

          if (snew == PATCH)
          {
            double sql = sqlength(hnew2);
            if (sql > sq_high)
              long_edges.insert(long_edge(hnew2, sql));
          }
        }
      }
#ifdef CGAL_PMP_REMESHING_VERBOSE
      std::cout << " done ("<< nb_splits << " splits)." << std::endl;
#endif

#ifdef CGAL_PMP_REMESHING_DEBUG
      debug_status_map();
      debug_self_intersections();
#endif

#ifdef CGAL_DUMP_REMESHING_STEPS
      dump("1-edge_split.off");
#endif
    }

    // PMP book :
    // "collapses and thus removes all edges that are shorter than a
    // threshold `low`. [...] testing before each collapse whether the collapse
    // would produce an edge that is longer than `high`"
    void collapse_short_edges(const double& low,
                              const double& high,
                              const bool collapse_constraints)
    {
      typedef boost::bimap<
        boost::bimaps::set_of<halfedge_descriptor>,
        boost::bimaps::multiset_of<double, std::less<double> > >  Boost_bimap;
      typedef typename Boost_bimap::value_type                    short_edge;

#ifdef CGAL_PMP_REMESHING_VERBOSE
      std::cout << "Collapse short edges (" << low << ", " << high << ")..."
                << std::endl;
#endif
#ifdef CGAL_PMP_REMESHING_VERBOSE_PROGRESS
      std::cout << "Fill bimap...";
      std::cout.flush();
#endif
      double sq_low = low*low;
      double sq_high = high*high;

      Boost_bimap short_edges;
      for(edge_descriptor e : edges(mesh_))
      {
        double sqlen = sqlength(e);
        if ((sqlen < sq_low) && is_collapse_allowed(e, collapse_constraints))
          short_edges.insert(short_edge(halfedge(e, mesh_), sqlen));
      }
#ifdef CGAL_PMP_REMESHING_VERBOSE_PROGRESS
      std::cout << "done." << std::endl;
#endif

#ifdef CGAL_PMP_REMESHING_VERBOSE
      unsigned int nb_collapses = 0;
#endif
      while (!short_edges.empty())
      {
        //the edge with shortest length
        typename Boost_bimap::right_map::iterator eit = short_edges.right.begin();
        halfedge_descriptor he = eit->second;
        short_edges.right.erase(eit);

#ifdef CGAL_PMP_REMESHING_VERBOSE_PROGRESS
        std::cout << "\r\t(" << short_edges.left.size() << " short edges, ";
        std::cout << nb_collapses << " collapses)";
        std::cout.flush();
#endif

        edge_descriptor e = edge(he, mesh_);
        if (!is_collapse_allowed(e, collapse_constraints))
          continue; //situation could have changed since it was added to the bimap

        //handle the boundary case :
        //a PATCH_BORDER edge can be collapsed,
        //and an edge incident to PATCH_BORDER can be collapsed,
        //but only if the boundary vertex is kept,
        //so re-insert opposite(he) to collapse it
        if (!is_on_patch(he))
        {
          CGAL_assertion(!protect_constraints_);//is_collapse_allowed returned false
          if (is_on_border(he) || is_on_mesh(he))
          {
            he = opposite(he, mesh_); //he now is PATCH_BORDER
            e = edge(he, mesh_);
            CGAL_assertion(is_on_patch_border(he));
          }
        }//end if(not on PATCH)

        //let's try to collapse he into vb
        vertex_descriptor va = source(he, mesh_);
        vertex_descriptor vb = target(he, mesh_);

        bool is_va_constrained = is_constrained(va) || is_corner(va);
        bool is_vb_constrained = is_constrained(vb) || is_corner(vb);

        // do not collapse edge with two constrained vertices
        if (is_va_constrained && is_vb_constrained) continue;

        bool can_swap = !is_vb_constrained;

        //do not collapse an edge connecting two different constrained polylines
        if (is_va_constrained && is_vb_constrained && !is_on_patch_border(he))
          continue;

        bool is_va_on_constrained_polyline = is_on_patch_border(va);
        bool is_vb_on_constrained_polyline = is_on_patch_border(vb);

        // swap if vb is not constrained and va is constrained or the only vertex on a constrained polyline
        if (can_swap && (is_va_constrained || (is_va_on_constrained_polyline && !is_vb_on_constrained_polyline)))
        {
          he = opposite(he, mesh_);
          e=edge(he, mesh_);
          std::swap(va, vb);
          // no need to swap is_vX_on_constrained_polyline and is_vX_constrained
          can_swap=false;
        }

        if(collapse_would_invert_face(he))
        {
          if (can_swap//if swap allowed (no constrained vertices)
              && (!is_vb_on_constrained_polyline || is_va_on_constrained_polyline)
              && !collapse_would_invert_face(opposite(he, mesh_)))
          {
            he = opposite(he, mesh_);
            e=edge(he, mesh_);
            std::swap(va, vb);
          }
          else
            continue;//both directions invert a face
        }
        CGAL_assertion(!collapse_would_invert_face(he));
        CGAL_assertion(is_collapse_allowed(e, collapse_constraints));

        if (!CGAL::Euler::does_satisfy_link_condition(e, mesh_))//necessary to collapse
          continue;

        //check that collapse would not create an edge with length > high
        //iterate on vertices va_i of the one-ring of va
        bool collapse_ok = true;
        for(halfedge_descriptor ha : halfedges_around_target(va, mesh_))
        {
          vertex_descriptor va_i = source(ha, mesh_);
          if (sqlength(vb, va_i) > sq_high)
          {
            collapse_ok = false;
            break;
          }
        }
        // before collapsing va into vb, check that it does not break a corner
        // or a constrained vertex
        if (collapse_ok)
        {
          //"collapse va into vb along e"
          // remove edges incident to va and vb, because their lengths will change
          for(halfedge_descriptor ha : halfedges_around_target(va, mesh_))
          {
            short_edges.left.erase(ha);
            short_edges.left.erase(opposite(ha, mesh_));
          }
          for(halfedge_descriptor hb : halfedges_around_target(vb, mesh_))
          {
            short_edges.left.erase(hb);
            short_edges.left.erase(opposite(hb, mesh_));
          }

          //before collapse
          halfedge_descriptor he_opp= opposite(he, mesh_);
          bool mesh_border_case     = is_on_border(he);
          bool mesh_border_case_opp = is_on_border(he_opp);
          halfedge_descriptor ep_p  = prev(he_opp, mesh_);
          halfedge_descriptor en    = next(he, mesh_);
          halfedge_descriptor ep    = prev(he, mesh_);
          halfedge_descriptor en_p  = next(he_opp, mesh_);

          // merge halfedge_status to keep the more important on both sides
          //do it before collapse is performed to be sure everything is valid
          if (!mesh_border_case)
            merge_and_update_status(en, ep);
          if (!mesh_border_case_opp)
            merge_and_update_status(en_p, ep_p);

          if (!protect_constraints_)
            put(ecmap_, e, false);
          else
            CGAL_assertion( !get(ecmap_, e) );

          //perform collapse
          CGAL_assertion(target(halfedge(e, mesh_), mesh_) == vb);
          vertex_descriptor vkept = CGAL::Euler::collapse_edge(e, mesh_, ecmap_);
          CGAL_assertion(is_valid(mesh_));
          CGAL_assertion(vkept == vb);//is the constrained point still here
#ifdef CGAL_PMP_REMESHING_VERBOSE
          ++nb_collapses;
#endif
          //fix constrained case
          CGAL_assertion((is_constrained(vkept) || is_corner(vkept) || is_on_patch_border(vkept)) ==
                         (is_va_constrained || is_vb_constrained || is_va_on_constrained_polyline || is_vb_on_constrained_polyline));
          if (fix_degenerate_faces(vkept, short_edges, sq_low, collapse_constraints))
          {
#ifdef CGAL_PMP_REMESHING_DEBUG
            debug_status_map();
            CGAL_assertion(!incident_to_degenerate(halfedge(vkept, mesh_)));
#endif

            //insert new/remaining short edges
            for (halfedge_descriptor ht : halfedges_around_target(vkept, mesh_))
            {
              double sqlen = sqlength(ht);
              if ((sqlen < sq_low) && is_collapse_allowed(edge(ht, mesh_), collapse_constraints))
                short_edges.insert(short_edge(ht, sqlen));
            }
          }
        }//end if(collapse_ok)
      }

#ifdef CGAL_PMP_REMESHING_VERBOSE
      std::cout << " done (" << nb_collapses << " collapses)." << std::endl;
#endif

#ifdef CGAL_DUMP_REMESHING_STEPS
      dump("2-edge_collapse.off");
#endif

#ifdef CGAL_PMP_REMESHING_DEBUG
      debug_status_map();
      debug_self_intersections();
      CGAL_assertion(remove_degenerate_faces(mesh_, parameters::vertex_point_map(vpmap_).geom_traits(gt_)));
#endif
    }

    // PMP book :
    // "equalizes the vertex valences by flipping edges.
    // The target valence is 6 and 4 for interior and boundary vertices, resp.
    // The algo. tentatively flips each edge `e` and checks whether the deviation
    // to the target valences decreases. If not, the edge is flipped back"
    void flip_edges_for_valence_and_shape()
    {
#ifdef CGAL_PMP_REMESHING_VERBOSE
      std::cout << "Equalize valences..." << std::endl;
#endif

      typedef typename boost::property_map<PM, CGAL::dynamic_vertex_property_t<int> >::type Vertex_degree;
      Vertex_degree degree = get(CGAL::dynamic_vertex_property_t<int>(), mesh_);

      for(vertex_descriptor v : vertices(mesh_)){
        put(degree,v,0);
      }
      for(halfedge_descriptor h : halfedges(mesh_))
      {
        vertex_descriptor t = target(h, mesh_);
        put(degree, t, get(degree,t)+1);
      }

      const double cap_threshold = std::cos(160. / 180 * CGAL_PI);

#ifdef CGAL_PMP_REMESHING_VERBOSE
      unsigned int nb_flips = 0;
#endif
      for(edge_descriptor e : edges(mesh_))
      {
        //only the patch edges are allowed to be flipped
        if (!is_flip_allowed(e))
          continue;
        //add geometric test to avoid axe cuts
        if (!internal::should_flip(e, mesh_, vpmap_, gt_))
          continue;

        halfedge_descriptor he = halfedge(e, mesh_);

        std::array<halfedge_descriptor, 2> r1 = internal::is_badly_shaped(
            face(he, mesh_),
            mesh_, vpmap_, vcmap_, ecmap_, gt_,
            cap_threshold, // bound on the angle: above 160 deg => cap
            4, // bound on shortest/longest edge above 4 => needle
            0,// collapse length threshold : not needed here
            0); // flip triangle height threshold

        std::array<halfedge_descriptor, 2> r2 = internal::is_badly_shaped(
            face(opposite(he, mesh_), mesh_),
            mesh_, vpmap_, vcmap_, ecmap_, gt_, cap_threshold, 4, 0, 0);

        const bool badly_shaped = (r1[0] != boost::graph_traits<PolygonMesh>::null_halfedge()//needle
                                || r1[1] != boost::graph_traits<PolygonMesh>::null_halfedge()//cap
                                || r2[0] != boost::graph_traits<PolygonMesh>::null_halfedge()//needle
                                || r2[1] != boost::graph_traits<PolygonMesh>::null_halfedge());//cap

        vertex_descriptor va = source(he, mesh_);
        vertex_descriptor vb = target(he, mesh_);
        vertex_descriptor vc = target(next(he, mesh_), mesh_);
        vertex_descriptor vd = target(next(opposite(he, mesh_), mesh_), mesh_);

        int vva = get(degree,va), tvva = target_valence(va);
        int vvb = get(degree, vb), tvvb = target_valence(vb);
        int vvc = get(degree,vc), tvvc = target_valence(vc);
        int vvd = get(degree,vd), tvvd = target_valence(vd);

        int deviation_pre = CGAL::abs(vva - tvva)
                          + CGAL::abs(vvb - tvvb)
                          + CGAL::abs(vvc - tvvc)
                          + CGAL::abs(vvd - tvvd);

        CGAL_assertion_code(Halfedge_status s1 = status(he));
        CGAL_assertion_code(Halfedge_status s1o = status(opposite(he, mesh_)));

        CGAL_assertion( is_flip_topologically_allowed(edge(he, mesh_)) );
        CGAL_assertion( !get(ecmap_, edge(he, mesh_)) );
        CGAL::Euler::flip_edge(he, mesh_);

        if (!badly_shaped)
        {
          vva -= 1;
          vvb -= 1;
          vvc += 1;
          vvd += 1;
        }

        put(degree, va, vva);
        put(degree, vb, vvb);
        put(degree, vc, vvc);
        put(degree, vd, vvd);

#ifdef CGAL_PMP_REMESHING_VERBOSE
        ++nb_flips;
#endif
#ifdef CGAL_PMP_REMESHING_VERBOSE_PROGRESS
        std::cout << "\r\t(" << nb_flips << " flips)";
        std::cout.flush();
#endif
        CGAL_assertion_code(Halfedge_status s2 = status(he));
        CGAL_assertion_code(Halfedge_status s2o = status(opposite(he, mesh_)));
        CGAL_assertion(s1 == s2   && s1 == PATCH);
        CGAL_assertion(s1o == s2o && s1o == PATCH);
        CGAL_assertion(!is_border(he, mesh_));

        CGAL_assertion(
             (vc == target(he, mesh_) && vd == source(he, mesh_))
          || (vd == target(he, mesh_) && vc == source(he, mesh_)));

        int deviation_post;
        if(!badly_shaped)
        {
          deviation_post = CGAL::abs(vva - tvva)
                           + CGAL::abs(vvb - tvvb)
                           + CGAL::abs(vvc - tvvc)
                           + CGAL::abs(vvd - tvvd);
        }

        //check that mesh does not become non-triangle,
        //nor has inverted faces
        if ((!badly_shaped && deviation_pre <= deviation_post)
          || !check_normals(he)
          || incident_to_degenerate(he)
          || incident_to_degenerate(opposite(he, mesh_))
          || !is_on_triangle(he)
          || !is_on_triangle(opposite(he, mesh_))
          || !check_normals(target(he, mesh_))
          || !check_normals(source(he, mesh_)))
        {
          CGAL_assertion( is_flip_topologically_allowed(edge(he, mesh_)) );
          CGAL_assertion( !get(ecmap_, edge(he, mesh_)) );
          CGAL::Euler::flip_edge(he, mesh_);

          vva += 1;
          vvb += 1;
          vvc -= 1;
          vvd -= 1;

          put(degree, va, vva);
          put(degree, vb, vvb);
          put(degree, vc, vvc);
          put(degree, vd, vvd);

#ifdef CGAL_PMP_REMESHING_VERBOSE
          --nb_flips;
#endif
          CGAL_assertion_code(Halfedge_status s3 = status(he));
          CGAL_assertion(s1 == s3);
          CGAL_assertion(!is_border(he, mesh_));
          CGAL_assertion(
               (va == source(he, mesh_) && vb == target(he, mesh_))
            || (vb == source(he, mesh_) && va == target(he, mesh_)));
        }

        Patch_id pid = get_patch_id(face(he, mesh_));
        set_patch_id(face(he, mesh_), pid);
        set_patch_id(face(opposite(he, mesh_), mesh_), pid);
      }

#ifdef CGAL_PMP_REMESHING_VERBOSE
      std::cout << "\r\tdone ("<< nb_flips << " flips)" << std::endl;
#endif

#ifdef CGAL_PMP_REMESHING_DEBUG
      debug_status_map();
      CGAL_assertion(remove_degenerate_faces(mesh_, parameters::vertex_point_map(vpmap_).geom_traits(gt_)));
      debug_self_intersections();
#endif

#ifdef CGAL_DUMP_REMESHING_STEPS
      dump("3-edge_flips.off");
#endif
    }

    // PMP book :
    // "applies an iterative smoothing filter to the mesh.
    // The vertex movement has to be constrained to the vertex tangent plane [...]
    // smoothing algorithm with uniform Laplacian weights"
    void tangential_relaxation_impl(const bool relax_constraints/*1d smoothing*/
                                   , const unsigned int nb_iterations)
    {
#ifdef CGAL_PMP_REMESHING_VERBOSE
      std::cout << "Tangential relaxation (" << nb_iterations << " iter.)...";
      std::cout << std::endl;
#endif

      // property map of constrained edges for relaxation
      auto edge_constraint = [&](const edge_descriptor e)
      {
        return this->is_constrained(e);
      };
      auto constrained_edges_pmap
        = boost::make_function_property_map<edge_descriptor>(edge_constraint);

      // property map of constrained vertices for relaxation
      auto vertex_constraint = [&](const vertex_descriptor v)
      {
        for (halfedge_descriptor h : halfedges_around_target(v, mesh_))
        {
          Halfedge_status s = status(h);
          if ( s == PATCH
            || s == PATCH_BORDER
            || status(opposite(h, mesh_)) == PATCH_BORDER)
            return false;
        }
        return true;
      };
      auto constrained_vertices_pmap
        = boost::make_function_property_map<vertex_descriptor>(vertex_constraint);

      tangential_relaxation(
        vertices(mesh_),
        mesh_,
        CGAL::parameters::number_of_iterations(nb_iterations)
                         .vertex_point_map(vpmap_)
                         .geom_traits(gt_)
                         .edge_is_constrained_map(constrained_edges_pmap)
                         .vertex_is_constrained_map(constrained_vertices_pmap)
                         .relax_constraints(relax_constraints)
      );

      CGAL_assertion(!input_mesh_is_valid_ || is_valid_polygon_mesh(mesh_));

#ifdef CGAL_PMP_REMESHING_DEBUG
      debug_self_intersections();
#endif
#ifdef CGAL_PMP_REMESHING_VERBOSE
      std::cout << "done." << std::endl;
#endif
#ifdef CGAL_DUMP_REMESHING_STEPS
      dump("4-relaxation.off");
#endif
    }

    // PMP book :
    // "maps the vertices back to the surface"
    void project_to_surface(internal_np::Param_not_found)
    {
      //todo : handle the case of boundary vertices
#ifdef CGAL_PMP_REMESHING_VERBOSE
      std::cout << "Project to surface...";
      std::cout.flush();
#endif

      for(vertex_descriptor v : vertices(mesh_))
      {
        if (is_constrained(v) || is_isolated(v) || !is_on_patch(v))
          continue;
        //note if v is constrained, it has not moved

        Point proj = trees[patch_id_to_index_map[get_patch_id(face(halfedge(v, mesh_), mesh_))]]->closest_point(get(vpmap_, v));
        put(vpmap_, v, proj);
      }
      CGAL_assertion(!input_mesh_is_valid_ || is_valid_polygon_mesh(mesh_));
#ifdef CGAL_PMP_REMESHING_DEBUG
      debug_self_intersections();
#endif
#ifdef CGAL_PMP_REMESHING_VERBOSE
      std::cout << "done." << std::endl;
#endif

#ifdef CGAL_DUMP_REMESHING_STEPS
      dump("5-project.off");
#endif
    }

    template <class ProjectionFunctor>
    void project_to_surface(const ProjectionFunctor& proj)
    {
      //todo : handle the case of boundary vertices
#ifdef CGAL_PMP_REMESHING_VERBOSE
      std::cout << "Project to surface...";
      std::cout.flush();
#endif
      for(vertex_descriptor v : vertices(mesh_))
      {
        if (is_constrained(v) || is_isolated(v) || !is_on_patch(v))
          continue;
        //note if v is constrained, it has not moved
        put(vpmap_, v,  proj(v));
      }
      CGAL_assertion(is_valid(mesh_));
#ifdef CGAL_PMP_REMESHING_DEBUG
      debug_self_intersections();
#endif
#ifdef CGAL_PMP_REMESHING_VERBOSE
      std::cout << "done." << std::endl;
#endif

#ifdef CGAL_DUMP_REMESHING_STEPS
      dump("5-project.off");
#endif
    }

private:
  Patch_id get_patch_id(const face_descriptor& f) const
  {
    if (f == boost::graph_traits<PM>::null_face())
      return Patch_id(-1);
    return get(patch_ids_map_, f);
  }

  void set_patch_id(const face_descriptor& f, const Patch_id& i)
  {
    put(patch_ids_map_, f, i);
  }

  struct Patch_id_property_map
  {
    typedef boost::readable_property_map_tag       category;
    typedef Patch_id                               value_type;
    typedef Patch_id                               reference;
    typedef typename Triangle_list::const_iterator key_type;

    const Self* remesher_ptr_;

    Patch_id_property_map()
      : remesher_ptr_(nullptr) {}
    Patch_id_property_map(const Self& remesher)
      : remesher_ptr_(&remesher) {}

    friend value_type get(const Patch_id_property_map& m, key_type tr_it)
    {
      //tr_it is an iterator from triangles_
      std::size_t id_in_vec = std::distance(
        m.remesher_ptr_->input_triangles().begin(), tr_it);

      CGAL_assertion(id_in_vec < m.remesher_ptr_->input_patch_ids().size());
      CGAL_assertion(*tr_it == m.remesher_ptr_->input_triangles()[id_in_vec]);

      return m.remesher_ptr_->input_patch_ids()[id_in_vec];
    }
  };

  private:
    Triangle_3 triangle(face_descriptor f) const
    {
      halfedge_descriptor h = halfedge(f, mesh_);
      vertex_descriptor v1  = target(h, mesh_);
      vertex_descriptor v2  = target(next(h, mesh_), mesh_);
      vertex_descriptor v3  = target(next(next(h, mesh_), mesh_), mesh_);
      return Triangle_3(get(vpmap_, v1), get(vpmap_, v2), get(vpmap_, v3));
    }

    double sqlength(const vertex_descriptor& v1,
                    const vertex_descriptor& v2) const
    {
      return to_double(CGAL::squared_distance(get(vpmap_, v1), get(vpmap_, v2)));
    }

    double sqlength(const halfedge_descriptor& h) const
    {
      vertex_descriptor v1 = target(h, mesh_);
      vertex_descriptor v2 = source(h, mesh_);
      return sqlength(v1, v2);
    }

    double sqlength(const edge_descriptor& e) const
    {
      return sqlength(halfedge(e, mesh_));
    }

    Point midpoint(const halfedge_descriptor& he) const
    {
      Point p1 = get(vpmap_, target(he, mesh_));
      Point p2 = get(vpmap_, source(he, mesh_));
      return CGAL::midpoint(p1, p2);
    }

    void dump(const char* filename) const
    {
      std::ofstream out(filename);
      out.precision(18);
      out << mesh_;
      out.close();
    }

    int target_valence(const vertex_descriptor& v) const
    {
      return (has_border_ && is_border(v, mesh_)) ? 4 : 6;
    }

    bool is_on_triangle(const halfedge_descriptor& h) const
    {
      return h == next(next(next(h, mesh_), mesh_), mesh_);
    }

    bool is_longest_on_faces(const edge_descriptor& e) const
    {
      halfedge_descriptor h = halfedge(e, mesh_);
      halfedge_descriptor hopp = opposite(h, mesh_);

      //check whether h is the longest edge in its associated face
      //overwise refinement will go for an endless loop
      double sqh = sqlength(h);
      return sqh >= sqlength(next(h, mesh_))
          && sqh >= sqlength(next(next(h, mesh_), mesh_))
          //do the same for hopp
          && sqh >= sqlength(next(hopp, mesh_))
          && sqh >= sqlength(next(next(hopp, mesh_), mesh_));
    }

    bool is_constrained(const edge_descriptor& e) const
    {
      return is_on_border(e) || is_on_patch_border(e);
    }

    bool is_split_allowed(const edge_descriptor& e) const
    {
      halfedge_descriptor h = halfedge(e, mesh_);
      halfedge_descriptor hopp = opposite(h, mesh_);

      if (protect_constraints_ && is_constrained(e))
        return false;
      else //allow splitting constraints
      {
        if (is_on_mesh(h) && is_on_mesh(hopp))
          return false;
        else if (is_on_mesh(h) && is_on_border(hopp))
          return false;
        else if (is_on_mesh(hopp) && is_on_border(h))
          return false;
        else if (is_an_isolated_constraint(h))
          return false;
        else
          return true;
      }
    }

    bool is_collapse_allowed(const edge_descriptor& e
                           , const bool collapse_constraints) const
    {
      halfedge_descriptor he = halfedge(e, mesh_);
      halfedge_descriptor hopp = opposite(he, mesh_);

      if (is_on_mesh(he) && is_on_mesh(hopp))
        return false;

      if (is_an_isolated_constraint(he) || is_an_isolated_constraint(hopp))
        return false;

      if ( (protect_constraints_ || !collapse_constraints) && is_constrained(e))
        return false;
      if (is_on_patch(he)) //hopp is also on patch
      {
        CGAL_assertion(is_on_patch(hopp));
        if (is_on_patch_border(target(he, mesh_)) && is_on_patch_border(source(he, mesh_)))
          return false;//collapse would induce pinching the selection
        else
          return (is_collapse_allowed_on_patch(he)
               && is_collapse_allowed_on_patch(hopp));
      }
      else if (is_on_patch_border(he))
        return is_collapse_allowed_on_patch_border(he);
      else if (is_on_patch_border(hopp))
        return is_collapse_allowed_on_patch_border(hopp);
      return false;
    }

    bool is_collapse_allowed_on_patch(const halfedge_descriptor& he) const
    {
      halfedge_descriptor hopp = opposite(he, mesh_);

      if (is_on_patch_border(next(he, mesh_)) && is_on_patch_border(prev(he, mesh_)))
        return false;//too many cases to be handled
      if (is_on_patch_border(next(hopp, mesh_)) && is_on_patch_border(prev(hopp, mesh_)))
        return false;//too many cases to be handled
      else if (is_on_patch_border(next(he, mesh_)))
      {
        //avoid generation of degenerate faces, and self-intersections
        if (source(he, mesh_) ==
          target(next(next_on_patch_border(next(he, mesh_)), mesh_), mesh_))
          return false;
      }
      else if (is_on_patch_border(prev(hopp, mesh_)))
      {
        //avoid generation of degenerate faces, and self-intersections
        if (target(hopp, mesh_) ==
          source(prev(prev_on_patch_border(prev(hopp, mesh_)), mesh_), mesh_))
          return false;
      }
      return true;
    }

    bool is_collapse_allowed_on_patch_border(const halfedge_descriptor& h) const
    {
      CGAL_precondition(is_on_patch_border(h));
      halfedge_descriptor hopp = opposite(h, mesh_);

      if (is_on_patch_border(next(h, mesh_)) && is_on_patch_border(prev(h, mesh_)))
        return false;

      if (is_on_patch_border(hopp))
      {
        if (is_on_patch_border(next(hopp, mesh_)) && is_on_patch_border(prev(hopp, mesh_)))
          return false;
        else if (next_on_patch_border(h) == hopp && prev_on_patch_border(h) == hopp)
          return false; //isolated patch border
        else
          return true;
      }
      CGAL_assertion(is_on_mesh(hopp) || is_on_border(hopp));
      return true;//we already checked we're not pinching a hole in the patch
    }

    bool is_flip_topologically_allowed(const edge_descriptor& e) const
    {
      halfedge_descriptor h=halfedge(e, mesh_);
      return !halfedge(target(next(h, mesh_), mesh_),
               target(next(opposite(h, mesh_), mesh_), mesh_),
               mesh_).second;
    }

    bool is_flip_allowed(const edge_descriptor& e) const
    {
      bool flip_possible = is_flip_allowed(halfedge(e, mesh_))
                        && is_flip_allowed(opposite(halfedge(e, mesh_), mesh_));

      if (!flip_possible) return false;

      // the flip is not possible if the edge already exists
      return is_flip_topologically_allowed(e);
    }

    bool is_flip_allowed(const halfedge_descriptor& h) const
    {
      if (!is_on_patch(h))
        return false;
      if (!is_on_patch_border(target(h, mesh_)))
        return true;
      if ( is_on_patch_border(next(h, mesh_))
        && is_on_patch_border(prev(opposite(h, mesh_), mesh_)))
        return false;
      return true;
    }

    halfedge_descriptor next_on_patch_border(const halfedge_descriptor& h) const
    {
      CGAL_precondition(is_on_patch_border(h));
      CGAL_assertion_code(const Patch_id& pid = get_patch_id(face(h, mesh_)));

      halfedge_descriptor end = opposite(h, mesh_);
      halfedge_descriptor nxt = next(h, mesh_);
      do
      {
        if (is_on_patch_border(nxt))
        {
          CGAL_assertion(get_patch_id(face(nxt, mesh_)) == pid);
          return nxt;
        }
        nxt = next(opposite(nxt, mesh_), mesh_);
      }
      while (end != nxt);

      CGAL_assertion(get_patch_id(face(nxt, mesh_)) == pid);
      CGAL_assertion(is_on_patch_border(end));
      return end;
    }

    halfedge_descriptor prev_on_patch_border(const halfedge_descriptor& h) const
    {
      CGAL_precondition(is_on_patch_border(h));
      CGAL_assertion_code(const Patch_id& pid = get_patch_id(face(h, mesh_)));

      halfedge_descriptor end = opposite(h, mesh_);
      halfedge_descriptor prv = prev(h, mesh_);
      do
      {
        if (is_on_patch_border(prv))
        {
          CGAL_assertion(get_patch_id(face(prv, mesh_)) == pid);
          return prv;
        }
        prv = prev(opposite(prv, mesh_), mesh_);
      }
      while (end != prv);

      CGAL_assertion(is_on_patch_border(end));
      CGAL_assertion(get_patch_id(face(prv, mesh_)) == pid);
      return end;
    }

    bool collapse_would_invert_face(const halfedge_descriptor& h) const
    {
      vertex_descriptor tv = target(h, mesh_);
      typename boost::property_traits<VertexPointMap>::reference
        s = get(vpmap_, source(h, mesh_)); //s for source
      typename boost::property_traits<VertexPointMap>::reference
        t = get(vpmap_, target(h, mesh_)); //t for target

      //check if collapsing the edge [src; tgt] towards tgt
      //would inverse the normal to the considered face
      //src and tgt are the endpoints of the edge to be collapsed
      //p and q are the vertices that form the face to be tested
      //along with src before collapse, and with tgt after collapse
      for(halfedge_descriptor hd :
          halfedges_around_target(opposite(h, mesh_), mesh_))
      {
        if (face(hd, mesh_) == boost::graph_traits<PM>::null_face())
          continue;

        vertex_descriptor tnhd = target(next(hd, mesh_), mesh_);
        vertex_descriptor tnnhd = target(next(next(hd, mesh_), mesh_), mesh_);
        typename boost::property_traits<VertexPointMap>::reference
          p = get(vpmap_, tnhd);
        typename boost::property_traits<VertexPointMap>::reference
          q = get(vpmap_, tnnhd);

#ifdef CGAL_PMP_REMESHING_DEBUG
        CGAL_assertion((Triangle_3(t, p, q).is_degenerate())
                     == GeomTraits().collinear_3_object()(t, p, q));
#endif

        if((tv == tnnhd) || (tv == tnhd))
          continue;

        if ( GeomTraits().collinear_3_object()(s, p, q)
          || GeomTraits().collinear_3_object()(t, p, q))
          continue;

        typename GeomTraits::Construct_cross_product_vector_3 cross_product
          = GeomTraits().construct_cross_product_vector_3_object();
#ifdef CGAL_PMP_REMESHING_DEBUG
        typename GeomTraits::Construct_normal_3 normal
          = GeomTraits().construct_normal_3_object();
        Vector_3 normal_before_collapse = normal(s, p, q);
        Vector_3 normal_after_collapse  = normal(t, p, q);

        CGAL::Sign s1 = CGAL::sign(normal_before_collapse * normal_after_collapse);
        CGAL::Sign s2 = CGAL::sign(cross_product(Vector_3(s, p), Vector_3(s, q))
                                 * cross_product(Vector_3(t, p), Vector_3(t, q)));
        CGAL_assertion(s1 == s2);
#endif

        if(CGAL::sign(cross_product(Vector_3(s, p), Vector_3(s, q))
                    * cross_product(Vector_3(t, p), Vector_3(t, q)))
          != CGAL::POSITIVE)
          return true;
      }
      return false;
    }

    bool is_constrained(const vertex_descriptor& v) const
    {
      return get(vcmap_, v);
    }
    bool is_isolated(const vertex_descriptor& v) const
    {
      return halfedges_around_target(v, mesh_).empty();
    }

    bool is_corner(const vertex_descriptor& v) const
    {
      if(! has_border_){
        return false;
      }
      unsigned int nb_incident_features = 0;
      for(halfedge_descriptor h : halfedges_around_target(v, mesh_))
      {
        halfedge_descriptor hopp = opposite(h, mesh_);
        if ( is_on_border(h) || is_on_patch_border(h)
          || is_on_border(hopp) || is_on_patch_border(hopp)
          || is_an_isolated_constraint(h))
          ++nb_incident_features;
        if (nb_incident_features > 2)
          return true;
      }
      return (nb_incident_features == 1);
    }

    Vector_3 compute_normal(const face_descriptor& f) const
    {
      if (f == boost::graph_traits<PM>::null_face())
        return CGAL::NULL_VECTOR;

      return compute_face_normal(f, mesh_, parameters::vertex_point_map(vpmap_).geom_traits(gt_));
    }

    template<typename FaceRange>
    void tag_halfedges_status(const FaceRange& face_range)
    {
      //init halfedges as:
      //  - MESH,        //h and hopp belong to the mesh, not the patch
      //  - MESH_BORDER  //h belongs to the mesh, face(hopp, pmesh) == null_face()
      for(halfedge_descriptor h : halfedges(mesh_))
      {
        //being part of the border of the mesh is predominant
        if (is_border(h, mesh_)){
          set_status(h, MESH_BORDER); //erase previous value if exists
          has_border_ = true;
        } else {
          set_status(h, MESH);
        }
      }

      //tag PATCH,       //h and hopp belong to the patch to be remeshed
      std::vector<halfedge_descriptor> patch_halfedges;
      for(face_descriptor f : face_range)
      {
        for(halfedge_descriptor h :
            halfedges_around_face(halfedge(f, mesh_), mesh_))
        {
          set_status(h, PATCH);
          patch_halfedges.push_back(h);
        }
      }

      // tag patch border halfedges
      for(halfedge_descriptor h : patch_halfedges)
      {
        CGAL_assertion(status(h) == PATCH);
        if( status(opposite(h, mesh_)) != PATCH
         || get_patch_id(face(h, mesh_)) != get_patch_id(face(opposite(h, mesh_), mesh_)))
        {
          set_status(h, PATCH_BORDER);
          has_border_ = true;
        }
      }

      // update status using constrained edge map
      if (!std::is_same<EdgeIsConstrainedMap,
                          Static_boolean_property_map<edge_descriptor, false> >::value)
      {
        for(edge_descriptor e : edges(mesh_))
        {
          if (get(ecmap_, e))
          {
            //deal with h and hopp for borders that are sharp edges to be preserved
            halfedge_descriptor h = halfedge(e, mesh_);
            Halfedge_status hs = status(h);
            if (hs == PATCH) {
              set_status(h, PATCH_BORDER);
              hs = PATCH_BORDER;
              has_border_ = true;
            }

            halfedge_descriptor hopp = opposite(h, mesh_);
            Halfedge_status hsopp = status(hopp);
            if (hsopp == PATCH) {
              set_status(hopp, PATCH_BORDER);
              hsopp = PATCH_BORDER;
              has_border_ = true;
            }

            if (hs != PATCH_BORDER && hsopp != PATCH_BORDER)
            {
              if(hs != MESH_BORDER)
                set_status(h, ISOLATED_CONSTRAINT);
              if(hsopp != MESH_BORDER)
                set_status(hopp, ISOLATED_CONSTRAINT);
            }
          }
        }
      }

#ifdef CGAL_PMP_REMESHING_DEBUG
      std::ofstream ofs("dump_isolated.polylines.txt");
      for (edge_descriptor e : edges(mesh_))
      {
        halfedge_descriptor h = halfedge(e, mesh_);
        Halfedge_status so = status(opposite(h, mesh_));
        bool isolated = (status(h) == ISOLATED_CONSTRAINT || so == ISOLATED_CONSTRAINT);
        CGAL_assertion(!isolated
                    || so == ISOLATED_CONSTRAINT
                    || so == MESH_BORDER);
        if(isolated)
          ofs << "2 " << get(vpmap_, target(h, mesh_))
              << " " << get(vpmap_, source(h, mesh_)) << std::endl;
      }
      ofs.close();
#endif
    }

    Halfedge_status status(const halfedge_descriptor& h) const
    {
      return get(halfedge_status_pmap_,h);
    }

    void set_status(const halfedge_descriptor& h,
                    const Halfedge_status& s)
    {
      put(halfedge_status_pmap_,h,s);
    }

    void merge_and_update_status(halfedge_descriptor en,
                                 halfedge_descriptor ep)
    {

      halfedge_descriptor eno = opposite(en, mesh_);
      halfedge_descriptor epo = opposite(ep, mesh_);
      Halfedge_status s_eno = status(eno);
      Halfedge_status s_epo = status(epo);

      Halfedge_status s_ep = status(ep);
      if(s_epo == MESH_BORDER
        || s_ep == MESH_BORDER
        || s_epo == PATCH_BORDER
        || s_ep == PATCH_BORDER)
      {
        set_status(en, s_epo);
        set_status(eno, s_ep);
      }
      else
      {
        Halfedge_status s_en = status(en);
        if(s_eno == MESH_BORDER
          || s_en == MESH_BORDER
          || s_eno == PATCH_BORDER
          || s_en == PATCH_BORDER)
        {
          set_status(ep, s_epo);
          set_status(epo, s_ep);
        }
      }
      // else keep current status for en and eno
    }

    template<typename Bimap>
    bool fix_degenerate_faces(const vertex_descriptor& v,
                              Bimap& short_edges,
                              const double& sq_low,
                              const bool collapse_constraints)
    {
<<<<<<< HEAD
      CGAL_assertion_code(std::size_t nb_done = 0);

=======
>>>>>>> 01f8f1bc
      std::unordered_set<halfedge_descriptor> degenerate_faces;
      for(halfedge_descriptor h :
          halfedges_around_target(halfedge(v, mesh_), mesh_))
      {
        if(!is_border(h, mesh_) &&
           is_degenerate_triangle_face(face(h, mesh_), mesh_,
                                       parameters::vertex_point_map(vpmap_)
                                                   .geom_traits(gt_)))
          degenerate_faces.insert(h);
      }

      if(degenerate_faces.empty())
        return true;

      bool done = false;
      while(!degenerate_faces.empty())
      {
        halfedge_descriptor h = *(degenerate_faces.begin());
        degenerate_faces.erase(degenerate_faces.begin());

        if (!is_degenerate_triangle_face(face(h, mesh_), mesh_,
                                         parameters::vertex_point_map(vpmap_)
                                                    .geom_traits(gt_)))
          //this can happen when flipping h has consequences further in the mesh
          continue;

        //check that opposite is not also degenerate
        degenerate_faces.erase(opposite(h, mesh_));

        if(is_border(h, mesh_))
          continue;

        for(halfedge_descriptor hf :
            halfedges_around_face(h, mesh_))
        {
          if(face(opposite(hf, mesh_), mesh_) == boost::graph_traits<PM>::null_face())
            continue;

          vertex_descriptor vc = target(hf, mesh_);
          vertex_descriptor va = target(next(hf, mesh_), mesh_);
          vertex_descriptor vb = target(next(next(hf, mesh_), mesh_), mesh_);
          Vector_3 ab(get(vpmap_,va), get(vpmap_,vb));
          Vector_3 ac(get(vpmap_,va), get(vpmap_,vc));
          if (ab * ac < 0)
          {
            halfedge_descriptor hfo = opposite(hf, mesh_);
            halfedge_descriptor h_ab = prev(hf, mesh_);
            halfedge_descriptor h_ca = next(hf, mesh_);

            short_edges.left.erase(hf);
            short_edges.left.erase(hfo);

            CGAL_assertion( !get(ecmap_, edge(hf, mesh_)) );

            if (!is_flip_topologically_allowed(edge(hf, mesh_)))
              continue;

            CGAL::Euler::flip_edge(hf, mesh_);
            done = true;

            //update status
            set_status(h_ab, merge_status(h_ab, hf, hfo));
            set_status(h_ca, merge_status(h_ca, hf, hfo));
            if (is_on_patch(h_ca) || is_on_patch_border(h_ca))
            {
              set_status(hf, PATCH);
              set_status(hfo, PATCH);
            }
#ifdef CGAL_PMP_REMESHING_DEBUG
            debug_status_map();
#endif

            //insert new edges in 'short_edges'
            if (is_collapse_allowed(edge(hf, mesh_), collapse_constraints))
            {
              double sqlen = sqlength(hf);
              if (sqlen < sq_low)
                short_edges.insert(typename Bimap::value_type(hf, sqlen));
            }

            if(!is_border(hf, mesh_) &&
               is_degenerate_triangle_face(face(hf, mesh_), mesh_,
                                           parameters::vertex_point_map(vpmap_)
                                                      .geom_traits(gt_)))
              degenerate_faces.insert(hf);
            if(!is_border(hfo, mesh_) &&
               is_degenerate_triangle_face(face(hfo, mesh_), mesh_,
                                           parameters::vertex_point_map(vpmap_)
                                                      .geom_traits(gt_)))
              degenerate_faces.insert(hfo);

            break;
          }
        }
      }
#ifdef CGAL_PMP_REMESHING_DEBUG
      debug_status_map();
#endif
      return done;
    }

    bool incident_to_degenerate(const halfedge_descriptor& he)
    {
      for(halfedge_descriptor h :
          halfedges_around_target(he, mesh_))
      {
        if(!is_border(h, mesh_) &&
           is_degenerate_triangle_face(face(h, mesh_), mesh_,
                                       parameters::vertex_point_map(vpmap_)
                                                  .geom_traits(gt_)))
          return true;
      }
      return false;
    }

    Halfedge_status merge_status(const halfedge_descriptor& h1,
      const halfedge_descriptor& h2,
      const halfedge_descriptor& h3)
    {
      Halfedge_status s1 = status(h1);
      if (s1 == MESH_BORDER) return s1;
      Halfedge_status s2 = status(h2);
      if (s2 == MESH_BORDER) return s2;
      Halfedge_status s3 = status(h3);
      if (s3 == MESH_BORDER) return s3;
      else if (s1 == PATCH_BORDER) return s1;
      else if (s2 == PATCH_BORDER) return s2;
      else if (s3 == PATCH_BORDER) return s3;

      CGAL_assertion(s1 == s2 && s1 == s3);
      return s1;
    }

    bool is_on_patch(const halfedge_descriptor& h) const
    {
      bool res =(status(h) == PATCH);
      CGAL_assertion(res == (status(opposite(h, mesh_)) == PATCH));
      return res;
    }

    bool is_on_patch(const face_descriptor& f) const
    {
      for(halfedge_descriptor h :
          halfedges_around_face(halfedge(f, mesh_), mesh_))
      {
        if (is_on_patch(h) || is_on_patch_border(h))
          return true;
      }
      return false;
    }

    bool is_on_patch(const vertex_descriptor& v) const
    {
      if(! has_border_){
        return true;
      }
      for(halfedge_descriptor h :
          halfedges_around_target(v, mesh_))
      {
        if (!is_on_patch(h))
          return false;
      }
      return true;
    }

public:
    bool is_on_patch_border(const halfedge_descriptor& h) const
    {
      bool res = (status(h) == PATCH_BORDER);
      if (res)
      {
        CGAL_assertion_code(Halfedge_status hs = status(opposite(h, mesh_)));
        CGAL_assertion(hs == MESH_BORDER
                    || hs == MESH
                    || hs == PATCH_BORDER);//when 2 incident patches are remeshed
      }
      return res;
    }
    bool is_on_patch_border(const edge_descriptor& e) const
    {
      return is_on_patch_border(halfedge(e,mesh_))
          || is_on_patch_border(opposite(halfedge(e, mesh_), mesh_));
    }
    bool is_on_patch_border(const vertex_descriptor& v) const
    {
      if(! has_border_){
        return false;
      }
      for(halfedge_descriptor h : halfedges_around_target(v, mesh_))
      {
        if (is_on_patch_border(h) || is_on_patch_border(opposite(h, mesh_)))
          return true;
      }
      return false;
    }

    bool is_on_border(const halfedge_descriptor& h) const
    {
      bool res = (status(h) == MESH_BORDER);
      CGAL_assertion(res == is_border(h, mesh_));
      CGAL_assertion(res == is_border(next(h, mesh_), mesh_));
      return res;
    }

    bool is_on_border(const edge_descriptor& e) const
    {
      return is_on_border(halfedge(e, mesh_))
          || is_on_border(opposite(halfedge(e, mesh_), mesh_));
    }

    bool is_on_mesh(const halfedge_descriptor& h) const
    {
      return status(h) == MESH;
    }

    bool is_an_isolated_constraint(const halfedge_descriptor& h) const
    {
      bool res = (status(h) == ISOLATED_CONSTRAINT);
      CGAL_assertion_code(Halfedge_status so = status(opposite(h, mesh_)));
      CGAL_assertion(!res || so == ISOLATED_CONSTRAINT || so == MESH_BORDER);
      return res;
    }

private:
    void halfedge_added(const halfedge_descriptor& h,
                        const Halfedge_status& s)
    {
        set_status(h, s);
    }

    std::size_t nb_valid_halfedges() const
    {
      return static_cast<std::size_t>(
        std::distance(halfedges(mesh_).first, halfedges(mesh_).second));
    }

    void debug_status_map() const
    {
      unsigned int nb_border = 0;
      unsigned int nb_mesh = 0;
      unsigned int nb_patch = 0;
      unsigned int nb_patch_border = 0;
      unsigned int nb_isolated = 0;

      for(halfedge_descriptor h : halfedges(mesh_))
      {
        if(is_on_patch(h))              nb_patch++;
        else if(is_on_patch_border(h))  nb_patch_border++;
        else if(is_on_mesh(h))          nb_mesh++;
        else if(is_on_border(h))        nb_border++;
        else if(is_an_isolated_constraint(h)) nb_isolated++;
        else CGAL_assertion(false);
      }
      CGAL_USE(nb_border);
      CGAL_USE(nb_mesh);
      CGAL_USE(nb_patch);
      CGAL_USE(nb_patch_border);
      CGAL_USE(nb_isolated);
    }

#ifdef CGAL_PMP_REMESHING_DEBUG
    void debug_self_intersections() const
    {
      std::cout << "Test self intersections...";
      std::vector<std::pair<face_descriptor, face_descriptor> > facets;
      self_intersections(mesh_, std::back_inserter(facets),
                         parameters::vertex_point_map(vpmap_).geom_traits(gt_));
      //CGAL_assertion(facets.empty());
      std::cout << "done ("<< facets.size() <<" facets)." << std::endl;
    }

    void debug_self_intersections(const vertex_descriptor& v) const
    {
      std::cout << "Test self intersections...";
      std::vector<std::pair<face_descriptor, face_descriptor> > facets;
      self_intersections(faces_around_target(halfedge(v, mesh_), mesh_), mesh_, std::back_inserter(facets),
                         parameters::vertex_point_map(vpmap_).geom_traits(gt_));
      //CGAL_assertion(facets.empty());
      std::cout << "done ("<< facets.size() <<" facets)." << std::endl;
    }
#endif

    //check whether the normals to faces incident to v
    //have all their 2 by 2 dot products > 0
    bool check_normals(const vertex_descriptor& v) const
    {
      return check_normals(halfedges_around_target(halfedge(v, mesh_), mesh_));
    }

    template <typename HalfedgeRange>
    bool check_normals(const HalfedgeRange& hedges) const
    {
      std::size_t nb_patches = patch_id_to_index_map.size();
      //std::vector<boost::optional<Vector_3> > normal_per_patch(nb_patches,boost::none);
      std::vector<bool> initialized(nb_patches,false);
      std::vector<Vector_3> normal_per_patch(nb_patches);

      for(halfedge_descriptor hd : hedges)
      {
        Halfedge_status s = status(hd);

        if(s != PATCH && s != PATCH_BORDER)
          continue;

        Vector_3 n = compute_normal(face(hd, mesh_));
        if (n == CGAL::NULL_VECTOR) //for degenerate faces
          continue;
        Patch_id pid = get_patch_id(face(hd, mesh_));
        std::size_t index = patch_id_to_index_map.at(pid);
        //if(normal_per_patch[index]){
        if(initialized[index]){
          const Vector_3& vec = normal_per_patch[index];
          double dot = to_double(n * vec);
          if (dot <= 0.){
            return false;
          }
        }
        //normal_per_patch[index] = boost::make_optional(n);
        normal_per_patch[index] = n;
        initialized[index] = true;
      }
      return true;
    }

    bool check_normals(const halfedge_descriptor& h) const
    {
      if (!is_on_patch(h))
        return true;//nothing to say
      Vector_3 n = compute_normal(face(h, mesh_));
      Vector_3 no = compute_normal(face(opposite(h, mesh_), mesh_));
      return n * no > 0.;
    }

  public:
    const Triangle_list& input_triangles() const {
      return input_triangles_;
    }

    const Patch_id_list& input_patch_ids() const {
      return input_patch_ids_;
    }

  private:
    PolygonMesh& mesh_;
    VertexPointMap& vpmap_;
    const GeomTraits& gt_;
    bool build_tree_;
    bool has_border_;
    std::vector<AABB_tree*> trees;
    Patch_id_to_index_map patch_id_to_index_map;
    Triangle_list input_triangles_;
    Patch_id_list input_patch_ids_;
    Halfedge_status_pmap halfedge_status_pmap_;
    bool protect_constraints_;
    FacePatchMap patch_ids_map_;
    EdgeIsConstrainedMap ecmap_;
    VertexIsConstrainedMap vcmap_;
    FaceIndexMap fimap_;
    CGAL_assertion_code(bool input_mesh_is_valid_;)

  };//end class Incremental_remesher
}//end namespace internal
}//end namespace Polygon_mesh_processing
}//end namespace CGAL

#endif //CGAL_POLYGON_MESH_PROCESSING_REMESH_IMPL_H<|MERGE_RESOLUTION|>--- conflicted
+++ resolved
@@ -1649,11 +1649,6 @@
                               const double& sq_low,
                               const bool collapse_constraints)
     {
-<<<<<<< HEAD
-      CGAL_assertion_code(std::size_t nb_done = 0);
-
-=======
->>>>>>> 01f8f1bc
       std::unordered_set<halfedge_descriptor> degenerate_faces;
       for(halfedge_descriptor h :
           halfedges_around_target(halfedge(v, mesh_), mesh_))
