<<<<<<< HEAD
CGAL-4.9
=======
CGAL-4.8.3
>>>>>>> 7ea7a32a
<|MERGE_RESOLUTION|>--- conflicted
+++ resolved
@@ -1,5 +1 @@
-<<<<<<< HEAD
-CGAL-4.9
-=======
-CGAL-4.8.3
->>>>>>> 7ea7a32a
+CGAL-4.10