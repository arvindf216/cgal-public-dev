#include <CGAL/Exact_predicates_inexact_constructions_kernel.h>
#include <CGAL/Polyhedron_3.h>
#include <CGAL/poisson_surface_reconstruction.h>
<<<<<<< HEAD
#include <CGAL/IO/read_points.h>
=======
#include <CGAL/IO/read_xyz_points.h>
#include <CGAL/property_map.h>
>>>>>>> 15475617

#include <vector>
#include <fstream>

// Types
typedef CGAL::Exact_predicates_inexact_constructions_kernel Kernel;
typedef Kernel::Point_3 Point;
typedef Kernel::Vector_3 Vector;
typedef std::pair<Point, Vector> Pwn;
typedef CGAL::Polyhedron_3<Kernel> Polyhedron;

int main(void)
{
  std::vector<Pwn> points;
<<<<<<< HEAD

  if(!CGAL::read_points("data/kitten.xyz", std::back_inserter(points),
                        CGAL::parameters::point_map(CGAL::First_of_pair_property_map<Pwn>())
                                         .normal_map(CGAL::Second_of_pair_property_map<Pwn>())))
  {
    std::cerr << "Error: cannot read input file!" << std::endl;
    return EXIT_FAILURE;
  }
=======
  std::ifstream stream("../data/sphere.xyz");
  if (!stream ||
      !CGAL::read_xyz_points(
           stream,
           std::back_inserter(points),
           CGAL::parameters::point_map(CGAL::First_of_pair_property_map<Pwn>()).
           normal_map(CGAL::Second_of_pair_property_map<Pwn>())))
    {
      std::cerr << "Error: cannot read file data/kitten.xyz" << std::endl;
      return EXIT_FAILURE;
    }
>>>>>>> 15475617

  Polyhedron output_mesh;

  double average_spacing = CGAL::compute_average_spacing<CGAL::Sequential_tag>
    (points, 6, CGAL::parameters::point_map(CGAL::First_of_pair_property_map<Pwn>()));

  if (CGAL::poisson_surface_reconstruction_delaunay
      (points,
       CGAL::First_of_pair_property_map<Pwn>(),
       CGAL::Second_of_pair_property_map<Pwn>(),
       output_mesh, average_spacing))
    {
        std::ofstream out("kitten_poisson-20-30-0.375.off");
        out << output_mesh;
    }
  else
    return EXIT_FAILURE;

  return EXIT_SUCCESS;
}<|MERGE_RESOLUTION|>--- conflicted
+++ resolved
@@ -1,12 +1,7 @@
 #include <CGAL/Exact_predicates_inexact_constructions_kernel.h>
 #include <CGAL/Polyhedron_3.h>
 #include <CGAL/poisson_surface_reconstruction.h>
-<<<<<<< HEAD
 #include <CGAL/IO/read_points.h>
-=======
-#include <CGAL/IO/read_xyz_points.h>
-#include <CGAL/property_map.h>
->>>>>>> 15475617
 
 #include <vector>
 #include <fstream>
@@ -21,28 +16,14 @@
 int main(void)
 {
   std::vector<Pwn> points;
-<<<<<<< HEAD
 
-  if(!CGAL::read_points("data/kitten.xyz", std::back_inserter(points),
+  if(!CGAL::read_points("data/sphere.xyz", std::back_inserter(points),
                         CGAL::parameters::point_map(CGAL::First_of_pair_property_map<Pwn>())
                                          .normal_map(CGAL::Second_of_pair_property_map<Pwn>())))
   {
     std::cerr << "Error: cannot read input file!" << std::endl;
     return EXIT_FAILURE;
   }
-=======
-  std::ifstream stream("../data/sphere.xyz");
-  if (!stream ||
-      !CGAL::read_xyz_points(
-           stream,
-           std::back_inserter(points),
-           CGAL::parameters::point_map(CGAL::First_of_pair_property_map<Pwn>()).
-           normal_map(CGAL::Second_of_pair_property_map<Pwn>())))
-    {
-      std::cerr << "Error: cannot read file data/kitten.xyz" << std::endl;
-      return EXIT_FAILURE;
-    }
->>>>>>> 15475617
 
   Polyhedron output_mesh;
 
