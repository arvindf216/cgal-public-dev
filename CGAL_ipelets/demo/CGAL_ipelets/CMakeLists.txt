cmake_minimum_required(VERSION 3.1...3.15)
project(CGAL_ipelets_Demo)

if(NOT POLICY CMP0070 AND POLICY CMP0053)
  # Only set CMP0053 to OLD with CMake<3.10, otherwise there is a warning.
  cmake_policy(SET CMP0053 OLD)
endif()

macro(remove_leading_zero var)
  string(SUBSTRING "${${var}}" 0 1 ONECHAR)
  string(COMPARE EQUAL "${ONECHAR}" "0" ISZERO)
  if(${ISZERO})
    string(SUBSTRING "${${var}}" 1 1 ONECHAR)
    set(${var} ${ONECHAR})
  endif()
endmacro()

#path where to build libraries
set(CMAKE_LIBRARY_OUTPUT_DIRECTORY "${CMAKE_RUNTIME_OUTPUT_DIRECTORY}")

find_package(CGAL REQUIRED COMPONENTS Core)

include(${CGAL_USE_FILE})

find_package(Eigen3 3.1.0) #(requires 3.1.0 or greater)
include(CGAL_Eigen3_support)
if(NOT TARGET CGAL::Eigen3_support)
  message(
    STATUS
      "NOTICE: This project requires the Eigen library, and will not be compiled."
  )
  return()
endif()

find_package(IPE 6)

if(IPE_FOUND)
  if (${IPE_VERSION} EQUAL "7")
    set(WITH_IPE_7 ON)
  elseif(${IPE_VERSION} EQUAL "6")
    set(WITH_IPE_7 OFF)
  else()
    message("-- Error: ${IPE_VERSION} is not a supported version of IPE (only 6 and 7 are).")
    set(IPE_FOUND FALSE)
  endif()
endif()


if(IPE_FOUND AND IPE_VERSION)
  message("-- Using IPE version ${IPE_VERSION} compatibility.")

  #setting installation directory
  get_filename_component(IPE_LIBRARY_DIR ${IPE_LIBRARIES} PATH)
  if (IPE_FOUND AND NOT IPELET_INSTALL_DIR)
    if (WITH_IPE_7)
      remove_leading_zero(IPE_MINOR_VERSION_1)
      remove_leading_zero(IPE_MINOR_VERSION_2)
      set(INSTALL_PATHS "${IPE_LIBRARY_DIR}/ipe/7.${IPE_MINOR_VERSION_1}.${IPE_MINOR_VERSION_2}/ipelets/")
      find_path(IPELET_INSTALL_DIR
                    NAMES libgoodies.lua goodies.lua
                    PATHS ${INSTALL_PATHS}
                    DOC "The folder where ipelets will be installed"
                    ENV IPELETPATH
                   )
    else()
      foreach (VER RANGE 28 40)
        string(REPLACE XX ${VER} PATHC "${IPE_LIBRARY_DIR}/ipe/6.0preXX/ipelets/" )
        set(INSTALL_PATHS ${INSTALL_PATHS} ${PATHC})
      endforeach()
      set(INSTALL_PATHS ${INSTALL_PATHS} ${PATHC})
      set(INSTALL_PATHS ${INSTALL_PATHS} /usr/lib64/ipe/6.0/ipelets)
      set(INSTALL_PATHS ${INSTALL_PATHS} /usr/lib/ipe/6.0/ipelets)

      find_library(
        IPELET_INSTALL_DIR_FILES
        NAMES align
        PATHS ${INSTALL_PATHS} ENV IPELETPATH)
      if(IPELET_INSTALL_DIR_FILES)
        get_filename_component(IPELET_INSTALL_DIR ${IPELET_INSTALL_DIR_FILES}
                               PATH)
      endif()
    endif()
  endif()

  set(CGAL_IPELETS ${CGAL_IPELETS})
  set(CGAL_IPELETS ${CGAL_IPELETS} alpha_shapes)
  set(CGAL_IPELETS ${CGAL_IPELETS} arrangement)
  set(CGAL_IPELETS ${CGAL_IPELETS} bbox_restriction)
  set(CGAL_IPELETS ${CGAL_IPELETS} diagrams)
  set(CGAL_IPELETS ${CGAL_IPELETS} hilbert_sort)
  set(CGAL_IPELETS ${CGAL_IPELETS} hull)
  set(CGAL_IPELETS ${CGAL_IPELETS} generator)
  set(CGAL_IPELETS ${CGAL_IPELETS} mesh_2)
  set(CGAL_IPELETS ${CGAL_IPELETS} minkowski)
  set(CGAL_IPELETS ${CGAL_IPELETS} mst)
  set(CGAL_IPELETS ${CGAL_IPELETS} multi_delaunay)
  set(CGAL_IPELETS ${CGAL_IPELETS} multi_regular)
  set(CGAL_IPELETS ${CGAL_IPELETS} partition)
  set(CGAL_IPELETS ${CGAL_IPELETS} pca)
  set(CGAL_IPELETS ${CGAL_IPELETS} skeleton)
  set(CGAL_IPELETS ${CGAL_IPELETS} svdlinf)
  set(CGAL_IPELETS ${CGAL_IPELETS} triangulation)
  set(CGAL_IPELETS ${CGAL_IPELETS} circle_pencils)
  set(CGAL_IPELETS ${CGAL_IPELETS} hyperbolic)
  set(CGAL_IPELETS ${CGAL_IPELETS} distance)
  if(CGAL_Core_FOUND)
    set(CGAL_IPELETS ${CGAL_IPELETS} cone_spanners)
  endif()

  if(IPELET_INSTALL_DIR)
    message(STATUS "Set Ipelets install dir: ${IPELET_INSTALL_DIR}")
  endif()

  include(${CGAL_MODULES_DIR}/CGAL_add_test.cmake)

  foreach(IPELET ${CGAL_IPELETS})
    add_library(CGAL_${IPELET} MODULE ${IPELET}.cpp)
    target_include_directories(CGAL_${IPELET} BEFORE PRIVATE ${IPE_INCLUDE_DIR})
    if (WITH_IPE_7)
      target_compile_definitions(CGAL_${IPELET} PRIVATE CGAL_USE_IPE_7)
    endif()

    add_to_cached_list(CGAL_EXECUTABLE_TARGETS CGAL_${IPELET})
<<<<<<< HEAD
    target_link_libraries(CGAL_${IPELET} PRIVATE CGAL::CGAL CGAL::Eigen3_support
                                                 ${IPE_LIBRARIES})
    if(IPELET_INSTALL_DIR)
=======
    target_link_libraries(CGAL_${IPELET} PRIVATE CGAL::CGAL CGAL::Eigen_support ${IPE_LIBRARIES})
    if ( IPELET_INSTALL_DIR )
>>>>>>> 426b2163
      install(TARGETS CGAL_${IPELET} DESTINATION ${IPELET_INSTALL_DIR})
      if (WITH_IPE_7)
        install(FILES ./lua/libCGAL_${IPELET}.lua DESTINATION ${IPELET_INSTALL_DIR}) #only for ipe 7
      endif()
    endif ()
    cgal_add_compilation_test(CGAL_${IPELET})
  endforeach(IPELET)
  if(CGAL_Core_FOUND)
<<<<<<< HEAD
    target_link_libraries(CGAL_cone_spanners PRIVATE CGAL::CGAL_Core
                                                     CGAL::Eigen3_support)
=======
    target_link_libraries(CGAL_cone_spanners PRIVATE CGAL::CGAL_Core CGAL::Eigen_support)
    target_include_directories(CGAL_cone_spanners BEFORE PRIVATE ${IPE_INCLUDE_DIR})
    if (WITH_IPE_7)
      target_compile_definitions(CGAL_cone_spanners PRIVATE CGAL_USE_IPE_7)
    endif()
>>>>>>> 426b2163
  endif()
  #example in doc not installed
  add_library(simple_triangulation MODULE simple_triangulation.cpp)
  add_to_cached_list(CGAL_EXECUTABLE_TARGETS simple_triangulation)
<<<<<<< HEAD
  target_link_libraries(simple_triangulation CGAL::Eigen3_support
                        ${IPE_LIBRARIES})
=======
  target_link_libraries(simple_triangulation CGAL::Eigen_support ${IPE_LIBRARIES})
  target_include_directories(simple_triangulation BEFORE PRIVATE ${IPE_INCLUDE_DIR})
  if (WITH_IPE_7)
    target_compile_definitions(simple_triangulation PRIVATE CGAL_USE_IPE_7)
  endif()
>>>>>>> 426b2163
  cgal_add_compilation_test(simple_triangulation)

else()
  message(STATUS "NOTICE: This program requires the Ipe include files and library, and will not be compiled.")
endif()
<|MERGE_RESOLUTION|>--- conflicted
+++ resolved
@@ -121,14 +121,9 @@
     endif()
 
     add_to_cached_list(CGAL_EXECUTABLE_TARGETS CGAL_${IPELET})
-<<<<<<< HEAD
     target_link_libraries(CGAL_${IPELET} PRIVATE CGAL::CGAL CGAL::Eigen3_support
                                                  ${IPE_LIBRARIES})
     if(IPELET_INSTALL_DIR)
-=======
-    target_link_libraries(CGAL_${IPELET} PRIVATE CGAL::CGAL CGAL::Eigen_support ${IPE_LIBRARIES})
-    if ( IPELET_INSTALL_DIR )
->>>>>>> 426b2163
       install(TARGETS CGAL_${IPELET} DESTINATION ${IPELET_INSTALL_DIR})
       if (WITH_IPE_7)
         install(FILES ./lua/libCGAL_${IPELET}.lua DESTINATION ${IPELET_INSTALL_DIR}) #only for ipe 7
@@ -137,32 +132,16 @@
     cgal_add_compilation_test(CGAL_${IPELET})
   endforeach(IPELET)
   if(CGAL_Core_FOUND)
-<<<<<<< HEAD
     target_link_libraries(CGAL_cone_spanners PRIVATE CGAL::CGAL_Core
                                                      CGAL::Eigen3_support)
-=======
-    target_link_libraries(CGAL_cone_spanners PRIVATE CGAL::CGAL_Core CGAL::Eigen_support)
-    target_include_directories(CGAL_cone_spanners BEFORE PRIVATE ${IPE_INCLUDE_DIR})
-    if (WITH_IPE_7)
-      target_compile_definitions(CGAL_cone_spanners PRIVATE CGAL_USE_IPE_7)
-    endif()
->>>>>>> 426b2163
   endif()
   #example in doc not installed
   add_library(simple_triangulation MODULE simple_triangulation.cpp)
   add_to_cached_list(CGAL_EXECUTABLE_TARGETS simple_triangulation)
-<<<<<<< HEAD
   target_link_libraries(simple_triangulation CGAL::Eigen3_support
                         ${IPE_LIBRARIES})
-=======
-  target_link_libraries(simple_triangulation CGAL::Eigen_support ${IPE_LIBRARIES})
-  target_include_directories(simple_triangulation BEFORE PRIVATE ${IPE_INCLUDE_DIR})
-  if (WITH_IPE_7)
-    target_compile_definitions(simple_triangulation PRIVATE CGAL_USE_IPE_7)
-  endif()
->>>>>>> 426b2163
   cgal_add_compilation_test(simple_triangulation)
 
 else()
   message(STATUS "NOTICE: This program requires the Ipe include files and library, and will not be compiled.")
-endif()
+endif()