
namespace CGAL {

/// \ingroup PkgSTLExtensionRef

/*!
\ingroup CompactContainer

The traits class `Concurrent_compact_container_traits` provides
the way to access the internal pointer required for `T` to be
used in a `Concurrent_compact_container<T, Allocator>`. Note that this
pointer needs to be accessible even when the object is not constructed,
which means it has to reside in the same memory place as `T`.

You can specialize this class for your own type `T`
if the default template is not suitable.

You can also use `Compact_container_base` as base class for your own
types `T` to make them usable with the default `Concurrent_compact_container`.

\cgalHeading{Parameters}

<<<<<<< HEAD
`T` is any type providing the following member functions:
`void * t.for_compact_container() const;`
`void *& t.for_compact_container();`.
=======
`T` is any type providing the following member functions: 
`void * t.for_compact_container() const;` 
`void t.for_compact_container(void *);`.
>>>>>>> 1eba8224
*/
template< typename T >
struct Concurrent_compact_container_traits {

/// \name Operations
/// @{
  /*!
  Returns the pointer held by `t`.
  The template version defines this function as: `return t.for_compact_container();
  */
  static void * pointer(const T &t);

/// @}

<<<<<<< HEAD
/// \name Operations
/// @{
  /*!
  Returns a reference to the pointer held by `t`.
  The template version defines this function as: `return t.for_compact_container();`

  */
  static void * & pointer(T &t);
=======
/// \name Operations 
/// @{ 
  /*! 
  Sets the pointer held by `t` to `p`.
  The template version defines this function as: `t.for_compact_container(p);`

  */ 
  static void set_pointer(T &t, void* p);
>>>>>>> 1eba8224

/// @}

}; /* end Concurrent_compact_container_traits */


/*!
\ingroup CompactContainer

An object of the class `Concurrent_compact_container`
is a container of objects of type `T`, which allows to call
`insert` and `erase` operations concurrently.
Other operations are not concurrency-safe.
For example, one should not parse the container while others are modifying it.
It matches all the
standard requirements for reversible containers, except that
the complexity of its iterator increment and decrement operations
is not always guaranteed to be amortized constant time.

This container is not a standard <I>sequence</I> nor <I>associative</I> container,
which means the elements are stored in no particular order, and it is not
possible to specify a particular place in the iterator sequence where to
insert new objects. However, all dereferenceable iterators are
still valid after calls to `insert()` and `erase()`, except those
that have been erased (it behaves similarly to `std::list`).

The main feature of this container is that it is very memory efficient:
its memory size is `N*sizeof(T)+o(N)`, where `N` is the maximum size
that the container has had in its past history, its `capacity()`
(the memory of erased elements is not deallocated until destruction of the
container or a call to `clear()`). This container has been developed in
order to store large graph-like data structures like the triangulation and
the halfedge data structures.

It supports bidirectional iterators and allows a constant time amortized
`insert()` operation. You cannot specify where to insert new objects
(i.e.\ you don't know where they will end up in the iterator sequence,
although `insert()` returns an iterator pointing to the newly inserted
object). You can erase any element with a constant time complexity.

Summary of the differences with `std::list`: it is more compact in
memory since it doesn't store two additional pointers for the iterator needs.
It doesn't deallocate elements until the destruction or `clear()` of the
container. The iterator does not have constant amortized time complexity for
the increment and decrement operations in all cases, only when not too many
elements have not been freed (i.e.\ when the `size()` is close to the
`capacity()`). Iterating from `begin()` to `end()` takes
`O(capacity())` time, not `size()`. In the case where the container
has a small `size()` compared to its `capacity()`, we advise to
\"defragment the memory\" by copying the container if the iterator performance
is needed.

The iterators themselves can be used as `T`, they provide the necessary
functions to be used by `Compact_container_traits<T>`. Moreover, they
also provide a default constructor value which is not singular: it is
copyable, comparable, and guaranteed to be unique under comparison
(like `NULL` for pointers). This makes them suitable for use in
geometric graphs like handles to vertices in triangulations.

In addition, in a way inspired from the Boost.Intrusive containers, it is
possible to construct iterators from references to values in containers
using the `iterator_to` and `s_iterator_to` functions.

The objects stored in the `Concurrent_compact_container` can optionally store an
"erase counter". If it exists, i.e.\ if the object is a model of the
`ObjectWithEraseCounter` concept, each time an object is erased from the
container, the erase counter of the object will be incremented.
For example, this erase counter can be exploited using the `CC_safe_handle`
helper class, so that one can know if a handle is still pointing to the same
element.
Note that this is meaningful only because the
`CGAL::Concurrent_compact_container` doesn't
deallocate elements until the destruction or clear() of the container.

\cgalHeading{Parameters}

The parameter `T` is required to have a copy constructor and an
assignment operator. It also needs to provide access to an internal
pointer via `Compact_container_traits<T>`.

The equality test and the relational order require the operators
`==` and `<` for `T` respectively.

The parameter `Allocator` has to match the standard allocator
requirements, with value type `T`. This parameter has the default
value `CGAL_ALLOCATOR(T)`.

*/

template < class T, class Allocator >
class Concurrent_compact_container
{
public:
/// \name Types
/// @{
  typedef unspecified_type value_type;
  typedef unspecified_type allocator_type;
  typedef unspecified_type reference;
  typedef unspecified_type const_reference;
  typedef unspecified_type pointer;
  typedef unspecified_type const_pointer;
  typedef unspecified_type size_type;
  typedef unspecified_type difference_type;
  typedef unspecified_type iterator;
  typedef unspecified_type const_iterator;
  typedef unspecified_type reverse_iterator;
  typedef unspecified_type const_reverse_iterator;
/// @}


/// \name Creation
/// @{
/*!
introduces an empty container `ccc`, eventually specifying a particular
allocator `a` as well.
*/
  explicit Concurrent_compact_container(const Allocator &a = Allocator());

/*!
a container with copies from the range [`first,last`), eventually
specifying a particular allocator.
*/
  template < class InputIterator >
  Concurrent_compact_container(InputIterator first, InputIterator last,
                    const Allocator & a = Allocator());

/*!
copy constructor. Each item in `ccc2` is copied. The allocator
is copied. The iterator order is preserved.
*/
  // The copy constructor and assignment operator preserve the iterator order
  Concurrent_compact_container(const Concurrent_compact_container &ccc2);

/*!
assignment. Each item in `ccc2` is copied. The allocator is copied.
Each item in `ccc` is deleted. The iterator order is preserved.
*/
  Concurrent_compact_container & operator=(const Concurrent_compact_container &ccc2);

/*!
swaps the contents of `ccc` and `ccc2` in constant time
complexity. No exception is thrown.
*/
  void swap(Self &ccc2);

/// @}

/// \name Access Member Functions
/// @{

  /*!
  returns true if the element `pos` is used (i.e.\ valid).
  */
  bool is_used(const_iterator pos) const;

  /// returns a mutable iterator referring to the first element in `ccc`.
  iterator begin();
  /// returns a constant iterator referring to the first element in `ccc`.
  const_iterator begin() const;
  /// returns a mutable iterator which is the past-end-value of `ccc`.
  iterator end();
  /// returns a constant iterator which is the past-end-value of `ccc`.
  const_iterator end();

  /// returns a mutable reverse iterator referring to the reverse beginning in `ccc`.
  reverse_iterator rbegin();
  /// returns a constant reverse iterator referring to the reverse beginning in `ccc`.
  const_reverse_iterator rbegin() const;
  /// returns a mutable reverse iterator which is the reverse past-end-value of `ccc`.
  reverse_iterator rend();
  /// returns a constant reverse iterator which is the reverse past-end-value of `ccc`.
  const_reverse_iterator rend() const;

  /// returns an iterator which points to `value`.
  iterator iterator_to(reference value) const;
  /// returns a constant iterator which points to `value`.
  const_iterator iterator_to(const_reference value) const;
  /// returns an iterator which points to `value`.
  static iterator s_iterator_to(reference value);
  /// returns a constant iterator which points to `value`.
  static const_iterator s_iterator_to(const_reference value);

  /// returns `true` iff `ccc` is empty.
  bool empty() const;
  /// returns the number of items in `ccc`.
  /// Note: do not call this function while others are inserting/erasing elements
  size_type size() const;
  /// returns the maximum possible size of the container `ccc`.
  /// This is the allocator's max_size value
  size_type max_size() const;
  /// returns the total number of elements that `ccc` can hold without requiring reallocation.
  size_type capacity() const;
  /// returns the allocator
  Allocator get_allocator() const;

/// @}


/// \name Insertion
/// @{
  /*!
  constructs an object of type `T` with the constructor that takes
  `t1` as argument, inserts it in `ccc`, and returns the iterator pointing
  to it. Overloads of this member function are defined that take additional
  arguments, up to 9.
  */
  template < class T1 >
  iterator emplace(const T1& t1);

  /*!
  inserts a copy of `t` in `ccc` and returns the iterator pointing
  to it.
  */
  iterator insert(const T &t);

  /// inserts the range [`first, last`) in `ccc`.
  template < class InputIterator >
  void insert(InputIterator first, InputIterator last);

  /*!
  erases all the elements of `ccc`, then inserts the range
  [`first, last`) in `ccc`.
  */
  template < class InputIterator >
  void assign(InputIterator first, InputIterator last);
/// @}


/// \name Removal
/// @{
  /// removes the item pointed by `pos` from `ccc`.
  void erase(iterator x);
  /// removes the items from the range [`first, last`) from `ccc`.
  void erase(iterator first, iterator last);
  /*!
  all items in `ccc` are deleted, and the memory is deallocated.
  After this call, `ccc` is in the same state as if just default
  constructed.
  */
  void clear();
/// @}

/// \name Ownership testing
/// The following functions are mostly helpful for efficient debugging, since
/// their complexity is \f$ O(\sqrt{\mathrm{c.capacity()}})\f$.
/// @{
  /// returns whether `pos` is in the range `[ccc.begin(),  ccc.end()]` (`ccc.end()` included).
  bool owns(const_iterator pos);
  /// returns whether `pos` is in the range `[ccc.begin(), ccc`.end())` (`ccc.end()` excluded).
  bool owns_dereferencable(const_iterator pos);

/// @}

/// \name Merging
/// @{
/*!
adds the items of `ccc2` to the end of `ccc` and `ccc2` becomes empty.
The time complexity is O(`ccc`.`capacity()`-`ccc`.`size()`).
\pre `ccc2` must not be the same as `ccc`, and the allocators of `ccc` and `ccc2` must be compatible: `ccc.get_allocator() == ccc2.get_allocator()`.
*/
void merge(Concurrent_compact_container<T, Allocator> &ccc2);

/// @}

/// \name Comparison Operations
/// @{
  /*!
  test for equality: Two containers are equal, iff they have the
  same size and if their corresponding elements are equal.
  */
  bool operator==(const Concurrent_compact_container<T, Allocator> &ccc2) const;
  /// test for inequality: returns `!(ccc == ccc2)`.
  bool operator!=(const Concurrent_compact_container<T, Allocator> &ccc2) const;
  /// compares in lexicographical order.
  bool operator<(const Concurrent_compact_container<T, Allocator> &ccc2) const;
  /// returns `ccc2 < ccc`.
  bool operator>(const Concurrent_compact_container<T, Allocator> &ccc2) const;
  /// returns `!(ccc > ccc2)`.
  bool operator<=(const Concurrent_compact_container<T, Allocator> &ccc2) const;
  /// returns `!(ccc < ccc2)`.
  bool operator>=(const Concurrent_compact_container<T, Allocator> &ccc2) const;
/// @}

}; /* end Concurrent_compact_container */
} /* end namespace CGAL */<|MERGE_RESOLUTION|>--- conflicted
+++ resolved
@@ -6,53 +6,37 @@
 /*!
 \ingroup CompactContainer
 
-The traits class `Concurrent_compact_container_traits` provides
-the way to access the internal pointer required for `T` to be
-used in a `Concurrent_compact_container<T, Allocator>`. Note that this
-pointer needs to be accessible even when the object is not constructed,
-which means it has to reside in the same memory place as `T`.
-
-You can specialize this class for your own type `T`
-if the default template is not suitable.
-
-You can also use `Compact_container_base` as base class for your own
-types `T` to make them usable with the default `Concurrent_compact_container`.
+The traits class `Concurrent_compact_container_traits` provides 
+the way to access the internal pointer required for `T` to be 
+used in a `Concurrent_compact_container<T, Allocator>`. Note that this 
+pointer needs to be accessible even when the object is not constructed, 
+which means it has to reside in the same memory place as `T`. 
+
+You can specialize this class for your own type `T` 
+if the default template is not suitable. 
+
+You can also use `Compact_container_base` as base class for your own 
+types `T` to make them usable with the default `Concurrent_compact_container`. 
 
 \cgalHeading{Parameters}
 
-<<<<<<< HEAD
-`T` is any type providing the following member functions:
-`void * t.for_compact_container() const;`
-`void *& t.for_compact_container();`.
-=======
 `T` is any type providing the following member functions: 
 `void * t.for_compact_container() const;` 
 `void t.for_compact_container(void *);`.
->>>>>>> 1eba8224
 */
 template< typename T >
 struct Concurrent_compact_container_traits {
 
-/// \name Operations
-/// @{
-  /*!
-  Returns the pointer held by `t`.
-  The template version defines this function as: `return t.for_compact_container();
-  */
-  static void * pointer(const T &t);
-
-/// @}
-
-<<<<<<< HEAD
-/// \name Operations
-/// @{
-  /*!
-  Returns a reference to the pointer held by `t`.
-  The template version defines this function as: `return t.for_compact_container();`
-
-  */
-  static void * & pointer(T &t);
-=======
+/// \name Operations 
+/// @{ 
+  /*! 
+  Returns the pointer held by `t`. 
+  The template version defines this function as: `return t.for_compact_container(); 
+  */ 
+  static void * pointer(const T &t); 
+
+/// @} 
+
 /// \name Operations 
 /// @{ 
   /*! 
@@ -61,9 +45,8 @@
 
   */ 
   static void set_pointer(T &t, void* p);
->>>>>>> 1eba8224
-
-/// @}
+
+/// @} 
 
 }; /* end Concurrent_compact_container_traits */
 
@@ -71,82 +54,82 @@
 /*!
 \ingroup CompactContainer
 
-An object of the class `Concurrent_compact_container`
+An object of the class `Concurrent_compact_container` 
 is a container of objects of type `T`, which allows to call
 `insert` and `erase` operations concurrently.
 Other operations are not concurrency-safe.
 For example, one should not parse the container while others are modifying it.
-It matches all the
-standard requirements for reversible containers, except that
-the complexity of its iterator increment and decrement operations
-is not always guaranteed to be amortized constant time.
-
-This container is not a standard <I>sequence</I> nor <I>associative</I> container,
-which means the elements are stored in no particular order, and it is not
-possible to specify a particular place in the iterator sequence where to
-insert new objects. However, all dereferenceable iterators are
-still valid after calls to `insert()` and `erase()`, except those
-that have been erased (it behaves similarly to `std::list`).
-
-The main feature of this container is that it is very memory efficient:
-its memory size is `N*sizeof(T)+o(N)`, where `N` is the maximum size
-that the container has had in its past history, its `capacity()`
-(the memory of erased elements is not deallocated until destruction of the
-container or a call to `clear()`). This container has been developed in
-order to store large graph-like data structures like the triangulation and
-the halfedge data structures.
-
-It supports bidirectional iterators and allows a constant time amortized
-`insert()` operation. You cannot specify where to insert new objects
-(i.e.\ you don't know where they will end up in the iterator sequence,
-although `insert()` returns an iterator pointing to the newly inserted
-object). You can erase any element with a constant time complexity.
-
-Summary of the differences with `std::list`: it is more compact in
-memory since it doesn't store two additional pointers for the iterator needs.
-It doesn't deallocate elements until the destruction or `clear()` of the
-container. The iterator does not have constant amortized time complexity for
-the increment and decrement operations in all cases, only when not too many
-elements have not been freed (i.e.\ when the `size()` is close to the
-`capacity()`). Iterating from `begin()` to `end()` takes
-`O(capacity())` time, not `size()`. In the case where the container
-has a small `size()` compared to its `capacity()`, we advise to
-\"defragment the memory\" by copying the container if the iterator performance
-is needed.
-
-The iterators themselves can be used as `T`, they provide the necessary
-functions to be used by `Compact_container_traits<T>`. Moreover, they
-also provide a default constructor value which is not singular: it is
-copyable, comparable, and guaranteed to be unique under comparison
-(like `NULL` for pointers). This makes them suitable for use in
-geometric graphs like handles to vertices in triangulations.
-
-In addition, in a way inspired from the Boost.Intrusive containers, it is
-possible to construct iterators from references to values in containers
-using the `iterator_to` and `s_iterator_to` functions.
-
-The objects stored in the `Concurrent_compact_container` can optionally store an
+It matches all the 
+standard requirements for reversible containers, except that 
+the complexity of its iterator increment and decrement operations 
+is not always guaranteed to be amortized constant time. 
+
+This container is not a standard <I>sequence</I> nor <I>associative</I> container, 
+which means the elements are stored in no particular order, and it is not 
+possible to specify a particular place in the iterator sequence where to 
+insert new objects. However, all dereferenceable iterators are 
+still valid after calls to `insert()` and `erase()`, except those 
+that have been erased (it behaves similarly to `std::list`). 
+
+The main feature of this container is that it is very memory efficient: 
+its memory size is `N*sizeof(T)+o(N)`, where `N` is the maximum size 
+that the container has had in its past history, its `capacity()` 
+(the memory of erased elements is not deallocated until destruction of the 
+container or a call to `clear()`). This container has been developed in 
+order to store large graph-like data structures like the triangulation and 
+the halfedge data structures. 
+
+It supports bidirectional iterators and allows a constant time amortized 
+`insert()` operation. You cannot specify where to insert new objects 
+(i.e.\ you don't know where they will end up in the iterator sequence, 
+although `insert()` returns an iterator pointing to the newly inserted 
+object). You can erase any element with a constant time complexity. 
+
+Summary of the differences with `std::list`: it is more compact in 
+memory since it doesn't store two additional pointers for the iterator needs. 
+It doesn't deallocate elements until the destruction or `clear()` of the 
+container. The iterator does not have constant amortized time complexity for 
+the increment and decrement operations in all cases, only when not too many 
+elements have not been freed (i.e.\ when the `size()` is close to the 
+`capacity()`). Iterating from `begin()` to `end()` takes 
+`O(capacity())` time, not `size()`. In the case where the container 
+has a small `size()` compared to its `capacity()`, we advise to 
+\"defragment the memory\" by copying the container if the iterator performance 
+is needed. 
+
+The iterators themselves can be used as `T`, they provide the necessary 
+functions to be used by `Compact_container_traits<T>`. Moreover, they 
+also provide a default constructor value which is not singular: it is 
+copyable, comparable, and guaranteed to be unique under comparison 
+(like `NULL` for pointers). This makes them suitable for use in 
+geometric graphs like handles to vertices in triangulations. 
+
+In addition, in a way inspired from the Boost.Intrusive containers, it is 
+possible to construct iterators from references to values in containers 
+using the `iterator_to` and `s_iterator_to` functions. 
+
+The objects stored in the `Concurrent_compact_container` can optionally store an 
 "erase counter". If it exists, i.e.\ if the object is a model of the
-`ObjectWithEraseCounter` concept, each time an object is erased from the
+`ObjectWithEraseCounter` concept, each time an object is erased from the 
 container, the erase counter of the object will be incremented.
-For example, this erase counter can be exploited using the `CC_safe_handle`
+For example, this erase counter can be exploited using the `CC_safe_handle` 
 helper class, so that one can know if a handle is still pointing to the same
 element.
-Note that this is meaningful only because the
-`CGAL::Concurrent_compact_container` doesn't
+Note that this is meaningful only because the 
+`CGAL::Concurrent_compact_container` doesn't 
 deallocate elements until the destruction or clear() of the container.
 
 \cgalHeading{Parameters}
 
-The parameter `T` is required to have a copy constructor and an
-assignment operator. It also needs to provide access to an internal
-pointer via `Compact_container_traits<T>`.
-
-The equality test and the relational order require the operators
-`==` and `<` for `T` respectively.
-
-The parameter `Allocator` has to match the standard allocator
-requirements, with value type `T`. This parameter has the default
+The parameter `T` is required to have a copy constructor and an 
+assignment operator. It also needs to provide access to an internal 
+pointer via `Compact_container_traits<T>`. 
+
+The equality test and the relational order require the operators 
+`==` and `<` for `T` respectively. 
+
+The parameter `Allocator` has to match the standard allocator 
+requirements, with value type `T`. This parameter has the default 
 value `CGAL_ALLOCATOR(T)`.
 
 */
@@ -155,8 +138,8 @@
 class Concurrent_compact_container
 {
 public:
-/// \name Types
-/// @{
+/// \name Types 
+/// @{ 
   typedef unspecified_type value_type;
   typedef unspecified_type allocator_type;
   typedef unspecified_type reference;
@@ -169,48 +152,48 @@
   typedef unspecified_type const_iterator;
   typedef unspecified_type reverse_iterator;
   typedef unspecified_type const_reverse_iterator;
-/// @}
-
-
-/// \name Creation
-/// @{
-/*!
-introduces an empty container `ccc`, eventually specifying a particular
-allocator `a` as well.
-*/
+/// @} 
+
+
+/// \name Creation 
+/// @{ 
+/*! 
+introduces an empty container `ccc`, eventually specifying a particular 
+allocator `a` as well. 
+*/ 
   explicit Concurrent_compact_container(const Allocator &a = Allocator());
 
-/*!
-a container with copies from the range [`first,last`), eventually
-specifying a particular allocator.
-*/
+/*! 
+a container with copies from the range [`first,last`), eventually 
+specifying a particular allocator. 
+*/ 
   template < class InputIterator >
   Concurrent_compact_container(InputIterator first, InputIterator last,
                     const Allocator & a = Allocator());
 
-/*!
-copy constructor. Each item in `ccc2` is copied. The allocator
-is copied. The iterator order is preserved.
-*/
+/*! 
+copy constructor. Each item in `ccc2` is copied. The allocator 
+is copied. The iterator order is preserved. 
+*/ 
   // The copy constructor and assignment operator preserve the iterator order
   Concurrent_compact_container(const Concurrent_compact_container &ccc2);
-
-/*!
-assignment. Each item in `ccc2` is copied. The allocator is copied.
-Each item in `ccc` is deleted. The iterator order is preserved.
-*/
+  
+/*! 
+assignment. Each item in `ccc2` is copied. The allocator is copied. 
+Each item in `ccc` is deleted. The iterator order is preserved. 
+*/ 
   Concurrent_compact_container & operator=(const Concurrent_compact_container &ccc2);
 
-/*!
-swaps the contents of `ccc` and `ccc2` in constant time
-complexity. No exception is thrown.
-*/
+/*! 
+swaps the contents of `ccc` and `ccc2` in constant time 
+complexity. No exception is thrown. 
+*/ 
   void swap(Self &ccc2);
-
-/// @}
-
-/// \name Access Member Functions
-/// @{
+  
+/// @} 
+
+/// \name Access Member Functions 
+/// @{ 
 
   /*!
   returns true if the element `pos` is used (i.e.\ valid).
@@ -223,16 +206,16 @@
   const_iterator begin() const;
   /// returns a mutable iterator which is the past-end-value of `ccc`.
   iterator end();
-  /// returns a constant iterator which is the past-end-value of `ccc`.
+  /// returns a constant iterator which is the past-end-value of `ccc`. 
   const_iterator end();
 
-  /// returns a mutable reverse iterator referring to the reverse beginning in `ccc`.
+  /// returns a mutable reverse iterator referring to the reverse beginning in `ccc`. 
   reverse_iterator rbegin();
   /// returns a constant reverse iterator referring to the reverse beginning in `ccc`.
   const_reverse_iterator rbegin() const;
   /// returns a mutable reverse iterator which is the reverse past-end-value of `ccc`.
   reverse_iterator rend();
-  /// returns a constant reverse iterator which is the reverse past-end-value of `ccc`.
+  /// returns a constant reverse iterator which is the reverse past-end-value of `ccc`. 
   const_reverse_iterator rend() const;
 
   /// returns an iterator which points to `value`.
@@ -244,106 +227,106 @@
   /// returns a constant iterator which points to `value`.
   static const_iterator s_iterator_to(const_reference value);
 
-  /// returns `true` iff `ccc` is empty.
+  /// returns `true` iff `ccc` is empty. 
   bool empty() const;
-  /// returns the number of items in `ccc`.
+  /// returns the number of items in `ccc`. 
   /// Note: do not call this function while others are inserting/erasing elements
   size_type size() const;
   /// returns the maximum possible size of the container `ccc`.
   /// This is the allocator's max_size value
-  size_type max_size() const;
-  /// returns the total number of elements that `ccc` can hold without requiring reallocation.
+  size_type max_size() const; 
+  /// returns the total number of elements that `ccc` can hold without requiring reallocation. 
   size_type capacity() const;
   /// returns the allocator
-  Allocator get_allocator() const;
-
-/// @}
-
-
-/// \name Insertion
-/// @{
-  /*!
-  constructs an object of type `T` with the constructor that takes
-  `t1` as argument, inserts it in `ccc`, and returns the iterator pointing
-  to it. Overloads of this member function are defined that take additional
-  arguments, up to 9.
-  */
-  template < class T1 >
-  iterator emplace(const T1& t1);
-
-  /*!
-  inserts a copy of `t` in `ccc` and returns the iterator pointing
-  to it.
-  */
+  Allocator get_allocator() const; 
+
+/// @} 
+
+
+/// \name Insertion 
+/// @{ 
+  /*! 
+  constructs an object of type `T` with the constructor that takes 
+  `t1` as argument, inserts it in `ccc`, and returns the iterator pointing 
+  to it. Overloads of this member function are defined that take additional 
+  arguments, up to 9. 
+  */ 
+  template < class T1 > 
+  iterator emplace(const T1& t1); 
+  
+  /*! 
+  inserts a copy of `t` in `ccc` and returns the iterator pointing 
+  to it. 
+  */ 
   iterator insert(const T &t);
 
   /// inserts the range [`first, last`) in `ccc`.
   template < class InputIterator >
   void insert(InputIterator first, InputIterator last);
 
-  /*!
-  erases all the elements of `ccc`, then inserts the range
-  [`first, last`) in `ccc`.
+  /*! 
+  erases all the elements of `ccc`, then inserts the range 
+  [`first, last`) in `ccc`. 
   */
   template < class InputIterator >
   void assign(InputIterator first, InputIterator last);
-/// @}
-
-
-/// \name Removal
+/// @} 
+
+
+/// \name Removal 
 /// @{
   /// removes the item pointed by `pos` from `ccc`.
   void erase(iterator x);
   /// removes the items from the range [`first, last`) from `ccc`.
   void erase(iterator first, iterator last);
-  /*!
-  all items in `ccc` are deleted, and the memory is deallocated.
-  After this call, `ccc` is in the same state as if just default
-  constructed.
-  */
+  /*! 
+  all items in `ccc` are deleted, and the memory is deallocated. 
+  After this call, `ccc` is in the same state as if just default 
+  constructed. 
+  */ 
   void clear();
+/// @} 
+
+/// \name Ownership testing 
+/// The following functions are mostly helpful for efficient debugging, since 
+/// their complexity is \f$ O(\sqrt{\mathrm{c.capacity()}})\f$. 
+/// @{ 
+  /// returns whether `pos` is in the range `[ccc.begin(),  ccc.end()]` (`ccc.end()` included).
+  bool owns(const_iterator pos); 
+  /// returns whether `pos` is in the range `[ccc.begin(), ccc`.end())` (`ccc.end()` excluded). 
+  bool owns_dereferencable(const_iterator pos); 
+  
+/// @} 
+
+/// \name Merging 
+/// @{ 
+/*! 
+adds the items of `ccc2` to the end of `ccc` and `ccc2` becomes empty. 
+The time complexity is O(`ccc`.`capacity()`-`ccc`.`size()`). 
+\pre `ccc2` must not be the same as `ccc`, and the allocators of `ccc` and `ccc2` must be compatible: `ccc.get_allocator() == ccc2.get_allocator()`. 
+*/ 
+void merge(Concurrent_compact_container<T, Allocator> &ccc2); 
+
 /// @}
-
-/// \name Ownership testing
-/// The following functions are mostly helpful for efficient debugging, since
-/// their complexity is \f$ O(\sqrt{\mathrm{c.capacity()}})\f$.
-/// @{
-  /// returns whether `pos` is in the range `[ccc.begin(),  ccc.end()]` (`ccc.end()` included).
-  bool owns(const_iterator pos);
-  /// returns whether `pos` is in the range `[ccc.begin(), ccc`.end())` (`ccc.end()` excluded).
-  bool owns_dereferencable(const_iterator pos);
-
-/// @}
-
-/// \name Merging
-/// @{
-/*!
-adds the items of `ccc2` to the end of `ccc` and `ccc2` becomes empty.
-The time complexity is O(`ccc`.`capacity()`-`ccc`.`size()`).
-\pre `ccc2` must not be the same as `ccc`, and the allocators of `ccc` and `ccc2` must be compatible: `ccc.get_allocator() == ccc2.get_allocator()`.
-*/
-void merge(Concurrent_compact_container<T, Allocator> &ccc2);
-
-/// @}
-
-/// \name Comparison Operations
-/// @{
-  /*!
-  test for equality: Two containers are equal, iff they have the
-  same size and if their corresponding elements are equal.
-  */
-  bool operator==(const Concurrent_compact_container<T, Allocator> &ccc2) const;
-  /// test for inequality: returns `!(ccc == ccc2)`.
+  
+/// \name Comparison Operations 
+/// @{ 
+  /*! 
+  test for equality: Two containers are equal, iff they have the 
+  same size and if their corresponding elements are equal. 
+  */ 
+  bool operator==(const Concurrent_compact_container<T, Allocator> &ccc2) const; 
+  /// test for inequality: returns `!(ccc == ccc2)`. 
   bool operator!=(const Concurrent_compact_container<T, Allocator> &ccc2) const;
-  /// compares in lexicographical order.
-  bool operator<(const Concurrent_compact_container<T, Allocator> &ccc2) const;
+  /// compares in lexicographical order. 
+  bool operator<(const Concurrent_compact_container<T, Allocator> &ccc2) const; 
   /// returns `ccc2 < ccc`.
   bool operator>(const Concurrent_compact_container<T, Allocator> &ccc2) const;
   /// returns `!(ccc > ccc2)`.
   bool operator<=(const Concurrent_compact_container<T, Allocator> &ccc2) const;
   /// returns `!(ccc < ccc2)`.
   bool operator>=(const Concurrent_compact_container<T, Allocator> &ccc2) const;
-/// @}
+/// @} 
 
 }; /* end Concurrent_compact_container */
 } /* end namespace CGAL */