--- conflicted
+++ resolved
@@ -665,37 +665,16 @@
     // In case the curve end coincides with the south pole, return the vertex
     // representing the south pole, if one exists. Otherwise, search for the
     // face containing this pole.
-<<<<<<< HEAD
-    if (m_south_pole != nullptr) return CGAL::make_object(m_south_pole);
-=======
     if (m_south_pole != nullptr) return Result(m_south_pole);
-    it = m_boundary_vertices.begin();
-  }
-  else {
-    CGAL_assertion((ps_x == ARR_LEFT_BOUNDARY) || (ps_x == ARR_RIGHT_BOUNDARY));
-
-    // Check if the given curve end is incident to a vertex on the line of
-    // discontinuity. If so, return this vertex. Otherwise, locate the first
-    // vertex above it.
-    const Point_2& key = (ind == ARR_MIN_END) ?
-      m_geom_traits->construct_min_vertex_2_object()(xc) :
-      m_geom_traits->construct_max_vertex_2_object()(xc);
-    it = m_boundary_vertices.find(key);
-    if (it != m_boundary_vertices.end()) {
-      v = it->second;
-      return Result(v);
-    }
->>>>>>> d94f015a
 
     // If there are no vertices on the identification curve return the spherical
     // face.
-    if (m_boundary_vertices.empty()) return CGAL::make_object(m_spherical_face);
+    if (m_boundary_vertices.empty()) return Result(m_spherical_face);
 
     Vertex* v = m_boundary_vertices.begin()->second;
-    return CGAL::make_object(_face_below_vertex_on_discontinuity(v));
-  }
-
-<<<<<<< HEAD
+    return Result(_face_below_vertex_on_discontinuity(v));
+  }
+
   CGAL_assertion((ps_x == ARR_LEFT_BOUNDARY) || (ps_x == ARR_RIGHT_BOUNDARY));
 
   // Check if the given curve end is incident to a vertex on the line of
@@ -712,13 +691,13 @@
   // associated with a vertical curve that lies on the boundary and contains
   // the query point cannot exist either. Return the spherical face.
   if (it == m_boundary_vertices.end())
-    return CGAL::make_object(m_spherical_face);
+    return Result(m_spherical_face);
 
   Vertex* v = it->second;
 
   // If the key is equal, return the vertex.
   if (m_geom_traits->compare_y_on_boundary_2_object()(key, v->point()) == EQUAL)
-    return CGAL::make_object(v);
+    return Result(v);
 
   // The vertex v lies on the identification curve and is strictly above the
   // curve end. Search for an edge incident to v and is associated with a
@@ -729,22 +708,12 @@
     const X_monotone_curve_2& curve = he->curve();
     if ((ARR_LEFT_TO_RIGHT == he->direction()) &&
         (m_geom_traits->is_vertical_2_object()(curve)))
-      return CGAL::make_object(he);
+      return Result(he);
     he = he->next()->opposite();
   } while (he != start);
 
   // Return the face that lies below the vertex v.
-  return CGAL::make_object(_face_below_vertex_on_discontinuity(v));
-=======
-  // At this point, the iterator it points to a vertex on the line of
-  // discontinuity that is strictly above the curve end. If there is none,
-  // we know the curve end is contained in the spherical face. Otherwise,
-  // we return the face that lies below the vertex v.
-  if (it == m_boundary_vertices.end()) return Result(m_spherical_face);
-
-  v = it->second;
   return Result(_face_below_vertex_on_discontinuity(v));
->>>>>>> d94f015a
 }
 
 //! \brief determines whether a given boundary vertex is redundant.
