#include "config.h"
#include "create_sphere.h"
#include "Scene_c3t3_item.h"

#include <QVector>
#include <QColor>
#include <QPixmap>
#include <QPainter>
#include <QtCore/qglobal.h>

#include <map>
#include <vector>
#include <CGAL/gl.h>
#include <CGAL/Mesh_3/dihedral_angle_3.h>
#include <CGAL/Three/Scene_interface.h>

#include <QGLViewer/manipulatedFrame.h>
#include <QGLViewer/qglviewer.h>

#include <boost/function_output_iterator.hpp>
#include <boost/foreach.hpp>

struct Scene_c3t3_item_priv {
  Scene_c3t3_item_priv() : c3t3() {}
  Scene_c3t3_item_priv(const C3t3& c3t3_) : c3t3(c3t3_) {}

  C3t3 c3t3;
  QVector<QColor> colors;
};

void Scene_c3t3_item::compile_shaders()
{
    program_sphere = new QOpenGLShaderProgram();

    //Source code
    const char vertex_source[] =
    {
        "#version 120                                                                                             \n"
        "attribute highp vec4 vertex;                                                                             \n"
        "attribute highp vec3 normals;                                                                            \n"
        "attribute highp vec3 colors;                                                                             \n"
        "attribute highp vec3 center;                                                                             \n"
        "attribute highp float radius;                                                                            \n"
        "uniform highp mat4 mvp_matrix;                                                                           \n"
        "uniform highp mat4 mv_matrix;                                                                            \n"
        "varying highp vec4 fP;                                                                                   \n"
        "varying highp vec3 fN;                                                                                   \n"
        "varying highp vec4 color;                                                                                \n"
        "                                                                                                         \n"
        "                                                                                                         \n"
        "void main(void)                                                                                          \n"
        "{                                                                                                        \n"
        "  color = vec4(colors,1.0);                                                                              \n"
        "  fP = mv_matrix * vertex;                                                                               \n"
        "  fN = mat3(mv_matrix)* normals;                                                                         \n"
        "   gl_Position =  mvp_matrix *                                                                           \n"
        "  vec4(radius*vertex.x + center.x, radius* vertex.y + center.y, radius*vertex.z + center.z, 1.0) ;       \n"
        "}                                                                                                        \n"
    };
    QOpenGLShader *vertex_shader = new QOpenGLShader(QOpenGLShader::Vertex);
    if(!vertex_shader->compileSourceCode(vertex_source))
    {
        std::cerr<<"Compiling vertex source FAILED"<<std::endl;
    }


    if(!program_sphere->addShader(vertex_shader))
    {
        std::cerr<<"adding vertex shader FAILED"<<std::endl;
    }
    if(!program_sphere->addShaderFromSourceFile(QOpenGLShader::Fragment,":/cgal/Polyhedron_3/resources/shader_with_light.f" ))
    {
        std::cerr<<"adding fragment shader FAILED"<<std::endl;
    }
    if(!program_sphere->link())
    {
        //std::cerr<<"linking Program FAILED"<<std::endl;
        qDebug() << program_sphere->log();
    }
}
double complex_diag(const Scene_item* item) {
  const Scene_item::Bbox& bbox = item->bbox();
  const double& xdelta = bbox.xmax-bbox.xmin;
  const double& ydelta = bbox.ymax-bbox.ymin;
  const double& zdelta = bbox.zmax-bbox.zmin;
  const double diag = std::sqrt(xdelta*xdelta +
                                ydelta*ydelta +
                                zdelta*zdelta);
  return diag * 0.7;
}

Scene_c3t3_item::Scene_c3t3_item()
  : Scene_item(NumberOfBuffers, NumberOfVaos)
  , d(new Scene_c3t3_item_priv())
  , frame(new ManipulatedFrame())
  , last_known_scene(NULL)
  , data_item_(NULL)
  , histogram_()
  , indices_()
{
  are_intersection_buffers_filled = false;
  positions_lines.resize(0);
  positions_poly.resize(0);
  normals.resize(0);
  s_vertex.resize(0);
  s_normals.resize(0);
  ws_vertex.resize(0);
  need_changed = false;
  startTimer(0);
  connect(frame, SIGNAL(modified()), this, SLOT(changed()));
  c3t3_changed();
  setRenderingMode(FlatPlusEdges);
  compile_shaders();
  spheres_are_shown = false;
  create_flat_and_wire_sphere(1.0f,s_vertex,s_normals, ws_vertex);

}

Scene_c3t3_item::Scene_c3t3_item(const C3t3& c3t3)
  : Scene_item(NumberOfBuffers, NumberOfVaos)
  , d(new Scene_c3t3_item_priv(c3t3))
  , frame(new ManipulatedFrame())
  , last_known_scene(NULL)  
  , data_item_(NULL)  
  , histogram_()
  , indices_()
{
  positions_lines.resize(0);
  positions_poly.resize(0);
  normals.resize(0);
  s_vertex.resize(0);
  s_normals.resize(0);
  ws_vertex.resize(0);
  need_changed = false;
  startTimer(0);
  connect(frame, SIGNAL(modified()), this, SLOT(changed()));
  c3t3_changed();
  setRenderingMode(FlatPlusEdges);
  compile_shaders();
  spheres_are_shown = false;
  create_flat_and_wire_sphere(1.0f,s_vertex,s_normals, ws_vertex);
}

Scene_c3t3_item::~Scene_c3t3_item()
{
  frame = 0;
  delete frame;
  delete d;
}



const Scene_item*
Scene_c3t3_item::data_item() const
{
  return data_item_;
}

void
Scene_c3t3_item::set_data_item(const Scene_item* data_item)
{
  data_item_ = data_item;
  if (NULL != data_item)
  {
    connect(data_item, SIGNAL(aboutToBeDestroyed()),
      this, SLOT(data_item_destroyed()));
  }
}

void
Scene_c3t3_item::data_item_destroyed()
{
  set_data_item(NULL);
}

const C3t3&
Scene_c3t3_item::c3t3() const {
  return d->c3t3;
}

C3t3&
Scene_c3t3_item::c3t3()
{
  return d->c3t3;
}

void
Scene_c3t3_item::changed()
{
  need_changed = true;
}

void Scene_c3t3_item::timerEvent(QTimerEvent* /*event*/)
{ // just handle deformation - paint like selection is handled in eventFilter()
  if(need_changed) {
    are_intersection_buffers_filled = false;
    need_changed = false;
  }
}

void
Scene_c3t3_item::c3t3_changed()
{
  // Update colors
  // Fill indices map and get max subdomain value
  indices_.clear();

  int max = 0;
  for (C3t3::Cells_in_complex_iterator cit = this->c3t3().cells_in_complex_begin(),
    end = this->c3t3().cells_in_complex_end(); cit != end; ++cit)
  {
    max = (std::max)(max, cit->subdomain_index());
    indices_.insert(cit->subdomain_index());
  }

  d->colors.resize(max + 1);
  compute_color_map(color_);

  // Rebuild histogram
  build_histogram();
  
}

QPixmap
Scene_c3t3_item::graphicalToolTip() const
{
  if (!histogram_.isNull())
  {
    return histogram_;
  }
  else
  {
    const_cast<Scene_c3t3_item&>(*this).build_histogram();
    return histogram_;
  }
}

template<typename C3t3>
std::vector<int>
create_histogram(const C3t3& c3t3, double& min_value, double& max_value)
{
  typedef typename C3t3::Triangulation::Point Point_3;

  std::vector<int> histo(181, 0);

  min_value = 180.;
  max_value = 0.;

  for (typename C3t3::Cells_in_complex_iterator cit = c3t3.cells_in_complex_begin();
    cit != c3t3.cells_in_complex_end();
    ++cit)
  {
    if (!c3t3.is_in_complex(cit))
      continue;

#ifdef CGAL_MESH_3_DEMO_DONT_COUNT_TETS_ADJACENT_TO_SHARP_FEATURES_FOR_HISTOGRAM
    if (c3t3.in_dimension(cit->vertex(0)) <= 1
      || c3t3.in_dimension(cit->vertex(1)) <= 1
      || c3t3.in_dimension(cit->vertex(2)) <= 1
      || c3t3.in_dimension(cit->vertex(3)) <= 1)
      continue;
#endif //CGAL_MESH_3_DEMO_DONT_COUNT_TETS_ADJACENT_TO_SHARP_FEATURES_FOR_HISTOGRAM

    const Point_3& p0 = cit->vertex(0)->point();
    const Point_3& p1 = cit->vertex(1)->point();
    const Point_3& p2 = cit->vertex(2)->point();
    const Point_3& p3 = cit->vertex(3)->point();

    double a = CGAL::to_double(CGAL::abs(CGAL::Mesh_3::dihedral_angle(p0, p1, p2, p3)));
    histo[static_cast<int>(std::floor(a))] += 1;
    min_value = (std::min)(min_value, a);
    max_value = (std::max)(max_value, a);

    a = CGAL::to_double(CGAL::abs(CGAL::Mesh_3::dihedral_angle(p0, p2, p1, p3)));
    histo[static_cast<int>(std::floor(a))] += 1;
    min_value = (std::min)(min_value, a);
    max_value = (std::max)(max_value, a);

    a = CGAL::to_double(CGAL::abs(CGAL::Mesh_3::dihedral_angle(p0, p3, p1, p2)));
    histo[static_cast<int>(std::floor(a))] += 1;
    min_value = (std::min)(min_value, a);
    max_value = (std::max)(max_value, a);

    a = CGAL::to_double(CGAL::abs(CGAL::Mesh_3::dihedral_angle(p1, p2, p0, p3)));
    histo[static_cast<int>(std::floor(a))] += 1;
    min_value = (std::min)(min_value, a);
    max_value = (std::max)(max_value, a);

    a = CGAL::to_double(CGAL::abs(CGAL::Mesh_3::dihedral_angle(p1, p3, p0, p2)));
    histo[static_cast<int>(std::floor(a))] += 1;
    min_value = (std::min)(min_value, a);
    max_value = (std::max)(max_value, a);

    a = CGAL::to_double(CGAL::abs(CGAL::Mesh_3::dihedral_angle(p2, p3, p0, p1)));
    histo[static_cast<int>(std::floor(a))] += 1;
    min_value = (std::min)(min_value, a);
    max_value = (std::max)(max_value, a);

  }

  return histo;
}

void
Scene_c3t3_item::build_histogram()
{
#ifdef CGAL_MESH_3_DEMO_BIGGER_HISTOGRAM_WITH_WHITE_BACKGROUNG
  // Create an histogram_ and display it
  const int height = 280;
  const int top_margin = 5;
  const int left_margin = 20;
  const int drawing_height = height - top_margin * 2;
  const int width = 804;
  const int cell_width = 4;
  const int text_margin = 3;
  const int text_height = 34;

  histogram_ = QPixmap(width, height + text_height);
  histogram_.fill(QColor(255, 255, 255));
#else
  // Create an histogram_ and display it
  const int height = 140;
  const int top_margin = 5;
  const int left_margin = 20;
  const int drawing_height = height - top_margin * 2;
  const int width = 402;
  const int cell_width = 2;
  const int text_margin = 3;
  const int text_height = 20;

  histogram_ = QPixmap(width, height + text_height);
  histogram_.fill(QColor(192, 192, 192));
#endif  

  QPainter painter(&histogram_);
  painter.setPen(Qt::black);
  painter.setBrush(QColor(128, 128, 128));
  //painter.setFont(QFont("Arial", 30));

  // Build histogram_ data
  double min_value, max_value;
  std::vector<int> histo_data = create_histogram(c3t3(), min_value, max_value);

  // Get maximum value (to normalize)
  int max_size = 0;
  for (std::vector<int>::iterator it = histo_data.begin(), end = histo_data.end();
    it != end; ++it)
  {
    max_size = (std::max)(max_size, *it);
  }

  // colored histogram
  int j = 0;

  // draw
  int i = left_margin;
  for (std::vector<int>::iterator it = histo_data.begin(), end = histo_data.end();
    it != end; ++it, i += cell_width)
  {
    int line_height = static_cast<int>(std::ceil(static_cast<double>(drawing_height)*
      static_cast<double>(*it) / static_cast<double>(max_size)) + .5);

    painter.fillRect(i,
      drawing_height + top_margin - line_height,
      cell_width,
      line_height,
      get_histogram_color(j++));
  }

  // draw bottom horizontal line
  painter.setPen(Qt::blue);

  painter.drawLine(QPoint(left_margin, drawing_height + top_margin),
    QPoint(left_margin + static_cast<int>(histo_data.size())*cell_width,
    drawing_height + top_margin));


  // draw min value and max value
  const int min_tr_width = static_cast<int>(2 * (std::floor(min_value)*cell_width + left_margin));
  const int max_tr_width = static_cast<int>(
    2 * ((histo_data.size() - std::floor(max_value))*cell_width + left_margin));
  const int tr_y = drawing_height + top_margin + text_margin;

  painter.setPen(get_histogram_color(min_value));
  QRect min_text_rect(0, tr_y, min_tr_width, text_height);
  painter.drawText(min_text_rect, Qt::AlignCenter, tr("%1").arg(min_value, 0, 'f', 1));

  painter.setPen(get_histogram_color(max_value));
  QRect max_text_rect(width - max_tr_width, tr_y, max_tr_width, text_height);
  painter.drawText(max_text_rect, Qt::AlignCenter, tr("%1").arg(max_value, 0, 'f', 1));
}

QColor
Scene_c3t3_item::get_histogram_color(const double v) const
{
  if (v < 5)            { return Qt::red; }
  else if (v < 10)      { return QColor(215, 108, 0); }
  else if (v < 15)      { return QColor(138, 139, 0); }
  else if (v < 165)     { return QColor(60, 136, 64); }
  else if (v < 170)     { return QColor(138, 139, 1); }
  else if (v < 175)     { return QColor(215, 108, 0); }
  else /* 175<v<=180 */   { return Qt::red; }
}

void
Scene_c3t3_item::update_histogram()
{
  build_histogram();
}

void
Scene_c3t3_item::compute_color_map(const QColor& c)
{
  typedef Indices::size_type size_type;

  size_type nb_domains = indices_.size();
  size_type i = 0;
  for (Indices::iterator it = indices_.begin(), end = indices_.end();
    it != end; ++it, ++i)
  {
    double hue = c.hueF() + 1. / nb_domains * i;
    if (hue > 1) { hue -= 1.; }
    d->colors[*it] = QColor::fromHsvF(hue, c.saturationF(), c.valueF());
  }
}

Kernel::Plane_3 Scene_c3t3_item::plane() const {
  const qglviewer::Vec& pos = frame->position();
  const qglviewer::Vec& n =
    frame->inverseTransformOf(qglviewer::Vec(0.f, 0.f, 1.f));
  return Kernel::Plane_3(n[0], n[1], n[2], -n * pos);
}

void Scene_c3t3_item::compute_bbox() const {
  if (isEmpty())
    _bbox = Bbox();
  else {
    CGAL::Bbox_3 result =
      c3t3().cells_in_complex_begin()->vertex(0)->point().bbox();
    for (C3t3::Cells_in_complex_iterator
      cit = ++c3t3().cells_in_complex_begin(),
      cend = c3t3().cells_in_complex_end();
      cit != cend; ++cit)
    {
      result = result + cit->vertex(0)->point().bbox();
      //only one vertex should be a satisfactory approximation
    }
    _bbox = Bbox(result.xmin(), result.ymin(), result.zmin(),
                 result.xmax(), result.ymax(), result.zmax());
  }
}

QString Scene_c3t3_item::toolTip() const {
  int number_of_tets = 0;
  for (Tr::Finite_cells_iterator
    cit = c3t3().triangulation().finite_cells_begin(),
    end = c3t3().triangulation().finite_cells_end();
    cit != end; ++cit)
  {
    if (c3t3().is_in_complex(cit))
      ++number_of_tets;
  }
  return tr("<p><b>3D complex in a 3D triangulation</b></p>"
    "<p>Number of vertices: %1<br />"
    "Number of surface facets: %2<br />"
    "Number of volume tetrahedra: %3</p>")
    .arg(c3t3().triangulation().number_of_vertices())
    .arg(c3t3().number_of_facets())
    .arg(number_of_tets);
}

void Scene_c3t3_item::draw(CGAL::Three::Viewer_interface* viewer) const {
  Scene_c3t3_item* ncthis = const_cast<Scene_c3t3_item*>(this);

  if (!are_buffers_filled)
  {
    ncthis->compute_elements();
    ncthis->initialize_buffers(viewer);
  }
  vaos[Facets]->bind();
  program = getShaderProgram(PROGRAM_C3T3);
  attrib_buffers(viewer, PROGRAM_C3T3);
  program->bind();
  QVector4D cp(this->plane().a(),this->plane().b(),this->plane().c(),this->plane().d());
  program->setUniformValue("cutplane", cp);
  // positions_poly_size is the number of total facets in the C3T3
  // it is only computed once and positions_poly is emptied at the end
  viewer->glDrawArrays(GL_TRIANGLES, 0, static_cast<GLsizei>(positions_poly_size / 3));
  program->release();
  vaos[Facets]->release();


 if (!are_intersection_buffers_filled)
  {
     ncthis->compute_intersections();
     ncthis->initialize_intersection_buffers(viewer);
  }
  vaos[iFacets]->bind();
  program = getShaderProgram(PROGRAM_WITH_LIGHT);
  attrib_buffers(viewer, PROGRAM_WITH_LIGHT);
  program->bind();

  // positions_poly is also used for the faces in the cut plane
  // and changes when the cut plane is moved
  viewer->glDrawArrays(GL_TRIANGLES, 0, static_cast<GLsizei>(positions_poly.size() / 3));
  program->release();
  vaos[iFacets]->release();


  if(spheres_are_shown)
  {
      vaos[Spheres]->bind();
      program_sphere->bind();
      //ModelViewMatrix used for the transformation of the camera.
      QMatrix4x4 mvp_mat;
      // ModelView Matrix used for the lighting system
      QMatrix4x4 mv_mat;
      GLdouble d_mat[16];
      GLint is_both_sides = 0;
      viewer->camera()->getModelViewProjectionMatrix(d_mat);
      //Convert the GLdoubles matrices in GLfloats
      for (int i=0; i<16; ++i){
          mvp_mat.data()[i] = GLfloat(d_mat[i]);
      }
      viewer->camera()->getModelViewMatrix(d_mat);
      for (int i=0; i<16; ++i)
          mv_mat.data()[i] = GLfloat(d_mat[i]);
      QVector4D position(0.0f,0.0f,1.0f, 1.0f );
      QVector4D ambient(0.4f, 0.4f, 0.4f, 0.4f);
      // Diffuse
      QVector4D diffuse(1.0f, 1.0f, 1.0f, 1.0f);
      // Specular
      QVector4D specular(0.0f, 0.0f, 0.0f, 1.0f);
      viewer->glGetIntegerv(GL_LIGHT_MODEL_TWO_SIDE, &is_both_sides);


      program_sphere->setUniformValue("mvp_matrix", mvp_mat);
      program_sphere->setUniformValue("mv_matrix", mv_mat);
      program_sphere->setUniformValue("light_pos", position);
      program_sphere->setUniformValue("light_diff",diffuse);
      program_sphere->setUniformValue("light_spec", specular);
      program_sphere->setUniformValue("light_amb", ambient);
      program_sphere->setUniformValue("spec_power", 51.8f);
      program_sphere->setUniformValue("is_two_side", is_both_sides);

      viewer->glDrawArraysInstanced(GL_TRIANGLES, 0,
                                  static_cast<GLsizei>(s_vertex.size()/3),
                                  static_cast<GLsizei>(s_radius.size()));
      program_sphere->release();
      vaos[Spheres]->release();
  }
}

void Scene_c3t3_item::draw_edges(CGAL::Three::Viewer_interface* viewer) const {
  Scene_c3t3_item* ncthis = const_cast<Scene_c3t3_item*>(this);
  if (!are_buffers_filled)
  {
    ncthis->compute_elements();
    ncthis->initialize_buffers(viewer);
  }
  vaos[2]->bind();
  program = getShaderProgram(PROGRAM_WITHOUT_LIGHT);
  attrib_buffers(viewer, PROGRAM_WITHOUT_LIGHT);
  program->bind();
  program->setAttributeValue("colors", QColor(Qt::black));
  QMatrix4x4 f_mat;
  for (int i = 0; i<16; i++)
    f_mat.data()[i] = frame->matrix()[i];
  program->setUniformValue("f_matrix", f_mat);
  viewer->glDrawArrays(GL_LINES, 0, static_cast<GLsizei>(positions_grid.size() / 3));
  program->release();
  vaos[2]->release();

  vaos[Edges]->bind();
  program = getShaderProgram(PROGRAM_WITHOUT_LIGHT);
  attrib_buffers(viewer, PROGRAM_WITHOUT_LIGHT);
  program->bind();
  program->setAttributeValue("colors", QColor(Qt::black));
  viewer->glDrawArrays(GL_LINES, 0, static_cast<GLsizei>(positions_lines.size() / 3));
  program->release();
  vaos[Edges]->release();

  if(spheres_are_shown)
  {
      vaos[Wired_spheres]->bind();
      program_sphere->bind();
      //ModelViewMatrix used for the transformation of the camera.
      QMatrix4x4 mvp_mat;
      // ModelView Matrix used for the lighting system
      QMatrix4x4 mv_mat;
      GLdouble d_mat[16];
      GLint is_both_sides = 0;
      viewer->camera()->getModelViewProjectionMatrix(d_mat);
      //Convert the GLdoubles matrices in GLfloats
      for (int i=0; i<16; ++i){
          mvp_mat.data()[i] = GLfloat(d_mat[i]);
      }
      viewer->camera()->getModelViewMatrix(d_mat);
      for (int i=0; i<16; ++i)
          mv_mat.data()[i] = GLfloat(d_mat[i]);
      QVector4D position(0.0f,0.0f,1.0f, 1.0f );
      QVector4D ambient(0.4f, 0.4f, 0.4f, 0.4f);
      // Diffuse
      QVector4D diffuse(1.0f, 1.0f, 1.0f, 1.0f);
      // Specular
      QVector4D specular(0.0f, 0.0f, 0.0f, 1.0f);
      viewer->glGetIntegerv(GL_LIGHT_MODEL_TWO_SIDE, &is_both_sides);


      program_sphere->setUniformValue("mvp_matrix", mvp_mat);
      program_sphere->setUniformValue("mv_matrix", mv_mat);
      program_sphere->setUniformValue("light_pos", position);
      program_sphere->setUniformValue("light_diff",diffuse);
      program_sphere->setUniformValue("light_spec", specular);
      program_sphere->setUniformValue("light_amb", ambient);
      program_sphere->setUniformValue("spec_power", 51.8f);
      program_sphere->setUniformValue("is_two_side", is_both_sides);

      viewer->glDrawArraysInstanced(GL_TRIANGLES, 0,
                                  static_cast<GLsizei>(ws_vertex.size()/3),
                                  static_cast<GLsizei>(s_radius.size()));
      program_sphere->release();
      vaos[Wired_spheres]->release();
  }
}

void Scene_c3t3_item::draw_points(CGAL::Three::Viewer_interface * viewer) const
{
  Scene_c3t3_item* ncthis = const_cast<Scene_c3t3_item*>(this);
  if (!are_buffers_filled)
  {
    ncthis->compute_elements();
    ncthis-> initialize_buffers(viewer);
  }
  vaos[Edges]->bind();
  program = getShaderProgram(PROGRAM_WITHOUT_LIGHT);
  attrib_buffers(viewer, PROGRAM_WITHOUT_LIGHT);
  program->bind();
  program->setAttributeValue("colors", this->color());
  viewer->glDrawArrays(GL_POINTS, 0, static_cast<GLsizei>(positions_lines.size() / 3));
  vaos[Edges]->release();
  program->release();

  vaos[2]->bind();
  program = getShaderProgram(PROGRAM_WITHOUT_LIGHT);
  attrib_buffers(viewer, PROGRAM_WITHOUT_LIGHT);
  program->bind();
  program->setAttributeValue("colors", this->color());
  QMatrix4x4 f_mat;
  for (int i = 0; i<16; i++)
    f_mat.data()[i] = frame->matrix()[i];
  program->setUniformValue("f_matrix", f_mat);
  viewer->glDrawArrays(GL_LINES, 0, static_cast<GLsizei>(positions_grid.size() / 3));
  program->release();
  vaos[2]->release();
}

void Scene_c3t3_item::draw_triangle(const Kernel::Point_3& pa,
  const Kernel::Point_3& pb,
  const Kernel::Point_3& pc, bool /* is_cut */) const {

  #undef darker
  Kernel::Vector_3 n = cross_product(pb - pa, pc - pa);
  n = n / CGAL::sqrt(n*n);


  for (int i = 0; i<3; i++)
  {
    normals.push_back(n.x());
    normals.push_back(n.y());
    normals.push_back(n.z());
  }
  positions_poly.push_back(pa.x());
  positions_poly.push_back(pa.y());
  positions_poly.push_back(pa.z());

  positions_poly.push_back(pb.x());
  positions_poly.push_back(pb.y());
  positions_poly.push_back(pb.z());

  positions_poly.push_back(pc.x());
  positions_poly.push_back(pc.y());
  positions_poly.push_back(pc.z());



}

void Scene_c3t3_item::draw_triangle_edges(const Kernel::Point_3& pa,
  const Kernel::Point_3& pb,
  const Kernel::Point_3& pc)const {

#undef darker
  positions_lines.push_back(pa.x());
  positions_lines.push_back(pa.y());
  positions_lines.push_back(pa.z());

  positions_lines.push_back(pb.x());
  positions_lines.push_back(pb.y());
  positions_lines.push_back(pb.z());

  positions_lines.push_back(pb.x());
  positions_lines.push_back(pb.y());
  positions_lines.push_back(pb.z());

  positions_lines.push_back(pc.x());
  positions_lines.push_back(pc.y());
  positions_lines.push_back(pc.z());

  positions_lines.push_back(pc.x());
  positions_lines.push_back(pc.y());
  positions_lines.push_back(pc.z());

  positions_lines.push_back(pa.x());
  positions_lines.push_back(pa.y());
  positions_lines.push_back(pa.z());

}

double Scene_c3t3_item::complex_diag() const {
  const Bbox& bbox = this->bbox();
  const double& xdelta = bbox.xmax - bbox.xmin;
  const double& ydelta = bbox.ymax - bbox.ymin;
  const double& zdelta = bbox.zmax - bbox.zmin;
  const double diag = std::sqrt(xdelta*xdelta +
    ydelta*ydelta +
    zdelta*zdelta);
  return diag * 0.7;
}

void Scene_c3t3_item::export_facets_in_complex()
{
  std::stringstream off_sstream;
  c3t3().output_facets_in_complex_to_off(off_sstream);
  std::string backup = off_sstream.str();
  // Try to read .off in a polyhedron
  Scene_polyhedron_item* item = new Scene_polyhedron_item;
  if (!item->load(off_sstream))
  {
    delete item;
    off_sstream.str(backup);

    // Try to read .off in a polygon soup
    Scene_polygon_soup_item* soup_item = new Scene_polygon_soup_item;

    if (!soup_item->load(off_sstream)) {
      delete soup_item;
      return;
    }

    soup_item->setName(QString("%1_%2").arg(this->name()).arg("facets"));
    last_known_scene->addItem(soup_item);
  }
  else{
    item->setName(QString("%1_%2").arg(this->name()).arg("facets"));
    last_known_scene->addItem(item);
  }
}

QMenu* Scene_c3t3_item::contextMenu()
{
  const char* prop_name = "Menu modified by Scene_c3t3_item.";

  QMenu* menu = Scene_item::contextMenu();

  // Use dynamic properties:
  // http://doc.qt.io/qt-5/qobject.html#property
  bool menuChanged = menu->property(prop_name).toBool();

  if (!menuChanged) {
    QAction* actionExportFacetsInComplex =
      menu->addAction(tr("Export facets in complex"));
    actionExportFacetsInComplex->setObjectName("actionExportFacetsInComplex");
    connect(actionExportFacetsInComplex,
      SIGNAL(triggered()), this,
      SLOT(export_facets_in_complex()));

    QAction* actionShowSpheres =
      menu->addAction(tr("Show protecting &spheres"));
    actionShowSpheres->setCheckable(true);
    actionShowSpheres->setObjectName("actionShowSpheres");
    connect(actionShowSpheres, SIGNAL(toggled(bool)),
            this, SLOT(show_spheres(bool)));
    menu->setProperty(prop_name, true);
  }
  return menu;
}


void Scene_c3t3_item::initialize_intersection_buffers(CGAL::Three::Viewer_interface *viewer)
{
 //vao containing the data for the facets
  {
    program = getShaderProgram(PROGRAM_WITH_LIGHT, viewer);
    program->bind();

    vaos[iFacets]->bind();
    buffers[iFacet_vertices].bind();
    buffers[iFacet_vertices].allocate(positions_poly.data(),
      static_cast<int>(positions_poly.size()*sizeof(float)));
    program->enableAttributeArray("vertex");
    program->setAttributeBuffer("vertex", GL_FLOAT, 0, 3);
    buffers[iFacet_vertices].release();

    buffers[iFacet_normals].bind();
    buffers[iFacet_normals].allocate(normals.data(),
      static_cast<int>(normals.size()*sizeof(float)));
    program->enableAttributeArray("normals");
    program->setAttributeBuffer("normals", GL_FLOAT, 0, 3);
    buffers[iFacet_normals].release();

    buffers[iFacet_colors].bind();
    buffers[iFacet_colors].allocate(f_colors.data(),
      static_cast<int>(f_colors.size()*sizeof(float)));
    program->enableAttributeArray("colors");
    program->setAttributeBuffer("colors", GL_FLOAT, 0, 3);
    buffers[iFacet_colors].release();

    vaos[iFacets]->release();
    program->release();

  }
  are_intersection_buffers_filled = true;
}


void Scene_c3t3_item::initialize_buffers(CGAL::Three::Viewer_interface *viewer)
{
  //vao containing the data for the facets
  {
    program = getShaderProgram(PROGRAM_C3T3, viewer);
    program->bind();

    vaos[Facets]->bind();
    buffers[Facet_vertices].bind();
    buffers[Facet_vertices].allocate(positions_poly.data(),
      static_cast<int>(positions_poly.size()*sizeof(float)));
    program->enableAttributeArray("vertex");
    program->setAttributeBuffer("vertex", GL_FLOAT, 0, 3);
    buffers[Facet_vertices].release();

    buffers[Facet_normals].bind();
    buffers[Facet_normals].allocate(normals.data(),
      static_cast<int>(normals.size()*sizeof(float)));
    program->enableAttributeArray("normals");
    program->setAttributeBuffer("normals", GL_FLOAT, 0, 3);
    buffers[Facet_normals].release();

    buffers[Facet_colors].bind();
    buffers[Facet_colors].allocate(f_colors.data(),
      static_cast<int>(f_colors.size()*sizeof(float)));
    program->enableAttributeArray("colors");
    program->setAttributeBuffer("colors", GL_FLOAT, 0, 3);
    buffers[Facet_colors].release();

    vaos[Facets]->release();
    program->release();
    
    positions_poly_size = positions_poly.size();
    positions_poly.clear();
    positions_poly.swap(std::vector<float>());
    normals.clear();
    normals.swap(std::vector<float>());
    f_colors.clear();
    f_colors.swap(std::vector<float>());
  }

  //vao containing the data for the lines
      {
        program = getShaderProgram(PROGRAM_WITHOUT_LIGHT, viewer);
        program->bind();

        vaos[Edges]->bind();
        buffers[Edges_vertices].bind();
        buffers[Edges_vertices].allocate(positions_lines.data(),
          static_cast<int>(positions_lines.size()*sizeof(float)));
        program->enableAttributeArray("vertex");
        program->setAttributeBuffer("vertex", GL_FLOAT, 0, 3);
        buffers[Edges_vertices].release();

        vaos[Edges]->release();
        program->release();

      }

  //vao containing the data for the grid
      {
        program = getShaderProgram(PROGRAM_WITHOUT_LIGHT, viewer);
        program->bind();

        vaos[2]->bind();
        buffers[Grid_vertices].bind();
        buffers[Grid_vertices].allocate(positions_grid.data(),
          static_cast<int>(positions_grid.size()*sizeof(float)));
        program->enableAttributeArray("vertex");
        program->setAttributeBuffer("vertex", GL_FLOAT, 0, 3);
        buffers[Grid_vertices].release();
        vaos[2]->release();
        program->release();
      }

  //vao containing the data for the spheres
    {
      program_sphere->bind();

      vaos[Spheres]->bind();
      buffers[Sphere_vertices].bind();
      buffers[Sphere_vertices].allocate(s_vertex.data(),
        static_cast<int>(s_vertex.size()*sizeof(float)));
      program_sphere->enableAttributeArray("vertex");
      program_sphere->setAttributeBuffer("vertex", GL_FLOAT, 0, 3);
      buffers[Sphere_vertices].release();

      buffers[Sphere_normals].bind();
      buffers[Sphere_normals].allocate(s_normals.data(),
        static_cast<int>(s_normals.size()*sizeof(float)));
      program_sphere->enableAttributeArray("normals");
      program_sphere->setAttributeBuffer("normals", GL_FLOAT, 0, 3);
      buffers[Sphere_normals].release();

      buffers[Sphere_colors].bind();
      buffers[Sphere_colors].allocate(s_colors.data(),
        static_cast<int>(s_colors.size()*sizeof(float)));
      program_sphere->enableAttributeArray("colors");
      program_sphere->setAttributeBuffer("colors", GL_FLOAT, 0, 3);
      buffers[Sphere_colors].release();

      buffers[Sphere_radius].bind();
      buffers[Sphere_radius].allocate(s_radius.data(),
        static_cast<int>(s_radius.size()*sizeof(float)));
      program_sphere->enableAttributeArray("radius");
      program_sphere->setAttributeBuffer("radius", GL_FLOAT, 0, 3);
      buffers[Sphere_radius].release();

      buffers[Sphere_center].bind();
      buffers[Sphere_center].allocate(s_center.data(),
        static_cast<int>(s_center.size()*sizeof(float)));
      program_sphere->enableAttributeArray("center");
      program_sphere->setAttributeBuffer("center", GL_FLOAT, 0, 3);
      buffers[Sphere_center].release();

      viewer->glVertexAttribDivisor(program_sphere->attributeLocation("center"), 1);
      viewer->glVertexAttribDivisor(program_sphere->attributeLocation("radius"), 1);
      viewer->glVertexAttribDivisor(program_sphere->attributeLocation("colors"), 1);
      vaos[Spheres]->release();

    }

    //vao containing the data for the wired spheres
      {
        program_sphere->bind();

        vaos[Wired_spheres]->bind();
        buffers[Wired_spheres_vertices].bind();
        buffers[Wired_spheres_vertices].allocate(s_vertex.data(),
          static_cast<int>(s_vertex.size()*sizeof(float)));
        program_sphere->enableAttributeArray("vertex");
        program_sphere->setAttributeBuffer("vertex", GL_FLOAT, 0, 3);
        buffers[Wired_spheres_vertices].release();

        buffers[Sphere_normals].bind();
        program_sphere->enableAttributeArray("normals");
        program_sphere->setAttributeBuffer("normals", GL_FLOAT, 0, 3);
        buffers[Sphere_normals].release();

        buffers[Sphere_colors].bind();
        program_sphere->enableAttributeArray("colors");
        program_sphere->setAttributeBuffer("colors", GL_FLOAT, 0, 3);
        buffers[Sphere_colors].release();

        buffers[Sphere_radius].bind();
        program_sphere->enableAttributeArray("radius");
        program_sphere->setAttributeBuffer("radius", GL_FLOAT, 0, 3);
        buffers[Sphere_radius].release();

        buffers[Sphere_center].bind();
        program_sphere->enableAttributeArray("center");
        program_sphere->setAttributeBuffer("center", GL_FLOAT, 0, 3);
        buffers[Sphere_center].release();

        viewer->glVertexAttribDivisor(program_sphere->attributeLocation("center"), 1);
        viewer->glVertexAttribDivisor(program_sphere->attributeLocation("radius"), 1);
        viewer->glVertexAttribDivisor(program_sphere->attributeLocation("colors"), 1);
        vaos[Wired_spheres]->release();

        program_sphere->release();
      }
    program_sphere->release();
      are_buffers_filled = true;
}



void Scene_c3t3_item::compute_intersection(const Primitive& facet)
{  

  const Kernel::Point_3& pa = facet.id().first->vertex(0)->point();
  const Kernel::Point_3& pb = facet.id().first->vertex(1)->point();
  const Kernel::Point_3& pc = facet.id().first->vertex(2)->point();
  const Kernel::Point_3& pd = facet.id().first->vertex(3)->point();
  
  QColor color = d->colors[facet.id().first->subdomain_index()].darker(150);
  for(int i=0; i < 12;i++){
    f_colors.push_back(color.redF());f_colors.push_back(color.greenF());f_colors.push_back(color.blueF());
  }
  draw_triangle(pb, pa, pc, true);
  draw_triangle(pa, pb, pd, true);
  draw_triangle(pa, pd, pc, true);
  draw_triangle(pb, pc, pd, true);
  
  draw_triangle_edges(pa, pb, pc);
  draw_triangle_edges(pa, pb, pd);
  draw_triangle_edges(pa, pc, pd);
  draw_triangle_edges(pb, pc, pd);
}

void Scene_c3t3_item::compute_intersections()
{
  positions_poly.clear();
  normals.clear();
  f_colors.clear();
  const Kernel::Plane_3& plane = this->plane();
  tree.all_intersected_primitives(plane, boost::make_function_output_iterator(Compute_intersection(*this)));
}


void Scene_c3t3_item::compute_elements()
{
  positions_lines.clear();
  s_colors.resize(0);
  s_center.resize(0);
  s_radius.resize(0);


  //The grid
  {
    float x = (2 * (float)complex_diag()) / 10.0;
    float y = (2 * (float)complex_diag()) / 10.0;
    for (int u = 0; u < 11; u++)
    {

      positions_grid.push_back(-(float)complex_diag() + x* u);
      positions_grid.push_back(-(float)complex_diag());
      positions_grid.push_back(0.0);

      positions_grid.push_back(-(float)complex_diag() + x* u);
      positions_grid.push_back((float)complex_diag());
      positions_grid.push_back(0.0);
    }
    for (int v = 0; v<11; v++)
    {

      positions_grid.push_back(-(float)complex_diag());
      positions_grid.push_back(-(float)complex_diag() + v * y);
      positions_grid.push_back(0.0);

      positions_grid.push_back((float)complex_diag());
      positions_grid.push_back(-(float)complex_diag() + v * y);
      positions_grid.push_back(0.0);
    }
  }


  if (isEmpty()){
    return;
  }

<<<<<<< HEAD
  for (Tr::Finite_facets_iterator
         fit = c3t3().triangulation().finite_facets_begin(),
         end = c3t3().triangulation().finite_facets_end();
       fit != end; ++fit)
    {
      Tr::Cell_handle ch = fit->first, nh =ch->neighbor(fit->second);

      if( (!c3t3().is_in_complex(ch)) &&  (!c3t3().is_in_complex(nh)) )
        continue;
      
      if(c3t3().is_in_complex(ch)){
        tree.insert(Primitive(fit));
      } else{
        int ni = nh->index(ch);
        tree.insert(Primitive(Tr::Facet(nh,ni)));
      }
    }
    tree.build();

=======
>>>>>>> 46eec2d9

  //The facets
  {  
    const Kernel::Plane_3& plane = this->plane();
    GLdouble clip_plane[4];
    clip_plane[0] = plane.a();
    clip_plane[1] = plane.b();
    clip_plane[2] = plane.c();
    clip_plane[3] = plane.d();

    for (C3t3::Facet_iterator
      fit = c3t3().facets_begin(),
      end = c3t3().facets_end();
    fit != end; ++fit)
    {
      const Tr::Cell_handle& cell = fit->first;
      const int& index = fit->second;
      const Kernel::Point_3& pa = cell->vertex((index + 1) & 3)->point();
      const Kernel::Point_3& pb = cell->vertex((index + 2) & 3)->point();
      const Kernel::Point_3& pc = cell->vertex((index + 3) & 3)->point();
<<<<<<< HEAD
      
=======

      bool is_shown = 
        pa.x() * clip_plane[0] + pa.y() * clip_plane[1] + pa.z() * clip_plane[2] + clip_plane[3]  < 0
        && pb.x() * clip_plane[0] + pb.y() * clip_plane[1] + pb.z() * clip_plane[2] + clip_plane[3]  < 0
        && pc.x() * clip_plane[0] + pc.y() * clip_plane[1] + pc.z() * clip_plane[2] + clip_plane[3]  < 0;


      if (is_shown)
      {
          if(cell->subdomain_index() == 0) {
>>>>>>> 46eec2d9

      if(cell->subdomain_index() == 0) {
        QColor color = d->colors[cell->neighbor(index)->subdomain_index()];
        f_colors.push_back(color.redF());f_colors.push_back(color.greenF());f_colors.push_back(color.blue());
        f_colors.push_back(color.redF());f_colors.push_back(color.greenF());f_colors.push_back(color.blue());
        f_colors.push_back(color.redF());f_colors.push_back(color.greenF());f_colors.push_back(color.blue());
      }
      else {
        QColor color = d->colors[cell->subdomain_index()];
        f_colors.push_back(color.redF());f_colors.push_back(color.greenF());f_colors.push_back(color.blue());
        f_colors.push_back(color.redF());f_colors.push_back(color.greenF());f_colors.push_back(color.blue());
        f_colors.push_back(color.redF());f_colors.push_back(color.greenF());f_colors.push_back(color.blue());
      }
      if ((index % 2 == 1) == c3t3().is_in_complex(cell)) draw_triangle(pb, pa, pc, false);
      else draw_triangle(pa, pb, pc, false);
      draw_triangle_edges(pa, pb, pc);
    }


  }
  //The Spheres
  {
      for(Tr::Finite_vertices_iterator
          vit = d->c3t3.triangulation().finite_vertices_begin(),
          end =  d->c3t3.triangulation().finite_vertices_end();
          vit != end; ++vit)
      {
          typedef Tr::Vertex_handle Vertex_handle;
          std::vector<Vertex_handle> incident_vertices;
          d->c3t3.triangulation().incident_vertices(vit, std::back_inserter(incident_vertices));
          bool red = vit->is_special();
          for(std::vector<Vertex_handle>::const_iterator
              vvit = incident_vertices.begin(), end = incident_vertices.end();
              vvit != end; ++vvit)
          {
              if(Kernel::Sphere_3(vit->point().point(),
                                  vit->point().weight()).bounded_side((*vvit)->point().point())
                      == CGAL::ON_BOUNDED_SIDE)
                  red = true;
          }
          if(red){
              s_colors.push_back(1.0);
              s_colors.push_back(0.0);
              s_colors.push_back(0.0);

          }
          else{
                  QColor c = this->color().darker(250);
                  s_colors.push_back(c.redF());
                  s_colors.push_back(c.greenF());
                  s_colors.push_back(c.blueF());
              }
              s_center.push_back(vit->point().point().x());
              s_center.push_back(vit->point().point().y());
              s_center.push_back(vit->point().point().z());

              s_radius.push_back(CGAL::sqrt(vit->point().weight()));
      }
  }
}


bool Scene_c3t3_item::load_binary(std::istream& is)
{
  if(!CGAL::Mesh_3::load_binary_file(is, c3t3())) return false;
  // if(!c3t3().triangulation().is_valid()) std::cerr << "INVALID\n";
  if(is && frame == 0) {
    frame = new qglviewer::ManipulatedFrame();
  }
  reset_cut_plane();
  if(is.good()) {
    changed();
    return true;
  }
  else
    return false;
}

void
Scene_c3t3_item::reset_cut_plane() {
  const Bbox& bbox = this->bbox();
  const float xcenter = static_cast<float>((bbox.xmax+bbox.xmin)/2.);
  const float ycenter = static_cast<float>((bbox.ymax+bbox.ymin)/2.);
  const float zcenter = static_cast<float>((bbox.zmax+bbox.zmin)/2.);

  frame->setPosition(qglviewer::Vec(xcenter, ycenter, zcenter));
}<|MERGE_RESOLUTION|>--- conflicted
+++ resolved
@@ -1065,7 +1065,6 @@
     return;
   }
 
-<<<<<<< HEAD
   for (Tr::Finite_facets_iterator
          fit = c3t3().triangulation().finite_facets_begin(),
          end = c3t3().triangulation().finite_facets_end();
@@ -1085,8 +1084,6 @@
     }
     tree.build();
 
-=======
->>>>>>> 46eec2d9
 
   //The facets
   {  
@@ -1107,20 +1104,6 @@
       const Kernel::Point_3& pa = cell->vertex((index + 1) & 3)->point();
       const Kernel::Point_3& pb = cell->vertex((index + 2) & 3)->point();
       const Kernel::Point_3& pc = cell->vertex((index + 3) & 3)->point();
-<<<<<<< HEAD
-      
-=======
-
-      bool is_shown = 
-        pa.x() * clip_plane[0] + pa.y() * clip_plane[1] + pa.z() * clip_plane[2] + clip_plane[3]  < 0
-        && pb.x() * clip_plane[0] + pb.y() * clip_plane[1] + pb.z() * clip_plane[2] + clip_plane[3]  < 0
-        && pc.x() * clip_plane[0] + pc.y() * clip_plane[1] + pc.z() * clip_plane[2] + clip_plane[3]  < 0;
-
-
-      if (is_shown)
-      {
-          if(cell->subdomain_index() == 0) {
->>>>>>> 46eec2d9
 
       if(cell->subdomain_index() == 0) {
         QColor color = d->colors[cell->neighbor(index)->subdomain_index()];
