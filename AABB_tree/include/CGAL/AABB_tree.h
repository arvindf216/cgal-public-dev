--- conflicted
+++ resolved
@@ -547,7 +547,6 @@
 			}
     }
 #endif
-<<<<<<< HEAD
 
     template <class Query, class Traversal_traits>
     void traversal_with_priority(const Query& query, Traversal_traits& traits) const
@@ -578,8 +577,27 @@
         root_node()->template traversal_with_priority_and_group_traversal(m_primitives, query, traits, m_primitives.size(), 0, group_traversal_bound);
       }
     }
-=======
->>>>>>> 61739795
+#ifdef FANOUT_4
+    /// \internal
+    template <class Query, class Traversal_traits>
+    void traversal4(const Query& query, Traversal_traits& traits) const
+    {
+			if(size() > 7){
+				root_node()->template traversal4<Traversal_traits,Query>(query, traits, m_primitives.size());
+			}else{
+				switch(size())
+					{
+					case 0:
+						break;
+					case 1:
+						traits.intersection(query, singleton_data());
+						break;
+					default: // if(size() >= 2)
+						root_node()->template traversal<Traversal_traits,Query>(query, traits, m_primitives.size());
+					}
+			}
+    }
+#endif
 
   private:
     typedef AABB_node<AABBTraits> Node;
