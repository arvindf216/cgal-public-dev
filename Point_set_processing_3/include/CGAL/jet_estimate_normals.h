// Copyright (c) 2007-09  INRIA Sophia-Antipolis (France).
// All rights reserved.
//
// This file is part of CGAL (www.cgal.org).
//
// $URL$
// $Id$
// SPDX-License-Identifier: GPL-3.0-or-later OR LicenseRef-Commercial
//
// Author(s) : Pierre Alliez and Laurent Saboret and Marc Pouget and Frederic Cazals

#ifndef CGAL_JET_ESTIMATE_NORMALS_H
#define CGAL_JET_ESTIMATE_NORMALS_H

#include <CGAL/license/Point_set_processing_3.h>

#include <CGAL/disable_warnings.h>

#include <CGAL/IO/trace.h>
#include <CGAL/Point_set_processing_3/internal/Neighbor_query.h>
#include <CGAL/Point_set_processing_3/internal/Callback_wrapper.h>
#include <CGAL/for_each.h>
#include <CGAL/Monge_via_jet_fitting.h>
#include <CGAL/property_map.h>
#include <CGAL/point_set_processing_assertions.h>
#include <CGAL/Memory_sizer.h>
#include <functional>

#include <CGAL/boost/graph/Named_function_parameters.h>
#include <CGAL/boost/graph/named_params_helper.h>

#include <iterator>
#include <list>

<<<<<<< HEAD
#ifdef CGAL_LINKED_WITH_TBB
#include <CGAL/Point_set_processing_3/internal/Parallel_callback.h>
#include <tbb/parallel_for.h>
#include <tbb/blocked_range.h>
#include <tbb/scalable_allocator.h>
#endif // CGAL_LINKED_WITH_TBB

=======
>>>>>>> 929e1e4b
namespace CGAL {


// ----------------------------------------------------------------------------
// Private section
// ----------------------------------------------------------------------------
/// \cond SKIP_IN_MANUAL
namespace internal {


/// Estimates normal direction using jet fitting
/// on the k nearest neighbors.
///
/// \pre `k >= 2`
///
/// @tparam Kernel Geometric traits class.
/// @tparam Tree KD-tree.
///
/// @return Computed normal. Orientation is random.
template <typename SvdTraits, typename NeighborQuery>
typename NeighborQuery::Kernel::Vector_3
jet_estimate_normal(const typename NeighborQuery::Point_3& query, ///< point to compute the normal at
                    const NeighborQuery& neighbor_query, ///< KD-tree
                    unsigned int k, ///< number of neighbors
                    typename NeighborQuery::FT neighbor_radius,
                    unsigned int degree_fitting)
{
  // basic geometric types
  typedef typename NeighborQuery::Kernel Kernel;
  typedef typename Kernel::Point_3  Point;

  // types for jet fitting
  typedef Monge_via_jet_fitting< Kernel,
                                 Simple_cartesian<double>,
                                 SvdTraits> Monge_jet_fitting;
  typedef typename Monge_jet_fitting::Monge_form Monge_form;

  std::vector<Point> points;
<<<<<<< HEAD
  CGAL::Point_set_processing_3::internal::neighbor_query
    (query, tree, k, neighbor_radius, points);

=======
  neighbor_query.get_points (query, k, neighbor_radius, std::back_inserter(points));
  
>>>>>>> 929e1e4b
  // performs jet fitting
  Monge_jet_fitting monge_fit;
  const unsigned int degree_monge = 1; // we seek for normal and not more.
  Monge_form monge_form = monge_fit(points.begin(), points.end(),
                                    degree_fitting, degree_monge);

  // output normal vector (already normalized in monge form)
  return monge_form.normal_direction();
}

<<<<<<< HEAD
#ifdef CGAL_LINKED_WITH_TBB
  template <typename Kernel, typename SvdTraits, typename Tree>
  class Jet_estimate_normals {
    typedef typename Kernel::FT FT;
    typedef typename Kernel::Point_3 Point;
    typedef typename Kernel::Vector_3 Vector;
    const Tree& tree;
    const unsigned int k;
    const FT neighbor_radius;
    const unsigned int degree_fitting;
    const std::vector<Point>& input;
    std::vector<Vector>& output;
    cpp11::atomic<std::size_t>& advancement;
    cpp11::atomic<bool>& interrupted;

  public:
    Jet_estimate_normals(Tree& tree, unsigned int k, FT neighbor_radius,
                         std::vector<Point>& points,
                         unsigned int degree_fitting, std::vector<Vector>& output,
                         cpp11::atomic<std::size_t>& advancement,
                         cpp11::atomic<bool>& interrupted)
      : tree(tree), k (k), neighbor_radius (neighbor_radius)
      , degree_fitting (degree_fitting), input (points), output (output)
      , advancement (advancement)
      , interrupted (interrupted)
    { }

    void operator()(const tbb::blocked_range<std::size_t>& r) const
    {
      for( std::size_t i = r.begin(); i != r.end(); ++i)
      {
        if (interrupted)
          break;
        output[i] = CGAL::internal::jet_estimate_normal<Kernel,SvdTraits>(input[i], tree, k, neighbor_radius, degree_fitting);
        ++ advancement;
      }
    }

  };
#endif // CGAL_LINKED_WITH_TBB



=======
>>>>>>> 929e1e4b
} /* namespace internal */
/// \endcond



// ----------------------------------------------------------------------------
// Public section
// ----------------------------------------------------------------------------

/**
   \ingroup PkgPointSetProcessing3Algorithms
   Estimates normal directions of the range of `points`
   using jet fitting on the nearest neighbors.
   The output normals are randomly oriented.

   \pre `k >= 2`

   \tparam ConcurrencyTag enables sequential versus parallel algorithm. Possible values are `Sequential_tag`,
                          `Parallel_tag`, and `Parallel_if_available_tag`.
   \tparam PointRange is a model of `Range`. The value type of
   its iterator is the key type of the named parameter `point_map`.

   \param points input point range.
   \param k number of neighbors
   \param np optional sequence of \ref psp_namedparameters "Named Parameters" among the ones listed below.

   \cgalNamedParamsBegin
     \cgalParamBegin{point_map} a model of `ReadablePropertyMap` with value type `geom_traits::Point_3`.
     If this parameter is omitted, `CGAL::Identity_property_map<geom_traits::Point_3>` is used.\cgalParamEnd
     \cgalParamBegin{normal_map} a model of `ReadWritePropertyMap` with value type
     `geom_traits::Vector_3`.\cgalParamEnd
     \cgalParamBegin{neighbor_radius} spherical neighborhood radius. If
     provided, the neighborhood of a query point is computed with a fixed spherical
     radius instead of a fixed number of neighbors. In that case, the parameter
     `k` is used as a limit on the number of points returned by each spherical
     query (to avoid overly large number of points in high density areas). If no
     limit is wanted, use `k=0`.\cgalParamEnd
     \cgalParamBegin{degree_fitting} degree of jet fitting.\cgalParamEnd
     \cgalParamBegin{svd_traits} template parameter for the class `Monge_via_jet_fitting`. If
     \ref thirdpartyEigen "Eigen" 3.2 (or greater) is available and `CGAL_EIGEN3_ENABLED` is defined,
     then `CGAL::Eigen_svd` is used.\cgalParamEnd
     \cgalParamBegin{callback} an instance of
      `std::function<bool(double)>`. It is called regularly when the
      algorithm is running: the current advancement (between 0. and
      1.) is passed as parameter. If it returns `true`, then the
      algorithm continues its execution normally; if it returns
      `false`, the algorithm is stopped and the remaining normals are
      left unchanged.\cgalParamEnd
     \cgalParamBegin{geom_traits} an instance of a geometric traits class, model of `Kernel`\cgalParamEnd
   \cgalNamedParamsEnd
*/
template <typename ConcurrencyTag,
          typename PointRange,
          typename NamedParameters
>
void
jet_estimate_normals(
  PointRange& points,
  unsigned int k,
  const NamedParameters& np)
{
  using parameters::choose_parameter;
  using parameters::get_parameter;

  CGAL_TRACE("Calls jet_estimate_normals()\n");

  // basic geometric types
  typedef typename PointRange::iterator iterator;
  typedef typename iterator::value_type value_type;
  typedef typename CGAL::GetPointMap<PointRange, NamedParameters>::type PointMap;
  typedef typename Point_set_processing_3::GetNormalMap<PointRange, NamedParameters>::type NormalMap;
  typedef typename Point_set_processing_3::GetK<PointRange, NamedParameters>::Kernel Kernel;
  typedef typename Kernel::FT FT;
  typedef typename GetSvdTraits<NamedParameters>::type SvdTraits;

  CGAL_static_assertion_msg(!(boost::is_same<NormalMap,
                              typename Point_set_processing_3::GetNormalMap<PointRange, NamedParameters>::NoMap>::value),
                            "Error: no normal map");
  CGAL_static_assertion_msg(!(boost::is_same<SvdTraits,
                              typename GetSvdTraits<NamedParameters>::NoTraits>::value),
                            "Error: no SVD traits");

  PointMap point_map = choose_parameter<PointMap>(get_parameter(np, internal_np::point_map));
  NormalMap normal_map = choose_parameter<NormalMap>(get_parameter(np, internal_np::normal_map));
  unsigned int degree_fitting = choose_parameter(get_parameter(np, internal_np::degree_fitting), 2);
  FT neighbor_radius = choose_parameter(get_parameter(np, internal_np::neighbor_radius), FT(0));

  const std::function<bool(double)>& callback = choose_parameter(get_parameter(np, internal_np::callback),
                                                               std::function<bool(double)>());

  // types for K nearest neighbors search structure
  typedef Point_set_processing_3::internal::Neighbor_query<Kernel, PointRange&, PointMap> Neighbor_query;

  // precondition: at least one element in the container.
  // to fix: should have at least three distinct points
  // but this is costly to check
  CGAL_point_set_processing_precondition(points.begin() != points.end());

  // precondition: at least 2 nearest neighbors
  CGAL_point_set_processing_precondition(k >= 2 || neighbor_radius > FT(0));

  std::size_t memory = CGAL::Memory_sizer().virtual_size(); CGAL_TRACE("  %ld Mb allocated\n", memory>>20);
  CGAL_TRACE("  Creates KD-tree\n");

<<<<<<< HEAD
  typename PointRange::iterator it;

  // Instanciate a KD-tree search.
  // Note: We have to convert each input iterator to Point_3.
  std::vector<Point> kd_tree_points;
  for(it = points.begin(); it != points.end(); it++)
    kd_tree_points.push_back(get(point_map, *it));
  Tree tree(kd_tree_points.begin(), kd_tree_points.end());
=======
  Neighbor_query neighbor_query (points, point_map);
>>>>>>> 929e1e4b

  memory = CGAL::Memory_sizer().virtual_size(); CGAL_TRACE("  %ld Mb allocated\n", memory>>20);
  CGAL_TRACE("  Computes normals\n");

<<<<<<< HEAD
  // iterate over input points, compute and output normal
  // vectors (already normalized)
#ifndef CGAL_LINKED_WITH_TBB
  CGAL_static_assertion_msg (!(boost::is_convertible<ConcurrencyTag, Parallel_tag>::value),
                             "Parallel_tag is enabled but TBB is unavailable.");
#else
   if (boost::is_convertible<ConcurrencyTag,Parallel_tag>::value)
   {
     Point_set_processing_3::internal::Parallel_callback
       parallel_callback (callback, kd_tree_points.size());

     std::vector<Vector> normals (kd_tree_points.size (),
                                  CGAL::NULL_VECTOR);
     CGAL::internal::Jet_estimate_normals<Kernel, SvdTraits, Tree>
       f (tree, k, neighbor_radius,
          kd_tree_points, degree_fitting, normals,
          parallel_callback.advancement(),
          parallel_callback.interrupted());
     tbb::parallel_for(tbb::blocked_range<size_t>(0, kd_tree_points.size ()), f);
     std::size_t i = 0;
     for(it = points.begin(); it != points.end(); ++ it, ++ i)
       if (normals[i] != CGAL::NULL_VECTOR)
         put (normal_map, *it, normals[i]);

     parallel_callback.join();
   }
   else
#endif
     {
       std::size_t nb = 0;
       for(it = points.begin(); it != points.end(); it++, ++ nb)
         {
           Vector normal = internal::jet_estimate_normal<Kernel,SvdTraits,Tree>(
                                                                                get(point_map,*it),
                                                                                tree, k, neighbor_radius, degree_fitting);

           put(normal_map, *it, normal); // normal_map[it] = normal
           if (callback && !callback ((nb+1) / double(kd_tree_points.size())))
             break;
             }
     }
=======
  std::size_t nb_points = points.size();
>>>>>>> 929e1e4b

  Point_set_processing_3::internal::Callback_wrapper<ConcurrencyTag>
    callback_wrapper (callback, nb_points);

  CGAL::for_each<ConcurrencyTag>
    (points,
     [&](value_type& vt)
     {
       if (callback_wrapper.interrupted())
         return false;
         
       put (normal_map, vt,
            CGAL::internal::jet_estimate_normal<SvdTraits>
            (get(point_map, vt), neighbor_query, k, neighbor_radius, degree_fitting));
       ++ callback_wrapper.advancement();

       return true;
     });

  callback_wrapper.join();

  memory = CGAL::Memory_sizer().virtual_size(); CGAL_TRACE("  %ld Mb allocated\n", memory>>20);
  CGAL_TRACE("End of jet_estimate_normals()\n");
}


/// \cond SKIP_IN_MANUAL
// variant with default NP
template <typename ConcurrencyTag,
          typename PointRange>
void
jet_estimate_normals(
  PointRange& points,
  unsigned int k) ///< number of neighbors.
{
  jet_estimate_normals<ConcurrencyTag>
    (points, k, CGAL::Point_set_processing_3::parameters::all_default(points));
}
/// \endcond

} //namespace CGAL

#include <CGAL/enable_warnings.h>

#endif // CGAL_JET_ESTIMATE_NORMALS_H<|MERGE_RESOLUTION|>--- conflicted
+++ resolved
@@ -32,16 +32,6 @@
 #include <iterator>
 #include <list>
 
-<<<<<<< HEAD
-#ifdef CGAL_LINKED_WITH_TBB
-#include <CGAL/Point_set_processing_3/internal/Parallel_callback.h>
-#include <tbb/parallel_for.h>
-#include <tbb/blocked_range.h>
-#include <tbb/scalable_allocator.h>
-#endif // CGAL_LINKED_WITH_TBB
-
-=======
->>>>>>> 929e1e4b
 namespace CGAL {
 
 
@@ -80,14 +70,8 @@
   typedef typename Monge_jet_fitting::Monge_form Monge_form;
 
   std::vector<Point> points;
-<<<<<<< HEAD
-  CGAL::Point_set_processing_3::internal::neighbor_query
-    (query, tree, k, neighbor_radius, points);
-
-=======
   neighbor_query.get_points (query, k, neighbor_radius, std::back_inserter(points));
   
->>>>>>> 929e1e4b
   // performs jet fitting
   Monge_jet_fitting monge_fit;
   const unsigned int degree_monge = 1; // we seek for normal and not more.
@@ -98,52 +82,6 @@
   return monge_form.normal_direction();
 }
 
-<<<<<<< HEAD
-#ifdef CGAL_LINKED_WITH_TBB
-  template <typename Kernel, typename SvdTraits, typename Tree>
-  class Jet_estimate_normals {
-    typedef typename Kernel::FT FT;
-    typedef typename Kernel::Point_3 Point;
-    typedef typename Kernel::Vector_3 Vector;
-    const Tree& tree;
-    const unsigned int k;
-    const FT neighbor_radius;
-    const unsigned int degree_fitting;
-    const std::vector<Point>& input;
-    std::vector<Vector>& output;
-    cpp11::atomic<std::size_t>& advancement;
-    cpp11::atomic<bool>& interrupted;
-
-  public:
-    Jet_estimate_normals(Tree& tree, unsigned int k, FT neighbor_radius,
-                         std::vector<Point>& points,
-                         unsigned int degree_fitting, std::vector<Vector>& output,
-                         cpp11::atomic<std::size_t>& advancement,
-                         cpp11::atomic<bool>& interrupted)
-      : tree(tree), k (k), neighbor_radius (neighbor_radius)
-      , degree_fitting (degree_fitting), input (points), output (output)
-      , advancement (advancement)
-      , interrupted (interrupted)
-    { }
-
-    void operator()(const tbb::blocked_range<std::size_t>& r) const
-    {
-      for( std::size_t i = r.begin(); i != r.end(); ++i)
-      {
-        if (interrupted)
-          break;
-        output[i] = CGAL::internal::jet_estimate_normal<Kernel,SvdTraits>(input[i], tree, k, neighbor_radius, degree_fitting);
-        ++ advancement;
-      }
-    }
-
-  };
-#endif // CGAL_LINKED_WITH_TBB
-
-
-
-=======
->>>>>>> 929e1e4b
 } /* namespace internal */
 /// \endcond
 
@@ -196,7 +134,7 @@
    \cgalNamedParamsEnd
 */
 template <typename ConcurrencyTag,
-          typename PointRange,
+	  typename PointRange,
           typename NamedParameters
 >
 void
@@ -207,7 +145,7 @@
 {
   using parameters::choose_parameter;
   using parameters::get_parameter;
-
+  
   CGAL_TRACE("Calls jet_estimate_normals()\n");
 
   // basic geometric types
@@ -230,7 +168,7 @@
   NormalMap normal_map = choose_parameter<NormalMap>(get_parameter(np, internal_np::normal_map));
   unsigned int degree_fitting = choose_parameter(get_parameter(np, internal_np::degree_fitting), 2);
   FT neighbor_radius = choose_parameter(get_parameter(np, internal_np::neighbor_radius), FT(0));
-
+  
   const std::function<bool(double)>& callback = choose_parameter(get_parameter(np, internal_np::callback),
                                                                std::function<bool(double)>());
 
@@ -248,67 +186,12 @@
   std::size_t memory = CGAL::Memory_sizer().virtual_size(); CGAL_TRACE("  %ld Mb allocated\n", memory>>20);
   CGAL_TRACE("  Creates KD-tree\n");
 
-<<<<<<< HEAD
-  typename PointRange::iterator it;
-
-  // Instanciate a KD-tree search.
-  // Note: We have to convert each input iterator to Point_3.
-  std::vector<Point> kd_tree_points;
-  for(it = points.begin(); it != points.end(); it++)
-    kd_tree_points.push_back(get(point_map, *it));
-  Tree tree(kd_tree_points.begin(), kd_tree_points.end());
-=======
   Neighbor_query neighbor_query (points, point_map);
->>>>>>> 929e1e4b
 
   memory = CGAL::Memory_sizer().virtual_size(); CGAL_TRACE("  %ld Mb allocated\n", memory>>20);
   CGAL_TRACE("  Computes normals\n");
 
-<<<<<<< HEAD
-  // iterate over input points, compute and output normal
-  // vectors (already normalized)
-#ifndef CGAL_LINKED_WITH_TBB
-  CGAL_static_assertion_msg (!(boost::is_convertible<ConcurrencyTag, Parallel_tag>::value),
-                             "Parallel_tag is enabled but TBB is unavailable.");
-#else
-   if (boost::is_convertible<ConcurrencyTag,Parallel_tag>::value)
-   {
-     Point_set_processing_3::internal::Parallel_callback
-       parallel_callback (callback, kd_tree_points.size());
-
-     std::vector<Vector> normals (kd_tree_points.size (),
-                                  CGAL::NULL_VECTOR);
-     CGAL::internal::Jet_estimate_normals<Kernel, SvdTraits, Tree>
-       f (tree, k, neighbor_radius,
-          kd_tree_points, degree_fitting, normals,
-          parallel_callback.advancement(),
-          parallel_callback.interrupted());
-     tbb::parallel_for(tbb::blocked_range<size_t>(0, kd_tree_points.size ()), f);
-     std::size_t i = 0;
-     for(it = points.begin(); it != points.end(); ++ it, ++ i)
-       if (normals[i] != CGAL::NULL_VECTOR)
-         put (normal_map, *it, normals[i]);
-
-     parallel_callback.join();
-   }
-   else
-#endif
-     {
-       std::size_t nb = 0;
-       for(it = points.begin(); it != points.end(); it++, ++ nb)
-         {
-           Vector normal = internal::jet_estimate_normal<Kernel,SvdTraits,Tree>(
-                                                                                get(point_map,*it),
-                                                                                tree, k, neighbor_radius, degree_fitting);
-
-           put(normal_map, *it, normal); // normal_map[it] = normal
-           if (callback && !callback ((nb+1) / double(kd_tree_points.size())))
-             break;
-             }
-     }
-=======
   std::size_t nb_points = points.size();
->>>>>>> 929e1e4b
 
   Point_set_processing_3::internal::Callback_wrapper<ConcurrencyTag>
     callback_wrapper (callback, nb_points);
@@ -338,7 +221,7 @@
 /// \cond SKIP_IN_MANUAL
 // variant with default NP
 template <typename ConcurrencyTag,
-          typename PointRange>
+	  typename PointRange>
 void
 jet_estimate_normals(
   PointRange& points,
