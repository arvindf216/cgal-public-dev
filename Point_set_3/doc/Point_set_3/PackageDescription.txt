<<<<<<< HEAD
/// \defgroup PkgPointSet3Ref 3D Point Set Reference
=======
/// \defgroup PkgPointSet3 3D Point Set Reference

/*!
  \code
   #include <CGAL/draw_point_set_3.h>
  \endcode
*/
/// \defgroup PkgDrawPointSet3D Draw a 3D Point Set
/// \ingroup PkgPointSet3

/*!
\addtogroup PkgPointSet3
>>>>>>> af32499a

/*!
\cgalPkgDescriptionBegin{3D Point Set, PkgPointSet3}
\cgalPkgPicture{point_set_3.png}
\cgalPkgSummaryBegin
\cgalPkgAuthors{Simon Giraudot}
\cgalPkgDesc{This component provides the user with a flexible 3D point set data structure. The user can define any additional property needed such as normal vectors, colors or labels. \cgal algorithms can be easily applied to this data structure.}
\cgalPkgManuals{Chapter_Point_Set_3, PkgPointSet3Ref}
\cgalPkgSummaryEnd
\cgalPkgShortInfoBegin
\cgalPkgSince{4.10}
\cgalPkgBib{cgal:g-ps}
\cgalPkgLicense{\ref licensesGPL "GPL"}
\cgalPkgDemo{Polyhedron demo,polyhedron_3.zip}
\cgalPkgShortInfoEnd
\cgalPkgDescriptionEnd

\cgalClassifedRefPages

\cgalCRPSection{Class}
- `CGAL::Point_set_3<Point,Vector>`

### Draw a 3D Point Set ###
- \link PkgDrawPointSet3D CGAL::draw<PS>() \endlink

\defgroup PkgPointSet3IO Input/Output
\ingroup PkgPointSet3Ref

\brief This module offers convenience overloads of input/ouput
functions available in the \ref PkgPointSetProcessing3 package.
These overloads, available after including `CGAL/Point_set_3/IO.h`,
allow the user to call point set processing algorithms without having
to handle manually property maps and iterators.

Input functions instanciate all the necessary property maps:

- if found in the input, normal vectors are stored in the usual
`CGAL::Point_set_3` property `normal` with template type `Vector`

- for PLY and LAS input, other properties are stored as properties in
the `CGAL::Point_set_3` class with the name and type given by the PLY
header or by the LAS standard.

For a complete documentation of these functions, please refer to the
\ref PkgPointSetProcessing3Ref manual.

*/<|MERGE_RESOLUTION|>--- conflicted
+++ resolved
@@ -1,7 +1,4 @@
-<<<<<<< HEAD
 /// \defgroup PkgPointSet3Ref 3D Point Set Reference
-=======
-/// \defgroup PkgPointSet3 3D Point Set Reference
 
 /*!
   \code
@@ -9,13 +6,11 @@
   \endcode
 */
 /// \defgroup PkgDrawPointSet3D Draw a 3D Point Set
-/// \ingroup PkgPointSet3
+/// \ingroup PkgPointSet3Ref
 
 /*!
-\addtogroup PkgPointSet3
->>>>>>> af32499a
+\addtogroup PkgPointSet3Ref
 
-/*!
 \cgalPkgDescriptionBegin{3D Point Set, PkgPointSet3}
 \cgalPkgPicture{point_set_3.png}
 \cgalPkgSummaryBegin
@@ -36,7 +31,7 @@
 \cgalCRPSection{Class}
 - `CGAL::Point_set_3<Point,Vector>`
 
-### Draw a 3D Point Set ###
+\cgalCRPSection{Draw a 3D Point Set}
 - \link PkgDrawPointSet3D CGAL::draw<PS>() \endlink
 
 \defgroup PkgPointSet3IO Input/Output
