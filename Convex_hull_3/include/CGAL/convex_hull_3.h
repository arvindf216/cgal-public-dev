// Copyright (c) 2001,2011  Max-Planck-Institute Saarbruecken (Germany).
// All rights reserved.
//
// This file is part of CGAL (www.cgal.org).
// You can redistribute it and/or modify it under the terms of the GNU
// General Public License as published by the Free Software Foundation,
// either version 3 of the License, or (at your option) any later version.
//
// Licensees holding a valid commercial license may use this file in
// accordance with the commercial license agreement provided with the software.
//
// This file is provided AS IS with NO WARRANTY OF ANY KIND, INCLUDING THE
// WARRANTY OF DESIGN, MERCHANTABILITY AND FITNESS FOR A PARTICULAR PURPOSE.
//
// $URL$
// $Id$
// SPDX-License-Identifier: GPL-3.0+
//
//
// Author(s)     : Susan Hert <hert@mpi-sb.mpg.de>
//               : Amol Prakash <prakash@mpi-sb.mpg.de>
//               : Andreas Fabri

#ifndef CGAL_CONVEX_HULL_3_H
#define CGAL_CONVEX_HULL_3_H

#include <CGAL/license/Convex_hull_3.h>

#include <CGAL/disable_warnings.h>

#include <CGAL/basic.h>
#include <CGAL/algorithm.h>
#include <CGAL/convex_hull_2.h>
#include <CGAL/Projection_traits_xy_3.h>
#include <CGAL/Projection_traits_xz_3.h>
#include <CGAL/Projection_traits_yz_3.h>
#include <CGAL/Convex_hull_traits_3.h>
#include <CGAL/Convex_hull_2/ch_assertions.h>
#include <CGAL/Triangulation_data_structure_2.h>
#include <CGAL/Triangulation_vertex_base_with_info_2.h>
#include <CGAL/Cartesian_converter.h>
#include <CGAL/Simple_cartesian.h>
#include <iostream>
#include <algorithm>
#include <utility>
#include <list>
#include <vector>
#include <boost/bind.hpp>
#include <boost/next_prior.hpp>
#include <boost/type_traits/is_floating_point.hpp>
#include <boost/type_traits/is_same.hpp>
#include <boost/mpl/has_xxx.hpp>
#include <boost/graph/graph_traits.hpp>
#include <CGAL/internal/Exact_type_selector.h>
#include <CGAL/boost/graph/copy_face_graph.h>
#include <CGAL/boost/graph/graph_traits_Triangulation_data_structure_2.h>
#include <CGAL/Polyhedron_3_fwd.h>
#include <CGAL/boost/graph/Euler_operations.h>

#include <boost/unordered_map.hpp>

#ifndef CGAL_CH_NO_POSTCONDITIONS
#include <CGAL/convexity_check_3.h>
#endif // CGAL_CH_NO_POSTCONDITIONS


// first some internal stuff to avoid using a true Face_graph model for extreme_points_3
namespace CGAL {

// Forward declaration
template<class VertexPointMap,class Base_traits> class Extreme_points_traits_adapter_3;

namespace internal{  namespace Convex_hull_3{

// wrapper used as a MutableFaceGraph to extract extreme points
template <class OutputIterator>
struct Output_iterator_wrapper
{
  OutputIterator out;
  Output_iterator_wrapper(OutputIterator out)
    : out(out)
  {}
};

template <class Point_3, class OutputIterator>
void add_isolated_points(const Point_3& point,
                         internal::Convex_hull_3::Output_iterator_wrapper<OutputIterator>& w)
{
    *w.out++ = point;
}

template <class Point_3, class Polyhedron_3>
void add_isolated_points(const Point_3& point, Polyhedron_3& P)
{
  put(get(CGAL::vertex_point, P), add_vertex(P), point);
}

template <class Point_3, class OutputIterator>
void copy_ch2_to_face_graph(const std::list<Point_3>& CH_2,
                            internal::Convex_hull_3::Output_iterator_wrapper<OutputIterator>& w)
{
  BOOST_FOREACH(const Point_3& p, CH_2)
    *w.out++ = p;
}

} } // internal::Convex_hull_3

template <class TDS, class OutputIterator>
void copy_face_graph(const TDS& tds, internal::Convex_hull_3::Output_iterator_wrapper<OutputIterator>& wrapper)
{
  typedef typename boost::graph_traits<TDS>::vertex_descriptor vertex_descriptor;
  typename boost::property_map<TDS, boost::vertex_point_t >::const_type vpm = get(boost::vertex_point, tds);
  BOOST_FOREACH(vertex_descriptor vh, vertices(tds))
  {
    *wrapper.out++ = get(vpm, vh);
  }
}

template <class OutputIterator>
void clear(internal::Convex_hull_3::Output_iterator_wrapper<OutputIterator>&)
{}

template <class Point, class OutputIterator>
void make_tetrahedron(const Point& p0, const Point& p1, const Point& p2, const Point& p3,
                      internal::Convex_hull_3::Output_iterator_wrapper<OutputIterator>& w)
{
  *w.out++ = p0;
  *w.out++ = p1;
  *w.out++ = p2;
  *w.out++ = p3;
}

} // CGAL

namespace boost{
// needed so that the regular make_tetrahedron of CGAL does not complain when tried to be instantiated
template <class OutputIterator>
struct graph_traits<CGAL::internal::Convex_hull_3::Output_iterator_wrapper<OutputIterator> >
{
  typedef void* halfedge_descriptor;
};
}

namespace CGAL {


namespace internal{  namespace Convex_hull_3{

//struct to select the default traits class for computing convex hull
template< class Point_3,
          class PolygonMesh = Default,
          class Is_floating_point=typename boost::is_floating_point<typename Kernel_traits<Point_3>::Kernel::FT>::type,
          class Has_filtered_predicates_tag=typename Kernel_traits<Point_3>::Kernel::Has_filtered_predicates_tag >
struct Default_traits_for_Chull_3{
  typedef typename Kernel_traits<Point_3>::Kernel type;
};

//FT is a floating point type and Kernel is a filtered kernel
template <class Point_3, class PolygonMesh>
struct Default_traits_for_Chull_3<Point_3, PolygonMesh, boost::true_type,Tag_true>{
  typedef Convex_hull_traits_3< typename Kernel_traits<Point_3>::Kernel, PolygonMesh, Tag_true > type;
};

template <class Traits>
struct Default_polyhedron_for_Chull_3{
  typedef CGAL::Polyhedron_3<Traits> type;
};

template <class K, class P, class Tag>
struct Default_polyhedron_for_Chull_3<Convex_hull_traits_3<K, P, Tag> >{
  typedef typename  Convex_hull_traits_3<K, P, Tag>::Polygon_mesh type;
};

template <class T>
struct Is_cartesian_kernel
{
  typedef boost::false_type type;
};

template <class Kernel, class PolygonMesh>
struct Is_cartesian_kernel< Convex_hull_traits_3<Kernel, PolygonMesh, Tag_true> >
{
  // Rational here is that Tag_true can only be passed by us since it is not documented
  // so we can assume that Kernel is a CGAL Kernel
  typedef boost::is_same<typename Kernel::Kernal_tag, Cartesian_tag> type;
};

// Predicate internally used as a wrapper around has_on_positive_side
// We provide a partial specialization restricted to the case of CGAL Cartesian Kernels with inexact constructions below
//template <class Traits,class Tag_use_advanced_filtering=typename Use_advanced_filtering<Traits>::type >
template <class Traits, class Is_CK = Is_cartesian_kernel<Traits> >
class Is_on_positive_side_of_plane_3{
  typedef typename Traits::Point_3 Point_3;
  typename Traits::Plane_3 plane;
  typename Traits::Has_on_positive_side_3 has_on_positive_side;
public:
  typedef Protect_FPU_rounding<false> Protector;

  Is_on_positive_side_of_plane_3(const Traits& traits,const Point_3& p,const Point_3& q,const Point_3& r)
  :plane(traits.construct_plane_3_object()(p,q,r)),has_on_positive_side(traits.has_on_positive_side_3_object()) {}

  bool operator() (const Point_3& s) const
  {
    return has_on_positive_side(plane,s);
  }
};

template <class Base_traits, class VPM, class Is_CK>
class Is_on_positive_side_of_plane_3< Extreme_points_traits_adapter_3<VPM,Base_traits>, Is_CK>
  : public Is_on_positive_side_of_plane_3< Base_traits >
{
  typedef Extreme_points_traits_adapter_3<VPM, Base_traits> Traits;
  typedef Is_on_positive_side_of_plane_3< Base_traits > Base;
  typedef typename Traits::Point_3 Point_3;
  const Traits& m_traits;
public:
  typedef typename Base::Protector Protector;

  Is_on_positive_side_of_plane_3(const Traits& traits,
                                 const Point_3& p,const Point_3& q,const Point_3& r)
    : Base(static_cast<const Base_traits&>(traits), traits.get_point(p), traits.get_point(q), traits.get_point(r))
    , m_traits(traits)
  {}

  bool operator() (const Point_3& s) const
  {
    return static_cast<const Base*>(this)->operator()(m_traits.get_point(s));
  }
};

//This predicate uses copy of the code from the statically filtered version of
//Orientation_3. The rational is that the plane is a member of the functor
//so optimization are done to avoid doing several time operations on the plane.
//The main operator() first tries the static version of the predicate, then uses
//interval arithmetic (the protector must be created before using this predicate)
//and in case of failure, exact arithmetic is used.
template <class Kernel, class P>
class Is_on_positive_side_of_plane_3<Convex_hull_traits_3<Kernel, P, Tag_true>, boost::true_type >{
  typedef Simple_cartesian<CGAL::internal::Exact_field_selector<double>::Type>  PK;
  typedef Simple_cartesian<Interval_nt_advanced >                               CK;
  typedef Convex_hull_traits_3<Kernel, P, Tag_true>                             Traits;
  typedef typename Traits::Point_3                                              Point_3;

  Cartesian_converter<Kernel,CK>                        to_CK;
  Cartesian_converter<Kernel,PK>                        to_PK;

  const Point_3& p,q,r;
  mutable typename CK::Plane_3* ck_plane;
  mutable typename PK::Plane_3* pk_plane;

  double m10,m20,m21,Maxx,Maxy,Maxz;

  static const int STATIC_FILTER_FAILURE = 555;

  //this function is a made from the statically filtered version of Orientation_3
  int static_filtered(double psx,double psy, double psz) const{

    // Then semi-static filter.
    double apsx = CGAL::abs(psx);
    double apsy = CGAL::abs(psy);
    double apsz = CGAL::abs(psz);

    double maxx = (Maxx < apsx)? apsx : Maxx;
    double maxy = (Maxy < apsy)? apsy : Maxy;
    double maxz = (Maxz < apsz)? apsz : Maxz;

    double det =  psx*m10 - m20*psy + m21*psz;

    // Sort maxx < maxy < maxz.
    if (maxx > maxz)
        std::swap(maxx, maxz);
    if (maxy > maxz)
        std::swap(maxy, maxz);
    else if (maxy < maxx)
        std::swap(maxx, maxy);

    // Protect against underflow in the computation of eps.
    if (maxx < 1e-97) /* cbrt(min_double/eps) */ {
      if (maxx == 0)
        return 0;
    }
    // Protect against overflow in the computation of det.
    else if (maxz < 1e102) /* cbrt(max_double [hadamard]/4) */ {
      double eps = 5.1107127829973299e-15 * maxx * maxy * maxz;
      if (det > eps)  return 1;
      if (det < -eps) return -1;
    }
    return STATIC_FILTER_FAILURE;
  }

public:
  typedef typename Interval_nt_advanced::Protector           Protector;

  Is_on_positive_side_of_plane_3(const Traits&,const Point_3& p_,const Point_3& q_,const Point_3& r_)
  :p(p_),q(q_),r(r_),ck_plane(NULL),pk_plane(NULL)
  {
    double pqx = q.x() - p.x();
    double pqy = q.y() - p.y();
    double pqz = q.z() - p.z();
    double prx = r.x() - p.x();
    double pry = r.y() - p.y();
    double prz = r.z() - p.z();


    m10 = pqy*prz - pry*pqz;
    m20 = pqx*prz - prx*pqz;
    m21 = pqx*pry - prx*pqy;

    double aprx = CGAL::abs(prx);
    double apry = CGAL::abs(pry);
    double aprz = CGAL::abs(prz);

    Maxx = CGAL::abs(pqx);
    if (Maxx < aprx) Maxx = aprx;
    Maxy = CGAL::abs(pqy);
    if (Maxy < apry) Maxy = apry;
    Maxz = CGAL::abs(pqz);
    if (Maxz < aprz) Maxz = aprz;
  }

  ~Is_on_positive_side_of_plane_3(){
    if (ck_plane!=NULL) delete ck_plane;
    if (pk_plane!=NULL) delete pk_plane;
  }

  bool operator() (const Point_3& s) const
  {
    double psx = s.x() - p.x();
    double psy = s.y() - p.y();
    double psz = s.z() - p.z();

    int static_res = static_filtered(psx,psy,psz);
    if (static_res != STATIC_FILTER_FAILURE)
      return static_res == 1;

    try{
      if (ck_plane==NULL)
        ck_plane=new typename CK::Plane_3(to_CK(p),to_CK(q),to_CK(r));
      return ck_plane->has_on_positive_side(to_CK(s));
    }
    catch (Uncertain_conversion_exception&){
      if (pk_plane==NULL)
        pk_plane=new typename PK::Plane_3(to_PK(p),to_PK(q),to_PK(r));
      return pk_plane->has_on_positive_side(to_PK(s));
    }
  }
};


BOOST_MPL_HAS_XXX_TRAIT_NAMED_DEF(Traits_has_typedef_Traits_xy_3,Traits_xy_3,false)
BOOST_MPL_HAS_XXX_TRAIT_NAMED_DEF(Traits_has_typedef_Traits_yz_3,Traits_xy_3,false)
BOOST_MPL_HAS_XXX_TRAIT_NAMED_DEF(Traits_has_typedef_Traits_xz_3,Traits_xy_3,false)

template <class T,bool has_projection_traits=
  Traits_has_typedef_Traits_xy_3<T>::value &&
  Traits_has_typedef_Traits_yz_3<T>::value &&
  Traits_has_typedef_Traits_xz_3<T>::value
>
struct Projection_traits{
    Projection_traits(const T&){}
  typedef typename Kernel_traits<typename T::Point_3>::Kernel K;
  typedef CGAL::Projection_traits_xy_3<K> Traits_xy_3;
  typedef CGAL::Projection_traits_yz_3<K> Traits_yz_3;
  typedef CGAL::Projection_traits_xz_3<K> Traits_xz_3;
    
    Traits_xy_3 construct_traits_xy_3_object()const
    {return Traits_xy_3();}
    Traits_yz_3 construct_traits_yz_3_object()const
    {return Traits_yz_3();}
    Traits_xz_3 construct_traits_xz_3_object()const
    {return Traits_xz_3();}
};

template <class T>
struct Projection_traits<T,true>{
  const T& traits;
  Projection_traits(const T& t):traits(t){}
  typedef typename T::Traits_xy_3 Traits_xy_3;
  typedef typename T::Traits_yz_3 Traits_yz_3;
  typedef typename T::Traits_xz_3 Traits_xz_3;
  Traits_xy_3 construct_traits_xy_3_object()const
  {return traits.construct_traits_xy_3_object();}
  Traits_yz_3 construct_traits_yz_3_object()const
  {return traits.construct_traits_yz_3_object();}
  Traits_xz_3 construct_traits_xz_3_object()const
  {return traits.construct_traits_xz_3_object();}
};

template <class Point_3, class Polyhedron_3>
void copy_ch2_to_face_graph(const std::list<Point_3>& CH_2, Polyhedron_3& P)
{
  typename boost::property_map<Polyhedron_3, CGAL::vertex_point_t>::type vpm
    = get(CGAL::vertex_point, P);
  typedef boost::graph_traits<Polyhedron_3> Graph_traits;
  typedef typename Graph_traits::vertex_descriptor vertex_descriptor;
  typedef typename Graph_traits::halfedge_descriptor halfedge_descriptor;
  typedef typename Graph_traits::face_descriptor face_descriptor;
  std::vector<vertex_descriptor> vertices;
  vertices.reserve(CH_2.size());
  BOOST_FOREACH(const Point_3& p, CH_2){
    vertices.push_back(add_vertex(P));
    put(vpm, vertices.back(),p);
  }
  face_descriptor f = Euler::add_face(vertices, P);

  // Then triangulate that face
  const halfedge_descriptor he = halfedge(f, P);
  halfedge_descriptor other_he = next(next(he, P), P);
  for(std::size_t i = 3, end = vertices.size(); i < end; ++i) {
    const halfedge_descriptor next_he = next(other_he, P);
    Euler::split_face(other_he, he, P);
    other_he = next_he;
  }
}


template <class InputIterator, class Point_3, class Polyhedron_3, class Traits>
void coplanar_3_hull(InputIterator first, InputIterator beyond,
                     const Point_3& p1, const Point_3& p2, const Point_3& p3,
                     Polyhedron_3& P, const Traits&  traits )
{
  typedef typename internal::Convex_hull_3::Projection_traits<Traits> PTraits;
  typedef typename PTraits::Traits_xy_3 Traits_xy_3;
  typedef typename PTraits::Traits_yz_3 Traits_yz_3;
  typedef typename PTraits::Traits_xz_3 Traits_xz_3;
  
  PTraits ptraits(traits);

  std::list<Point_3> CH_2;

  Traits_xy_3 traits_xy = ptraits.construct_traits_xy_3_object();
  typename Traits_xy_3::Left_turn_2 left_turn_in_xy = traits_xy.left_turn_2_object();
  if ( left_turn_in_xy(p1,p2,p3) || left_turn_in_xy(p2,p1,p3) )
     convex_hull_points_2( first, beyond,
                           std::back_inserter(CH_2),
                           traits_xy );
  else{
    Traits_yz_3 traits_yz = ptraits.construct_traits_yz_3_object();
    typename Traits_yz_3::Left_turn_2 left_turn_in_yz = traits_yz.left_turn_2_object();
    if ( left_turn_in_yz(p1,p2,p3) || left_turn_in_yz(p2,p1,p3) )
       convex_hull_points_2( first, beyond,
                             std::back_inserter(CH_2),
                             traits_yz );
    else{
      Traits_xz_3 traits_xz = ptraits.construct_traits_xz_3_object();
      CGAL_assertion_code( typename Traits_xz_3::Left_turn_2 left_turn_in_xz = traits_xz.left_turn_2_object(); )
      CGAL_assertion( left_turn_in_xz(p1,p2,p3) || left_turn_in_xz(p2,p1,p3) );
         convex_hull_points_2( first, beyond,
                               std::back_inserter(CH_2),
                               traits_xz );
    }
  }
  copy_ch2_to_face_graph(CH_2, P);
}


//
// visible is the set of facets visible from point  and reachable from
// start_facet.
//
template <class TDS_2, class Traits>
void
find_visible_set(TDS_2& tds,
                 const typename Traits::Point_3& point,
                 typename TDS_2::Face_handle start,
                 std::list<typename TDS_2::Face_handle>& visible,
                 std::map<typename TDS_2::Vertex_handle, typename TDS_2::Edge>& outside,
                 const Traits& traits)
{
   typedef typename TDS_2::Face_handle Face_handle;
   typedef typename TDS_2::Vertex_handle Vertex_handle;

   std::vector<Vertex_handle> vertices;
   vertices.reserve(10);
   int VISITED=1, BORDER=2;
   visible.clear();
   typename std::list<Face_handle>::iterator  vis_it;
   visible.push_back(start);
   start->info() = VISITED;
   vertices.push_back(start->vertex(0));
   vertices.push_back(start->vertex(1));
   vertices.push_back(start->vertex(2));
   start->vertex(0)->info() = start->vertex(1)->info() = start->vertex(2)->info() = VISITED;

   for (vis_it = visible.begin(); vis_it != visible.end(); vis_it++)
   {
      // check all the neighbors of the current face to see if they have
      // already been visited or not and if not whether they are visible
      // or not.

      for(int i=0; i < 3; i++) {
        // the facet on the other side of the current halfedge
        Face_handle f = (*vis_it)->neighbor(i);
        // if haven't already seen this facet
        if (f->info() == 0) {
          f->info() = VISITED;
<<<<<<< HEAD
          Plane_3 plane = 
              traits.construct_plane_3_object()(f->vertex(0)->point(),
                                                f->vertex(1)->point(),
                                                f->vertex(2)->point());
=======
          Is_on_positive_side_of_plane_3<Traits> is_on_positive_side(
            traits,f->vertex(0)->point(),f->vertex(2)->point(),f->vertex(1)->point());
>>>>>>> e8850746
          int ind = f->index(*vis_it);
          if ( !is_on_positive_side(point) ){  // is visible
            visible.push_back(f);
            Vertex_handle vh = f->vertex(ind);
            if(vh->info() == 0){ vertices.push_back(vh); vh->info() = VISITED;}
          } else {
            f->info() = BORDER;
            f->vertex(TDS_2::cw(ind))->info() = BORDER;
            f->vertex(TDS_2::ccw(ind))->info() = BORDER;
            outside.insert(std::make_pair(f->vertex(TDS_2::cw(ind)),
                                          typename TDS_2::Edge(f,ind)));
          }
        } else if(f->info() == BORDER) {
          int ind = f->index(*vis_it);
          f->vertex(TDS_2::cw(ind))->info() = BORDER;
          f->vertex(TDS_2::ccw(ind))->info() = BORDER;
          outside.insert(std::make_pair(f->vertex(TDS_2::cw(ind)),
                                        typename TDS_2::Edge(f,ind)));
        }
      }
   }

   for(typename std::vector<Vertex_handle>::iterator vit =  vertices.begin();
       vit != vertices.end();
       ++vit){
     if((*vit)->info() != BORDER){
       tds.delete_vertex(*vit);
     } else {
       (*vit)->info() = 0;
     }
   }

}

// using a third template parameter for the point instead of getting it from
// the traits class as it should be is required by M$VC6
template <class Face_handle, class Traits, class Point>
typename std::list<Point>::iterator
farthest_outside_point(Face_handle f, std::list<Point>& outside_set,
                       const Traits& traits)
{

   typedef typename std::list<Point>::iterator Outside_set_iterator;
   CGAL_ch_assertion(!outside_set.empty());

   typename Traits::Plane_3 plane = 
       traits.construct_plane_3_object()(f->vertex(0)->point(),
                                         f->vertex(1)->point(),
                                         f->vertex(2)->point());

   typename Traits::Less_signed_distance_to_plane_3 less_dist_to_plane =
            traits.less_signed_distance_to_plane_3_object();
   Outside_set_iterator farthest_it =
          std::max_element(outside_set.begin(),
                           outside_set.end(),
                           boost::bind(less_dist_to_plane, plane, _1, _2));
   return farthest_it;
}

template <class Face_handle, class Traits, class Point>
void
partition_outside_sets(const std::list<Face_handle>& new_facets,
                       std::list<Point>& vis_outside_set,
                       std::list<Face_handle>& pending_facets,
                       const Traits& traits)
{
  typename std::list<Face_handle>::const_iterator        f_list_it;
  typename std::list<Point>::iterator  point_it, to_splice;

  // walk through all the new facets and check each unassigned outside point
  // to see if it belongs to the outside set of this new facet.
  for (f_list_it = new_facets.begin(); (f_list_it != new_facets.end()) && (! vis_outside_set.empty());
        ++f_list_it)
  {
    Face_handle f = *f_list_it;
    Is_on_positive_side_of_plane_3<Traits> is_on_positive_side(
      traits,f->vertex(0)->point(),f->vertex(1)->point(),f->vertex(2)->point());
    std::list<Point>& point_list = f->points;

    for (point_it = vis_outside_set.begin();point_it != vis_outside_set.end();){
      if( is_on_positive_side(*point_it) ) {
        to_splice = point_it;
        ++point_it;
        point_list.splice(point_list.end(), vis_outside_set, to_splice);
      } else {
         ++point_it;
      }
    }
    if(! point_list.empty()){
      pending_facets.push_back(f);
      f->it = boost::prior(pending_facets.end());
    } else {
      f->it = pending_facets.end();
    }
  }


   for (; f_list_it != new_facets.end();++f_list_it)
    (*f_list_it)->it = pending_facets.end();
}



template <class TDS_2, class Traits>
void
ch_quickhull_3_scan(TDS_2& tds,
                    std::list<typename TDS_2::Face_handle>& pending_facets,
                    const Traits& traits)
{
  typedef typename TDS_2::Edge                            Edge;
  typedef typename TDS_2::Face_handle                     Face_handle;
  typedef typename TDS_2::Vertex_handle                   Vertex_handle;
  typedef typename Traits::Point_3			  Point_3;
  typedef std::list<Point_3>                              Outside_set;
  typedef typename std::list<Point_3>::iterator           Outside_set_iterator;
  typedef std::map<typename TDS_2::Vertex_handle, typename TDS_2::Edge> Border_edges;

  std::list<Face_handle>                     visible_set;
  typename std::list<Face_handle>::iterator  vis_set_it;
  Outside_set                                vis_outside_set;
  Border_edges                               border;

  while (!pending_facets.empty())
  {
     vis_outside_set.clear();

     Face_handle f_handle = pending_facets.front();

     Outside_set_iterator farthest_pt_it = farthest_outside_point(f_handle, f_handle->points, traits);
     Point_3 farthest_pt = *farthest_pt_it;
     f_handle->points.erase(farthest_pt_it);
     find_visible_set(tds, farthest_pt, f_handle, visible_set, border, traits);

     // for each visible facet
     for (vis_set_it = visible_set.begin(); vis_set_it != visible_set.end();
          vis_set_it++)
     {

        //   add its outside set to the global outside set list
       std::list<Point_3>& point_list = (*vis_set_it)->points;
       if(! point_list.empty()){
         vis_outside_set.splice(vis_outside_set.end(), point_list, point_list.begin(), point_list.end());
       }

       if((*vis_set_it)->it != pending_facets.end()){
         pending_facets.erase((*vis_set_it)->it);
       }
       (*vis_set_it)->info() = 0;
     }

     std::vector<Edge> edges;
     edges.reserve(border.size());
     typename Border_edges::iterator it = border.begin();
     Edge e = it->second;
     e.first->info() = 0;
     edges.push_back(e);
     border.erase(it);
     while(! border.empty()){
       it = border.find(e.first->vertex(TDS_2::ccw(e.second)));
       CGAL_ch_assertion(it != border.end());
       e = it->second;
       e.first->info() = 0;
       edges.push_back(e);
       border.erase(it);
     }

     // If we want to reuse the faces we must only pass |edges| many, and call delete_face for the others.
     // Also create facets if necessary
     std::ptrdiff_t diff = visible_set.size() - edges.size();
     if(diff < 0){
       for(int i = 0; i<-diff;i++){
         visible_set.push_back(tds.create_face());
       }
     } else {
       for(int i = 0; i<diff;i++){
         tds.delete_face(visible_set.back());
         visible_set.pop_back();
       }
     }
     Vertex_handle vh = tds.star_hole(edges.begin(), edges.end(), visible_set.begin(), visible_set.end());
     vh->point() = farthest_pt;
     vh->info() = 0;

     // now partition the set of outside set points among the new facets.

     partition_outside_sets(visible_set, vis_outside_set,
                            pending_facets, traits);

  }
}

template <class TDS_2, class Traits>
void non_coplanar_quickhull_3(std::list<typename Traits::Point_3>& points,
                              TDS_2& tds, const Traits& traits)
{
  typedef typename Traits::Point_3                        Point_3;

  typedef typename TDS_2::Face_handle                     Face_handle;
  typedef typename TDS_2::Face_iterator                     Face_iterator;
  typedef typename std::list<Point_3>::iterator           P3_iterator;

  std::list<Face_handle> pending_facets;

  typename Is_on_positive_side_of_plane_3<Traits>::Protector p;

  // for each facet, look at each unassigned point and decide if it belongs
  // to the outside set of this facet.
  for(Face_iterator fit = tds.faces_begin(); fit != tds.faces_end(); ++fit){
    Is_on_positive_side_of_plane_3<Traits> is_on_positive_side(
      traits,fit->vertex(0)->point(),fit->vertex(1)->point(),fit->vertex(2)->point() );
    for (P3_iterator point_it = points.begin() ; point_it != points.end(); )
    {
      if( is_on_positive_side(*point_it) ) {
        P3_iterator to_splice = point_it;
        ++point_it;
        fit->points.splice(fit->points.end(), points, to_splice);
      } else {
       ++point_it;
      }
    }
  }
  // add all the facets with non-empty outside sets to the set of facets for
  // further consideration
  for(Face_iterator fit = tds.faces_begin(); fit != tds.faces_end(); ++fit){
    if (! fit->points.empty()){
      pending_facets.push_back(fit);
      fit->it = boost::prior(pending_facets.end());
        } else {
      fit->it =  pending_facets.end();
    }
  }


  ch_quickhull_3_scan(tds, pending_facets, traits);

  //std::cout << "|V(tds)| = " << tds.number_of_vertices() << std::endl;
//  CGAL_ch_expensive_postcondition(all_points_inside(points.begin(),
//                                                    points.end(),P,traits));
//  CGAL_ch_postcondition(is_strongly_convex_3(P, traits));
}

template <class InputIterator, class Polyhedron_3, class Traits>
void
ch_quickhull_polyhedron_3(std::list<typename Traits::Point_3>& points,
                          InputIterator point1_it, InputIterator point2_it,
                          InputIterator point3_it, Polyhedron_3& P,
                          const Traits& traits)
{
  typedef typename Traits::Point_3	  		  Point_3;
  typedef typename Traits::Plane_3		      	  Plane_3;
  typedef typename std::list<Point_3>::iterator           P3_iterator;

  typedef Triangulation_data_structure_2<
    Triangulation_vertex_base_with_info_2<int, GT3_for_CH3<Traits> >,
    Convex_hull_face_base_2<int, Traits> >                           Tds;

  typedef typename Tds::Vertex_handle                     Vertex_handle;
  typedef typename Tds::Face_handle                     Face_handle;

  // found three points that are not collinear, so construct the plane defined
  // by these points and then find a point that has maximum distance from this
  // plane.
  typename Traits::Construct_plane_3 construct_plane =
         traits.construct_plane_3_object();
  Plane_3 plane = construct_plane(*point3_it, *point2_it, *point1_it);
  typedef typename Traits::Less_signed_distance_to_plane_3      Dist_compare;
  Dist_compare compare_dist = traits.less_signed_distance_to_plane_3_object();

  typename Traits::Coplanar_3  coplanar = traits.coplanar_3_object();
  // find both min and max here since using signed distance.  If all points
  // are on the negative side of the plane, the max element will be on the
  // plane.
  std::pair<P3_iterator, P3_iterator> min_max;
  min_max = CGAL::min_max_element(points.begin(), points.end(),
                                  boost::bind(compare_dist, plane, _1, _2),
                                  boost::bind(compare_dist, plane, _1, _2));
  P3_iterator max_it;
  if (coplanar(*point1_it, *point2_it, *point3_it, *min_max.second))
  {
     max_it = min_max.first;
     // want the orientation of the points defining the plane to be positive
     // so have to reorder these points if all points were on negative side
     // of plane
     std::swap(*point1_it, *point3_it);
  }
  else
     max_it = min_max.second;

  // if the maximum distance point is on the plane then all are coplanar
  if (coplanar(*point1_it, *point2_it, *point3_it, *max_it)) {
     coplanar_3_hull(points.begin(), points.end(), *point1_it, *point2_it, *point3_it, P, traits);
  } else {
    Tds tds;
    Vertex_handle v0 = tds.create_vertex(); v0->set_point(*point1_it);
    Vertex_handle v1 = tds.create_vertex(); v1->set_point(*point2_it);
    Vertex_handle v2 = tds.create_vertex(); v2->set_point(*point3_it);
    Vertex_handle v3 = tds.create_vertex(); v3->set_point(*max_it);

    v0->info() = v1->info() = v2->info() = v3->info() = 0;
    Face_handle f0 = tds.create_face(v0,v1,v2);
    Face_handle f1 = tds.create_face(v3,v1,v0);
    Face_handle f2 = tds.create_face(v3,v2,v1);
    Face_handle f3 = tds.create_face(v3,v0,v2);
    tds.set_dimension(2);
    v0->set_face(f0);
    v1->set_face(f0);
    v2->set_face(f0);
    v3->set_face(f1);
    f0->set_neighbors(f2, f3, f1);
    f1->set_neighbors(f0, f3, f2);
    f2->set_neighbors(f0, f1, f3);
    f3->set_neighbors(f0, f2, f1);

    points.erase(point1_it);
    points.erase(point2_it);
    points.erase(point3_it);
    points.erase(max_it);
    if (!points.empty()){
      non_coplanar_quickhull_3(points, tds, traits);
      copy_face_graph(tds,P);
    }
    else{
      CGAL_assertion( traits.has_on_positive_side_3_object()(
            construct_plane(v2->point(),v1->point(),v0->point()),
            v3->point()) );
      make_tetrahedron(v0->point(),v1->point(),v3->point(),v2->point(),P);
    }
  }

}

} } //namespace internal::Convex_hull_3

template <class InputIterator, class Traits>
void
convex_hull_3(InputIterator first, InputIterator beyond,
              Object& ch_object, const Traits& traits)
{
  typedef typename Traits::Point_3	  		  Point_3;
  typedef std::list<Point_3>                              Point_3_list;
  typedef typename Point_3_list::iterator                 P3_iterator;
  typedef std::pair<P3_iterator,P3_iterator>              P3_iterator_pair;

  if (first == beyond)    // No point
    return;

  // If the first and last point are equal the collinearity test some lines below will always be true.
  Point_3_list points(first, beyond);
  std::size_t size = points.size();
  while((size > 1) && (points.front() == points.back())){
    points.pop_back();
    --size;
  }

  typename Traits::Collinear_3 collinear = traits.collinear_3_object();

  if ( size == 1 )                // 1 point
  {
      ch_object = make_object(*points.begin());
      return;
  }
  else if ( size == 2 )           // 2 points
  {
      typedef typename Traits::Segment_3                 Segment_3;
      typename Traits::Construct_segment_3 construct_segment =
             traits.construct_segment_3_object();
      Segment_3 seg = construct_segment(*points.begin(), *(++points.begin()));
      ch_object = make_object(seg);
      return;
  }
  else if ( ( size == 3 ) && (! collinear(*(points.begin()),
                                          *(++points.begin()),
                                          *(--points.end()) ) ) )           // 3 points
  {
      typedef typename Traits::Triangle_3                Triangle_3;
      typename Traits::Construct_triangle_3 construct_triangle =
             traits.construct_triangle_3_object();
      Triangle_3 tri = construct_triangle(*(points.begin()),
                                          *(++points.begin()),
                                          *(--points.end()));
      ch_object = make_object(tri);
      return;
  }

  // at least 4 points

  P3_iterator point1_it = points.begin();
  P3_iterator point2_it = points.begin();
  point2_it++;
  P3_iterator point3_it = points.end();
  point3_it--;

  // find three that are not collinear
  while (point2_it != points.end() &&
         collinear(*point1_it,*point2_it,*point3_it))
    point2_it++;


  // all are collinear, so the answer is a segment
  if (point2_it == points.end())
  {
     typedef typename Traits::Less_distance_to_point_3      Less_dist;

     Less_dist less_dist = traits.less_distance_to_point_3_object();
     P3_iterator_pair endpoints =
      min_max_element(points.begin(), points.end(),
                      boost::bind(less_dist, *points.begin(), _1, _2),
                      boost::bind(less_dist, *points.begin(), _1, _2));

     typename Traits::Construct_segment_3 construct_segment =
            traits.construct_segment_3_object();
     typedef typename Traits::Segment_3                 Segment_3;

     Segment_3 seg = construct_segment(*endpoints.first, *endpoints.second);
     ch_object = make_object(seg);
     return;
  }

  // result will be a polyhedron
  typedef typename internal::Convex_hull_3::Default_polyhedron_for_Chull_3<Traits>::type Polyhedron;
  Polyhedron P;

  P3_iterator minx, maxx, miny, it;
  minx = maxx = miny = it = points.begin();
  ++it;
  for(; it != points.end(); ++it){
    if(it->x() < minx->x()) minx = it;
    if(it->x() > maxx->x()) maxx = it;
    if(it->y() < miny->y()) miny = it;
  }
  if(! collinear(*minx, *maxx, *miny) ){
    internal::Convex_hull_3::ch_quickhull_polyhedron_3(points, minx, maxx, miny, P, traits);
  } else {
    internal::Convex_hull_3::ch_quickhull_polyhedron_3(points, point1_it, point2_it, point3_it, P, traits);
  }
  CGAL_assertion(num_vertices(P)>=3);
  typename boost::graph_traits<Polyhedron>::vertex_iterator b,e;
  boost::tie(b,e) = vertices(P);
  if (num_vertices(P) == 3){
    typename boost::property_map<Polyhedron, vertex_point_t>::type vpmap  = get(CGAL::vertex_point, P);
    typedef typename Traits::Triangle_3                Triangle_3;
    typename Traits::Construct_triangle_3 construct_triangle =
           traits.construct_triangle_3_object();
    typedef typename Traits::Point_3 Point_3;
    Point_3 p = get(vpmap, *b); ++b;
    Point_3 q = get(vpmap, *b); ++b;
    Point_3 r = get(vpmap, *b);
    Triangle_3 tri = construct_triangle(p,q,r);
    ch_object = make_object(tri);
  }
  else
    ch_object = make_object(P);
}


template <class InputIterator>
void convex_hull_3(InputIterator first, InputIterator beyond, Object& ch_object)
{
   typedef typename std::iterator_traits<InputIterator>::value_type Point_3;
   typedef typename internal::Convex_hull_3::Default_traits_for_Chull_3<Point_3>::type Traits;
   convex_hull_3(first, beyond, ch_object, Traits());
}



template <class InputIterator, class Polyhedron_3, class Traits>
void convex_hull_3(InputIterator first, InputIterator beyond,
                   Polyhedron_3& polyhedron,  const Traits& traits)
{
  typedef typename Traits::Point_3                Point_3;
  typedef std::list<Point_3>                      Point_3_list;
  typedef typename Point_3_list::iterator         P3_iterator;
  typedef std::pair<P3_iterator,P3_iterator>      P3_iterator_pair;

  if(first == beyond)
    return;

  Point_3_list points(first, beyond);
  clear(polyhedron);

  typename Traits::Collinear_3 collinear = traits.collinear_3_object();
  typename Traits::Equal_3 equal = traits.equal_3_object();
  P3_iterator point1_it = points.begin();
  P3_iterator point2_it = points.begin();
  point2_it++;

  while (point2_it != points.end() && equal(*point1_it,*point2_it))
    ++point2_it;

  // if there is only one point or all points are equal
  if(point2_it == points.end())
  {
    internal::Convex_hull_3::add_isolated_points(*point1_it, polyhedron);
    return;
  }

  P3_iterator point3_it = point2_it;
  ++point3_it;

  while (point3_it != points.end() && collinear(*point1_it,*point2_it,*point3_it))
    ++point3_it;

  if (point3_it == points.end())
  {
    // only 2 points or all points are collinear
    typedef typename Traits::Less_distance_to_point_3 Less_dist;
    Less_dist less_dist = traits.less_distance_to_point_3_object();
    P3_iterator_pair endpoints =
    min_max_element(points.begin(), points.end(),
                    boost::bind(less_dist, *points.begin(), _1, _2),
                    boost::bind(less_dist, *points.begin(), _1, _2));
    internal::Convex_hull_3::add_isolated_points(*endpoints.first, polyhedron);
    internal::Convex_hull_3::add_isolated_points(*endpoints.second, polyhedron);
    return;
  }

  internal::Convex_hull_3::ch_quickhull_polyhedron_3(points, point1_it, point2_it, point3_it,
    polyhedron, traits);
}


template <class InputIterator, class Polyhedron_3>
void convex_hull_3(InputIterator first, InputIterator beyond,
                   Polyhedron_3& polyhedron)
{
   typedef typename std::iterator_traits<InputIterator>::value_type Point_3;
   typedef typename internal::Convex_hull_3::Default_traits_for_Chull_3<Point_3, Polyhedron_3>::type Traits;
   convex_hull_3(first, beyond, polyhedron, Traits());
}


template <class InputRange, class OutputIterator, class Traits>
OutputIterator
extreme_points_3(const InputRange& range,
                 OutputIterator out,
                 const Traits& traits)
{
  internal::Convex_hull_3::Output_iterator_wrapper<OutputIterator> wrapper(out);
  convex_hull_3(range.begin(), range.end(), wrapper, traits);
  return out;
}

template <class InputRange, class OutputIterator>
OutputIterator
extreme_points_3(const InputRange& range, OutputIterator out)
{
  typedef typename InputRange::const_iterator Iterator_type;
  typedef typename std::iterator_traits<Iterator_type>::value_type Point_3;
  typedef typename internal::Convex_hull_3::Default_traits_for_Chull_3<Point_3>::type Traits;

  return extreme_points_3(range, out, Traits());
}

} // namespace CGAL

#include <CGAL/enable_warnings.h>

#endif // CGAL_CONVEX_HULL_3_H<|MERGE_RESOLUTION|>--- conflicted
+++ resolved
@@ -494,15 +494,8 @@
         // if haven't already seen this facet
         if (f->info() == 0) {
           f->info() = VISITED;
-<<<<<<< HEAD
-          Plane_3 plane = 
-              traits.construct_plane_3_object()(f->vertex(0)->point(),
-                                                f->vertex(1)->point(),
-                                                f->vertex(2)->point());
-=======
           Is_on_positive_side_of_plane_3<Traits> is_on_positive_side(
             traits,f->vertex(0)->point(),f->vertex(2)->point(),f->vertex(1)->point());
->>>>>>> e8850746
           int ind = f->index(*vis_it);
           if ( !is_on_positive_side(point) ){  // is visible
             visible.push_back(f);
