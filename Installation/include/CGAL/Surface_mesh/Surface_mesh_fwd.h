--- conflicted
+++ resolved
@@ -20,10 +20,6 @@
 template<typename P>
 class Surface_mesh;
 
-<<<<<<< HEAD
-
-=======
->>>>>>> 9c0648a0
 } // CGAL
 #endif
 
