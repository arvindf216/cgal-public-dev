--- conflicted
+++ resolved
@@ -35,99 +35,6 @@
 
 namespace Polygon_mesh_processing {
 
-<<<<<<< HEAD
-namespace internal {
-
-template <class Kernel, class TriangleMesh, class VD, class Fid_map, class Vpm>
-bool recursive_does_bound_a_volume(const TriangleMesh& tm,
-                                         Vpm& vpm,
-                                         Fid_map fid_map,
-                                         const std::vector<VD>& xtrm_vertices,
-                                         boost::dynamic_bitset<>& cc_handled,
-                                         const std::vector<std::size_t>& face_cc,
-                                         std::size_t xtrm_cc_id,
-                                         bool is_parent_outward_oriented)
-{
-  typedef boost::graph_traits<TriangleMesh>                 Graph_traits;
-  typedef typename Graph_traits::face_descriptor            face_descriptor;
-  typedef Side_of_triangle_mesh<TriangleMesh, Kernel, Vpm>  Side_of_tm;
-
-// first check that the orientation of the current cc is consistant with its
-// parent cc containing it
-  bool new_is_parent_outward_oriented = internal::is_outward_oriented(
-         xtrm_vertices[xtrm_cc_id], tm, parameters::vertex_point_map(vpm));
-  if (new_is_parent_outward_oriented==is_parent_outward_oriented)
-    return false;
-  cc_handled.set(xtrm_cc_id);
-
-  std::size_t nb_cc = cc_handled.size();
-
-// get all cc that are inside xtrm_cc_id
-  std::vector<face_descriptor> cc_faces;
-  for(face_descriptor fd : faces(tm))
-  {
-    if(face_cc[get(fid_map, fd)]==xtrm_cc_id)
-      cc_faces.push_back(fd);
-  }
-
-  typename Side_of_tm::AABB_tree aabb_tree(cc_faces.begin(), cc_faces.end(),
-                                           tm, vpm);
-  Side_of_tm side_of_cc(aabb_tree);
-
-  std::vector<std::size_t> cc_inside;
-  for(std::size_t id=0; id<nb_cc; ++id)
-  {
-    if (cc_handled.test(id)) continue;
-    if (side_of_cc(get(vpm,xtrm_vertices[id]))==ON_BOUNDED_SIDE)
-      cc_inside.push_back(id);
-  }
-
-// check whether we need another recursion for cc inside xtrm_cc_id
-  if (!cc_inside.empty())
-  {
-    std::size_t new_xtrm_cc_id = cc_inside.front();
-    boost::dynamic_bitset<> new_cc_handled(nb_cc,0);
-    new_cc_handled.set();
-    new_cc_handled.reset(new_xtrm_cc_id);
-    cc_handled.set(new_xtrm_cc_id);
-
-    std::size_t nb_candidates = cc_inside.size();
-    for (std::size_t i=1;i<nb_candidates;++i)
-    {
-      std::size_t candidate = cc_inside[i];
-      if(get(vpm,xtrm_vertices[candidate]).z() >
-         get(vpm,xtrm_vertices[new_xtrm_cc_id]).z()) new_xtrm_cc_id=candidate;
-      new_cc_handled.reset(candidate);
-      cc_handled.set(candidate);
-    }
-
-    if ( !internal::recursive_does_bound_a_volume<Kernel>(
-           tm, vpm, fid_map, xtrm_vertices, new_cc_handled, face_cc,
-           new_xtrm_cc_id, new_is_parent_outward_oriented) ) return false;
-  }
-
-// now explore remaining cc included in the same cc as xtrm_cc_id
-  boost::dynamic_bitset<> cc_not_handled = ~cc_handled;
-  std::size_t new_xtrm_cc_id = cc_not_handled.find_first();
-  if (new_xtrm_cc_id == cc_not_handled.npos) return true;
-
-  for (std::size_t candidate = cc_not_handled.find_next(new_xtrm_cc_id);
-                   candidate < cc_not_handled.npos;
-                   candidate = cc_not_handled.find_next(candidate))
-  {
-     if(get(vpm,xtrm_vertices[candidate]).z() > get(vpm,xtrm_vertices[new_xtrm_cc_id]).z())
-        new_xtrm_cc_id = candidate;
-  }
-
-  return internal::recursive_does_bound_a_volume<Kernel>(
-            tm, vpm, fid_map, xtrm_vertices, cc_handled, face_cc,
-            new_xtrm_cc_id, is_parent_outward_oriented);
-}
-
-} //end of namespace internal
-
-=======
->>>>>>> 08872b80
 namespace Corefinement
 {
 /** \ingroup PMP_corefinement_grp
@@ -148,102 +55,6 @@
 #endif
 }
 
-<<<<<<< HEAD
-/** \ingroup PMP_corefinement_grp
- *
- * indicates if `tm` bounds a volume.
- * See \ref coref_def_subsec for details.
- *
- * @tparam TriangleMesh a model of `MutableFaceGraph`, `HalfedgeListGraph` and `FaceListGraph`.
- * @tparam NamedParameters a sequence of \ref pmp_namedparameters "Named Parameters"
- *
- * @param tm a closed triangulated surface mesh
- * @param np optional sequence of \ref pmp_namedparameters "Named Parameters" among the ones listed below
- *
- * @pre `CGAL::is_closed(tm)`
- *
- * \cgalNamedParamsBegin
- *   \cgalParamBegin{vertex_point_map}
- *     the property map with the points associated to the vertices of `tm`.
- *     If this parameter is omitted, an internal property map for
- *     `CGAL::vertex_point_t` must be available in `TriangleMesh`
- *   \cgalParamEnd
- *   \cgalParamBegin{face_index_map}
- *     a property map containing the index of each face of `tm`.
- *   \cgalParamEnd
- * \cgalNamedParamsEnd
- *
- * \see `CGAL::Polygon_mesh_processing::orient_to_bound_a_volume()`
- */
-template <class TriangleMesh, class NamedParameters>
-bool does_bound_a_volume(const TriangleMesh& tm,
-                         const NamedParameters& np)
-{
-  typedef boost::graph_traits<TriangleMesh>                                     Graph_traits;
-  typedef typename Graph_traits::vertex_descriptor                              vertex_descriptor;
-  typedef typename GetVertexPointMap<TriangleMesh, NamedParameters>::const_type Vpm;
-  typedef typename boost::property_traits<Vpm>::value_type                      Point;
-  typedef typename Kernel_traits<Point>::Kernel                                 Kernel;
-
-  if (!is_closed(tm)) return false;
-  if (!is_triangle_mesh(tm)) return false;
-
-  Vpm vpm = parameters::choose_parameter(parameters::get_parameter(np, internal_np::vertex_point),
-                                         get_const_property_map(boost::vertex_point, tm));
-
-  typedef typename GetInitializedFaceIndexMap<TriangleMesh, NamedParameters>::const_type Fid_map;
-  Fid_map fid_map = get_initialized_face_index_map(tm, np);
-
-  std::vector<std::size_t> face_cc(num_faces(tm), std::size_t(-1));
-
-  // set the connected component id of each face
-  std::size_t nb_cc = connected_components(tm,
-                                bind_property_maps(fid_map,make_property_map(face_cc)),
-                                parameters::face_index_map(fid_map));
-
-  if (nb_cc == 1)
-    return true;
-
-  boost::dynamic_bitset<> cc_handled(nb_cc, 0);
-
-  // extract a vertex with max z coordinate for each connected component
-  std::vector<vertex_descriptor> xtrm_vertices(nb_cc, Graph_traits::null_vertex());
-  for(vertex_descriptor vd : vertices(tm))
-  {
-    std::size_t cc_id = face_cc[get(fid_map, face(halfedge(vd, tm), tm))];
-    if (xtrm_vertices[cc_id] == Graph_traits::null_vertex())
-      xtrm_vertices[cc_id]=vd;
-    else
-      if (get(vpm, vd).z()>get(vpm,xtrm_vertices[cc_id]).z())
-        xtrm_vertices[cc_id]=vd;
-  }
-
-  //extract a vertex with max z amongst all components
-  std::size_t xtrm_cc_id=0;
-  for(std::size_t id=1; id<nb_cc; ++id)
-    if (get(vpm, xtrm_vertices[id]).z()>get(vpm,xtrm_vertices[xtrm_cc_id]).z())
-      xtrm_cc_id=id;
-
-  bool is_parent_outward_oriented =
-    !internal::is_outward_oriented(xtrm_vertices[xtrm_cc_id], tm, np);
-
-  return internal::recursive_does_bound_a_volume<Kernel>(tm, vpm, fid_map,
-                                                         xtrm_vertices,
-                                                         cc_handled,
-                                                         face_cc,
-                                                         xtrm_cc_id,
-                                                         is_parent_outward_oriented);
-}
-
-/// \cond SKIP_IN_MANUAL
-template <class TriangleMesh>
-bool does_bound_a_volume(const TriangleMesh& tm)
-{
-  return does_bound_a_volume(tm, parameters::all_default());
-}
-/// \endcond
-=======
->>>>>>> 08872b80
 
 #define CGAL_COREF_SET_OUTPUT_EDGE_MARK_MAP(I) \
   typedef typename internal_np::Lookup_named_param_def < \
