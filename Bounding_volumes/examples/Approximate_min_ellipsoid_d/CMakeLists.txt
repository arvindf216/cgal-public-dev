cmake_minimum_required(VERSION 3.1...3.15)
<<<<<<< HEAD
project(Approximate_min_ellipsoid_d_Examples)

find_package(CGAL REQUIRED)

# Use Eigen
find_package(Eigen3 3.1.0 QUIET) #(3.1.0 or greater)
include(CGAL_Eigen_support)

# create a target per cppfile
file(
  GLOB cppfiles
  RELATIVE ${CMAKE_CURRENT_SOURCE_DIR}
  ${CMAKE_CURRENT_SOURCE_DIR}/*.cpp)
foreach(cppfile ${cppfiles})
  if(NOT (${cppfile} STREQUAL "ellipsoid.cpp") OR TARGET CGAL::Eigen_support)
    get_filename_component(target ${cppfile} NAME_WE)
    add_executable(${target} ${cppfile})
    if(TARGET CGAL::Eigen_support)
      target_link_libraries(${target} CGAL::CGAL CGAL::Eigen_support)
    else()
      target_link_libraries(${target} CGAL::CGAL)
=======
project( Approximate_min_ellipsoid_d_Examples )


find_package(CGAL QUIET)

if ( CGAL_FOUND )

  # Use Eigen
  find_package(Eigen3 3.1.0 QUIET) #(3.1.0 or greater)
  include(CGAL_Eigen3_support)

  # create a target per cppfile
  file(GLOB cppfiles RELATIVE ${CMAKE_CURRENT_SOURCE_DIR} ${CMAKE_CURRENT_SOURCE_DIR}/*.cpp)
  foreach(cppfile ${cppfiles})
    if(NOT (${cppfile} STREQUAL "ellipsoid.cpp") OR TARGET CGAL::Eigen3_support)
      get_filename_component(target ${cppfile} NAME_WE)
      add_executable(${target} ${cppfile})
      if (TARGET CGAL::Eigen3_support)
        target_link_libraries(${target} CGAL::CGAL CGAL::Eigen3_support)
      else()
        target_link_libraries(${target} CGAL::CGAL)
      endif()
>>>>>>> eecb0053
    endif()
  endif()
endforeach()<|MERGE_RESOLUTION|>--- conflicted
+++ resolved
@@ -1,12 +1,11 @@
 cmake_minimum_required(VERSION 3.1...3.15)
-<<<<<<< HEAD
 project(Approximate_min_ellipsoid_d_Examples)
 
 find_package(CGAL REQUIRED)
 
 # Use Eigen
 find_package(Eigen3 3.1.0 QUIET) #(3.1.0 or greater)
-include(CGAL_Eigen_support)
+include(CGAL_Eigen3_support)
 
 # create a target per cppfile
 file(
@@ -14,37 +13,13 @@
   RELATIVE ${CMAKE_CURRENT_SOURCE_DIR}
   ${CMAKE_CURRENT_SOURCE_DIR}/*.cpp)
 foreach(cppfile ${cppfiles})
-  if(NOT (${cppfile} STREQUAL "ellipsoid.cpp") OR TARGET CGAL::Eigen_support)
+  if(NOT (${cppfile} STREQUAL "ellipsoid.cpp") OR TARGET CGAL::Eigen3_support)
     get_filename_component(target ${cppfile} NAME_WE)
     add_executable(${target} ${cppfile})
-    if(TARGET CGAL::Eigen_support)
-      target_link_libraries(${target} CGAL::CGAL CGAL::Eigen_support)
+    if(TARGET CGAL::Eigen3_support)
+      target_link_libraries(${target} CGAL::CGAL CGAL::Eigen3_support)
     else()
       target_link_libraries(${target} CGAL::CGAL)
-=======
-project( Approximate_min_ellipsoid_d_Examples )
-
-
-find_package(CGAL QUIET)
-
-if ( CGAL_FOUND )
-
-  # Use Eigen
-  find_package(Eigen3 3.1.0 QUIET) #(3.1.0 or greater)
-  include(CGAL_Eigen3_support)
-
-  # create a target per cppfile
-  file(GLOB cppfiles RELATIVE ${CMAKE_CURRENT_SOURCE_DIR} ${CMAKE_CURRENT_SOURCE_DIR}/*.cpp)
-  foreach(cppfile ${cppfiles})
-    if(NOT (${cppfile} STREQUAL "ellipsoid.cpp") OR TARGET CGAL::Eigen3_support)
-      get_filename_component(target ${cppfile} NAME_WE)
-      add_executable(${target} ${cppfile})
-      if (TARGET CGAL::Eigen3_support)
-        target_link_libraries(${target} CGAL::CGAL CGAL::Eigen3_support)
-      else()
-        target_link_libraries(${target} CGAL::CGAL)
-      endif()
->>>>>>> eecb0053
     endif()
   endif()
 endforeach()