--- conflicted
+++ resolved
@@ -77,11 +77,7 @@
   // read with custom output iterator type
   dummy_counter::counter = 0;
   std::ifstream input(file_name);
-<<<<<<< HEAD
-  CGAL::read_XYZ<dummy_counter>(
-=======
   CGAL::IO::read_XYZ<dummy_counter>(
->>>>>>> cf69d322
     input, back_inserter(indices),
     CGAL::parameters::point_map (points).
     normal_map (normals).
@@ -91,11 +87,7 @@
   input.clear();
   input.close();
   input.open(file_name);
-<<<<<<< HEAD
-  CGAL::read_XYZ(
-=======
-  CGAL::IO::read_XYZ(
->>>>>>> cf69d322
+  CGAL::IO::read_XYZ(
     input, back_inserter(pv_pairs),
     CGAL::parameters::point_map(CGAL::First_of_pair_property_map<PointVectorPair>()).
     normal_map(CGAL::Second_of_pair_property_map<PointVectorPair>()).
@@ -115,11 +107,7 @@
   // read with custom output iterator type
   dummy_counter::counter = 0;
   std::ifstream input(file_name);
-<<<<<<< HEAD
-  CGAL::read_OFF<dummy_counter>(
-=======
   CGAL::IO::read_OFF<dummy_counter>(
->>>>>>> cf69d322
     input, back_inserter(indices),
     CGAL::parameters::point_map(points).
     normal_map(normals).
@@ -129,11 +117,7 @@
   input.clear();
   input.close();
   input.open(file_name);
-<<<<<<< HEAD
-  CGAL::read_OFF(
-=======
-  CGAL::IO::read_OFF(
->>>>>>> cf69d322
+  CGAL::IO::read_OFF(
     input, back_inserter(pv_pairs),
     CGAL::parameters::point_map(CGAL::First_of_pair_property_map<PointVectorPair>()).
     normal_map(CGAL::Second_of_pair_property_map<PointVectorPair>()).
@@ -152,11 +136,7 @@
   // read with custom output iterator type
   dummy_counter::counter = 0;
   std::ifstream input(file_name);
-<<<<<<< HEAD
-  CGAL::read_XYZ<dummy_counter>(
-=======
   CGAL::IO::read_XYZ<dummy_counter>(
->>>>>>> cf69d322
     input, back_inserter(indices),
     CGAL::parameters::point_map(points_1).geom_traits(Kernel()));
 
@@ -164,11 +144,7 @@
   input.clear();
   input.close();
   input.open(file_name);
-<<<<<<< HEAD
-  CGAL::read_XYZ(
-=======
-  CGAL::IO::read_XYZ(
->>>>>>> cf69d322
+  CGAL::IO::read_XYZ(
     input, back_inserter(points_2),
     CGAL::parameters::point_map(CGAL::Identity_property_map<Point_3>()).
     geom_traits(Kernel()));
@@ -186,11 +162,7 @@
   // read with custom output iterator type
   dummy_counter::counter = 0;
   std::ifstream input(file_name);
-<<<<<<< HEAD
-  CGAL::read_OFF<dummy_counter>(
-=======
   CGAL::IO::read_OFF<dummy_counter>(
->>>>>>> cf69d322
     input, back_inserter(indices),
     CGAL::parameters::point_map(points_1).
     geom_traits(Kernel()));
@@ -199,11 +171,7 @@
   input.clear();
   input.close();
   input.open(file_name);
-<<<<<<< HEAD
-  CGAL::read_OFF(
-=======
-  CGAL::IO::read_OFF(
->>>>>>> cf69d322
+  CGAL::IO::read_OFF(
     input, back_inserter(points_2),
     CGAL::parameters::point_map(CGAL::Identity_property_map<Point_3>()).
     geom_traits(Kernel()));
@@ -218,22 +186,14 @@
   std::ifstream input;
 
   input.open("data/read_test/simple.xyz");
-<<<<<<< HEAD
-  CGAL::read_XYZ(
-=======
-  CGAL::IO::read_XYZ(
->>>>>>> cf69d322
+  CGAL::IO::read_XYZ(
     input,
     std::front_inserter(points));
   input.clear();
   input.close();
 
   input.open("data/read_test/simple.xyz");
-<<<<<<< HEAD
-  CGAL::read_XYZ(
-=======
-  CGAL::IO::read_XYZ(
->>>>>>> cf69d322
+  CGAL::IO::read_XYZ(
     input,
     std::front_inserter(points),
     CGAL::parameters::point_map(CGAL::Identity_property_map<Point_3>()));
@@ -241,11 +201,7 @@
   input.close();
 
   input.open("data/read_test/simple.xyz");
-<<<<<<< HEAD
-  CGAL::read_XYZ(
-=======
-  CGAL::IO::read_XYZ(
->>>>>>> cf69d322
+  CGAL::IO::read_XYZ(
     input,
     std::front_inserter(points),
     CGAL::parameters::point_map(CGAL::Identity_property_map<Point_3>()).
@@ -255,33 +211,21 @@
 
   // this will span all OutputIteratorValueType versions
   input.open("data/read_test/simple.xyz");
-<<<<<<< HEAD
-  CGAL::read_XYZ<Point_3>(
-=======
   CGAL::IO::read_XYZ<Point_3>(
->>>>>>> cf69d322
     input,
     std::front_inserter(points));
   input.clear();
   input.close();
   //-----------------------------------------------------------------------
   input.open("data/read_test/simple.off");
-<<<<<<< HEAD
-  CGAL::read_OFF(
-=======
-  CGAL::IO::read_OFF(
->>>>>>> cf69d322
+  CGAL::IO::read_OFF(
     input,
     std::front_inserter(points));
   input.clear();
   input.close();
 
   input.open("data/read_test/simple.off");
-<<<<<<< HEAD
-  CGAL::read_OFF(
-=======
-  CGAL::IO::read_OFF(
->>>>>>> cf69d322
+  CGAL::IO::read_OFF(
     input,
     std::front_inserter(points),
     CGAL::parameters::point_map(CGAL::Identity_property_map<Point_3>()));
@@ -289,11 +233,7 @@
   input.close();
 
   input.open("data/read_test/simple.off");
-<<<<<<< HEAD
-  CGAL::read_OFF(
-=======
-  CGAL::IO::read_OFF(
->>>>>>> cf69d322
+  CGAL::IO::read_OFF(
     input,
     std::front_inserter(points),
     CGAL::parameters::point_map(CGAL::Identity_property_map<Point_3>()).
@@ -303,22 +243,14 @@
 
   // this will span all OutputIteratorValueType versions
   input.open("data/read_test/simple.off");
-<<<<<<< HEAD
-  CGAL::read_OFF<Point_3>(
-=======
   CGAL::IO::read_OFF<Point_3>(
->>>>>>> cf69d322
     input,
     std::front_inserter(points));
   input.clear();
   input.close();
   //-----------------------------------------------------------------------
   input.open("data/read_test/simple.xyz");
-<<<<<<< HEAD
-  CGAL::read_XYZ(
-=======
-  CGAL::IO::read_XYZ(
->>>>>>> cf69d322
+  CGAL::IO::read_XYZ(
     input,
     std::front_inserter(points),
     CGAL::parameters::normal_map(boost::dummy_property_map()));
@@ -326,11 +258,7 @@
   input.close();
 
   input.open("data/read_test/simple.xyz");
-<<<<<<< HEAD
-  CGAL::read_XYZ(
-=======
-  CGAL::IO::read_XYZ(
->>>>>>> cf69d322
+  CGAL::IO::read_XYZ(
     input,
     std::front_inserter(pv_pairs),
     CGAL::parameters::point_map(CGAL::First_of_pair_property_map<PointVectorPair>()).
@@ -339,11 +267,7 @@
   input.close();
 
   input.open("data/read_test/simple.xyz");
-<<<<<<< HEAD
-  CGAL::read_XYZ(
-=======
-  CGAL::IO::read_XYZ(
->>>>>>> cf69d322
+  CGAL::IO::read_XYZ(
     input,
     std::front_inserter(pv_pairs),
     CGAL::parameters::point_map(CGAL::First_of_pair_property_map<PointVectorPair>()).
@@ -353,11 +277,7 @@
   input.close();
 
   input.open("data/read_test/simple.xyz");
-<<<<<<< HEAD
-  CGAL::read_XYZ<Point_3>(
-=======
   CGAL::IO::read_XYZ<Point_3>(
->>>>>>> cf69d322
     input,
     std::front_inserter(points),
     CGAL::parameters::normal_map(boost::dummy_property_map()));
@@ -365,11 +285,7 @@
   input.close();
   //-----------------------------------------------------------------------
   input.open("data/read_test/simple.off");
-<<<<<<< HEAD
-  CGAL::read_OFF(
-=======
-  CGAL::IO::read_OFF(
->>>>>>> cf69d322
+  CGAL::IO::read_OFF(
     input,
     std::front_inserter(points),
     CGAL::parameters::normal_map(boost::dummy_property_map()));
@@ -377,11 +293,7 @@
   input.close();
 
   input.open("data/read_test/simple.off");
-<<<<<<< HEAD
-  CGAL::read_OFF(
-=======
-  CGAL::IO::read_OFF(
->>>>>>> cf69d322
+  CGAL::IO::read_OFF(
     input,
     std::front_inserter(pv_pairs),
     CGAL::parameters::point_map(CGAL::First_of_pair_property_map<PointVectorPair>()).
@@ -390,11 +302,7 @@
   input.close();
 
   input.open("data/read_test/simple.off");
-<<<<<<< HEAD
-  CGAL::read_OFF(
-=======
-  CGAL::IO::read_OFF(
->>>>>>> cf69d322
+  CGAL::IO::read_OFF(
     input,
     std::front_inserter(pv_pairs),
     CGAL::parameters::point_map(CGAL::First_of_pair_property_map<PointVectorPair>()).
@@ -404,11 +312,7 @@
   input.close();
 
   input.open("data/read_test/simple.off");
-<<<<<<< HEAD
-  CGAL::read_OFF<Point_3>(
-=======
   CGAL::IO::read_OFF<Point_3>(
->>>>>>> cf69d322
     input,
     std::front_inserter(points),
     CGAL::parameters::normal_map(boost::dummy_property_map()));
