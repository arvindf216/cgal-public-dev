// Copyright (c) 1999-2003  INRIA Sophia-Antipolis (France).
// All rights reserved.
//
// This file is part of CGAL (www.cgal.org).
//
// $URL$
// $Id$
// SPDX-License-Identifier: GPL-3.0-or-later OR LicenseRef-Commercial
//
// Author(s)     : Monique Teillaud <Monique.Teillaud@sophia.inria.fr>
//                 Sylvain Pion
//                 Clement Jamin

#ifndef CGAL_TRIANGULATION_3_H
#define CGAL_TRIANGULATION_3_H

#include <CGAL/license/Triangulation_3.h>

#include <CGAL/disable_warnings.h>
#include <CGAL/basic.h>

#ifdef CGAL_CONCURRENT_TRIANGULATION_3_PROFILING
# define CGAL_PROFILE
# include <CGAL/Profile_counter.h>
#endif

#include <CGAL/Unique_hash_map.h>
#include <CGAL/assertions.h>
#include <CGAL/Triangulation_utils_3.h>

#include <CGAL/Triangulation_data_structure_3.h>
#include <CGAL/Triangulation_cell_base_3.h>
#include <CGAL/Triangulation_vertex_base_3.h>

#include <CGAL/spatial_sort.h>
#include <CGAL/Spatial_sort_traits_adapter_3.h>

#include <CGAL/Triangulation_segment_traverser_3.h>

#include <CGAL/iterator.h>
#include <CGAL/function_objects.h>
#include <CGAL/Iterator_project.h>
#include <CGAL/Default.h>

#include <CGAL/Bbox_3.h>
#include <CGAL/Spatial_lock_grid_3.h>

#include <boost/random/linear_congruential.hpp>
#include <boost/random/uniform_smallint.hpp>
#include <boost/random/variate_generator.hpp>
#include <boost/mpl/if.hpp>
#include <boost/property_map/function_property_map.hpp>
#include <boost/unordered_map.hpp>
#include <boost/utility/result_of.hpp>
#include <boost/container/small_vector.hpp>

#ifndef CGAL_TRIANGULATION_3_DONT_INSERT_RANGE_OF_POINTS_WITH_INFO
#include <CGAL/STL_Extension/internal/info_check.h>
#include <boost/iterator/zip_iterator.hpp>
#endif

#ifndef CGAL_NO_STRUCTURAL_FILTERING
#include <CGAL/Filtered_kernel/internal/Static_filters/tools.h>
#include <CGAL/Triangulation_structural_filtering_traits.h>
#include <CGAL/determinant.h>
#endif // no CGAL_NO_STRUCTURAL_FILTERING

#ifdef CGAL_LINKED_WITH_TBB
# include <tbb/scalable_allocator.h>
#endif

#include <iostream>
#include <list>
#include <set>
#include <map>
#include <unordered_map>
#include <utility>
#include <stack>

#define CGAL_TRIANGULATION_3_USE_THE_4_POINTS_CONSTRUCTOR

namespace CGAL {

template < class GT, class Tds = Default,
           class Lock_data_structure = Default >
class Triangulation_3;

template < class GT, class Tds, class Lds > std::istream& operator>>
(std::istream& is, Triangulation_3<GT,Tds,Lds>& tr);

#ifndef CGAL_NO_STRUCTURAL_FILTERING
namespace internal {

// structural filtering is performed only for EPIC
struct Structural_filtering_3_tag {};
struct No_structural_filtering_3_tag {};

template <bool filter>
struct Structural_filtering_selector_3
{
#ifdef FORCE_STRUCTURAL_FILTERING
  typedef Structural_filtering_3_tag     Tag;
#else
  typedef No_structural_filtering_3_tag  Tag;
#endif
};

template <>
struct Structural_filtering_selector_3<true>
{
  typedef Structural_filtering_3_tag     Tag;
};
} // namespace internal
#endif // no CGAL_NO_STRUCTURAL_FILTERING

/************************************************
// Class Triangulation_3_base
// Two versions: Sequential (no locking) / Parallel (with locking)
************************************************/

// Sequential (without locking)
template <typename Concurrency_tag, typename Lock_data_structure_>
class Triangulation_3_base
{
public:
  // If Lock_data_structure_ = Default => void
  typedef typename Default::Get<
  Lock_data_structure_, void>::type Lock_data_structure;

protected:
  Triangulation_3_base() {}
  Triangulation_3_base(Lock_data_structure *) {}

  void swap(Triangulation_3_base<Concurrency_tag, Lock_data_structure_>&) {}

  template <typename Vertex_triple, typename Facet>
  struct Vertex_triple_Facet_map_generator
  {
    typedef boost::unordered_map<Vertex_triple, Facet> type;
  };

  template <typename Vertex_handle>
  struct Vertex_handle_unique_hash_map_generator
  {
    typedef Unique_hash_map<Vertex_handle,
    Vertex_handle,
    Handle_hash_function> type;
  };

public:
  bool is_parallel() const
  {
    return false;
  }

  // LOCKS (no-op functions)
  template <typename Point_3>
  bool try_lock_point(const Point_3&, int = 0) const
  { return true; }

  template <typename Vertex_handle>
  bool try_lock_vertex(const Vertex_handle&, int = 0) const
  { return true; }

  template <typename Cell_handle>
  bool try_lock_cell(const Cell_handle&, int = 0) const
  { return true; }

  template <typename Facet>
  bool try_lock_facet(const Facet&, int = 0) const
  { return true; }

  template <typename P3>
  bool is_point_locked_by_this_thread(const P3&) const
  { return false; }

  template <typename Cell_handle>
  bool is_cell_locked_by_this_thread(const Cell_handle&) const
  { return false; }

  void *get_lock_data_structure() const
  {
    return nullptr;
  }

  void set_lock_data_structure(void *) const {}

  void unlock_all_elements() const {}
  template <typename P3> void unlock_all_elements_but_one_point(const P3&) const {}

  const Bbox_3 *get_bbox() const
  {
    return nullptr;
  }
};

#ifdef CGAL_LINKED_WITH_TBB
// Parallel (with locking)
template <typename Lock_data_structure_>
class Triangulation_3_base<Parallel_tag, Lock_data_structure_>
{
public:
  // If Lock_data_structure_ = Default => use Spatial_lock_grid_3
  typedef typename Default::Get<
    Lock_data_structure_,
    Spatial_lock_grid_3<Tag_priority_blocking> >::type Lock_data_structure;

protected:
  Triangulation_3_base()
    : m_lock_ds(0)
  {
  }

  Triangulation_3_base(Lock_data_structure *lock_ds)
    : m_lock_ds(lock_ds)
  {
  }

  void swap(Triangulation_3_base<Parallel_tag, Lock_data_structure_>& tr)
  {
    std::swap(tr.m_lock_ds, m_lock_ds);
  }

  template <typename Vertex_triple, typename Facet>
  struct Vertex_triple_Facet_map_generator
  {
    typedef boost::unordered_map
    <
    Vertex_triple,
    Facet,
    boost::hash<Vertex_triple>,
    std::equal_to<Vertex_triple>,
    tbb::scalable_allocator<std::pair<const Vertex_triple, Facet> >
    > type;
  };

  template <typename Vertex_handle>
  struct Vertex_handle_unique_hash_map_generator
  {
    typedef Unique_hash_map<Vertex_handle,
                            Vertex_handle,
                            Handle_hash_function,
                            tbb::scalable_allocator<Vertex_handle> > type;
  };

public:
  bool is_parallel() const
  {
    return m_lock_ds != nullptr;
  }

  // LOCKS
  template <typename Point_3>
  bool try_lock_point(const Point_3& p, int lock_radius = 0) const
  {
    bool locked = true;
    if(m_lock_ds)
    {
      locked = m_lock_ds->try_lock(p, lock_radius);
    }
    return locked;
  }

  template <typename Vertex_handle>
  bool try_lock_vertex(const Vertex_handle& vh, int lock_radius = 0) const
  {
    bool locked = true;
    if(m_lock_ds)
    {
      locked = m_lock_ds->try_lock(vh->point(), lock_radius);
    }
    return locked;
  }

  template <typename Cell_handle>
  bool try_lock_cell(const Cell_handle& cell_handle, int lock_radius = 0) const
  {
    bool success = true;
    // Lock the element area on the grid
    for(int iVertex = 0 ; success && iVertex < 4 ; ++iVertex)
    {
      success = try_lock_vertex(cell_handle->vertex(iVertex), lock_radius);
    }
    return success;
  }

  template <typename Facet>
  bool try_lock_facet(const Facet& facet, int lock_radius = 0) const
  {
    bool success = true;

    // Lock the element area on the grid
    for(int iVertex = (facet.second+1)&3 ;
         success && iVertex != facet.second ; iVertex = (iVertex+1)&3)
    {
      success = try_lock_vertex(facet.first->vertex(iVertex), lock_radius);
    }

    return success;
  }

  template <typename P3>
  bool is_point_locked_by_this_thread(const P3& p) const
  {
    bool locked = true;
    if(m_lock_ds)
    {
      locked = m_lock_ds->is_locked_by_this_thread(p);
    }
    return locked;
  }

  template <typename Cell_handle>
  bool is_cell_locked_by_this_thread(const Cell_handle& cell_handle) const
  {
    bool locked = true;
    if(m_lock_ds)
    {
      for(int iVertex = 0 ; locked && iVertex < 4 ; ++iVertex)
      {
        locked = m_lock_ds->is_locked_by_this_thread(
                   cell_handle->vertex(iVertex)->point());
      }
    }
    return locked;
  }

  Lock_data_structure *get_lock_data_structure() const
  {
    return m_lock_ds;
  }

  void set_lock_data_structure(Lock_data_structure *lock_ds) const
  {
    m_lock_ds = lock_ds;
  }

  void unlock_all_elements() const
  {
    if(m_lock_ds)
      m_lock_ds->unlock_all_points_locked_by_this_thread();
  }

  template <typename P3>
  void unlock_all_elements_but_one_point(const P3& point) const
  {
    if(m_lock_ds)
      m_lock_ds->unlock_all_tls_locked_locations_but_one_point(point);
  }

  const Bbox_3 *get_bbox() const
  {
    return &m_lock_ds->get_bbox();
  }

protected:
  mutable Lock_data_structure *m_lock_ds;
};
#endif // CGAL_LINKED_WITH_TBB

/************************************************
 *
 * Triangulation_3 class
 *
 ************************************************/

template < class GT, class Tds_, class Lock_data_structure_ >
class Triangulation_3
  : public Triangulation_3_base<
             // Get Concurrency_tag from TDS
             typename Default::Get<Tds_,
                                   Triangulation_data_structure_3<
                                     Triangulation_vertex_base_3<GT>,
                                     Triangulation_cell_base_3<GT> >
                                  >::type::Concurrency_tag,
             Lock_data_structure_>,
  public Triangulation_utils_3
{
  friend std::istream& operator>> <>
  (std::istream& is, Triangulation_3<GT,Tds_,Lock_data_structure_>& tr);

  typedef typename Default::Get<Tds_,
                     Triangulation_data_structure_3 <
                       Triangulation_vertex_base_3<GT>,
                       Triangulation_cell_base_3<GT> > >::type       Tds;

  typedef Triangulation_3<GT, Tds_, Lock_data_structure_>            Self;
  typedef Triangulation_3_base<typename Tds::Concurrency_tag,
                               Lock_data_structure_>                 Base;

public:
  typedef typename Base::Lock_data_structure   Lock_data_structure;
  typedef Tds                                  Triangulation_data_structure;
  typedef GT                                   Geom_traits;

  typedef typename GT::Segment_3               Segment;
  typedef typename GT::Triangle_3              Triangle;
  typedef typename GT::Tetrahedron_3           Tetrahedron;

  // point types
  typedef typename GT::Point_3                 Point_3;
  typedef typename Tds::Vertex::Point          Point;

  typedef typename Tds::Concurrency_tag        Concurrency_tag;

  typedef typename Tds::Vertex                 Vertex;
  typedef typename Tds::Cell                   Cell;
  typedef typename Tds::Facet                  Facet;
  typedef typename Tds::Edge                   Edge;

  typedef typename Tds::size_type              size_type;
  typedef typename Tds::difference_type        difference_type;

  typedef typename Tds::Vertex_handle          Vertex_handle;
  typedef typename Tds::Cell_handle            Cell_handle;

  typedef typename Tds::Cell_circulator        Cell_circulator;
  typedef typename Tds::Facet_circulator       Facet_circulator;

  // Not documented, see TDS.
  typedef typename Tds::Face_circulator        Face_circulator;

  typedef typename Tds::Cell_iterator          Cell_iterator;
  typedef typename Tds::Facet_iterator         Facet_iterator;
  typedef typename Tds::Edge_iterator          Edge_iterator;
  typedef typename Tds::Vertex_iterator        Vertex_iterator;

  typedef Cell_iterator                        All_cells_iterator;
  typedef Facet_iterator                       All_facets_iterator;
  typedef Edge_iterator                        All_edges_iterator;
  typedef Vertex_iterator                      All_vertices_iterator;

  typedef typename Tds::Cell_handles           All_cell_handles;
  typedef typename Tds::Vertex_handles         All_vertex_handles;
  typedef typename Tds::Facets                 All_facets;
  typedef typename Tds::Edges                  All_edges;

  typedef typename Tds::Simplex                Simplex;

  typedef typename GT::Construct_point_3       Construct_point_3;

private:
  // This class is used to generate the Finite_*_iterators.
  class Infinite_tester
  {
    const Self *t;

  public:
    Infinite_tester()
      : t(nullptr) {}

    Infinite_tester(const Self *tr)
      : t(tr) {}

    bool operator()(const Vertex_iterator& v) const
    {
      return t->is_infinite(v);
    }

    bool operator()(typename std::vector<Vertex_handle>::const_iterator v) const
    {
      return t->is_infinite(*v);
    }

    bool operator()(const Cell_iterator& c) const
    {
      return t->is_infinite(c);
    }

    bool operator()(const Edge_iterator& e) const
    {
      return t->is_infinite(*e);
    }

    bool operator()(const Facet_iterator& f) const
    {
      return t->is_infinite(*f);
    }
  };

public:
  // We derive in order to add a conversion to handle.
  class Finite_cells_iterator
    : public Filter_iterator<Cell_iterator, Infinite_tester>
  {
    typedef Filter_iterator<Cell_iterator, Infinite_tester> Base;
    typedef Finite_cells_iterator                           Self;

  public:
    Finite_cells_iterator() : Base() {}
    Finite_cells_iterator(const Base& b) : Base(b) {}

    Self& operator++() { Base::operator++(); return *this; }
    Self& operator--() { Base::operator--(); return *this; }
    Self operator++(int) { Self tmp(*this); ++(*this); return tmp; }
    Self operator--(int) { Self tmp(*this); --(*this); return tmp; }

    operator Cell_handle() const { return Base::base(); }
  };

  // We derive in order to add a conversion to handle.
  class Finite_vertices_iterator
    : public Filter_iterator<Vertex_iterator, Infinite_tester>
  {
    typedef Filter_iterator<Vertex_iterator, Infinite_tester> Base;
    typedef Finite_vertices_iterator                          Self;

  public:
    Finite_vertices_iterator() : Base() {}
    Finite_vertices_iterator(const Base& b) : Base(b) {}

    Self& operator++() { Base::operator++(); return *this; }
    Self& operator--() { Base::operator--(); return *this; }
    Self operator++(int) { Self tmp(*this); ++(*this); return tmp; }
    Self operator--(int) { Self tmp(*this); --(*this); return tmp; }

    operator Vertex_handle() const { return Base::base(); }
  };

  typedef Iterator_range<Prevent_deref<Finite_cells_iterator> >    Finite_cell_handles;
  typedef Iterator_range<Prevent_deref<Finite_vertices_iterator> > Finite_vertex_handles;

  typedef Filter_iterator<Edge_iterator, Infinite_tester>     Finite_edges_iterator;
  typedef Filter_iterator<Facet_iterator, Infinite_tester>    Finite_facets_iterator;

  typedef Iterator_range<Finite_edges_iterator> Finite_edges;
  typedef Iterator_range<Finite_facets_iterator> Finite_facets;

  typedef Triangulation_segment_cell_iterator_3<Self>    Segment_cell_iterator;
  typedef Triangulation_segment_simplex_iterator_3<Self> Segment_simplex_iterator;

  typedef Iterator_range<Prevent_deref<Segment_cell_iterator> >    Segment_traverser_cell_handles;
  typedef Iterator_range<Segment_simplex_iterator> Segment_traverser_simplices;

private:
  // Auxiliary iterators for convenience
  // do not use default template argument to please VC++
  typedef Project_point<Vertex>                               Proj_point;

public:
  typedef Iterator_project<Finite_vertices_iterator,
  Proj_point,
  const Point&,
  const Point*,
  std::ptrdiff_t,
  std::bidirectional_iterator_tag>   Point_iterator;


  typedef Iterator_range<Point_iterator> Points;

  // To have a back_inserter
  typedef Point                                               value_type;
  typedef const value_type&                                   const_reference;

  // Tag to distinguish triangulations with weighted_points
  typedef Tag_false                                           Weighted_tag;

  // Tag to distinguish periodic triangulations from others
  typedef Tag_false                                           Periodic_tag;

  enum Locate_type
  {
    VERTEX=0,
    EDGE, //1
    FACET, //2
    CELL, //3
    OUTSIDE_CONVEX_HULL, //4
    OUTSIDE_AFFINE_HULL //5
  };

protected:
  Tds _tds;
  GT  _gt;
  Vertex_handle infinite; // infinite vertex

public:
  template<typename P> // Point or Point_3
  typename boost::result_of<const Construct_point_3(const P&)>::type
  construct_point(const P& p) const
  {
    return geom_traits().construct_point_3_object()(p);
  }

  template<typename P> // Point or Point_3
  Comparison_result compare_xyz(const P& p, const P& q) const
  {
    return geom_traits().compare_xyz_3_object()(construct_point(p),
                                                construct_point(q));
  }

  bool equal(const Point& p, const Point& q) const
  {
    return compare_xyz(p, q) == EQUAL;
  }

  template<typename P> // Point or Point_3
  Orientation orientation(const P& p, const P& q, const P& r, const P& s) const
  {
    return geom_traits().orientation_3_object()(construct_point(p),
                                                construct_point(q),
                                                construct_point(r),
                                                construct_point(s));
  }

  bool coplanar(const Point& p, const Point& q, const Point& r, const Point& s) const
  {
    return orientation(p, q, r, s) == COPLANAR;
  }

  template<typename P> // Point or Point_3
  Orientation coplanar_orientation(const P& p, const P& q, const P& r) const
  {
    return geom_traits().coplanar_orientation_3_object()(construct_point(p),
                                                         construct_point(q),
                                                         construct_point(r));
  }

  bool collinear(const Point& p, const Point& q, const Point& r) const
  {
    return coplanar_orientation(p, q, r) == COLLINEAR;
  }

  template<typename P> // Point or Point_3
  Segment construct_segment(const P& p, const P& q) const
  {
    return geom_traits().construct_segment_3_object()(construct_point(p),
                                                      construct_point(q));
  }

  template<typename P> // Point or Point_3
  Triangle construct_triangle(const P& p, const P& q, const P& r) const
  {
    return geom_traits().construct_triangle_3_object()(construct_point(p),
                                                       construct_point(q),
                                                       construct_point(r));
  }

  template<typename P> // Point or Point_3
  Tetrahedron construct_tetrahedron(const P& p, const P& q, const P& r, const P& s) const
  {
    return geom_traits().construct_tetrahedron_3_object()(construct_point(p),
                                                          construct_point(q),
                                                          construct_point(r),
                                                          construct_point(s));
  }

  enum COLLINEAR_POSITION
  {
    BEFORE,
    SOURCE,
    MIDDLE,
    TARGET,
    AFTER
  };

  COLLINEAR_POSITION collinear_position(const Point& s, const Point& p, const Point& t) const
  {
    // (s,t) defines a line, p is on that line.
    // Depending on the position of p wrt s and t, returns :
    // --------------- s ---------------- t --------------
    // BEFORE       SOURCE    MIDDLE    TARGET       AFTER

    CGAL_precondition(!equal(s, t));
    CGAL_precondition(collinear(s, p, t));

    Comparison_result ps = compare_xyz(p, s);
    if(ps == EQUAL)
      return SOURCE;
    Comparison_result st = compare_xyz(s, t);
    if(ps == st)
      return BEFORE;
    Comparison_result pt = compare_xyz(p, t);
    if(pt == EQUAL)
      return TARGET;
    if(pt == st)
      return MIDDLE;
    return AFTER;
  }

  // used as functor in std::sort in Delaunay and regular triangulations
  struct Perturbation_order
  {
    bool operator()(const Point* p, const Point* q) const {
      return t->compare_xyz(*p, *q) == SMALLER;
    }

    Perturbation_order(const Self *tr)
      : t(tr) {}

    const Self *t;
  };

  void init_tds()
  {
    infinite = _tds.insert_increase_dimension();
  }

  void init_tds(const Point& p0, const Point& p1, const Point& p2, const Point& p3)
  {
    Vertex_handle v0, v1, v2, v3;
    infinite = _tds.insert_first_finite_cell(v0, v1, v2, v3, infinite);
    v0->set_point(p0);
    v1->set_point(p1);
    v2->set_point(p2);
    v3->set_point(p3);
  }

  void init_tds(const Point& p0, const Point& p1,
                const Point& p2, const Point& p3,
                Vertex_handle& vh0, Vertex_handle& vh1,
                Vertex_handle& vh2, Vertex_handle& vh3)
  {
    infinite = _tds.insert_first_finite_cell(vh0, vh1, vh2, vh3, infinite);
    vh0->set_point(p0);
    vh1->set_point(p1);
    vh2->set_point(p2);
    vh3->set_point(p3);
  }

public:
  // CONSTRUCTORS
  Triangulation_3(const GT& gt = GT(), Lock_data_structure *lock_ds = nullptr)
    : Base(lock_ds), _tds(), _gt(gt)
  {
    init_tds();
  }

  Triangulation_3(Lock_data_structure *lock_ds, const GT& gt = GT())
    : Base(lock_ds), _tds(), _gt(gt)
  {
    init_tds();
  }

  // copy constructor duplicates vertices and cells
  Triangulation_3(const Triangulation_3& tr)
    : Base(tr.get_lock_data_structure()), _gt(tr._gt)
  {
    infinite = _tds.copy_tds(tr._tds, tr.infinite);
    CGAL_expensive_postcondition(*this == tr);
  }

  Triangulation_3(Triangulation_3&& tr) = default;
  ~Triangulation_3() = default;

  template < typename InputIterator >
  Triangulation_3(InputIterator first, InputIterator last,
                  const GT& gt = GT(), Lock_data_structure *lock_ds = nullptr)
    : Base(lock_ds), _gt(gt)
  {
    init_tds();
    insert(first, last);
  }

  // Create the 3D triangulation of p0, p1, p3 and p4
  // Precondition: p0, p1, p3 and p4 MUST BE positively oriented
  Triangulation_3(const Point& p0, const Point& p1,
                  const Point& p3, const Point& p4,
                  const GT& gt = GT(), Lock_data_structure *lock_ds = nullptr)
    : Base(lock_ds), _gt(gt)
  {
    CGAL_precondition(orientation(p0, p1, p3, p4) == POSITIVE);
    init_tds(p0, p1, p3, p4);
  }

  void clear()
  {
    _tds.clear();
    init_tds();
  }

  Triangulation_3& operator=(const Triangulation_3& tr)
  {
    Triangulation_3 copy(tr);
    swap(copy);
    return *this;
  }

  Triangulation_3& operator=(Triangulation_3&& tr) = default;

  // HELPING FUNCTIONS
  void swap(Triangulation_3& tr) noexcept
  {
    using std::swap;
    swap(tr._gt, _gt);
    swap(tr.infinite, infinite);
    _tds.swap(tr._tds);
    Base::swap(tr);
  }

  //ACCESS FUNCTIONS
  const GT& geom_traits() const { return _gt; }
  const Tds& tds() const { return _tds; }
  Tds& tds() { return _tds; }
  int dimension() const { return _tds.dimension(); }

  size_type number_of_finite_cells() const;
  size_type number_of_cells() const;
  size_type number_of_finite_facets() const;
  size_type number_of_facets() const;
  size_type number_of_finite_edges() const;
  size_type number_of_edges() const;
  size_type number_of_vertices() const // number of finite vertices
  { return _tds.number_of_vertices()-1; }

  Vertex_handle infinite_vertex() const { return infinite; }
  void set_infinite_vertex(Vertex_handle v) { infinite = v; }

  Cell_handle infinite_cell() const
  {
    CGAL_assertion(infinite_vertex()->cell()->has_vertex(infinite_vertex()));
    return infinite_vertex()->cell();
  }

  // GEOMETRIC ACCESS FUNCTIONS
  Tetrahedron tetrahedron(const Cell_handle c) const
  {
    CGAL_precondition(dimension() == 3);
    CGAL_precondition(! is_infinite(c));
    return construct_tetrahedron(c->vertex(0)->point(),
                                 c->vertex(1)->point(),
                                 c->vertex(2)->point(),
                                 c->vertex(3)->point());
  }

  template<typename P> // can be 'Point' or 'Point_3'
  Tetrahedron tetrahedron(const Facet& f, const P& p) const
  {
    const Cell_handle c = f.first;
    const int index = f.second;

    const P& fp1 = point(c, (index + 1)&3);
    const P& fp2 = point(c, (index + 2)&3);
    const P& fp3 = point(c, (index + 3)&3);

    return construct_tetrahedron(construct_point(p),
                                 construct_point(fp1),
                                 construct_point(fp2),
                                 construct_point(fp3));
  }

  Triangle triangle(const Cell_handle c, int i) const;
  Triangle triangle(const Facet& f) const { return triangle(f.first, f.second); }

  Segment segment(const Cell_handle c, int i, int j) const;
  Segment segment(const Edge& e) const {
    return segment(e.first, e.second, e.third);
  }

  void set_point(Cell_handle c, int i, const Point& p)
  {
    CGAL_precondition(dimension() >= 0);
    CGAL_precondition(i >= 0 && i <= dimension());
    CGAL_precondition(! is_infinite(c->vertex(i)));
    c->vertex(i)->point() = p;
  }

  const Point& point(Cell_handle c, int i) const
  {
    CGAL_precondition(dimension() >= 0);
    CGAL_precondition(i >= 0 && i <= dimension());
    CGAL_precondition(! is_infinite(c->vertex(i)));
    return c->vertex(i)->point();
  }

  void set_point(Vertex_handle v, const Point& p)
  {
    CGAL_precondition(dimension() >= 0);
    CGAL_precondition(! is_infinite(v));
    v->point() = p;
  }

  const Point& point(Vertex_handle v) const
  {
    CGAL_precondition(number_of_vertices() > 0);
    CGAL_precondition(! is_infinite(v));
    return v->point();
  }

  // TEST IF INFINITE FEATURES
  bool is_infinite(const Vertex_handle v) const { return v == infinite_vertex(); }
  bool is_infinite(const Cell_handle c) const
  {
    CGAL_precondition(dimension() == 3);
    return c->has_vertex(infinite_vertex());
  }

  bool is_infinite(const Cell_handle c, int i) const;
  bool is_infinite(const Facet& f) const { return is_infinite(f.first,f.second); }
  bool is_infinite(const Cell_handle c, int i, int j) const;
  bool is_infinite(const Edge& e) const
  {
    return is_infinite(e.first, e.second, e.third);
  }

  // QUERIES
  bool is_vertex(const Point& p, Vertex_handle& v) const;
  bool is_vertex(Vertex_handle v) const;
  bool is_edge(Vertex_handle u, Vertex_handle v,
               Cell_handle& c, int& i, int& j) const;
  bool is_facet(Vertex_handle u, Vertex_handle v, Vertex_handle w,
                Cell_handle& c, int& i, int& j, int& k) const;
  bool is_cell(Cell_handle c) const;
  bool is_cell(Vertex_handle u, Vertex_handle v,
               Vertex_handle w, Vertex_handle t,
               Cell_handle& c, int& i, int& j, int& k, int& l) const;
  bool is_cell(Vertex_handle u, Vertex_handle v,
               Vertex_handle w, Vertex_handle t,
               Cell_handle& c) const;

  bool has_vertex(const Facet& f, Vertex_handle v, int& j) const;
  bool has_vertex(Cell_handle c, int i, Vertex_handle v, int& j) const;
  bool has_vertex(const Facet& f, Vertex_handle v) const;
  bool has_vertex(Cell_handle c, int i, Vertex_handle v) const;

  bool are_equal(Cell_handle c, int i, Cell_handle n, int j) const;
  bool are_equal(const Facet& f, const Facet& g) const;
  bool are_equal(const Facet& f, Cell_handle n, int j) const;

#ifdef CGAL_NO_STRUCTURAL_FILTERING
  Cell_handle
  locate(const Point& p,
         Locate_type& lt, int& li, int& lj,
         Cell_handle start = Cell_handle(),
         bool *could_lock_zone = nullptr) const;
#else // no CGAL_NO_STRUCTURAL_FILTERING
#  ifndef CGAL_T3_STRUCTURAL_FILTERING_MAX_VISITED_CELLS
#    define CGAL_T3_STRUCTURAL_FILTERING_MAX_VISITED_CELLS 2500
#  endif // no CGAL_T3_STRUCTURAL_FILTERING_MAX_VISITED_CELLS

public:
  Cell_handle inexact_locate(const Point& p,
                             Cell_handle start = Cell_handle(),
                             int max_num_cells = CGAL_T3_STRUCTURAL_FILTERING_MAX_VISITED_CELLS,
                             bool *could_lock_zone = nullptr) const;
protected:
  Cell_handle exact_locate(const Point& p,
                           Locate_type& lt,
                           int& li, int& lj,
                           Cell_handle start,
                           bool *could_lock_zone = nullptr) const;

  Cell_handle generic_locate(const Point& p,
                             Locate_type& lt,
                             int& li, int& lj,
                             Cell_handle start,
                             internal::Structural_filtering_3_tag,
                             bool *could_lock_zone = nullptr) const
  {
    Cell_handle ch = inexact_locate(
                       p, start, CGAL_T3_STRUCTURAL_FILTERING_MAX_VISITED_CELLS, could_lock_zone);
    if(could_lock_zone && *could_lock_zone == false)
      return ch; // = Cell_handle() here
    else
      return exact_locate(p, lt, li, lj, ch, could_lock_zone);
  }

  Cell_handle generic_locate(const Point& p,
                             Locate_type& lt,
                             int& li, int& lj,
                             Cell_handle start,
                             internal::No_structural_filtering_3_tag,
                             bool *could_lock_zone = nullptr) const
  {
    return exact_locate(p, lt, li, lj, start, could_lock_zone);
  }

public:
  Orientation
  inexact_orientation(const Point& p, const Point& q,
                      const Point& r, const Point& s) const
  {
    // So that this code works well with Lazy_kernel
    internal::Static_filters_predicates::Get_approx<Point> get_approx;
    const double px = to_double(get_approx(p).x());
    const double py = to_double(get_approx(p).y());
    const double pz = to_double(get_approx(p).z());
    const double qx = to_double(get_approx(q).x());
    const double qy = to_double(get_approx(q).y());
    const double qz = to_double(get_approx(q).z());
    const double rx = to_double(get_approx(r).x());
    const double ry = to_double(get_approx(r).y());
    const double rz = to_double(get_approx(r).z());
    const double sx = to_double(get_approx(s).x());
    const double sy = to_double(get_approx(s).y());
    const double sz = to_double(get_approx(s).z());

    const double pqx = qx - px;
    const double pqy = qy - py;
    const double pqz = qz - pz;
    const double prx = rx - px;
    const double pry = ry - py;
    const double prz = rz - pz;
    const double psx = sx - px;
    const double psy = sy - py;
    const double psz = sz - pz;

    const double det = determinant(pqx, pqy, pqz,
                                   prx, pry, prz,
                                   psx, psy, psz);
    if(det > 0)
      return POSITIVE;
    if(det < 0)
      return NEGATIVE;
    return ZERO;
  }

public:
  Cell_handle locate(const Point& p,
                     Locate_type& lt, int& li, int& lj,
                     Cell_handle start = Cell_handle(),
                     bool *could_lock_zone = nullptr) const
  {
    typedef Triangulation_structural_filtering_traits<Geom_traits> TSFT;
    typedef typename internal::Structural_filtering_selector_3<
        TSFT::Use_structural_filtering_tag::value >::Tag           Should_filter_tag;

    return generic_locate(p, lt, li, lj, start, Should_filter_tag(), could_lock_zone);
  }
#endif // no CGAL_NO_STRUCTURAL_FILTERING

  Cell_handle locate(const Point& p,
                     Cell_handle start = Cell_handle(),
                     bool *could_lock_zone = nullptr) const
  {
    Locate_type lt;
    int li, lj;
    return locate(p, lt, li, lj, start, could_lock_zone);
  }

  Cell_handle locate(const Point& p,
                     Locate_type& lt, int& li, int& lj, Vertex_handle hint,
                     bool *could_lock_zone = nullptr) const
  {
    return locate(p, lt, li, lj,
                  hint == Vertex_handle() ? infinite_cell() : hint->cell(),
                  could_lock_zone);
  }

  Cell_handle locate(const Point& p, Vertex_handle hint, bool *could_lock_zone = nullptr) const
  {
    return locate(p, hint == Vertex_handle() ? infinite_cell() : hint->cell(),
                  could_lock_zone);
  }

  // PREDICATES ON POINTS ``TEMPLATED'' by the geom traits
  Bounded_side side_of_tetrahedron(const Point& p,
                                   const Point& p0, const Point& p1,
                                   const Point& p2, const Point& p3,
                                   Locate_type& lt, int& i, int& j) const;
  Bounded_side side_of_cell(const Point& p,
                            Cell_handle c,
                            Locate_type& lt, int& i, int& j) const;
  Bounded_side side_of_triangle(const Point& p,
                                const Point& p0, const Point& p1, const Point& p2,
                                Locate_type& lt, int& i, int& j) const;
  Bounded_side side_of_facet(const Point& p,
                             Cell_handle c,
                             Locate_type& lt, int& li, int& lj) const;
  Bounded_side side_of_facet(const Point& p,
                             const Facet& f,
                             Locate_type& lt, int& li, int& lj) const
  {
    CGAL_precondition(f.second == 3);
    return side_of_facet(p, f.first, lt, li, lj);
  }
  Bounded_side side_of_segment(const Point& p,
                               const Point& p0, const Point& p1,
                               Locate_type& lt, int& i) const;
  Bounded_side side_of_edge(const Point& p,
                            Cell_handle c,
                            Locate_type& lt, int& li) const;
  Bounded_side side_of_edge(const Point& p,
                            const Edge& e,
                            Locate_type& lt, int& li) const
  {
    CGAL_precondition(e.second == 0);
    CGAL_precondition(e.third == 1);
    return side_of_edge(p, e.first, lt, li);
  }

  // Functions forwarded from TDS.
  int mirror_index(Cell_handle c, int i) const { return _tds.mirror_index(c, i); }
  Vertex_handle mirror_vertex(Cell_handle c, int i) const { return _tds.mirror_vertex(c, i); }
  Facet mirror_facet(Facet f) const { return _tds.mirror_facet(f);}

  // MODIFIERS

  bool flip(const Facet& f)
  {
    // Returns 'false' if the facet is not flippable
    // true other wise and
    // flips facet i of cell c
    // c will be replaced by one of the new cells
    return flip(f.first, f.second);
  }
  bool flip(Cell_handle c, int i);
  void flip_flippable(const Facet& f) { flip_flippable(f.first, f.second); }
  void flip_flippable(Cell_handle c, int i);
  bool flip(const Edge& e)
  {
    // returns false if the edge is not flippable
    // true otherwise and
    // flips edge i,j of cell c
    // c will be deleted
    return flip(e.first, e.second, e.third);
  }
  bool flip(Cell_handle c, int i, int j);
  void flip_flippable(const Edge& e) { flip_flippable(e.first, e.second, e.third); }
  void flip_flippable(Cell_handle c, int i, int j);

  //INSERTION
  Vertex_handle insert(const Point& p, Vertex_handle hint) {
    return insert(p, hint == Vertex_handle() ? infinite_cell() : hint->cell());
  }
  Vertex_handle insert(const Point& p, Cell_handle start = Cell_handle());
  Vertex_handle insert(const Point& p, Locate_type lt, Cell_handle c,
                       int li, int lj);

  //protected: // internal methods
  template <class OutputItCells>
  Vertex_handle insert_and_give_new_cells(const Point& p,
                                          OutputItCells fit,
                                          Cell_handle start = Cell_handle());

  template <class OutputItCells>
  Vertex_handle insert_and_give_new_cells(const Point& p,
                                          OutputItCells fit,
                                          Vertex_handle hint);

  template <class OutputItCells>
  Vertex_handle insert_and_give_new_cells(const Point& p,
                                          Locate_type lt,
                                          Cell_handle c, int li, int lj,
                                          OutputItCells fit);

  template < class Conflict_tester, class Hidden_points_visitor >
  inline Vertex_handle insert_in_conflict(const Point& p,
                                          Locate_type lt,
                                          Cell_handle c, int li, int lj,
                                          const Conflict_tester& tester,
                                          Hidden_points_visitor& hider,
                                          bool *could_lock_zone = nullptr);


#ifndef CGAL_TRIANGULATION_3_DONT_INSERT_RANGE_OF_POINTS_WITH_INFO
  template < class InputIterator >
  std::ptrdiff_t insert(InputIterator first, InputIterator last,
                        std::enable_if_t<
                          boost::is_convertible<
                              typename std::iterator_traits<InputIterator>::value_type,
                              Point
                          >::value
                        >* = nullptr)
#else
  template < class InputIterator >
  std::ptrdiff_t insert(InputIterator first, InputIterator last)
#endif //CGAL_TRIANGULATION_3_DONT_INSERT_RANGE_OF_POINTS_WITH_INFO
  {
    size_type n = number_of_vertices();

    Vertex_handle hint;
    for(; first != last; ++first)
      hint = insert(*first, hint);

    return number_of_vertices() - n;
  }

#ifndef CGAL_TRIANGULATION_3_DONT_INSERT_RANGE_OF_POINTS_WITH_INFO
protected:
  //top stands for tuple-or-pair
  template <class Info>
  const Point& top_get_first(const std::pair<Point,Info>& pair) const { return pair.first; }

  template <class Info>
  const Info& top_get_second(const std::pair<Point,Info>& pair) const { return pair.second; }

  template <class Info>
  const Point& top_get_first(const boost::tuple<Point,Info>& tuple) const { return boost::get<0>(tuple); }

  template <class Info>
  const Info& top_get_second(const boost::tuple<Point,Info>& tuple) const { return boost::get<1>(tuple); }

  template <class Tuple_or_pair,class InputIterator>
  std::ptrdiff_t insert_with_info(InputIterator first, InputIterator last)
  {
    size_type n = number_of_vertices();
    std::vector<std::size_t> indices;
    std::vector<Point> points;
    std::vector<typename Triangulation_data_structure::Vertex::Info> infos;
    for(InputIterator it=first;it!=last;++it)
    {
      Tuple_or_pair value=*it;
      points.push_back(top_get_first(value));
      infos.push_back(top_get_second(value));
    }

    Vertex_handle hint;
    for(std::size_t i=0; i < points.size(); ++i)
      {
        hint = insert(points[i], hint);
        if(hint != Vertex_handle())
          hint->info() = infos[i];
      }

    return number_of_vertices() - n;
  }

public:
  template < class InputIterator >
  std::ptrdiff_t insert(InputIterator first, InputIterator last,
                        std::enable_if_t<
                          boost::is_convertible<
                            typename std::iterator_traits<InputIterator>::value_type,
                            std::pair<Point, typename internal::Info_check<
                                               typename Triangulation_data_structure::Vertex>::type>
                          >::value >* =NULL)
  {
    return insert_with_info< std::pair<Point,typename internal::Info_check<typename Triangulation_data_structure::Vertex>::type> >(first,last);
  }

  template <class  InputIterator_1,class InputIterator_2>
  std::ptrdiff_t
  insert(boost::zip_iterator< boost::tuple<InputIterator_1,InputIterator_2> > first,
          boost::zip_iterator< boost::tuple<InputIterator_1,InputIterator_2> > last,
          std::enable_if_t<
            boost::mpl::and_<
              boost::is_convertible< typename std::iterator_traits<InputIterator_1>::value_type, Point >,
              boost::is_convertible< typename std::iterator_traits<InputIterator_2>::value_type, typename internal::Info_check<typename Triangulation_data_structure::Vertex>::type >
            >::value
          >* =NULL)
  {
    return insert_with_info< boost::tuple<Point, typename internal::Info_check<
        typename Triangulation_data_structure::Vertex>::type> >(first,last);
  }
#endif //CGAL_TRIANGULATION_3_DONT_INSERT_RANGE_OF_POINTS_WITH_INFO



  Vertex_handle insert_in_cell(const Point& p, Cell_handle c);
  Vertex_handle insert_in_facet(const Point& p, Cell_handle c, int i);
  Vertex_handle insert_in_facet(const Point& p, const Facet& f) {
    return insert_in_facet(p, f.first, f.second);
  }
  Vertex_handle insert_in_edge(const Point& p, Cell_handle c, int i, int j);
  Vertex_handle insert_in_edge(const Point& p, const Edge& e) {
    return insert_in_edge(p, e.first, e.second, e.third);
  }

  Vertex_handle insert_outside_convex_hull(const Point& p, Cell_handle c);
  Vertex_handle insert_outside_affine_hull(const Point& p);

  template <class CellIt>
  Vertex_handle insert_in_hole(const Point& p,
                               CellIt cell_begin, CellIt cell_end,
                               Cell_handle begin, int i)
  {
    // Some geometric preconditions should be tested...
    Vertex_handle v = _tds.insert_in_hole(cell_begin, cell_end, begin, i);
    v->set_point(p);
    return v;
  }

  template <class CellIt>
  Vertex_handle insert_in_hole(const Point& p,
                               CellIt cell_begin, CellIt cell_end,
                               Cell_handle begin, int i, Vertex_handle newv)
  {
    // Some geometric preconditions should be tested...
    newv->set_point(p);
    return _tds.insert_in_hole(cell_begin, cell_end, begin, i, newv);
  }

  // Internal function, cells should already be marked.
  template <class CellIt>
  Vertex_handle _insert_in_hole(const Point& p,
                                CellIt cell_begin, CellIt cell_end,
                                Cell_handle begin, int i)
  {
    // Some geometric preconditions should be tested...
    Vertex_handle v = _tds._insert_in_hole(cell_begin, cell_end, begin, i);
    v->set_point(p);
    return v;
  }

 // Internal function, cells should already be marked.
  template <class Cells, class Facets>
  Vertex_handle _insert_in_small_hole(const Point& p,
                                      const Cells& cells,
                                      const Facets& facets )
  {
    Vertex_handle v = _tds._insert_in_small_hole(cells, facets);
    v->set_point(p);
    return v;
  }

  // Internal function, cells should already be marked.
  template <class CellIt>
  Vertex_handle _insert_in_hole(const Point& p,
                                CellIt cell_begin, CellIt cell_end,
                                Cell_handle begin, int i, Vertex_handle newv)
  {
    // Some geometric preconditions should be tested...
    newv->set_point(p);
    return _tds._insert_in_hole(cell_begin, cell_end, begin, i, newv);
  }

protected:
  template < class InputIterator >
  bool does_repeat_in_range(InputIterator first, InputIterator beyond) const;

  template < class InputIterator >
  bool infinite_vertex_in_range(InputIterator first, InputIterator beyond) const;

  // - c is the current cell, which must be in conflict.
  // - tester is the function object that tests if a cell is in conflict.
  template <class Conflict_test,
            class OutputIteratorBoundaryFacets,
            class OutputIteratorCells,
            class OutputIteratorInternalFacets>
  Triple<OutputIteratorBoundaryFacets,
         OutputIteratorCells,
         OutputIteratorInternalFacets>
  find_conflicts(Cell_handle d,
                 const Conflict_test& tester,
                 Triple<OutputIteratorBoundaryFacets,
                 OutputIteratorCells,
                 OutputIteratorInternalFacets> it,
                 bool *could_lock_zone = nullptr,
                 const Facet *this_facet_must_be_in_the_cz = nullptr,
                 bool *the_facet_is_in_its_cz = nullptr) const
  {
    CGAL_precondition(dimension()>=2);

    if(the_facet_is_in_its_cz)
      *the_facet_is_in_its_cz = false;

    if(could_lock_zone)
    {
      *could_lock_zone = true;
      if(!this->try_lock_cell(d))
      {
        *could_lock_zone = false;
        return it;
      }
    }

    CGAL_precondition(tester(d));

    // To store the boundary cells, in case we need to rollback
    typedef boost::container::small_vector<Cell_handle,64> SV;
    SV sv;
    std::stack<Cell_handle, SV > cell_stack(sv);

    cell_stack.push(d);
    d->tds_data().mark_in_conflict();

    *it.second++ = d;

    do
    {
      Cell_handle c = cell_stack.top();
      cell_stack.pop();

      // For each neighbor cell
      for(int i=0; i<dimension()+1; ++i)
      {
        Cell_handle test = c->neighbor(i);

        // "test" is either in the conflict zone,
        // either facet-adjacent to the CZ

        if(test->tds_data().is_in_conflict())
        {
          Facet f(c, i); // Internal facet.
          // Is it the facet where're looking for?
          if(this_facet_must_be_in_the_cz && the_facet_is_in_its_cz &&
              f == *this_facet_must_be_in_the_cz)
          {
            *the_facet_is_in_its_cz = true;
          }
          if(c < test)
          {
            *it.third++ = f;
          }
          continue; // test was already in conflict.
        }
        if(test->tds_data().is_clear())
        {
          if(tester(test))
          {
            // "test" is in the conflict zone
            if(could_lock_zone)
            {
              if(!this->try_lock_cell(test))
              {
                *could_lock_zone = false;
                // Unlock
                return it;
              }
            }

            Facet f(c, i); // Internal facet.
            // Is it the facet where're looking for?
            if(this_facet_must_be_in_the_cz && the_facet_is_in_its_cz &&
                f == *this_facet_must_be_in_the_cz)
            {
              *the_facet_is_in_its_cz = true;
            }

            if(c < test)
            {
              *it.third++ = f;
            }

            cell_stack.push(test);
            test->tds_data().mark_in_conflict();
            *it.second++ = test;
            continue;
          }

          test->tds_data().mark_on_boundary();
        }

        Facet f(c, i); // Boundary facet.
        // Is it the facet where're looking for?
        if(this_facet_must_be_in_the_cz && the_facet_is_in_its_cz &&
            (mirror_facet(f) == *this_facet_must_be_in_the_cz ||
             f == *this_facet_must_be_in_the_cz))
        {
          *the_facet_is_in_its_cz = true;
        }

        *it.first++ = f;
      }
    }
    while(!cell_stack.empty());

    return it;
  }

  // This one takes a function object to recursively determine the cells in
  // conflict, then calls _tds._insert_in_hole().
  template < class Conflict_test >
  Vertex_handle insert_conflict(Cell_handle c, const Conflict_test& tester)
  {
    CGAL_precondition(dimension() >= 2);
    CGAL_precondition(c != Cell_handle());
    CGAL_precondition(tester(c));

    std::vector<Cell_handle> cells;
    cells.reserve(32);

    Facet facet;

    // Find the cells in conflict
    switch(dimension())
    {
      case 3:
        find_conflicts(c, tester, make_triple(Oneset_iterator<Facet>(facet),
                                              std::back_inserter(cells),
                                              Emptyset_iterator()));
        break;
      case 2:
        find_conflicts(c, tester, make_triple(Oneset_iterator<Facet>(facet),
                                              std::back_inserter(cells),
                                              Emptyset_iterator()));
    }
    // Create the new cells and delete the old.
    return _tds._insert_in_hole(cells.begin(), cells.end(),
                                facet.first, facet.second);
  }

private:
  // Here are the conflict tester function objects passed to
  // insert_conflict_[23]() by insert_outside_convex_hull().
  class Conflict_tester_outside_convex_hull_3
  {
    const Point& p;
    const Self *t;

  public:
    Conflict_tester_outside_convex_hull_3(const Point& pt, const Self *tr)
      : p(pt), t(tr)
    {}

    bool operator()(const Cell_handle c) const
    {
      Locate_type loc;
      int i, j;
      return t->side_of_cell(p, c, loc, i, j) == ON_BOUNDED_SIDE;
    }
  };

  class Conflict_tester_outside_convex_hull_2
  {
    const Point& p;
    const Self *t;

  public:
    Conflict_tester_outside_convex_hull_2(const Point& pt, const Self *tr)
      : p(pt), t(tr)
    {}

    bool operator()(const Cell_handle c) const
    {
      Locate_type loc;
      int i, j;
      return t->side_of_facet(p, c, loc, i, j) == ON_BOUNDED_SIDE;
    }
  };

protected:
  // no point being private, we might need to test whether a displacement
  // decreases the dimension on others inherited triangulations
  bool test_dim_down(Vertex_handle v) const;
  bool test_dim_down_using_incident_cells_3(Vertex_handle v,
                                            std::vector<Cell_handle>& incident_cells,
                                            std::vector<Vertex_handle>& adj_vertices,
                                            bool *could_lock_zone = nullptr) const;

  // REMOVAL
  template < class VertexRemover >
  void remove(Vertex_handle v, VertexRemover& remover);

  // Concurrency-safe version
  // Pre-condition: dimension = 3
  // The return value is only meaningful if *could_lock_zone = true:
  // * returns true if the vertex was removed
  // * returns false if the vertex wasn't removed since it would decrease
  //   the dimension => needs to be done sequentially
  template < class VertexRemover >
  bool remove(Vertex_handle v, VertexRemover& remover, bool *could_lock_zone);

  template < class VertexRemover, class OutputItCells >
  void remove_and_give_new_cells(Vertex_handle v, VertexRemover& remover,
                                 OutputItCells fit);

  // This function removes a batch of points at once.
  // If points are grouped in cluster, the performance is increased
  // compared to removing one by one.
  // For now, this function is only guaranteed for Delaunay triangulations (or Regular as Delaunay).
  // By doing these kind of remove followed by inserting the cluster,
  // we achieve fast relocations for a batch of points (in a Delaunay triangulation).
  template < class InputIterator, class VertexRemover >
  size_type remove(InputIterator first, InputIterator beyond,
                   VertexRemover& remover);
  enum REMOVE_VERTEX_STATE {CLEAR, TO_REMOVE, PROCESSED, EXTREMITY};

  // MOVE
  template < class VertexRemover, class VertexInserter >
  Vertex_handle move_if_no_collision(Vertex_handle v, const Point& p,
                                     VertexRemover& remover,
                                     VertexInserter& inserter);

  template < class VertexRemover, class VertexInserter >
  Vertex_handle move(Vertex_handle v, const Point& p,
                     VertexRemover& remover, VertexInserter& inserter);

  // move and give new cells
  template < class VertexRemover, class VertexInserter, class OutputItCells  >
  Vertex_handle move_if_no_collision_and_give_new_cells(Vertex_handle v,
                                                        const Point& p,
                                                        VertexRemover& remover,
                                                        VertexInserter& inserter,
                                                        OutputItCells fit);

  // This is a function better suited for tds
  // but because it is not required in the model of tds
  // at this time, it should be implemented here.
  void flip_2D(Cell_handle f, int i)
  {
    CGAL_precondition(dimension()==2);
    Cell_handle n  = f->neighbor(i);
    int ni = this->_tds.mirror_index(f,i); // ni = n->index(f);

    int cwi = (i+2)%3;
    int ccwi = (i+1)%3;
    int cwni = (ni+2)%3;
    int ccwni = (ni+1)%3;

    Vertex_handle v_cw = f->vertex(cwi);
    Vertex_handle v_ccw = f->vertex(ccwi);

    // bl == bottom left, tr == top right
    Cell_handle tr = f->neighbor(ccwi);
    int tri = this->_tds.mirror_index(f,ccwi);
    Cell_handle bl = n->neighbor(ccwni);
    int bli = this->_tds.mirror_index(n,ccwni);

    f->set_vertex(cwi, n->vertex(ni));
    n->set_vertex(cwni, f->vertex(i));

    // update the neighborhood relations
    this->_tds.set_adjacency(f, i, bl, bli);
    this->_tds.set_adjacency(f, ccwi, n, ccwni);
    this->_tds.set_adjacency(n, ni, tr, tri);

    if(v_cw->cell() == f)
    {
      v_cw->set_cell(n);
    }

    if(v_ccw->cell() == n)
    {
      v_ccw->set_cell(f);
    }
  }

  template < class VertexRemover, class VertexInserter >
  void restore_edges_after_decrease_dimension(Vertex_handle v,
                                              VertexRemover& remover,
                                              VertexInserter& inserter)
  {
    Cell_handle fkstart = v->cell();
    Cell_handle start = fkstart->neighbor(fkstart->index(v));

    std::list<Edge_2D> hole;
    make_hole_2D(v, hole, remover);
    fill_hole_2D(hole, remover);
    // make hole here will work if the link of v is a valid triangulation
    // the aim here is Delaunay triangulations
    // to make it more general one could have an internal function here
    // to remove v without touching its handle

    // This insert must be from Delaunay (or the particular trian.)
    // not the basic Triangulation_3.
    // Here we correct the recent triangulation (with decreased dimension) formed
    // in particular here a 2D (from 3D to 2D displacement)
    Vertex_handle inserted = inserter.insert(v->point(), start);

    // fixing pointer
    Cell_handle fc = inserted->cell(), done(fc);
    std::vector<Cell_handle> faces_pt;
    faces_pt.reserve(16);
    do
    {
      faces_pt.push_back(fc);
      fc = fc->neighbor((fc->index(inserted) + 1)%3);
    }
    while(fc != done);

    std::size_t ss = faces_pt.size();
    for(std::size_t k=0; k<ss; k++)
    {
      Cell_handle f = faces_pt[k];
      int i = f->index(inserted);
      f->set_vertex(i, v);
    }
    v->set_cell(inserted->cell());

    tds().delete_vertex(inserted);
  }

protected:
  typedef Facet Edge_2D;
  typedef Triple<Vertex_handle,Vertex_handle,Vertex_handle> Vertex_triple;
  typedef typename Base::template Vertex_triple_Facet_map_generator<
  Vertex_triple, Facet>::type Vertex_triple_Facet_map;
  typedef typename Base::template Vertex_handle_unique_hash_map_generator<
  Vertex_handle>::type Vertex_handle_unique_hash_map;

  static Vertex_triple make_vertex_triple(const Facet& f);
  static void make_canonical_oriented_triple(Vertex_triple& t);

  template < class VertexRemover >
  VertexRemover& make_hole_2D(Vertex_handle v, std::list<Edge_2D>& hole,
                              VertexRemover& remover);
  template < class VertexRemover >
  VertexRemover& make_hole_2D(Vertex_handle v, std::list<Edge_2D>& hole,
                              VertexRemover& remover,
                              std::set<Cell_handle>& cells_set);

  template < class VertexRemover >
  void fill_hole_2D(std::list<Edge_2D>& hole, VertexRemover& remover);

  Vertex_triple_Facet_map
  create_hole_outer_map(Vertex_handle v,
                        const std::vector<Cell_handle>& hole);

  template < class Triangulation >
  static Vertex_triple_Facet_map
  create_triangulation_inner_map(const Triangulation& t,
                                 const Vertex_handle_unique_hash_map& vmap,
                                 bool inf);

  template <class OutputItCells>
  OutputItCells copy_triangulation_into_hole(const Vertex_handle_unique_hash_map& vmap,
                                             Vertex_triple_Facet_map&& outer_map,
                                             const Vertex_triple_Facet_map& inner_map,
                                             OutputItCells fit);

  struct Fill_auxiliary_return_type {
    Vertex_handle_unique_hash_map vmap;
<<<<<<< HEAD
    bool vertex_is_incident_to_infinity;
=======
    bool vertex_is_incident_to_infinity = false;
>>>>>>> 1b843297
  };

  template < class Triangulation >
  Fill_auxiliary_return_type
  fill_auxiliary_triangulation_with_vertices_around_v(Triangulation& t,
                                                      Vertex_handle v,
                                                      std::vector<Vertex_handle>& adj_vertices) const;

  template < class VertexRemover >
  VertexRemover& remove_dim_down(Vertex_handle v, VertexRemover& remover);
  template < class VertexRemover >
  VertexRemover& remove_1D(Vertex_handle v, VertexRemover& remover);
  template < class VertexRemover >
  VertexRemover& remove_2D(Vertex_handle v, VertexRemover& remover);
  template < class VertexRemover >
  VertexRemover& remove_3D(Vertex_handle v, VertexRemover& remover);
  // Version of remove_3D if the incident cells and the adjacent vertices
  // are already known
  template < class VertexRemover >
  VertexRemover& remove_3D(Vertex_handle v, VertexRemover& remover,
                           const std::vector<Cell_handle>& inc_cells,
                           std::vector<Vertex_handle>& adj_vertices);

  template < class VertexRemover, class OutputItCells  >
  VertexRemover& remove_dim_down(Vertex_handle v, VertexRemover& remover,
                                 OutputItCells fit);

  template < class VertexRemover, class OutputItCells  >
  VertexRemover& remove_1D(Vertex_handle v, VertexRemover& remover,
                           OutputItCells fit);

  template < class VertexRemover, class OutputItCells  >
  VertexRemover& remove_2D(Vertex_handle v, VertexRemover& remover,
                           OutputItCells fit);

  template < class VertexRemover, class OutputItCells  >
  VertexRemover& remove_3D(Vertex_handle v, VertexRemover& remover,
                           OutputItCells fit);

  template < class VertexRemover, class OutputItCells  >
  void fill_hole_2D(std::list<Edge_2D>& hole, VertexRemover& remover,
                    OutputItCells fit);

  // They access "Self", so need to be friend.
  friend class Conflict_tester_outside_convex_hull_3;
  friend class Conflict_tester_outside_convex_hull_2;
  friend class Infinite_tester;
  friend class Finite_vertices_iterator;
  friend class Finite_cells_iterator;

  // remove cluster
  template < class InputIterator >
  void _mark_vertices_to_remove(InputIterator first, InputIterator beyond,
                                std::map<Vertex_handle,
                                REMOVE_VERTEX_STATE>& vstates) const
  {
    while(first != beyond) vstates[*first++] = TO_REMOVE;
  }

  bool _test_dim_down_cluster(std::map<Vertex_handle,
                              REMOVE_VERTEX_STATE>& vstates) const
  {
  // tests whether removing the cluster of vertices
  // marked as "to remove", decreases the dimension of the triangulation
    CGAL_precondition(dimension() == 3);
    int k=0;
    Vertex_handle v[4];
    for(Finite_vertices_iterator fit = finite_vertices_begin();
                                 fit != finite_vertices_end(); ++fit)
    {
      if(vstates[fit] == TO_REMOVE)
        continue;
      v[k++] = fit;
      if(k == 4)
      {
        if(!coplanar(v[0]->point(), v[1]->point(), v[2]->point(), v[3]->point()))
          return false;
        k--;
      }
    }
    return k < 4;
  }

  template < class InputIterator, class VertexRemover >
  bool _remove_cluster_3D(InputIterator first, InputIterator beyond,
                          VertexRemover& remover,
                          std::map<Vertex_handle, REMOVE_VERTEX_STATE>& vstates);

  void _make_big_hole_3D(Vertex_handle v,
                         Vertex_triple_Facet_map& outer_map,
                         std::vector<Cell_handle>& hole,
                         std::vector<Vertex_handle>& vertices,
                         std::map<Vertex_handle, REMOVE_VERTEX_STATE>& vstates);

public:
  //TRAVERSING : ITERATORS AND CIRCULATORS
  Finite_cells_iterator finite_cells_begin() const
  {
    if(dimension() < 3)
      return finite_cells_end();

    return CGAL::filter_iterator(cells_end(), Infinite_tester(this), cells_begin());
  }
  Finite_cells_iterator finite_cells_end() const
  {
    return CGAL::filter_iterator(cells_end(), Infinite_tester(this));
  }


  Finite_cell_handles finite_cell_handles() const
  {
    return make_prevent_deref_range(finite_cells_begin(), finite_cells_end());
  }


  Cell_iterator cells_begin() const { return _tds.cells_begin(); }
  Cell_iterator cells_end() const { return _tds.cells_end(); }

  All_cells_iterator all_cells_begin() const { return _tds.cells_begin(); }
  All_cells_iterator all_cells_end() const { return _tds.cells_end(); }

  All_cell_handles all_cell_handles() const
  {
    return _tds.cell_handles();
  }

  Finite_vertices_iterator finite_vertices_begin() const
  {
    if(number_of_vertices() <= 0)
      return finite_vertices_end();

    return CGAL::filter_iterator(vertices_end(), Infinite_tester(this),
                                 vertices_begin());
  }
  Finite_vertices_iterator finite_vertices_end() const
  {
    return CGAL::filter_iterator(vertices_end(), Infinite_tester(this));
  }

  Finite_vertex_handles finite_vertex_handles() const
  {
    return make_prevent_deref_range(finite_vertices_begin(), finite_vertices_end());
  }

  Vertex_iterator vertices_begin() const { return _tds.vertices_begin(); }
  Vertex_iterator vertices_end() const { return _tds.vertices_end(); }

  All_vertices_iterator all_vertices_begin() const { return _tds.vertices_begin(); }
  All_vertices_iterator all_vertices_end() const { return _tds.vertices_end(); }

  All_vertex_handles all_vertex_handles() const
  {
    return _tds.vertex_handles();
  }

  Finite_edges_iterator finite_edges_begin() const
  {
    if(dimension() < 1)
      return finite_edges_end();

    return CGAL::filter_iterator(edges_end(), Infinite_tester(this), edges_begin());
  }
  Finite_edges_iterator finite_edges_end() const
  {
    return CGAL::filter_iterator(edges_end(), Infinite_tester(this));
  }

  Finite_edges finite_edges() const
  {
    return Finite_edges(finite_edges_begin(),finite_edges_end());
  }

  Edge_iterator edges_begin() const { return _tds.edges_begin(); }
  Edge_iterator edges_end() const { return _tds.edges_end(); }


  All_edges_iterator all_edges_begin() const { return _tds.edges_begin(); }
  All_edges_iterator all_edges_end() const { return _tds.edges_end(); }

  All_edges all_edges() const
  {
    return _tds.edges();
  }

  Finite_facets_iterator finite_facets_begin() const
  {
    if(dimension() < 2)
      return finite_facets_end();

    return CGAL::filter_iterator(facets_end(), Infinite_tester(this), facets_begin());
  }
  Finite_facets_iterator finite_facets_end() const
  {
    return CGAL::filter_iterator(facets_end(), Infinite_tester(this));
  }

  Finite_facets finite_facets() const
  {
    return Finite_facets(finite_facets_begin(),finite_facets_end());
  }

  Facet_iterator facets_begin() const { return _tds.facets_begin(); }
  Facet_iterator facets_end() const { return _tds.facets_end(); }


  All_facets_iterator all_facets_begin() const { return _tds.facets_begin(); }
  All_facets_iterator all_facets_end() const { return _tds.facets_end(); }

  All_facets all_facets() const
  {
    return _tds.facets();
  }

  Point_iterator points_begin() const
  {
    return Point_iterator(finite_vertices_begin());
  }
  Point_iterator points_end() const
  {
    return Point_iterator(finite_vertices_end());
  }

  Points points() const
  {
    return Points(points_begin(),points_end());
  }

  // cells around an edge
  Cell_circulator incident_cells(const Edge& e) const
  {
    return _tds.incident_cells(e);
  }
  Cell_circulator incident_cells(Cell_handle c, int i, int j) const
  {
    return _tds.incident_cells(c, i, j);
  }
  Cell_circulator incident_cells(const Edge& e, Cell_handle start) const
  {
    return _tds.incident_cells(e, start);
  }
  Cell_circulator incident_cells(Cell_handle c, int i, int j, Cell_handle start) const
  {
    return _tds.incident_cells(c, i, j, start);
  }

  // facets around an edge
  Facet_circulator incident_facets(const Edge& e) const
  {
    return _tds.incident_facets(e);
  }
  Facet_circulator incident_facets(Cell_handle c, int i, int j) const
  {
    return _tds.incident_facets(c, i, j);
  }
  Facet_circulator incident_facets(const Edge& e, const Facet& start) const
  {
    return _tds.incident_facets(e, start);
  }
  Facet_circulator incident_facets(Cell_handle c, int i, int j, const Facet& start) const
  {
    return _tds.incident_facets(c, i, j, start);
  }
  Facet_circulator incident_facets(const Edge& e, Cell_handle start, int f) const
  {
    return _tds.incident_facets(e, start, f);
  }
  Facet_circulator incident_facets(Cell_handle c, int i, int j, Cell_handle start, int f) const
  {
    return _tds.incident_facets(c, i, j, start, f);
  }

  // around a vertex
  class Finite_filter
  {
    const Self* t;

  public:
    Finite_filter(const Self* _t): t(_t) {}

    template<class T>
    bool operator() (const T& e) const { return t->is_infinite(e); }
  };

  class Finite_filter_2D
  {
    const Self* t;

  public:
    Finite_filter_2D(const Self* _t): t(_t) {}

    template<class T>
    bool operator() (const T& e) const { return t->is_infinite(e); }
    bool operator() (const Cell_handle c) { return t->is_infinite(c, 3); }
  };

  template <typename OutputIterator>
  OutputIterator incident_cells(Vertex_handle v, OutputIterator cells) const
  {
    return _tds.incident_cells(v, cells);
  }

  template <typename OutputIterator>
  void incident_cells_threadsafe(Vertex_handle v, OutputIterator cells) const
  {
    _tds.incident_cells_threadsafe(v, cells);
  }

  template <typename Filter, typename OutputIterator>
  void incident_cells_threadsafe(Vertex_handle v,
                                 OutputIterator cells,
                                 const Filter& filter) const
  {
    _tds.incident_cells_threadsafe(v, cells, filter);
  }

  bool try_lock_and_get_incident_cells(Vertex_handle v, std::vector<Cell_handle>& cells) const
  {
    // We need to lock v individually first, to be sure v->cell() is valid
    if(!this->try_lock_vertex(v))
      return false;

    Cell_handle d = v->cell();
    if(!this->try_lock_cell(d)) // LOCK
      return false;

    cells.push_back(d);
    d->tds_data().mark_in_conflict();
    int head=0;
    int tail=1;
    do
    {
      Cell_handle c = cells[head];

      for(int i=0; i<4; ++i)
      {
        if(c->vertex(i) == v)
          continue;

        Cell_handle next = c->neighbor(i);
        if(!this->try_lock_cell(next)) // LOCK
        {
          for(Cell_handle ch : cells)
          {
            ch->tds_data().clear();
          }
          cells.clear();
          return false;
        }

        if(! next->tds_data().is_clear())
          continue;

        cells.push_back(next);
        ++tail;
        next->tds_data().mark_in_conflict();
      }
      ++head;
    }
    while(head != tail);

    for(Cell_handle ch : cells)
    {
      ch->tds_data().clear();
    }
    return true;
  }

  template <class OutputIterator>
  bool try_lock_and_get_adjacent_vertices_and_cells_3(Vertex_handle v,
                                                      OutputIterator vertices,
                                                      std::vector<Cell_handle>& cells) const
  {
    // We need to lock v individually first, to be sure v->cell() is valid
    if(!this->try_lock_vertex(v))
      return false;

    Cell_handle d = v->cell();
    if(!this->try_lock_cell(d)) // LOCK
      return false;

    cells.push_back(d);
    d->tds_data().mark_in_conflict();
    int head=0;
    int tail=1;
    do
    {
      Cell_handle c = cells[head];

      for(int i=0; i<4; ++i)
      {
        if(c->vertex(i) == v)
          continue;

        Cell_handle next = c->neighbor(i);
        if(!this->try_lock_cell(next)) // LOCK
        {
          for(Cell_handle ch : cells)
          {
            ch->tds_data().clear();
          }
          cells.clear();
          return false;
        }
        if(! next->tds_data().is_clear())
          continue;

        cells.push_back(next);
        ++tail;
        next->tds_data().mark_in_conflict();
      }
      ++head;
    }
    while(head != tail);

    std::set<Vertex_handle> tmp_vertices;
    for(Cell_handle ch : cells)
    {
      ch->tds_data().clear();
      for(int i = 0;  i < 4; ++i)
      {
        Vertex_handle w = ch->vertex(i);
        if(w != v && tmp_vertices.insert(w).second)
        {
          *vertices = w;

        }
      }
    }
    return true;
  }

  template <class OutputIterator>
  OutputIterator finite_incident_cells(Vertex_handle v, OutputIterator cells) const
  {
    if(dimension() == 2)
      return _tds.incident_cells(v, cells, Finite_filter_2D(this));

    return _tds.incident_cells(v, cells, Finite_filter(this));
  }

  template <class OutputIterator>
  OutputIterator incident_facets(Vertex_handle v, OutputIterator facets) const
  {
    return _tds.incident_facets(v, facets);
  }

  template <class OutputIterator>
  OutputIterator finite_incident_facets(Vertex_handle v, OutputIterator facets) const
  {
    return _tds.incident_facets(v, facets, Finite_filter(this));
  }

  template <class OutputIterator>
  OutputIterator incident_facets_threadsafe(Vertex_handle v, OutputIterator facets) const
  {
    return _tds.incident_facets_threadsafe(v, facets);
  }

  template <class OutputIterator>
  OutputIterator finite_incident_facets_threadsafe(Vertex_handle v, OutputIterator facets) const
  {
    return _tds.incident_facets_threadsafe(v, facets, Finite_filter(this));
  }

  // old name (up to CGAL 3.4)
  // kept for backwards compatibility but not documented
  template <class OutputIterator>
  OutputIterator incident_vertices(Vertex_handle v, OutputIterator vertices) const
  {
    return _tds.adjacent_vertices(v, vertices);
  }

  // correct name
  template <class OutputIterator>
  OutputIterator adjacent_vertices(Vertex_handle v, OutputIterator vertices) const
  {
    return _tds.adjacent_vertices(v, vertices);
  }

  template <class OutputIterator>
  OutputIterator adjacent_vertices_threadsafe(Vertex_handle v, OutputIterator vertices) const
  {
    return _tds.adjacent_vertices_threadsafe(v, vertices);
  }

  template <class OutputIterator>
  OutputIterator adjacent_vertices_and_cells_3(Vertex_handle v, OutputIterator vertices,
                                               std::vector<Cell_handle>& cells) const
  {
    return _tds.adjacent_vertices_and_cells_3(v, vertices, cells);
  }

  // old name (up to CGAL 3.4)
  // kept for backwards compatibility but not documented
  template <class OutputIterator>
  OutputIterator finite_incident_vertices(Vertex_handle v, OutputIterator vertices) const
  {
    return _tds.adjacent_vertices(v, vertices, Finite_filter(this));
  }

  // correct name
  template <class OutputIterator>
  OutputIterator finite_adjacent_vertices(Vertex_handle v, OutputIterator vertices) const
  {
    return _tds.adjacent_vertices(v, vertices, Finite_filter(this));
  }

  template <class OutputIterator>
  OutputIterator incident_edges(Vertex_handle v, OutputIterator edges) const
  {
    return _tds.incident_edges(v, edges);
  }

  template <class OutputIterator>
  OutputIterator finite_incident_edges(Vertex_handle v, OutputIterator edges) const
  {
    return _tds.incident_edges(v, edges, Finite_filter(this));
  }

  template <class OutputIterator>
  OutputIterator incident_edges_threadsafe(Vertex_handle v, OutputIterator edges) const
  {
    return _tds.incident_edges_threadsafe(v, edges);
  }

  template <class OutputIterator>
  OutputIterator finite_incident_edges_threadsafe(Vertex_handle v, OutputIterator edges) const
  {
    return _tds.incident_edges_threadsafe(v, edges, Finite_filter(this));
  }

  //// Segment Cell Iterator
  Segment_cell_iterator segment_traverser_cells_begin(Vertex_handle vs,
                                                      Vertex_handle vt) const
  {
    Segment_cell_iterator it(this, vs, vt);
    return it;
  }
  Segment_cell_iterator segment_traverser_cells_begin(const Point& ps,
                                                      const Point& pt,
                                                      Cell_handle hint = Cell_handle()) const
  {
    Segment_cell_iterator it(this, ps, pt, hint);
    return it;
  }
  Segment_cell_iterator segment_traverser_cells_end() const
  {
    Segment_cell_iterator it(this);
    return it.end();
  }
  Segment_traverser_cell_handles segment_traverser_cell_handles(Vertex_handle vs,
                                                                Vertex_handle vt) const
  {
    return make_prevent_deref_range(segment_traverser_cells_begin(vs, vt),
                                    segment_traverser_cells_end());
  }
  Segment_traverser_cell_handles segment_traverser_cell_handles(const Point& ps,
                                                                const Point& pt,
                                                                Cell_handle hint = Cell_handle()) const
  {
    return make_prevent_deref_range(segment_traverser_cells_begin(ps, pt, hint),
                                    segment_traverser_cells_end());
  }

  //// Segment Simplex Iterator
  Segment_simplex_iterator segment_traverser_simplices_begin(Vertex_handle vs,
                                                             Vertex_handle vt) const
  {
    Segment_simplex_iterator it(this, vs, vt);
    return it;
  }
  Segment_simplex_iterator segment_traverser_simplices_begin(const Point& ps,
                                                             const Point& pt,
                                                             Cell_handle hint = Cell_handle()) const
  {
    Segment_simplex_iterator it(this, ps, pt, hint);
    return it;
  }
  Segment_simplex_iterator segment_traverser_simplices_end() const
  {
    Segment_simplex_iterator it(this);
    return it.end();
  }
  Segment_traverser_simplices segment_traverser_simplices(Vertex_handle vs,
                                                          Vertex_handle vt) const
  {
    return Segment_traverser_simplices(segment_traverser_simplices_begin(vs, vt),
                                       segment_traverser_simplices_end());
  }
  Segment_traverser_simplices segment_traverser_simplices(const Point& ps,
                                                          const Point& pt,
                                                          Cell_handle hint = Cell_handle()) const
  {
    return Segment_traverser_simplices(segment_traverser_simplices_begin(ps, pt, hint),
                                       segment_traverser_simplices_end());
  }


  size_type degree(Vertex_handle v) const
  {
    return _tds.degree(v);
  }

  // CHECKING
  bool is_valid(bool verbose = false, int level = 0) const;
  bool is_valid(Cell_handle c, bool verbose = false, int level = 0) const;
  bool is_valid_finite(Cell_handle c, bool verbose = false, int level=0) const;

  //IO
  template <typename Tr_src,
            typename ConvertVertex,
            typename ConvertCell>
  std::istream& file_input(std::istream& is,
                           ConvertVertex convert_vertex = ConvertVertex(),
                           ConvertCell convert_cell = ConvertCell())
  {
    // reads
    // the dimension
    // the number of finite vertices
    // the non combinatorial information on vertices (point, etc)
    // the number of cells
    // the cells by the indices of their vertices in the preceding list
    // of vertices, plus the non combinatorial information on each cell
    // the neighbors of each cell by their index in the preceding list of cells
    // when dimension < 3 : the same with faces of maximal dimension

    // If this is used for a TDS, the vertices are processed from 0 to n.
    // Else, we make V[0] the infinite vertex and work from 1 to n+1.

    typedef Self Triangulation;
    typedef typename Triangulation::Vertex_handle  Vertex_handle;
    typedef typename Triangulation::Cell_handle    Cell_handle;

    typedef typename Tr_src::Vertex Vertex1;
    typedef typename Tr_src::Cell Cell1;

    clear();
    tds().cells().clear();

    std::size_t n;
    int d;
    if(IO::is_ascii(is))
      is >> d >> n;
    else {
      read(is, d);
      read(is, n);
    }
    if(!is) return is;
    tds().set_dimension(d);

    std::size_t V_size = n+1;
    std::vector< Vertex_handle > V(V_size);

    // the infinite vertex is numbered 0
    V[0] = infinite_vertex();

    for (std::size_t i = 1; i < V_size; ++i) {
      Vertex1 v;
      if(!(is >> v)) return is;
      Vertex_handle vh=tds().create_vertex( convert_vertex(v) );
      V[i] = vh;
      convert_vertex(v, *V[i]);
    }

    std::vector< Cell_handle > C;

    std::size_t m;
    tds().read_cells(is, V, m, C);

    for (std::size_t j=0 ; j < m; j++) {
      Cell1 c;
      if(!(is >> c)) return is;
      convert_cell(c, *C[j]);
    }

    CGAL_assertion( is_valid(false) );
    return is;
  }
};


template < class GT, class Tds, class Lds >
std::istream& operator>> (std::istream& is, Triangulation_3<GT, Tds, Lds>& tr)
{
  // Reads:
  // - the dimension
  // - the number of finite vertices
  // - the non combinatorial information on vertices (point, etc)
  // - the number of cells
  // - the cells by the indices of their vertices in the preceding list
  //   of vertices, plus the non combinatorial information on each cell
  // - the neighbors of each cell by their index in the preceding list of cells
  // - when dimension < 3 : the same with faces of maximal dimension

  typedef Triangulation_3<GT, Tds>               Triangulation;
  typedef typename Triangulation::Vertex_handle  Vertex_handle;
  typedef typename Triangulation::Cell_handle    Cell_handle;

  tr._tds.clear(); // infinite vertex deleted
  tr.infinite = tr._tds.create_vertex();

  std::size_t n;
  int d;
  if(IO::is_ascii(is))
  {
    is >> d >> n;
  }
  else
  {
    read(is, d);
    read(is, n);
  }
  if(!is)
    return is;

  std::vector< Vertex_handle > V;
  if(d > 3 || d < -2 || (n+1) > V.max_size()) {
    is.setstate(std::ios_base::failbit);
    return is;
  }
  tr._tds.set_dimension(d);
  V.resize(n+1);
  V[0] = tr.infinite_vertex(); // the infinite vertex is numbered 0

  for(std::size_t i=1; i <= n; i++)
  {
    V[i] = tr._tds.create_vertex();
    if(!(is >> *V[i]))
      return is;
  }

  std::vector< Cell_handle > C;

  std::size_t m;
  tr._tds.read_cells(is, V, m, C);

  for(std::size_t j=0 ; j < m; j++)
    if(!(is >> *(C[j])))
      return is;

  CGAL_assertion(tr.is_valid(false));
  return is;
}

template < class GT, class Tds, class Lds >
std::ostream& operator<< (std::ostream& os, const Triangulation_3<GT, Tds, Lds>& tr)
{
  // Writes:
  // - the dimension
  // - the number of finite vertices
  // - the non combinatorial information on vertices (point, etc)
  // - the number of cells
  // - the cells by the indices of their vertices in the preceding list
  //   of vertices, plus the non combinatorial information on each cell
  // - the neighbors of each cell by their index in the preceding list of cells
  // - when dimension < 3 : the same with faces of maximal dimension

  typedef Triangulation_3<GT, Tds>                 Triangulation;
  typedef typename Triangulation::size_type        size_type;
  typedef typename Triangulation::Vertex_handle    Vertex_handle;
  typedef typename Triangulation::Vertex_iterator  Vertex_iterator;
  typedef typename Triangulation::Cell_iterator    Cell_iterator;
  typedef typename Triangulation::Edge_iterator    Edge_iterator;
  typedef typename Triangulation::Facet_iterator   Facet_iterator;

  // outputs dimension and number of vertices
  size_type n = tr.number_of_vertices();
  if(IO::is_ascii(os))
  {
    os << tr.dimension() << std::endl << n << std::endl;
  }
  else
  {
    write(os, tr.dimension());
    write(os, n);
  }

  if(n == 0)
    return os;

  std::vector<Vertex_handle> TV(n+1);
  size_type i = 0;

  // write the vertices
  for(Vertex_iterator it = tr.vertices_begin(), end = tr.vertices_end(); it != end; ++it)
    TV[i++] = it;

  CGAL_assertion(i == n+1);
  CGAL_assertion(tr.is_infinite(TV[0]));

  Unique_hash_map<Vertex_handle, std::size_t > V;
  V[tr.infinite_vertex()] = 0;
  for(i=1; i <= n; i++)
  {
    os << *TV[i];
    V[TV[i]] = i;
    if(IO::is_ascii(os))
      os << std::endl;
  }

  // Asks the tds for the combinatorial information
  tr.tds().print_cells(os, V);

  // Write the non combinatorial information on the cells
  // using the << operator of Cell.
  // Works because the iterator of the tds traverses the cells in the
  // same order as the iterator of the triangulation
  switch(tr.dimension())
  {
    case 3:
    {
      for(Cell_iterator it = tr.cells_begin(), end = tr.cells_end(); it != end; ++it)
      {
        os << *it; // other information
        if(IO::is_ascii(os))
          os << std::endl;
      }
      break;
    }
    case 2:
    {
      for(Facet_iterator it = tr.facets_begin(), end = tr.facets_end(); it != end; ++it)
      {
        os << *((*it).first); // other information
        if(IO::is_ascii(os))
          os << std::endl;
      }
      break;
    }
    case 1:
    {
      for(Edge_iterator it = tr.edges_begin(), end = tr.edges_end(); it != end; ++it)
      {
        os << *((*it).first); // other information
        if(IO::is_ascii(os))
          os << std::endl;
      }
      break;
    }
  }
  return os ;
}

template < class GT, class Tds, class Lds >
typename Triangulation_3<GT,Tds,Lds>::size_type
Triangulation_3<GT,Tds,Lds>::
number_of_finite_cells() const
{
  if(dimension() < 3)
    return 0;

  return std::distance(finite_cells_begin(), finite_cells_end());
}

template < class GT, class Tds, class Lds >
typename Triangulation_3<GT,Tds,Lds>::size_type
Triangulation_3<GT,Tds,Lds>::
number_of_cells() const
{
  return _tds.number_of_cells();
}

template < class GT, class Tds, class Lds >
typename Triangulation_3<GT,Tds,Lds>::size_type
Triangulation_3<GT,Tds,Lds>::
number_of_finite_facets() const
{
  if(dimension() < 2)
    return 0;

  return std::distance(finite_facets_begin(), finite_facets_end());
}

template < class GT, class Tds, class Lds >
typename Triangulation_3<GT,Tds,Lds>::size_type
Triangulation_3<GT,Tds,Lds>::
number_of_facets() const
{
  return _tds.number_of_facets();
}

template < class GT, class Tds, class Lds >
typename Triangulation_3<GT,Tds,Lds>::size_type
Triangulation_3<GT,Tds,Lds>::
number_of_finite_edges() const
{
  if(dimension() < 1)
    return 0;

  return std::distance(finite_edges_begin(), finite_edges_end());
}

template < class GT, class Tds, class Lds >
typename Triangulation_3<GT,Tds,Lds>::size_type
Triangulation_3<GT,Tds,Lds>::
number_of_edges() const
{
  return _tds.number_of_edges();
}

template < class GT, class Tds, class Lds >
typename Triangulation_3<GT,Tds,Lds>::Triangle
Triangulation_3<GT,Tds,Lds>::
triangle(const Cell_handle c, int i) const
{
  CGAL_precondition(dimension() == 2 || dimension() == 3);
  CGAL_precondition((dimension() == 2 && i == 3) ||
                    (dimension() == 3 && i >= 0 && i <= 3));
  CGAL_precondition(! is_infinite(Facet(c, i)));
  if((i&1)==0)
    return construct_triangle(c->vertex((i+2)&3)->point(),
                              c->vertex((i+1)&3)->point(),
                              c->vertex((i+3)&3)->point());

  return construct_triangle(c->vertex((i+1)&3)->point(),
                            c->vertex((i+2)&3)->point(),
                            c->vertex((i+3)&3)->point());
}

template < class GT, class Tds, class Lds >
typename Triangulation_3<GT,Tds,Lds>::Segment
Triangulation_3<GT,Tds,Lds>::
segment(const Cell_handle c, int i, int j) const
{
  CGAL_precondition(i != j);
  CGAL_precondition(dimension() >= 1 && dimension() <= 3);
  CGAL_precondition(i >= 0 && i <= dimension() &&
                    j >= 0 && j <= dimension());
  CGAL_precondition(! is_infinite(Edge(c, i, j)));
  return construct_segment(c->vertex(i)->point(), c->vertex(j)->point());
}

template < class GT, class Tds, class Lds >
inline
bool
Triangulation_3<GT,Tds,Lds>::
is_infinite(const Cell_handle c, int i) const
{
  CGAL_precondition(dimension() == 2 || dimension() == 3);
  CGAL_precondition((dimension() == 2 && i == 3) ||
                    (dimension() == 3 && i >= 0 && i <= 3));
  return is_infinite(c->vertex(i<=0 ? 1 : 0)) ||
      is_infinite(c->vertex(i<=1 ? 2 : 1)) ||
      is_infinite(c->vertex(i<=2 ? 3 : 2));
}

template < class GT, class Tds, class Lds >
inline
bool
Triangulation_3<GT,Tds,Lds>::
is_infinite(const Cell_handle c, int i, int j) const
{
  CGAL_precondition(i != j);
  CGAL_precondition(dimension() >= 1 && dimension() <= 3);
  CGAL_precondition(i >= 0 && i <= dimension() &&
                                  j >= 0 && j <= dimension());
  return is_infinite(c->vertex(i)) || is_infinite(c->vertex(j));
}

template < class GT, class Tds, class Lds >
bool
Triangulation_3<GT,Tds,Lds>::
is_vertex(const Point& p, Vertex_handle& v) const
{
  Locate_type lt;
  int li, lj;
  Cell_handle c = locate(p, lt, li, lj);
  if(lt != VERTEX)
    return false;

  v = c->vertex(li);
  return true;
}

template < class GT, class Tds, class Lds >
inline
bool
Triangulation_3<GT,Tds,Lds>::
is_vertex(Vertex_handle v) const
{
  return _tds.is_vertex(v);
}

template < class GT, class Tds, class Lds >
bool
Triangulation_3<GT,Tds,Lds>::
is_edge(Vertex_handle u, Vertex_handle v,
        Cell_handle& c, int& i, int& j) const
{
  return _tds.is_edge(u, v, c, i, j);
}

template < class GT, class Tds, class Lds >
bool
Triangulation_3<GT,Tds,Lds>::
is_facet(Vertex_handle u, Vertex_handle v, Vertex_handle w,
         Cell_handle& c, int& i, int& j, int& k) const
{
  return _tds.is_facet(u, v, w, c, i, j, k);
}

template < class GT, class Tds, class Lds >
inline
bool
Triangulation_3<GT,Tds,Lds>::
is_cell(Cell_handle c) const
{
  return _tds.is_cell(c);
}

template < class GT, class Tds, class Lds >
bool
Triangulation_3<GT,Tds,Lds>::
is_cell(Vertex_handle u, Vertex_handle v,
        Vertex_handle w, Vertex_handle t,
        Cell_handle& c, int& i, int& j, int& k, int& l) const
{
  return _tds.is_cell(u, v, w, t, c, i, j, k, l);
}

template < class GT, class Tds, class Lds >
bool
Triangulation_3<GT,Tds,Lds>::
is_cell(Vertex_handle u, Vertex_handle v,
        Vertex_handle w, Vertex_handle t,
        Cell_handle& c) const
{
  int i,j,k,l;
  return _tds.is_cell(u, v, w, t, c, i, j, k, l);
}

template < class GT, class Tds, class Lds >
inline
bool
Triangulation_3<GT,Tds,Lds>::
has_vertex(const Facet& f, Vertex_handle v, int& j) const
{
  return _tds.has_vertex(f.first, f.second, v, j);
}

template < class GT, class Tds, class Lds >
inline
bool
Triangulation_3<GT,Tds,Lds>::
has_vertex(Cell_handle c, int i, Vertex_handle v, int& j) const
{
  return _tds.has_vertex(c, i, v, j);
}

template < class GT, class Tds, class Lds >
inline
bool
Triangulation_3<GT,Tds,Lds>::
has_vertex(const Facet& f, Vertex_handle v) const
{
  return _tds.has_vertex(f.first, f.second, v);
}

template < class GT, class Tds, class Lds >
inline
bool
Triangulation_3<GT,Tds,Lds>::
has_vertex(Cell_handle c, int i, Vertex_handle v) const
{
  return _tds.has_vertex(c, i, v);
}

template < class GT, class Tds, class Lds >
inline
bool
Triangulation_3<GT,Tds,Lds>::
are_equal(Cell_handle c, int i, Cell_handle n, int j) const
{
  return _tds.are_equal(c, i, n, j);
}

template < class GT, class Tds, class Lds >
inline
bool
Triangulation_3<GT,Tds,Lds>::
are_equal(const Facet& f, const Facet& g) const
{
  return _tds.are_equal(f.first, f.second, g.first, g.second);
}

template < class GT, class Tds, class Lds >
inline
bool
Triangulation_3<GT,Tds,Lds>::
are_equal(const Facet& f, Cell_handle n, int j) const
{
  return _tds.are_equal(f.first, f.second, n, j);
}

template < class GT, class Tds, class Lds >
typename Triangulation_3<GT,Tds,Lds>::Cell_handle
Triangulation_3<GT,Tds,Lds>::
#ifdef CGAL_NO_STRUCTURAL_FILTERING
locate(const Point& p, Locate_type& lt, int& li, int& lj,
       Cell_handle start, bool *could_lock_zone) const
#else
exact_locate(const Point& p, Locate_type& lt, int& li, int& lj,
             Cell_handle start, bool *could_lock_zone) const
#endif
{
  // Returns the (finite or infinite) cell p lies in.
  // Starts at cell "start".
  // If lt == OUTSIDE_CONVEX_HULL, li is the index of a facet separating p
  //  from the rest of the triangulation
  // In dimension 2 :
  //  returns a facet (Cell_handle,li) if lt == FACET
  //  returns an edge (Cell_handle,li,lj) if lt == EDGE
  //  returns a vertex (Cell_handle,li) if lt == VERTEX
  // If lt == OUTSIDE_CONVEX_HULL, li, lj gives the edge of c separating p
  //  from the rest of the triangulation
  // lt = OUTSIDE_AFFINE_HULL if p is not coplanar with the triangulation

  CGAL_expensive_assertion(start == Cell_handle() || tds().is_simplex(start));

  if(could_lock_zone)
    *could_lock_zone = true;

  if(dimension() >= 1)
  {
    // Make sure we continue from here with a finite cell.
    if(start == Cell_handle())
      start = infinite_cell();

    int ind_inf;
    if(start->has_vertex(infinite, ind_inf))
      start = start->neighbor(ind_inf);
  }

  boost::rand48 rng;

  switch(dimension())
  {
    case 3:
    {
      CGAL_precondition(start != Cell_handle());
      CGAL_precondition(! start->has_vertex(infinite));

      // We implement the remembering visibility/stochastic walk.

      // Remembers the previous cell to avoid useless orientation tests.
      Cell_handle previous = Cell_handle();
      Cell_handle c = start;

      if(could_lock_zone)
      {
        if(!this->try_lock_cell(c))
        {
          *could_lock_zone = false;
          return Cell_handle();
        }
      }

      // Stores the results of the 4 orientation tests.  It will be used
      // at the end to decide if p lies on a face/edge/vertex/interior.
      Orientation o[4];

      boost::uniform_smallint<> four(0, 3);
      boost::variate_generator<boost::rand48&, boost::uniform_smallint<> > die4(rng, four);

      // Now treat the cell c.
      bool try_next_cell = true;
      while(try_next_cell)
      {
        try_next_cell = false;

        // We know that the 4 vertices of c are positively oriented.
        // So, in order to test if p is seen outside from one of c's facets,
        // we just replace the corresponding point by p in the orientation
        // test.  We do this using the array below.
        const Point* pts[4] = { &(c->vertex(0)->point()),
                                &(c->vertex(1)->point()),
                                &(c->vertex(2)->point()),
                                &(c->vertex(3)->point()) };

        // For the remembering stochastic walk,
        // we need to start trying with a random index :
        int i = die4();

        // For the remembering visibility walk (Delaunay and Regular only), we don't :
        // int i = 0;

        // for each vertex
        for(int j=0; !try_next_cell && j != 4; ++j, i = (i+1)&3)
        {
          Cell_handle next = c->neighbor(i);

          if(previous == next)
          {
            o[i] = POSITIVE;
          }
          else
          {
            // We temporarily put p at i's place in pts.
            const Point* backup = pts[i];
            pts[i] = &p;
            o[i] = orientation(*pts[0], *pts[1], *pts[2], *pts[3]);
            if(o[i] != NEGATIVE)
            {
              pts[i] = backup;
            }
            else
            {
              if(next->has_vertex(infinite, li))
              {
                // We are outside the convex hull.
                lt = OUTSIDE_CONVEX_HULL;
                return next;
              }
              previous = c;
              c = next;
              if(could_lock_zone)
              {
                //previous->unlock(); // DON'T do that, "c" may be in
                // the same locking cell as "previous"
                if(!this->try_lock_cell(c))
                {
                  *could_lock_zone = false;
                  return Cell_handle();
                }
              }
              try_next_cell = true;
            }
          }
        } // next vertex
      } // next cell

      // now p is in c or on its boundary
      int sum =(o[0] == COPLANAR)
          +(o[1] == COPLANAR)
          +(o[2] == COPLANAR)
          +(o[3] == COPLANAR);
      switch(sum)
      {
        case 0:
        {
          lt = CELL;
          break;
        }
        case 1:
        {
          lt = FACET;
          li = (o[0] == COPLANAR) ? 0 :
                 (o[1] == COPLANAR) ? 1 :
                   (o[2] == COPLANAR) ? 2 : 3;
          break;
        }
        case 2:
        {
          lt = EDGE;
          li = (o[0] != COPLANAR) ? 0 :
                 (o[1] != COPLANAR) ? 1 : 2;
          lj = (o[li+1] != COPLANAR) ? li+1 :
                 (o[li+2] != COPLANAR) ? li+2 : li+3;
          CGAL_assertion(collinear(p,
                                   c->vertex(li)->point(),
                                   c->vertex(lj)->point()));
          break;
        }
        case 3:
        {
          lt = VERTEX;
          li = (o[0] != COPLANAR) ? 0 :
                 (o[1] != COPLANAR) ? 1 :
                   (o[2] != COPLANAR) ? 2 : 3;
          break;
        }
      }
      return c;
    }

    case 2:
    {
      CGAL_precondition(start != Cell_handle());
      CGAL_precondition(! start->has_vertex(infinite));
      Cell_handle c = start;

      boost::uniform_smallint<> three(0, 2);
      boost::variate_generator<boost::rand48&, boost::uniform_smallint<> > die3(rng, three);

      //first tests whether p is coplanar with the current triangulation
      if(orientation(c->vertex(0)->point(),
                     c->vertex(1)->point(),
                     c->vertex(2)->point(),
                     p) != DEGENERATE)
      {
        lt = OUTSIDE_AFFINE_HULL;
        li = 3; // only one facet in dimension 2
        return c;
      }

      // if p is coplanar, location in the triangulation
      // only the facet numbered 3 exists in each cell
      while(1)
      {
        int inf;
        if(c->has_vertex(infinite, inf))
        {
          // c must contain p in its interior
          lt = OUTSIDE_CONVEX_HULL;
          li = cw(inf);
          lj = ccw(inf);
          return c;
        }

        // else c is finite
        // we test its edges in a random order until we find a
        // neighbor to go further
        int i = die3();
        const Point& p0 = c->vertex(i)->point();
        const Point& p1 = c->vertex(ccw(i))->point();
        const Point& p2 = c->vertex(cw(i))->point();
        Orientation o[3];
        CGAL_assertion(coplanar_orientation(p0,p1,p2) == POSITIVE);
        o[0] = coplanar_orientation(p0,p1,p);
        if(o[0] == NEGATIVE)
        {
          c = c->neighbor(cw(i));
          continue;
        }

        o[1] = coplanar_orientation(p1,p2,p);
        if(o[1] == NEGATIVE)
        {
          c = c->neighbor(i);
          continue;
        }

        o[2] = coplanar_orientation(p2,p0,p);
        if(o[2] == NEGATIVE)
        {
          c = c->neighbor(ccw(i));
          continue;
        }

        // now p is in c or on its boundary
        int sum =(o[0] == COLLINEAR)
                +(o[1] == COLLINEAR)
                +(o[2] == COLLINEAR);
        switch(sum)
        {
          case 0:
          {
            lt = FACET;
            li = 3; // useless ?
            break;
          }
          case 1:
          {
            lt = EDGE;
            li = (o[0] == COLLINEAR) ? i :
                   (o[1] == COLLINEAR) ? ccw(i) :
                     cw(i);
            lj = ccw(li);
            break;
          }
          case 2:
          {
            lt = VERTEX;
            li = (o[0] != COLLINEAR) ? cw(i) :
                   (o[1] != COLLINEAR) ? i :
                     ccw(i);
            break;
          }
        }
        return c;
      }
    }
    case 1:
    {
      CGAL_precondition(start != Cell_handle());
      CGAL_precondition(! start->has_vertex(infinite));
      Cell_handle c = start;

      //first tests whether p is collinear with the current triangulation
      if(! collinear(p, c->vertex(0)->point(), c->vertex(1)->point()))
      {
        lt = OUTSIDE_AFFINE_HULL;
        return c;
      }
      // if p is collinear, location :
      while(1)
      {
        if(c->has_vertex(infinite))
        {
          // c must contain p in its interior
          lt = OUTSIDE_CONVEX_HULL;
          return c;
        }

        // else c is finite
        // we test on which direction to continue the traversal
        switch(collinear_position(c->vertex(0)->point(), p, c->vertex(1)->point()))
        {
          case AFTER:
            c = c->neighbor(0);
            continue;
          case BEFORE:
            c = c->neighbor(1);
            continue;
          case MIDDLE:
            lt = EDGE;
            li = 0;
            lj = 1;
            return c;
          case SOURCE:
            lt = VERTEX;
            li = 0;
            return c;
          case TARGET:
            lt = VERTEX;
            li = 1;
            return c;
        }
      }
    }
    case 0:
    {
      Finite_vertices_iterator vit = finite_vertices_begin();
      if(! equal(p, vit->point()))
      {
        lt = OUTSIDE_AFFINE_HULL;
      }
      else
      {
        lt = VERTEX;
        li = 0;
      }
      return vit->cell();
    }
    case -1:
    {
      lt = OUTSIDE_AFFINE_HULL;
      return Cell_handle();
    }
    default:
    {
      CGAL_assertion(false);
      return Cell_handle();
    }
  }
}

#ifndef CGAL_NO_STRUCTURAL_FILTERING
template < class Gt, class Tds, class Lds >
inline
typename Triangulation_3<Gt, Tds, Lds>::Cell_handle
Triangulation_3<Gt, Tds, Lds>::
inexact_locate(const Point& t, Cell_handle start, int n_of_turns,
               bool *could_lock_zone) const
{
  CGAL_expensive_assertion(start == Cell_handle() ||
                           tds().is_simplex(start));

  if(could_lock_zone)
    *could_lock_zone = true;

  if(dimension() < 3)
    return start;

  // Make sure we continue from here with a finite cell.
  if(start == Cell_handle())
    start = infinite_cell();

  // CJTODO: useless?
  if(could_lock_zone)
  {
    if(!this->try_lock_cell(start))
    {
      *could_lock_zone = false;
      return Cell_handle();
    }
  }

  int ind_inf;
  if(start->has_vertex(infinite, ind_inf))
    start = start->neighbor(ind_inf);

  CGAL_precondition(start != Cell_handle());
  CGAL_precondition(! start->has_vertex(infinite));

  // We implement the remembering visibility walk.
  // In this phase, no need to be stochastic

  // Remembers the previous cell to avoid useless orientation tests.
  Cell_handle previous = Cell_handle();
  Cell_handle c = start;

  if(could_lock_zone)
  {
    if(!this->try_lock_cell(c))
    {
      *could_lock_zone = false;
      return Cell_handle();
    }
  }

  // Now treat the cell c.
try_next_cell:
  n_of_turns--;

  // We know that the 4 vertices of c are positively oriented.
  // So, in order to test if p is seen outside from one of c's facets,
  // we just replace the corresponding point by p in the orientation
  // test.  We do this using the array below.
  const Point* pts[4] = { &(c->vertex(0)->point()),
                          &(c->vertex(1)->point()),
                          &(c->vertex(2)->point()),
                          &(c->vertex(3)->point()) };

  // (non-stochastic) visibility walk
  for(int i=0; i != 4; ++i)
  {
    Cell_handle next = c->neighbor(i);
    if(previous == next) continue;

    // We temporarily put p at i's place in pts.
    const Point* backup = pts[i];
    pts[i] = &t;
    if(inexact_orientation(*pts[0], *pts[1], *pts[2], *pts[3]) != NEGATIVE)
    {
      pts[i] = backup;
      continue;
    }

    if(next->has_vertex(infinite))
    {
      // We are outside the convex hull.
      return next;
    }

    previous = c;
    c = next;
    if(could_lock_zone)
    {
      //previous->unlock(); // DON'T do that, "c" may be in
      // the same locking cell as "previous"
      if(!this->try_lock_cell(c))
      {
        *could_lock_zone = false;
        return Cell_handle();
      }
    }

    if(n_of_turns) goto try_next_cell;
  }

  return c;
}
#endif // no CGAL_NO_STRUCTURAL_FILTERING

template < class GT, class Tds, class Lds >
Bounded_side
Triangulation_3<GT,Tds,Lds>::
side_of_tetrahedron(const Point& p,
                    const Point& p0, const Point& p1, const Point& p2, const Point& p3,
                    Locate_type& lt, int& i, int& j) const
{
  // p0,p1,p2,p3 supposed to be non coplanar
  // tetrahedron p0,p1,p2,p3 is supposed to be well oriented
  // returns :
  // - ON_BOUNDED_SIDE if p lies strictly inside the tetrahedron
  // - ON_BOUNDARY if p lies on one of the facets
  // - ON_UNBOUNDED_SIDE if p lies strictly outside the tetrahedron

  CGAL_precondition(orientation(p0,p1,p2,p3) == POSITIVE);

  Orientation o0,o1,o2,o3;
  if(((o0 = orientation(p,p1,p2,p3)) == NEGATIVE) ||
     ((o1 = orientation(p0,p,p2,p3)) == NEGATIVE) ||
     ((o2 = orientation(p0,p1,p,p3)) == NEGATIVE) ||
     ((o3 = orientation(p0,p1,p2,p)) == NEGATIVE))
  {
    lt = OUTSIDE_CONVEX_HULL;
    return ON_UNBOUNDED_SIDE;
  }

  // now all the oi's are >=0
  // sum gives the number of facets p lies on
  int sum =  ((o0 == ZERO) ? 1 : 0)
           + ((o1 == ZERO) ? 1 : 0)
           + ((o2 == ZERO) ? 1 : 0)
           + ((o3 == ZERO) ? 1 : 0);

  switch(sum)
  {
    case 0:
    {
      lt = CELL;
      return ON_BOUNDED_SIDE;
    }
    case 1:
    {
      lt = FACET;
      // i = index such that p lies on facet(i)
      i = (o0 == ZERO) ? 0 :
            (o1 == ZERO) ? 1 :
              (o2 == ZERO) ? 2 :
                3;
      return ON_BOUNDARY;
    }
    case 2:
    {
      lt = EDGE;
      // i = smallest index such that p does not lie on facet(i)
      // i must be < 3 since p lies on 2 facets
      i = (o0 == POSITIVE) ? 0 :
            (o1 == POSITIVE) ? 1 :
              2;
      // j = larger index such that p not on facet(j)
      // j must be > 0 since p lies on 2 facets
      j = (o3 == POSITIVE) ? 3 :
            (o2 == POSITIVE) ? 2 :
              1;
      return ON_BOUNDARY;
    }
    case 3:
    {
      lt = VERTEX;
      // i = index such that p does not lie on facet(i)
      i = (o0 == POSITIVE) ? 0 :
            (o1 == POSITIVE) ? 1 :
              (o2 == POSITIVE) ? 2 :
                3;
      return ON_BOUNDARY;
    }
    default:
    {
      // impossible : cannot be on 4 facets for a real tetrahedron
      CGAL_assertion(false);
      return ON_BOUNDARY;
    }
  }
}

template < class GT, class Tds, class Lds >
Bounded_side
Triangulation_3<GT,Tds,Lds>::
side_of_cell(const Point& p,
             Cell_handle c,
             Locate_type& lt, int& i, int& j) const
{
  // Returns
  // - ON_BOUNDED_SIDE if p inside the cell
  //  (for an infinite cell this means that p lies strictly in the half space
  //  limited by its finite facet)
  // - ON_BOUNDARY if p on the boundary of the cell
  //  (for an infinite cell this means that p lies on the *finite* facet)
  // - ON_UNBOUNDED_SIDE if p lies outside the cell
  //  (for an infinite cell this means that p is not in the preceding
  //  two cases)
  // lt only has meaning when ON_BOUNDED_SIDE or ON_BOUNDARY

  CGAL_precondition(dimension() == 3);
  if(! is_infinite(c))
  {
    return side_of_tetrahedron(p,
                               c->vertex(0)->point(),
                               c->vertex(1)->point(),
                               c->vertex(2)->point(),
                               c->vertex(3)->point(),
                               lt, i, j);
  }
  else
  {
    int inf = c->index(infinite);
    Orientation o;
    Vertex_handle v1 = c->vertex((inf+1)&3),
                  v2 = c->vertex((inf+2)&3),
                  v3 = c->vertex((inf+3)&3);

    if((inf&1) == 0)
      o = orientation(p, v1->point(), v2->point(), v3->point());
    else
      o =  orientation(v3->point(), p, v1->point(), v2->point());

    switch(o)
    {
      case POSITIVE:
      {
        lt = CELL;
        return ON_BOUNDED_SIDE;
      }
      case NEGATIVE:
        return ON_UNBOUNDED_SIDE;
      case ZERO:
      {
        // location in the finite facet
        int i_f, j_f;
        Bounded_side side = side_of_triangle(p,
                                             v1->point(), v2->point(), v3->point(),
                                             lt, i_f, j_f);

        // lt need not be modified in most cases :
        switch(side)
        {
          case ON_BOUNDED_SIDE:
          {
            // lt == FACET ok
            i = inf;
            return ON_BOUNDARY;
          }
          case ON_BOUNDARY:
          {
            // lt == VERTEX OR EDGE ok
            i = (i_f == 0) ? ((inf+1)&3) :
                  (i_f == 1) ? ((inf+2)&3) :
                    ((inf+3)&3);
            if(lt == EDGE)
            {
              j = (j_f == 0) ? ((inf+1)&3) :
                    (j_f == 1) ? ((inf+2)&3) :
                      ((inf+3)&3);
            }
            return ON_BOUNDARY;
          }
          case ON_UNBOUNDED_SIDE:
          {
            // p lies on the plane defined by the finite facet
            // lt must be initialized
            return ON_UNBOUNDED_SIDE;
          }
          default:
          {
            CGAL_assertion(false);
            return ON_BOUNDARY;
          }
        } // switch side
      } // case ZERO
      default:
      {
        CGAL_assertion(false);
        return ON_BOUNDARY;
      }
    } // switch o
  } // else infinite cell
} // side_of_cell

template < class GT, class Tds, class Lds >
Bounded_side
Triangulation_3<GT,Tds,Lds>::
side_of_triangle(const Point& p,
                 const Point& p0,
                 const Point& p1,
                 const Point& p2,
                 Locate_type& lt, int& i, int& j) const
{
  // p0,p1,p2 supposed to define a plane
  // p supposed to lie on plane p0,p1,p2
  // triangle p0,p1,p2 defines the orientation of the plane.
  // Returns
  // - ON_BOUNDED_SIDE if p lies strictly inside the triangle
  // - ON_BOUNDARY if p lies on one of the edges
  // - ON_UNBOUNDED_SIDE if p lies strictly outside the triangle

  CGAL_precondition(coplanar(p,p0,p1,p2));

  Orientation o012 = coplanar_orientation(p0,p1,p2);
  CGAL_precondition(o012 != COLLINEAR);

  Orientation o0; // edge p0 p1
  Orientation o1; // edge p1 p2
  Orientation o2; // edge p2 p0

  if((o0 = coplanar_orientation(p0,p1,p)) == opposite(o012) ||
     (o1 = coplanar_orientation(p1,p2,p)) == opposite(o012) ||
     (o2 = coplanar_orientation(p2,p0,p)) == opposite(o012))
  {
    lt = OUTSIDE_CONVEX_HULL;
    return ON_UNBOUNDED_SIDE;
  }

  // now all the oi's are >=0
  // sum gives the number of edges p lies on
  int sum =  ((o0 == ZERO) ? 1 : 0)
           + ((o1 == ZERO) ? 1 : 0)
           + ((o2 == ZERO) ? 1 : 0);

  switch(sum)
  {
    case 0:
    {
      lt = FACET;
      return ON_BOUNDED_SIDE;
    }
    case 1:
    {
      lt = EDGE;
      i = (o0 == ZERO) ? 0 :
            (o1 == ZERO) ? 1 :
              2;
      if(i == 2)
        j=0;
      else
        j = i+1;
      return ON_BOUNDARY;
    }
    case 2:
    {
      lt = VERTEX;
      i = (o0 == o012) ? 2 :
            (o1 == o012) ? 0 :
              1;
      return ON_BOUNDARY;
    }
    default:
    {
      // cannot happen
      CGAL_assertion(false);
      return ON_BOUNDARY;
    }
  }
}

template < class GT, class Tds, class Lds >
Bounded_side
Triangulation_3<GT,Tds,Lds>::
side_of_facet(const Point& p,
              Cell_handle c,
              Locate_type& lt, int& li, int& lj) const
{
  // Assumes dimension 2; otherwise does not work for infinite facets.
  // Returns :
  // - ON_BOUNDED_SIDE if p inside the facet
  //  (for an infinite facet this means that p lies strictly in the half plane
  //  limited by its finite edge)
  // - ON_BOUNDARY if p on the boundary of the facet
  //  (for an infinite facet this means that p lies on the *finite* edge)
  // - ON_UNBOUNDED_SIDE if p lies outside the facet
  //  (for an infinite facet this means that p is not in the
  //  preceding two cases)
  // lt only has meaning when ON_BOUNDED_SIDE or ON_BOUNDARY.
  // When they mean anything, li and lj refer to indices in the cell c
  // giving the facet (c,i).

  CGAL_precondition(dimension() == 2);
  if(! is_infinite(c,3))
  {
    // The following precondition is useless because it is written
    // in side_of_facet
    //         CGAL_precondition(coplanar (p,
    //                                     c->vertex(0)->point,
    //                                     c->vertex(1)->point,
    //                                     c->vertex(2)->point));
    int i_t, j_t;
    Bounded_side side = side_of_triangle(p,
                                         c->vertex(0)->point(),
                                         c->vertex(1)->point(),
                                         c->vertex(2)->point(),
                                         lt, i_t, j_t);

    // We protect the following code by this test to avoid valgrind messages.
    if(side == ON_BOUNDARY)
    {
      // indices in the original cell :
      li = (i_t == 0) ? 0 :
             (i_t == 1) ? 1 : 2;
      lj = (j_t == 0) ? 0 :
             (j_t == 1) ? 1 : 2;
    }
    return side;
  }

  // else infinite facet
  int inf = c->index(infinite);
  // The following precondition is useless because it is written
  // in side_of_facet
  //         CGAL_precondition(coplanar (p,
  //                                     c->neighbor(inf)->vertex(0)->point(),
  //                                     c->neighbor(inf)->vertex(1)->point(),
  //                                     c->neighbor(inf)->vertex(2)->point()));
  int i2 = next_around_edge(inf,3);
  int i1 = 3 - inf - i2;
  Vertex_handle v1 = c->vertex(i1),
                v2 = c->vertex(i2);

  CGAL_assertion(coplanar_orientation(v1->point(), v2->point(),
                                      mirror_vertex(c, inf)->point()) == POSITIVE);

  switch(coplanar_orientation(v1->point(), v2->point(), p))
  {
    case POSITIVE:
      // p lies on the same side of v1v2 as vn, so not in f
      return ON_UNBOUNDED_SIDE;
    case NEGATIVE:
      // p lies in f
      lt = FACET;
      li = 3;
      return ON_BOUNDED_SIDE;
    default: // case ZERO:
      // p collinear with v1v2
      int i_e;
      switch(side_of_segment(p, v1->point(), v2->point(), lt, i_e))
      {
        // computation of the indices in the original cell
        case ON_BOUNDED_SIDE:
          // lt == EDGE ok
          li = i1;
          lj = i2;
          return ON_BOUNDARY;
        case ON_BOUNDARY:
          // lt == VERTEX ok
          li =(i_e == 0) ? i1 : i2;
          return ON_BOUNDARY;
        default: // case ON_UNBOUNDED_SIDE:
          // p lies on the line defined by the finite edge
          return ON_UNBOUNDED_SIDE;
      }
  }
}

template < class GT, class Tds, class Lds >
Bounded_side
Triangulation_3<GT,Tds,Lds>::
side_of_segment(const Point& p,
                const Point& p0,
                const Point& p1,
                Locate_type& lt, int& i) const
{
  // p0, p1 supposed to be different
  // p supposed to be collinear to p0, p1
  // Returns :
  // - ON_BOUNDED_SIDE if p lies strictly inside the edge
  // - ON_BOUNDARY if p equals p0 or p1
  // - ON_UNBOUNDED_SIDE if p lies strictly outside the edge

  CGAL_precondition(! equal(p0, p1));
  CGAL_precondition(collinear(p, p0, p1));

  switch(collinear_position(p0, p, p1))
  {
    case MIDDLE:
      lt = EDGE;
      return ON_BOUNDED_SIDE;
    case SOURCE:
      lt = VERTEX;
      i = 0;
      return ON_BOUNDARY;
    case TARGET:
      lt = VERTEX;
      i = 1;
      return ON_BOUNDARY;
    default: // case BEFORE: case AFTER:
      lt = OUTSIDE_CONVEX_HULL;
      return ON_UNBOUNDED_SIDE;
  }
}

template < class GT, class Tds, class Lds >
Bounded_side
Triangulation_3<GT,Tds,Lds>::
side_of_edge(const Point& p,
             Cell_handle c,
             Locate_type& lt, int& li) const
{
  // Assumes dimension 1 otherwise does not work for infinite edges.
  // Returns :
  // - ON_BOUNDED_SIDE if p inside the edge
  //  (for an infinite edge this means that p lies in the half line
  //  defined by the vertex)
  // - ON_BOUNDARY if p equals one of the vertices
  // - ON_UNBOUNDED_SIDE if p lies outside the edge
  //  (for an infinite edge this means that p lies on the other half line)
  // lt only has meaning when ON_BOUNDED_SIDE and ON_BOUNDARY
  // li refer to indices in the cell c

  CGAL_precondition(dimension() == 1);
  if(! is_infinite(c,0,1))
    return side_of_segment(p, c->vertex(0)->point(), c->vertex(1)->point(),
                           lt, li);
  // else infinite edge
  int inf = c->index(infinite);
  switch(collinear_position(c->vertex(1-inf)->point(), p,
                             mirror_vertex(c, inf)->point()))
  {
    case SOURCE:
      lt = VERTEX;
      li = 1-inf;
      return ON_BOUNDARY;
    case BEFORE:
      lt = EDGE;
      return ON_BOUNDED_SIDE;
    default: // case MIDDLE: case AFTER: case TARGET:
      return ON_UNBOUNDED_SIDE;
  }
}

template < class GT, class Tds, class Lds >
bool
Triangulation_3<GT,Tds,Lds>::
flip(Cell_handle c, int i)
{
  CGAL_precondition((dimension() == 3) && (0<=i) && (i<4) &&
                    (number_of_vertices() >= 5));

  Cell_handle n = c->neighbor(i);
  int in = n->index(c);
  if(is_infinite(c) || is_infinite(n))
    return false;

  if(i%2 == 1)
  {
    if(orientation(c->vertex((i+1)&3)->point(),
                   c->vertex((i+2)&3)->point(),
                   n->vertex(in)->point(),
                   c->vertex(i)->point()) != POSITIVE)
      return false;

    if(orientation(c->vertex((i+2)&3)->point(),
                   c->vertex((i+3)&3)->point(),
                   n->vertex(in)->point(),
                   c->vertex(i)->point()) != POSITIVE)
      return false;

    if(orientation(c->vertex((i+3)&3)->point(),
                   c->vertex((i+1)&3)->point(),
                   n->vertex(in)->point(),
                   c->vertex(i)->point()) != POSITIVE)
      return false;
  }
  else
  {
    if(orientation(c->vertex((i+2)&3)->point(),
                   c->vertex((i+1)&3)->point(),
                   n->vertex(in)->point(),
                   c->vertex(i)->point()) != POSITIVE)
      return false;

    if(orientation(c->vertex((i+3)&3)->point(),
                   c->vertex((i+2)&3)->point(),
                   n->vertex(in)->point(),
                   c->vertex(i)->point()) != POSITIVE)
      return false;

    if(orientation(c->vertex((i+1)&3)->point(),
                   c->vertex((i+3)&3)->point(),
                   n->vertex(in)->point(),
                   c->vertex(i)->point()) != POSITIVE)
      return false;
  }

  _tds.flip_flippable(c, i);
  return true;
}

template < class GT, class Tds, class Lds >
void
Triangulation_3<GT,Tds,Lds>::
flip_flippable(Cell_handle c, int i)
{
  CGAL_precondition((dimension() == 3) && (0<=i) && (i<4) &&
                    (number_of_vertices() >= 5));
  CGAL_precondition_code(Cell_handle n = c->neighbor(i););
  CGAL_precondition_code(int in = n->index(c););
  CGAL_precondition((! is_infinite(c)) &&(! is_infinite(n)));

  if(i%2 == 1)
  {
    CGAL_precondition(orientation(c->vertex((i+1)&3)->point(),
                                  c->vertex((i+2)&3)->point(),
                                  n->vertex(in)->point(),
                                  c->vertex(i)->point()) == POSITIVE);
    CGAL_precondition(orientation(c->vertex((i+2)&3)->point(),
                                  c->vertex((i+3)&3)->point(),
                                  n->vertex(in)->point(),
                                  c->vertex(i)->point()) == POSITIVE);
    CGAL_precondition(orientation(c->vertex((i+3)&3)->point(),
                                  c->vertex((i+1)&3)->point(),
                                  n->vertex(in)->point(),
                                  c->vertex(i)->point()) == POSITIVE);
  }
  else
  {
    CGAL_precondition(orientation(c->vertex((i+2)&3)->point(),
                                  c->vertex((i+1)&3)->point(),
                                  n->vertex(in)->point(),
                                  c->vertex(i)->point()) == POSITIVE);
    CGAL_precondition(orientation(c->vertex((i+3)&3)->point(),
                                  c->vertex((i+2)&3)->point(),
                                  n->vertex(in)->point(),
                                  c->vertex(i)->point()) == POSITIVE);
    CGAL_precondition(orientation(c->vertex((i+1)&3)->point(),
                                  c->vertex((i+3)&3)->point(),
                                  n->vertex(in)->point(),
                                  c->vertex(i)->point()) == POSITIVE);
  }

  _tds.flip_flippable(c, i);
}

template < class GT, class Tds, class Lds >
bool
Triangulation_3<GT,Tds,Lds>::
flip(Cell_handle c, int i, int j)
{
  // Flips the edge (i,j) of cell c

  CGAL_precondition((dimension() == 3) &&
                    (0<=i) && (i<4) && (0<=j) &&
                    (j<4) &&(i != j) &&
                    (number_of_vertices() >= 5));

  // Checks that degree 3 and not on the convex hull
  int degree = 0;
  Cell_circulator ccir = incident_cells(c,i,j);
  Cell_circulator cdone = ccir;
  do
  {
    if(is_infinite(ccir))
      return false;

    ++degree;
    ++ccir;
  }
  while(ccir != cdone);

  if(degree != 3)
    return false;

  // Checks that future tetrahedra are well oriented
  Cell_handle n = c->neighbor(next_around_edge(i,j));
  int in = n->index(c->vertex(i));
  int jn = n->index(c->vertex(j));
  if(orientation(c->vertex(next_around_edge(i,j))->point(),
                 c->vertex(next_around_edge(j,i))->point(),
                 n->vertex(next_around_edge(jn,in))->point(),
                 c->vertex(j)->point()) != POSITIVE)
    return false;

  if(orientation(c->vertex(i)->point(),
                 c->vertex(next_around_edge(j,i))->point(),
                 n->vertex(next_around_edge(jn,in))->point(),
                 c->vertex(next_around_edge(i,j))->point()) != POSITIVE)
    return false;

  _tds.flip_flippable(c, i, j);
  return true;
}

template < class GT, class Tds, class Lds >
void
Triangulation_3<GT,Tds,Lds>::
flip_flippable(Cell_handle c, int i, int j)
{
  // flips edge i,j of cell c

#if !defined CGAL_TRIANGULATION_NO_PRECONDITIONS && \
  !defined CGAL_NO_PRECONDITIONS && !defined NDEBUG
  CGAL_precondition((dimension() == 3) &&
                    (0<=i) && (i<4) && (0<=j) && (j<4) &&
                    (i != j) && (number_of_vertices() >= 5));
  int degree = 0;
  Cell_circulator ccir = incident_cells(c,i,j);
  Cell_circulator cdone = ccir;
  do
  {
    CGAL_precondition(! is_infinite(ccir));
    ++degree;
    ++ccir;
  }
  while(ccir != cdone);
  CGAL_precondition(degree == 3);

  Cell_handle n = c->neighbor(next_around_edge(i, j));
  int in = n->index(c->vertex(i));
  int jn = n->index(c->vertex(j));
  CGAL_precondition(orientation(c->vertex(next_around_edge(i,j))->point(),
                                c->vertex(next_around_edge(j,i))->point(),
                                n->vertex(next_around_edge(jn,in))->point(),
                                c->vertex(j)->point()) == POSITIVE);
  CGAL_precondition(orientation(c->vertex(i)->point(),
                                c->vertex(next_around_edge(j,i))->point(),
                                n->vertex(next_around_edge(jn,in))->point(),
                                c->vertex(next_around_edge(i,j))->point()) == POSITIVE);
#endif

  _tds.flip_flippable(c, i, j);
}

template < class GT, class Tds, class Lds >
typename Triangulation_3<GT,Tds,Lds>::Vertex_handle
Triangulation_3<GT,Tds,Lds>::
insert(const Point& p, Cell_handle start)
{
  Locate_type lt;
  int li = -1, lj = -1;
  Cell_handle c = locate(p, lt, li, lj, start);
  return insert(p, lt, c, li, lj);
}

template < class GT, class Tds, class Lds >
typename Triangulation_3<GT,Tds,Lds>::Vertex_handle
Triangulation_3<GT,Tds,Lds>::
insert(const Point& p, Locate_type lt, Cell_handle c, int li, int lj)
{
  switch(lt)
  {
    case VERTEX:
      return c->vertex(li);
    case EDGE:
      return insert_in_edge(p, c, li, lj);
    case FACET:
      return insert_in_facet(p, c, li);
    case CELL:
      return insert_in_cell(p, c);
    case OUTSIDE_CONVEX_HULL:
      return insert_outside_convex_hull(p, c);
    case OUTSIDE_AFFINE_HULL:
    default:
      return insert_outside_affine_hull(p);
  }
}

template < class GT, class Tds, class Lds >
template < class Conflict_tester, class Hidden_points_visitor >
typename Triangulation_3<GT,Tds,Lds>::Vertex_handle
Triangulation_3<GT,Tds,Lds>::
insert_in_conflict(const Point& p,
                   Locate_type lt, Cell_handle c, int li, int /*lj*/,
                   const Conflict_tester& tester,
                   Hidden_points_visitor& hider,
                   bool *could_lock_zone)
{
  if(could_lock_zone)
    *could_lock_zone = true;

  switch(dimension())
  {
    case 3:
    {
      if((lt == VERTEX) && (tester.compare_weight(c->vertex(li)->point(), p)==0))
      {
        return c->vertex(li);
      }

      // If the new point is not in conflict with its cell, it is hidden.
      if(!tester.test_initial_cell(c))
      {
        hider.hide_point(c,p);
        return Vertex_handle();
      }

      // Ok, we really insert the point now.
      // First, find the conflict region.
      boost::container::small_vector<Cell_handle,32> cells;
      Facet facet;

      boost::container::small_vector<Facet,32> facets;

      // Parallel
      if(could_lock_zone)
      {

        find_conflicts(c,
                       tester,
                       make_triple(std::back_inserter(facets),
                                   std::back_inserter(cells),
                                   Emptyset_iterator()),
                       could_lock_zone);

        if(*could_lock_zone == false)
        {
          for(Cell_handle ch : cells)
          {
            ch->tds_data().clear();
          }

          for(Facet& f : facets)
          {
            f.first->neighbor(f.second)->tds_data().clear();
          }
          return Vertex_handle();
        }
      }
      // Sequential
      else
      {
        find_conflicts(c,
                       tester,
                       make_triple(
                         std::back_inserter(facets),
                         std::back_inserter(cells),
                         Emptyset_iterator()));
      }

      facet = facets.back();

      // Remember the points that are hidden by the conflicting cells,
      // as they will be deleted during the insertion.
      hider.process_cells_in_conflict(cells.begin(), cells.end());

      Vertex_handle v =
        tds().is_small_hole(facets.size()) ?
        _insert_in_small_hole(p, cells, facets) :
        _insert_in_hole(p,
                        cells.begin(), cells.end(),
                        facet.first, facet.second);

      // Store the hidden points in their new cells.
      hider.reinsert_vertices(v);
      return v;
    }
    case 2:
    {
      // This check is added compared to the 3D case
      if(lt == OUTSIDE_AFFINE_HULL)
        return insert_outside_affine_hull (p);

      if((lt == VERTEX) && (tester.compare_weight(c->vertex(li)->point(), p)==0))
      {
        return c->vertex(li);
      }
      // If the new point is not in conflict with its cell, it is hidden.
      if(!tester.test_initial_cell(c))
      {
        hider.hide_point(c,p);
        return Vertex_handle();
      }

      // Ok, we really insert the point now.
      // First, find the conflict region.
      std::vector<Cell_handle> cells;
      cells.reserve(32);
      Facet facet;

      find_conflicts(c, tester, make_triple(Oneset_iterator<Facet>(facet),
                                            std::back_inserter(cells),
                                            Emptyset_iterator()));

      // Remember the points that are hidden by the conflicting cells,
      // as they will be deleted during the insertion.
      hider.process_cells_in_conflict(cells.begin(), cells.end());

      Vertex_handle v = _insert_in_hole(p, cells.begin(), cells.end(),
                                        facet.first, facet.second);

      // Store the hidden points in their new cells.
      hider.reinsert_vertices(v);
      return v;
    }
    default:
    {
      // dimension() <= 1
      if(lt == OUTSIDE_AFFINE_HULL)
        return insert_outside_affine_hull (p);

      if(lt == VERTEX && tester.compare_weight(c->vertex(li)->point(), p) == 0)
        return c->vertex(li);

      // If the new point is not in conflict with its cell, it is hidden.
      if(! tester.test_initial_cell(c))
      {
        hider.hide_point(c,p);
        return Vertex_handle();
      }

      if(dimension() == 0)
        return hider.replace_vertex(c, li, p);

      // dimension() == 1;

      // Ok, we really insert the point now.
      // First, find the conflict region.
      std::vector<Cell_handle> cells;
      Facet facet;
      Cell_handle bound[2];
      // corresponding index: bound[j]->neighbor(1-j) is in conflict.

      // We get all cells in conflict,
      // and remember the 2 external boundaries.
      cells.push_back(c);

      for(int j = 0; j<2; ++j)
      {
        Cell_handle n = c->neighbor(j);
        while(tester(n))
        {
          cells.push_back(n);
          n = n->neighbor(j);
        }
        bound[j] = n;
      }

      // Insertion.
      hider.process_cells_in_conflict(cells.begin(), cells.end());
      tds().delete_cells(cells.begin(), cells.end());

      // We preserve the order (like the orientation in 2D-3D).
      Vertex_handle v = tds().create_vertex();
      Cell_handle c0 = tds().create_face(v, bound[0]->vertex(0), Vertex_handle());
      Cell_handle c1 = tds().create_face(bound[1]->vertex(1), v, Vertex_handle());
      tds().set_adjacency(c0, 1, c1, 0);
      tds().set_adjacency(bound[0], 1, c0, 0);
      tds().set_adjacency(c1, 1, bound[1], 0);
      bound[0]->vertex(0)->set_cell(bound[0]);
      bound[1]->vertex(1)->set_cell(bound[1]);
      v->set_cell(c0);
      v->set_point (p);

      hider.reinsert_vertices(v);

      return v;
    }
  }
}

template < class GT, class Tds, class Lds >
typename Triangulation_3<GT,Tds,Lds>::Vertex_handle
Triangulation_3<GT,Tds,Lds>::
insert_in_cell(const Point& p, Cell_handle c)
{
  CGAL_precondition(dimension() == 3);
  CGAL_precondition_code(
    Locate_type lt;
    int i; int j;
  );
  CGAL_precondition(side_of_tetrahedron(p,
                                        c->vertex(0)->point(),
                                        c->vertex(1)->point(),
                                        c->vertex(2)->point(),
                                        c->vertex(3)->point(),
                                        lt,i,j) == ON_BOUNDED_SIDE);

  Vertex_handle v = _tds.insert_in_cell(c);
  v->set_point(p);
  return v;
}

template < class GT, class Tds, class Lds >
inline
typename Triangulation_3<GT,Tds,Lds>::Vertex_handle
Triangulation_3<GT,Tds,Lds>::
insert_in_facet(const Point& p, Cell_handle c, int i)
{
  CGAL_precondition(dimension() == 2 || dimension() == 3);
  CGAL_precondition((dimension() == 2 && i == 3) ||
                    (dimension() == 3 && i >= 0 && i <= 3));
  CGAL_exactness_precondition_code(
    Locate_type lt;
    int li; int lj;
  );
  CGAL_exactness_precondition(coplanar(p, c->vertex((i+1)&3)->point(),
                                       c->vertex((i+2)&3)->point(),
                                       c->vertex((i+3)&3)->point()) &&
                              side_of_triangle(p,
                                               c->vertex((i+1)&3)->point(),
                                               c->vertex((i+2)&3)->point(),
                                               c->vertex((i+3)&3)->point(),
                                               lt, li, lj) == ON_BOUNDED_SIDE);

  Vertex_handle v = _tds.insert_in_facet(c, i);
  v->set_point(p);
  return v;
}

template < class GT, class Tds, class Lds >
typename Triangulation_3<GT,Tds,Lds>::Vertex_handle
Triangulation_3<GT,Tds,Lds>::
insert_in_edge(const Point& p, Cell_handle c, int i, int j)
{
  CGAL_precondition(i != j);
  CGAL_precondition(dimension() >= 1 && dimension() <= 3);
  CGAL_precondition(i >= 0 && i <= dimension() &&
                    j >= 0 && j <= dimension());
  CGAL_exactness_precondition_code(
    Locate_type lt;
    int li;
  );

  switch(dimension())
  {
    case 3:
    case 2:
    {
      CGAL_precondition(! is_infinite(c, i, j));
      CGAL_exactness_precondition(collinear(c->vertex(i)->point(),
                                            p,
                                            c->vertex(j)->point())
                                  && side_of_segment(p,
                                                     c->vertex(i)->point(),
                                                     c->vertex(j)->point(),
                                                     lt, li) == ON_BOUNDED_SIDE);
      break;
    }
    case 1:
    {
      CGAL_exactness_precondition(side_of_edge(p, c, lt, li) == ON_BOUNDED_SIDE);
      break;
    }
  }

  Vertex_handle v = _tds.insert_in_edge(c, i, j);
  v->set_point(p);
  return v;
}

template < class GT, class Tds, class Lds >
typename Triangulation_3<GT,Tds,Lds>::Vertex_handle
Triangulation_3<GT,Tds,Lds>::
insert_outside_convex_hull(const Point& p, Cell_handle c)
{
  // c is an infinite cell containing p
  // p is strictly outside the convex hull
  // dimension 0 not allowed, use outside-affine-hull

  CGAL_precondition(dimension() > 0);
  CGAL_precondition(c->has_vertex(infinite));
  // the precondition that p is in c is tested in each of the
  // insertion methods called from this method

  switch(dimension())
  {
    case 1:
    {
      //         // p lies in the infinite edge neighboring c
      //         // on the other side of li
      //         return insert_in_edge(p,c->neighbor(1-li),0,1);
      return insert_in_edge(p,c,0,1);
    }
    case 2:
    {
      Conflict_tester_outside_convex_hull_2 tester(p, this);
      Vertex_handle v = insert_conflict(c, tester);
      v->set_point(p);
      return v;
    }
    default: // case 3:
    {
      Conflict_tester_outside_convex_hull_3 tester(p, this);
      Vertex_handle v = insert_conflict(c, tester);
      v->set_point(p);
      return v;
    }
  }
}

template < class GT, class Tds, class Lds >
typename Triangulation_3<GT,Tds,Lds>::Vertex_handle
Triangulation_3<GT,Tds,Lds>::
insert_outside_affine_hull(const Point& p)
{
  CGAL_precondition(dimension() < 3);
  bool reorient;
  switch(dimension())
  {
    case 1:
    {
      Cell_handle c = infinite_cell();
      Cell_handle n = c->neighbor(c->index(infinite_vertex()));
      Orientation o = coplanar_orientation(n->vertex(0)->point(),
                                           n->vertex(1)->point(), p);
      CGAL_precondition(o != COLLINEAR);
      reorient = o == NEGATIVE;
      break;
    }
    case 2:
    {
      Cell_handle c = infinite_cell();
      Cell_handle n = c->neighbor(c->index(infinite_vertex()));
      Orientation o = orientation(n->vertex(0)->point(),
                                  n->vertex(1)->point(),
                                  n->vertex(2)->point(), p);
      CGAL_precondition(o != COPLANAR);
      reorient = o == NEGATIVE;
      break;
    }
    default:
      reorient = false;
  }

  Vertex_handle v = _tds.insert_increase_dimension(infinite_vertex());
  v->set_point(p);

  if(reorient)
    _tds.reorient();

  return v;
}

template < class GT, class Tds, class Lds >
template < class OutputItCells >
typename Triangulation_3<GT,Tds,Lds>::Vertex_handle
Triangulation_3<GT,Tds,Lds>::insert_and_give_new_cells(const Point& p,
                                                       OutputItCells fit,
                                                       Cell_handle start)
{
  Vertex_handle v = insert(p, start);
  int dimension = this->dimension();
  if(dimension == 3) this->incident_cells(v, fit);
  else if(dimension == 2)
  {
    Cell_handle c = v->cell(), end = c;
    do
    {
      *fit++ = c;
      int i = c->index(v);
      c = c->neighbor((i+1)%3);
    }
    while(c != end);
  }
  else if(dimension == 1)
  {
    Cell_handle c = v->cell();
    *fit++ = c;
    *fit++ = c->neighbor((~(c->index(v)))&1);
  }
  else *fit++ = v->cell(); // dimension = 0
  return v;
}

template < class GT, class Tds, class Lds >
template < class OutputItCells >
typename Triangulation_3<GT,Tds,Lds>::Vertex_handle
Triangulation_3<GT,Tds,Lds>::insert_and_give_new_cells(const Point& p,
                                                       OutputItCells fit,
                                                       Vertex_handle hint)
{
  Vertex_handle v = insert(p, hint);
  int dimension = this->dimension();
  if(dimension == 3)
  {
    this->incident_cells(v, fit);
  }
  else if(dimension == 2)
  {
    Cell_handle c = v->cell(), end = c;
    do
    {
      *fit++ = c;
      int i = c->index(v);
      c = c->neighbor((i+1)%3);
    }
    while(c != end);
  }
  else if(dimension == 1)
  {
    Cell_handle c = v->cell();
    *fit++ = c;
    *fit++ = c->neighbor((~(c->index(v)))&1);
  }
  else // dimension = 0
  {
    *fit++ = v->cell();
  }

  return v;
}

template < class GT, class Tds, class Lds >
template < class OutputItCells >
typename Triangulation_3<GT,Tds,Lds>::Vertex_handle
Triangulation_3<GT,Tds,Lds>::insert_and_give_new_cells(const Point& p,
                                                       Locate_type lt,
                                                       Cell_handle c, int li, int lj,
                                                       OutputItCells fit)
{
  Vertex_handle v = insert(p, lt, c, li, lj);
  int dimension = this->dimension();
  if(dimension == 3) this->incident_cells(v, fit);
  else if(dimension == 2)
  {
    Cell_handle c = v->cell(), end = c;
    do {
      *fit++ = c;
      int i = c->index(v);
      c = c->neighbor((i+1)%3);
    }
    while(c != end);
  }
  else if(dimension == 1)
  {
    Cell_handle c = v->cell();
    *fit++ = c;
    *fit++ = c->neighbor((~(c->index(v)))&1);
  }
  else *fit++ = v->cell(); // dimension = 0
  return v;
}

template < class Gt, class Tds, class Lds >
typename Triangulation_3<Gt,Tds,Lds>::Vertex_triple
Triangulation_3<Gt,Tds,Lds>::
make_vertex_triple(const Facet& f)
{
  Cell_handle ch = f.first;
  int i = f.second;

  return Vertex_triple(ch->vertex(vertex_triple_index(i,0)),
                       ch->vertex(vertex_triple_index(i,1)),
                       ch->vertex(vertex_triple_index(i,2)));
}

template < class Gt, class Tds, class Lds >
void
Triangulation_3<Gt,Tds,Lds>::
make_canonical_oriented_triple(Vertex_triple& t)
{
  int i = (t.first < t.second) ? 0 : 1;
  if(i==0)
  {
    i = (t.first < t.third) ? 0 : 2;
  } else
  {
    i = (t.second < t.third) ? 1 : 2;
  }

  Vertex_handle tmp;
  switch(i)
  {
    case 0: return;
    case 1:
      tmp = t.first;
      t.first = t.second;
      t.second = t.third;
      t.third = tmp;
      return;
    default:
      tmp = t.first;
      t.first = t.third;
      t.third = t.second;
      t.second = tmp;
  }
}

template < class GT, class Tds, class Lds >
bool
Triangulation_3<GT,Tds,Lds>::
test_dim_down(Vertex_handle v) const
{
  // Tests whether removing v decreases the dimension of the triangulation.
  // Returns true iff v is incident to all finite cells/facets
  // and all the other vertices are coplanar/collinear in dim3/2.

  CGAL_precondition(dimension() >= 0);
  CGAL_precondition(! is_infinite(v));

  if(dimension() == 3)
  {
    Finite_cells_iterator cit = finite_cells_begin();

    int iv;
    if(! cit->has_vertex(v,iv))
      return false;

    const Point& p1=cit->vertex((iv+1)&3)->point();
    const Point& p2=cit->vertex((iv+2)&3)->point();
    const Point& p3=cit->vertex((iv+3)&3)->point();
    ++cit;

    for(; cit != finite_cells_end(); ++cit)
    {
      if(! cit->has_vertex(v,iv))
        return false;

      for(int i=1; i<4; i++)
        if(!coplanar(p1,p2,p3,cit->vertex((iv+i)&3)->point()))
          return false;
    }
  }
  else if(dimension() == 2)
  {
    Finite_facets_iterator cit = finite_facets_begin();

    int iv;
    if(! cit->first->has_vertex(v,iv))
      return false;

    const Point& p1 = cit->first->vertex(cw(iv))->point();
    const Point& p2 = cit->first->vertex(ccw(iv))->point();
    ++cit;

    for(; cit != finite_facets_end(); ++cit)
    {
      if(! cit->first->has_vertex(v,iv))
        return false;

      if(!collinear(p1, p2, cit->first->vertex(cw(iv))->point()) ||
         !collinear(p1, p2, cit->first->vertex(ccw(iv))->point()))
        return false;
    }
  }
  else // dimension() == 1 or 0
  {
    return number_of_vertices() == (size_type) dimension() + 1;
  }

  return true;
}

template < class GT, class Tds, class Lds >
bool
Triangulation_3<GT,Tds,Lds>::
test_dim_down_using_incident_cells_3(Vertex_handle v,
                                     std::vector<Cell_handle>& incident_cells,
                                     std::vector<Vertex_handle>& adj_vertices,
                                     bool *could_lock_zone) const
{
  CGAL_precondition(dimension() == 3);
  CGAL_precondition(! is_infinite(v));

  // Collect all vertices on the boundary
  // and all incident cells
  if(could_lock_zone)
  {
    *could_lock_zone = try_lock_and_get_adjacent_vertices_and_cells_3(
                         v, std::back_inserter(adj_vertices), incident_cells);
    if(*could_lock_zone == false)
      return false;
  }
  else
  {
    adjacent_vertices_and_cells_3(v, std::back_inserter(adj_vertices),
                                  incident_cells);
  }

  typedef Filter_iterator< typename std::vector<Vertex_handle>::const_iterator,
                           Infinite_tester> Finite_vertex_iterator;

  Finite_vertex_iterator vit(adj_vertices.end(),
                             Infinite_tester(this),
                             adj_vertices.begin());
  Finite_vertex_iterator vit_end(adj_vertices.end(),
                                 Infinite_tester(this));

  const Point& p1 = (*vit++)->point();
  const Point& p2 = (*vit++)->point();
  const Point& p3 = (*vit++)->point();

  for(; vit != vit_end ; ++vit)
  {
    if(!coplanar(p1, p2, p3, (*vit)->point()))
      return false;
  }

  for(typename std::vector<Cell_handle>::const_iterator it_inc_cell
       = incident_cells.begin() ;
       it_inc_cell != incident_cells.end() ;
       ++it_inc_cell)
  {
    if(!is_infinite(*it_inc_cell))
      return is_infinite(mirror_vertex(*it_inc_cell, (*it_inc_cell)->index(v)));
  }

  return true;
}

template < class Gt, class Tds, class Lds >
template < class VertexRemover >
VertexRemover&
Triangulation_3<Gt, Tds, Lds>::
make_hole_2D(Vertex_handle v, std::list<Edge_2D>& hole, VertexRemover& remover)
{
  std::vector<Cell_handle> to_delete;
  to_delete.reserve(32);

  Face_circulator fc = tds().incident_faces(v);
  Face_circulator done(fc);

  // We prepare for deleting all interior cells.
  // We ->set_cell() pointers to cells outside the hole.
  // We push the Edges_2D of the boundary (seen from outside) in "hole".
  do
  {
    Cell_handle f = fc;
    int i = f->index(v);
    Cell_handle fn = f->neighbor(i);
    int in = fn->index(f);

    f->vertex(cw(i))->set_cell(fn);
    fn->set_neighbor(in, Cell_handle());

    hole.push_back(Edge_2D(fn, in));
    remover.add_hidden_points(f);
    to_delete.push_back(f);

    ++fc;
  }
  while(fc != done);

  tds().delete_cells(to_delete.begin(), to_delete.end());
  return remover;
}

// This method also erases a set of cells, which is useful to the move method
// that outputs newly created cells
template < class Gt, class Tds, class Lds >
template < class VertexRemover >
VertexRemover&
Triangulation_3<Gt, Tds, Lds>::
make_hole_2D(Vertex_handle v, std::list<Edge_2D>& hole, VertexRemover& remover,
             std::set<Cell_handle>& cells_set)
{
  std::vector<Cell_handle> to_delete;
  to_delete.reserve(32);

  Face_circulator fc = tds().incident_faces(v);
  Face_circulator done(fc);

  // We prepare for deleting all interior cells.
  // We ->set_cell() pointers to cells outside the hole.
  // We push the Edges_2D of the boundary (seen from outside) in "hole".
  do
  {
    Cell_handle f = fc;
    int i = f->index(v);
    Cell_handle fn = f->neighbor(i);
    int in = fn->index(f);

    f->vertex(cw(i))->set_cell(fn);
    fn->set_neighbor(in, Cell_handle());

    hole.push_back(Edge_2D(fn, in));
    remover.add_hidden_points(f);
    to_delete.push_back(f);

    ++fc;
  }
  while(fc != done);

  for(typename std::vector<Cell_handle>::const_iterator ib = to_delete.begin(),
                                                        iend = to_delete.end();
      ib != iend; ib++)
  {
    cells_set.erase(*ib);
  }

  tds().delete_cells(to_delete.begin(), to_delete.end());
  return remover;
}

template < class Gt, class Tds, class Lds >
template < class VertexRemover >
void
Triangulation_3<Gt, Tds, Lds>::
fill_hole_2D(std::list<Edge_2D>& first_hole, VertexRemover& remover)
{
  typedef std::list<Edge_2D> Hole;

  std::vector<Hole> hole_list;
  Cell_handle f, ff, fn;
  int i, ii, in;

  hole_list.push_back(first_hole);

  while(! hole_list.empty())
  {
    Hole hole = hole_list.back();
    hole_list.pop_back();

    // If the hole has only three edges, create the triangle
    if(hole.size() == 3)
    {
      typename Hole::iterator hit = hole.begin();
      f = (*hit).first;        i = (*hit).second;
      ff = (* ++hit).first;    ii = (*hit).second;
      fn = (* ++hit).first;    in = (*hit).second;
      tds().create_face(f, i, ff, ii, fn, in);
      continue;
    }

    // Else find an edge with two finite vertices on the hole boundary
    // and the new triangle adjacent to that edge
    // cut the hole and push it back

    // First, ensure that a neighboring face
    // whose vertices on the hole boundary are finite
    // is the first of the hole
    while(1)
    {
      ff = (hole.front()).first;
      ii = (hole.front()).second;
      if(is_infinite(ff->vertex(cw(ii))) || is_infinite(ff->vertex(ccw(ii))))
      {
        hole.push_back(hole.front());
        hole.pop_front();
      }
      else
      {
        break;
      }
    }

    // Take the first neighboring face and pop it;
    ff = (hole.front()).first;
    ii = (hole.front()).second;
    hole.pop_front();

    Vertex_handle v0 = ff->vertex(cw(ii));
    Vertex_handle v1 = ff->vertex(ccw(ii));
    Vertex_handle v2 = infinite_vertex();
    const Point& p0 = v0->point();
    const Point& p1 = v1->point();
    const Point *p2 = nullptr; // Initialize to nullptr to avoid warning.

    typename Hole::iterator hdone = hole.end();
    typename Hole::iterator hit = hole.begin();
    typename Hole::iterator cut_after(hit);

    // If tested vertex is c with respect to the vertex opposite to nullptr neighbor,
    // stop at the before last face;
    hdone--;
    for(; hit != hdone; ++hit)
    {
      fn = hit->first;
      in = hit->second;
      Vertex_handle vv = fn->vertex(ccw(in));
      if(is_infinite(vv))
      {
        if(is_infinite(v2))
          cut_after = hit;
      }
      else // vv is a finite vertex
      {
        const Point& p = vv->point();
        if(coplanar_orientation(p0, p1, p) == COUNTERCLOCKWISE)
        {
          if(is_infinite(v2) ||
             remover.side_of_bounded_circle(p0, p1, *p2, p, true) == ON_BOUNDED_SIDE)
          {
            v2 = vv;
            p2 = &p;
            cut_after = hit;
          }
        }
      }
    }

    // Create new triangle and update adjacency relations
    Cell_handle newf;

    // Update the hole and push back in the Hole_List stack.
    // If v2 belongs to the neighbor following or preceding *f
    // the hole remains a single hole; otherwise it is split in two holes.
    fn = (hole.front()).first;
    in = (hole.front()).second;
    if(fn->has_vertex(v2, i) && i == ccw(in))
    {
      newf = tds().create_face(ff, ii, fn, in);
      hole.pop_front();
      hole.push_front(Edge_2D(newf, 1));
      hole_list.push_back(hole);
    }
    else
    {
      fn = (hole.back()).first;
      in = (hole.back()).second;
      if(fn->has_vertex(v2, i) && i == cw(in))
      {
        newf = tds().create_face(fn, in, ff, ii);
        hole.pop_back();
        hole.push_back(Edge_2D(newf, 1));
        hole_list.push_back(hole);
      }
      else
      {
        // split the hole in two holes
        newf = tds().create_face(ff, ii, v2);
        Hole new_hole;
        ++cut_after;
        while(hole.begin() != cut_after)
        {
          new_hole.push_back(hole.front());
          hole.pop_front();
        }

        hole.push_front(Edge_2D(newf, 1));
        new_hole.push_front(Edge_2D(newf, 0));
        hole_list.push_back(hole);
        hole_list.push_back(new_hole);
      }
    }
  }
}

template < class Gt, class Tds, class Lds >
template < class VertexRemover, class OutputItCells >
void
Triangulation_3<Gt, Tds, Lds>::
fill_hole_2D(std::list<Edge_2D>& first_hole, VertexRemover& remover, OutputItCells fit)
{
  typedef std::list<Edge_2D> Hole;

  std::vector<Hole> hole_list;
  Cell_handle f, ff, fn;
  int i, ii, in;

  hole_list.push_back(first_hole);

  while(! hole_list.empty())
  {
    Hole hole = hole_list.back();
    hole_list.pop_back();

    // If the hole has only three edges, create the triangle
    if(hole.size() == 3)
    {
      typename Hole::iterator hit = hole.begin();
      f = (*hit).first;
      i = (*hit).second;

      ff = (* ++hit).first;
      ii = (*hit).second;

      fn = (* ++hit).first;
      in = (*hit).second;

      *fit++ = tds().create_face(f, i, ff, ii, fn, in);
      continue;
    }

    // Else find an edge with two finite vertices on the hole boundary
    // and the new triangle adjacent to that edge
    //  cut the hole and push it back

    // First, ensure that a neighboring face
    // whose vertices on the hole boundary are finite
    // is the first of the hole
    while(1)
    {
      ff = (hole.front()).first;
      ii = (hole.front()).second;
      if(is_infinite(ff->vertex(cw(ii))) || is_infinite(ff->vertex(ccw(ii))))
      {
        hole.push_back(hole.front());
        hole.pop_front();
      }
      else
      {
        break;
      }
    }

    // take the first neighboring face and pop it;
    ff = (hole.front()).first;
    ii = (hole.front()).second;
    hole.pop_front();

    Vertex_handle v0 = ff->vertex(cw(ii));
    Vertex_handle v1 = ff->vertex(ccw(ii));
    Vertex_handle v2 = infinite_vertex();
    const Point& p0 = v0->point();
    const Point& p1 = v1->point();
    const Point *p2 = nullptr; // Initialize to nullptr to avoid warning.

    typename Hole::iterator hdone = hole.end();
    typename Hole::iterator hit = hole.begin();
    typename Hole::iterator cut_after(hit);

    // if tested vertex is c with respect to the vertex opposite
    // to nullptr neighbor,
    // stop at the before last face;
    hdone--;
    for(; hit != hdone; ++hit)
    {
      fn = hit->first;
      in = hit->second;
      Vertex_handle vv = fn->vertex(ccw(in));
      if(is_infinite(vv))
      {
        if(is_infinite(v2))
          cut_after = hit;
      }
      else // vv is a finite vertex
      {
        const Point& p = vv->point();
        if(coplanar_orientation(p0, p1, p) == COUNTERCLOCKWISE)
        {
          if(is_infinite(v2) ||
              remover.side_of_bounded_circle(p0, p1, *p2, p, true) == ON_BOUNDED_SIDE)
          {
            v2 = vv;
            p2 = &p;
            cut_after = hit;
          }
        }
      }
    }

    // create new triangle and update adjacency relations
    Cell_handle newf;

    //update the hole and push back in the Hole_List stack
    // if v2 belongs to the neighbor following or preceding *f
    // the hole remain a single hole
    // otherwise it is split in two holes

    fn = (hole.front()).first;
    in = (hole.front()).second;
    if(fn->has_vertex(v2, i) && i == ccw(in))
    {
      newf = tds().create_face(ff, ii, fn, in);
      hole.pop_front();
      hole.push_front(Edge_2D(newf, 1));
      hole_list.push_back(hole);
    }
    else
    {
      fn = (hole.back()).first;
      in = (hole.back()).second;
      if(fn->has_vertex(v2, i) && i == cw(in))
      {
        newf = tds().create_face(fn, in, ff, ii);
        hole.pop_back();
        hole.push_back(Edge_2D(newf, 1));
        hole_list.push_back(hole);
      }
      else
      {
        // split the hole in two holes
        newf = tds().create_face(ff, ii, v2);
        Hole new_hole;
        ++cut_after;
        while(hole.begin() != cut_after)
        {
          new_hole.push_back(hole.front());
          hole.pop_front();
        }

        hole.push_front(Edge_2D(newf, 1));
        new_hole.push_front(Edge_2D(newf, 0));
        hole_list.push_back(hole);
        hole_list.push_back(new_hole);
      }
    }

    *fit++ = newf;
  }
}

// When the incident cells are already known
template < class Gt, class Tds, class Lds >
typename Triangulation_3<Gt,Tds,Lds>::Vertex_triple_Facet_map
Triangulation_3<Gt,Tds,Lds>::
create_hole_outer_map(Vertex_handle v, const std::vector<Cell_handle>& incident_cells)
{
  CGAL_expensive_precondition(! test_dim_down(v));

  Vertex_triple_Facet_map outer_map;
  for(auto cit = incident_cells.begin(), end = incident_cells.end();
      cit != end; ++cit)
  {
    int indv = (*cit)->index(v);
    Cell_handle opp_cit = (*cit)->neighbor(indv);
    Facet f(opp_cit, opp_cit->index(*cit));
    Vertex_triple vt = make_vertex_triple(f);
    make_canonical_oriented_triple(vt);
    outer_map[vt] = f;
    for(int i=0; i<4; i++)
    {
      if(i != indv)
        (*cit)->vertex(i)->set_cell(opp_cit);
    }
  }
  return outer_map;
}

template < class Gt, class Tds, class Lds >
template < class Triangulation >
typename Triangulation_3<Gt,Tds,Lds>::Vertex_triple_Facet_map
Triangulation_3<Gt,Tds,Lds>::
create_triangulation_inner_map(const Triangulation& t,
                               const Vertex_handle_unique_hash_map& vmap,
                               bool all_cells) {
  Vertex_triple_Facet_map inner_map;

  if(all_cells)
  {
    for(All_cells_iterator it = t.all_cells_begin(),
                           end = t.all_cells_end(); it != end; ++it)
    {
      for(unsigned int index=0; index < 4; index++)
      {
        Facet f = std::pair<Cell_handle,int>(it,index);
        Vertex_triple vt_aux = make_vertex_triple(f);
        Vertex_triple vt(vmap[vt_aux.first], vmap[vt_aux.third], vmap[vt_aux.second]);
        make_canonical_oriented_triple(vt);
        inner_map[vt] = f;
      }
    }
  } else
  {
    for(Finite_cells_iterator it = t.finite_cells_begin(),
                              end = t.finite_cells_end(); it != end; ++it)
    {
      for(unsigned int index=0; index < 4; index++)
      {
        Facet f = std::pair<Cell_handle,int>(it,index);
        Vertex_triple vt_aux = make_vertex_triple(f);
        Vertex_triple vt(vmap[vt_aux.first], vmap[vt_aux.third], vmap[vt_aux.second]);
        make_canonical_oriented_triple(vt);
        inner_map[vt] = f;
      }
    }
  }
  return inner_map;
}

template < class Gt, class Tds, class Lds >
template < class Triangulation >
typename Triangulation_3<Gt,Tds,Lds>::Fill_auxiliary_return_type
Triangulation_3<Gt,Tds,Lds>::
fill_auxiliary_triangulation_with_vertices_around_v(Triangulation& t,
                                                    Vertex_handle v,
                                                    std::vector<Vertex_handle>& adj_vertices) const
{
  Fill_auxiliary_return_type result;
  Vertex_handle_unique_hash_map& vmap = result.vmap;
  unsigned int i = 0;
  Cell_handle ch = Cell_handle();
#ifdef CGAL_TRIANGULATION_3_USE_THE_4_POINTS_CONSTRUCTOR
  size_t num_vertices = adj_vertices.size();
  if(num_vertices >= 5)
  {
    for(int j = 0 ; j < 4 ; ++j)
    {
      if(is_infinite(adj_vertices[j]))
      {
        std::swap(adj_vertices[j], adj_vertices[4]);
        break;
      }
    }

    Orientation o = orientation(adj_vertices[0]->point(),
                                adj_vertices[1]->point(),
                                adj_vertices[2]->point(),
                                adj_vertices[3]->point());

    if(o == NEGATIVE)
      std::swap(adj_vertices[0], adj_vertices[1]);

    if(o != ZERO)
    {
      Vertex_handle vh1, vh2, vh3, vh4;
      t.init_tds(adj_vertices[0]->point(), adj_vertices[1]->point(),
                           adj_vertices[2]->point(), adj_vertices[3]->point(),
                           vh1, vh2, vh3, vh4);

      ch = vh1->cell();
      vmap[vh1] = adj_vertices[0];
      vmap[vh2] = adj_vertices[1];
      vmap[vh3] = adj_vertices[2];
      vmap[vh4] = adj_vertices[3];
      i = 4;
    }
  }
#endif

  for(; i < adj_vertices.size(); i++)
  {
    if(! is_infinite(adj_vertices[i]))
    {
      Vertex_handle vh = t.insert(adj_vertices[i]->point(), ch);
      ch = vh->cell();
      vmap[vh] = adj_vertices[i];
    }
    else
    {
      result.vertex_is_incident_to_infinity = true;
    }
  }

  if(t.dimension() == 2)
  {
    Vertex_handle fake_inf = t.insert(v->point());
    vmap[fake_inf] = infinite_vertex();
  }
  else
  {
    vmap[t.infinite_vertex()] = infinite_vertex();
  }

  CGAL_assertion(t.dimension() == 3);

  return result;
}

template < class Gt, class Tds, class Lds >
template < class OutputItCells >
OutputItCells
Triangulation_3<Gt,Tds,Lds>::
copy_triangulation_into_hole(const Vertex_handle_unique_hash_map& vmap,
                             Vertex_triple_Facet_map&& outer_map,
                             const Vertex_triple_Facet_map& inner_map,
                             OutputItCells fit)
{
  while(! outer_map.empty())
  {
    typename Vertex_triple_Facet_map::iterator oit = outer_map.begin();
    while(is_infinite(oit->first.first) ||
          is_infinite(oit->first.second) ||
          is_infinite(oit->first.third))
    {
      ++oit;
      // Otherwise the lookup in the inner_map fails
      // because the infinite vertices are different
    }

    typename Vertex_triple_Facet_map::value_type o_vt_f_pair = *oit;
    outer_map.erase(oit);
    Cell_handle o_ch = o_vt_f_pair.second.first;
    unsigned int o_i = o_vt_f_pair.second.second;

    auto iit = inner_map.find(o_vt_f_pair.first);
    CGAL_assertion(iit != inner_map.end());
    typename Vertex_triple_Facet_map::value_type i_vt_f_pair = *iit;
    Cell_handle i_ch = i_vt_f_pair.second.first;
    unsigned int i_i = i_vt_f_pair.second.second;

    // Create a new cell and glue it to the outer surface
    Cell_handle new_ch = tds().create_cell();
    *fit++ = new_ch;
    new_ch->set_vertices(vmap[i_ch->vertex(0)], vmap[i_ch->vertex(1)],
                         vmap[i_ch->vertex(2)], vmap[i_ch->vertex(3)]);

    o_ch->set_neighbor(o_i,new_ch);
    new_ch->set_neighbor(i_i, o_ch);

    for(int j=0; j<4; j++)
     new_ch->vertex(j)->set_cell(new_ch);

    // For the other faces check, if they can also be glued
    for(unsigned int index = 0; index < 4; index++)
    {
      if(index != i_i)
      {
        Facet f = std::pair<Cell_handle, int>(new_ch, index);
        Vertex_triple vt = make_vertex_triple(f);
        make_canonical_oriented_triple(vt);
        std::swap(vt.second, vt.third);

        typename Vertex_triple_Facet_map::iterator oit2 = outer_map.find(vt);
        if(oit2 == outer_map.end())
        {
          std::swap(vt.second, vt.third);
          outer_map[vt] = f;
        }
        else
        {
          // glue the faces
          typename Vertex_triple_Facet_map::value_type o_vt_f_pair2 = *oit2;
          Cell_handle o_ch2 = o_vt_f_pair2.second.first;
          int o_i2 = o_vt_f_pair2.second.second;
          o_ch2->set_neighbor(o_i2, new_ch);
          new_ch->set_neighbor(index, o_ch2);
          outer_map.erase(oit2);
        }
      }
    }
  }
  return fit;
}


template < class Gt, class Tds, class Lds >
template < class VertexRemover >
VertexRemover&
Triangulation_3<Gt,Tds,Lds>::
remove_dim_down(Vertex_handle v, VertexRemover& remover)
{
  CGAL_precondition (dimension() >= 0);

  // Collect all the hidden points.
  for(All_cells_iterator ci = tds().raw_cells_begin(),
                         end = tds().raw_cells_end(); ci != end; ++ci)
    remover.add_hidden_points(ci);

  tds().remove_decrease_dimension(v, infinite_vertex());

  // Now try to see if we need to re-orient.
  if(dimension() == 2)
  {
    Facet f = *finite_facets_begin();
    if(coplanar_orientation(f.first->vertex(0)->point(),
                            f.first->vertex(1)->point(),
                            f.first->vertex(2)->point()) == NEGATIVE)
    {
      tds().reorient();
    }
  }

  return remover;
}

template < class Gt, class Tds, class Lds >
template < class VertexRemover >
VertexRemover&
Triangulation_3<Gt,Tds,Lds>::
remove_1D(Vertex_handle v, VertexRemover& remover)
{
  CGAL_precondition (dimension() == 1);

  Cell_handle c1 = v->cell();
  Cell_handle c2 = c1->neighbor(c1->index(v) == 0 ? 1 : 0);
  remover.add_hidden_points(c1);
  remover.add_hidden_points(c2);

  tds().remove_from_maximal_dimension_simplex (v);

  return remover;
}

template < class Gt, class Tds, class Lds >
template < class VertexRemover >
VertexRemover&
Triangulation_3<Gt,Tds,Lds>::
remove_2D(Vertex_handle v, VertexRemover& remover)
{
  CGAL_precondition(dimension() == 2);
  std::list<Edge_2D> hole;
  make_hole_2D(v, hole, remover);
  fill_hole_2D(hole, remover);
  tds().delete_vertex(v);
  return remover;
}

template < class Gt, class Tds, class Lds >
template < class VertexRemover >
VertexRemover&
Triangulation_3<Gt,Tds,Lds>::
remove_3D(Vertex_handle v, VertexRemover& remover)
{
  return remove_3D(v, remover, Emptyset_iterator());
}

template < class Gt, class Tds, class Lds >
template < class VertexRemover >
VertexRemover&
Triangulation_3<Gt,Tds,Lds>::
remove_3D(Vertex_handle v, VertexRemover& remover,
          const std::vector<Cell_handle>& inc_cells,
          std::vector<Vertex_handle>& adj_vertices)
{
  const auto& hole = inc_cells;

  // Construct the set of vertex triples on the boundary
  // with the facet just behind
  Vertex_triple_Facet_map outer_map = create_hole_outer_map(v, hole);

  CGAL_assertion(remover.hidden_points_begin() == remover.hidden_points_end());

  // Output the hidden points.
  for(auto ch: hole)
  {
    remover.add_hidden_points(ch);
  }

  // Create a Delaunay triangulation of the points on the boundary
  // and make a map from the vertices in remover.tmp towards the vertices
  // in *this
  const auto ret = fill_auxiliary_triangulation_with_vertices_around_v(remover.tmp, v, adj_vertices);
  const auto& vmap = ret.vmap;
  const bool inf = ret.vertex_is_incident_to_infinity;

  // Construct the set of vertex triples of remover.tmp
  // We reorient the vertex triple so that it matches those from outer_map
  // Also note that we use the vertices of *this, not of remover.tmp
  const Vertex_triple_Facet_map inner_map = create_triangulation_inner_map(remover.tmp, vmap, inf);

  // Grow inside the hole, by extending the surface
  copy_triangulation_into_hole(vmap, std::move(outer_map), inner_map, Emptyset_iterator{});

  tds().delete_vertex(v);
  tds().delete_cells(hole.begin(), hole.end());

  return remover;
}

template < class Gt, class Tds, class Lds >
template < class VertexRemover >
void
Triangulation_3<Gt, Tds, Lds>::
remove(Vertex_handle v, VertexRemover& remover)
{
  CGAL_precondition(v != Vertex_handle());
  CGAL_precondition(!is_infinite(v));
  CGAL_expensive_precondition(tds().is_vertex(v));

  if(test_dim_down (v))
  {
    remove_dim_down (v, remover);
  }
  else
  {
    switch(dimension())
    {
      case 1: remove_1D (v, remover);
        break;
      case 2: remove_2D (v, remover);
        break;
      case 3: remove_3D (v, remover);
        break;
      default:
        CGAL_assertion (false);
    }
  }
}

template < class Gt, class Tds, class Lds >
template < class VertexRemover >
bool
Triangulation_3<Gt, Tds, Lds>::
remove(Vertex_handle v, VertexRemover& remover, bool *could_lock_zone)
{
  // N.B.: dimension doesn't need to be atomic since the parallel removal
  //       will never decrease the dimension (the last few removes are done
  //       sequentially)
  CGAL_precondition(v != Vertex_handle());
  CGAL_precondition(!is_infinite(v));
  CGAL_precondition(dimension() == 3);
  CGAL_expensive_precondition(tds().is_vertex(v));

#ifdef CGAL_CONCURRENT_TRIANGULATION_3_PROFILING
  static Profile_branch_counter_3 bcounter(
        "early withdrawals / late withdrawals / successes [Delaunay_tri_3::remove]");
#endif

  bool removed = true;

  // Locking vertex v is a good start
  if(!this->try_lock_vertex(v))
  {
    *could_lock_zone = false;
#ifdef CGAL_CONCURRENT_TRIANGULATION_3_PROFILING
    bcounter.increment_branch_2(); // THIS is an early withdrawal!
#endif
  }
  else
  {
    std::vector<Cell_handle> incident_cells;
    incident_cells.reserve(64);
    std::vector<Vertex_handle> adj_vertices;
    adj_vertices.reserve(64);
    bool dim_down = test_dim_down_using_incident_cells_3(
                      v, incident_cells, adj_vertices, could_lock_zone);

    if(*could_lock_zone)
    {
      if(dim_down)
        removed = false;
      else
        remove_3D (v, remover, incident_cells, adj_vertices);
    }
  }

#ifdef CGAL_CONCURRENT_TRIANGULATION_3_PROFILING
  if(could_lock_zone)
  {
    if(*could_lock_zone)
      ++bcounter;
    else
      bcounter.increment_branch_1(); // THIS is a late withdrawal!
  }
#endif

  return removed;
}

// The remove here uses the remover, but
// no function envolving hidden points
// will be used in this internal version
template < class Gt, class Tds, class Lds >
template < class VertexRemover, class OutputItCells >
VertexRemover&
Triangulation_3<Gt, Tds, Lds>::
remove_dim_down(Vertex_handle v, VertexRemover& remover, OutputItCells fit)
{
  remove_dim_down(v, remover);
  for(All_cells_iterator afi = tds().raw_cells_begin();
                         afi != tds().raw_cells_end(); afi++)
  {
    *fit++ = afi;
  }
  return remover;
}

template < class Gt, class Tds, class Lds >
template < class VertexRemover, class OutputItCells >
VertexRemover&
Triangulation_3<Gt, Tds, Lds>::
remove_1D(Vertex_handle v, VertexRemover& remover, OutputItCells fit)
{
  Point p = v->point();
  remove_1D(v, remover);
  *fit++ = locate(p);
  return remover;
}

template < class Gt, class Tds, class Lds >
template < class VertexRemover, class OutputItCells >
VertexRemover&
Triangulation_3<Gt, Tds, Lds>::
remove_2D(Vertex_handle v, VertexRemover& remover, OutputItCells fit)
{
  CGAL_precondition(dimension() == 2);
  std::list<Edge_2D> hole;
  make_hole_2D(v, hole, remover);
  fill_hole_2D(hole, remover, fit);
  tds().delete_vertex(v);
  return remover;
}

template < class Gt, class Tds, class Lds >
template < class VertexRemover, class OutputItCells >
VertexRemover&
Triangulation_3<Gt, Tds, Lds>::
remove_3D(Vertex_handle v, VertexRemover& remover, OutputItCells fit)
{
  CGAL_precondition(dimension() == 3);

  // Collect all vertices on the boundary of the hole
  std::vector<Vertex_handle> adj_vertices;
  adj_vertices.reserve(64);
  adjacent_vertices(v, std::back_inserter(adj_vertices));

  std::vector<Cell_handle> hole;
  hole.reserve(64);
  incident_cells(v, std::back_inserter(hole));

  // Construct the set of vertex triples on the boundary
  // with the facet just behind
  Vertex_triple_Facet_map outer_map = create_hole_outer_map(v, hole);

  CGAL_assertion(remover.hidden_points_begin() == remover.hidden_points_end());

  // Output the hidden points.
  for(auto ch: hole)
  {
    remover.add_hidden_points(ch);
  }

  // Create a Delaunay triangulation of the points on the boundary
  // and make a map from the vertices in remover.tmp towards the vertices
  // in *this
  const auto ret = fill_auxiliary_triangulation_with_vertices_around_v(remover.tmp, v, adj_vertices);
  const auto& vmap = ret.vmap;
  const bool inf = ret.vertex_is_incident_to_infinity;

  // Construct the set of vertex triples of remover.tmp
  // We reorient the vertex triple so that it matches those from outer_map
  // Also note that we use the vertices of *this, not of remover.tmp
  const Vertex_triple_Facet_map inner_map = create_triangulation_inner_map(remover.tmp, vmap, inf);

  // Grow inside the hole, by extending the surface
  copy_triangulation_into_hole(vmap, std::move(outer_map), inner_map, fit);

  tds().delete_vertex(v);
  tds().delete_cells(hole.begin(), hole.end());

  return remover;
}


template < class Gt, class Tds, class Lds >
template < class VertexRemover, class OutputItCells >
void
Triangulation_3<Gt, Tds, Lds>::
remove_and_give_new_cells(Vertex_handle v, VertexRemover& remover,
                          OutputItCells fit)
{
  CGAL_precondition(v != Vertex_handle());
  CGAL_precondition(!is_infinite(v));
  CGAL_expensive_precondition(tds().is_vertex(v));

  if(test_dim_down (v))
  {
    remove_dim_down (v, remover, fit);
  }
  else
  {
    switch(dimension())
    {
      case 1: remove_1D (v, remover, fit);
        break;
      case 2: remove_2D (v, remover, fit);
        break;
      case 3: remove_3D (v, remover, fit);
        break;
      default:
        CGAL_assertion (false);
    }
  }
}

// The VertexInserter is needed so as to
// allow us the usage of the insertion method
// from the particular triangulation
template < class Gt, class Tds, class Lds >
template < class VertexRemover, class VertexInserter >
typename Triangulation_3<Gt,Tds,Lds>::Vertex_handle
Triangulation_3<Gt,Tds,Lds>::
move_if_no_collision(Vertex_handle v, const Point& p,
                     VertexRemover& remover, VertexInserter& inserter)
{
  CGAL_assertion(remover.hidden_points_begin() == remover.hidden_points_end());
  CGAL_precondition(!is_infinite(v));
  if(v->point() == p)
    return v;
  const int dim = dimension();

  // If displacements are known to be small, we might want to optimize by checking
  // whether there is a topological change or not before.
  // In this version, this will not be put inside this method because
  // it is for general purposes, and remaining Delaunay after motion
  // is a bit too restrictive.
  //
  // In the filtered version optimized for displacements, it will be used
  // as an a priori. However, a non-fully optimized but good version of
  // is_delaunay_after_displacement is provided as an internal method of
  // Delaunay_triangulation_3 (see the class for more details).

  Locate_type lt;
  int li, lj;
  Cell_handle loc = locate(p, lt, li, lj, v->cell());

  if(lt == VERTEX)
    return loc->vertex(li);

  if(dim == 0)
  {
    v->set_point(p);
    return v;
  }

  size_type n_vertices = tds().number_of_vertices();

  if((lt == OUTSIDE_AFFINE_HULL) && (dim == 1) && (n_vertices == 3))
  {
    v->set_point(p);
    return v;
  }

  if((lt == OUTSIDE_AFFINE_HULL) && (dim == 2) && (n_vertices == 4))
  {
    v->set_point(p);
    return v;
  }

  if((lt != OUTSIDE_AFFINE_HULL) && (dim == 1))
  {
    if(loc->has_vertex(v))
    {
      v->set_point(p);
    }
    else
    {
      Vertex_handle inserted = insert(p, lt, loc, li, lj);
      Cell_handle f = v->cell();
      int i = f->index(v);
      if(i == 0)
        f = f->neighbor(1);

      CGAL_assertion(f->index(v) == 1);
      Cell_handle g= f->neighbor(0);
      f->set_vertex(1, g->vertex(1));
      f->set_neighbor(0,g->neighbor(0));
      g->neighbor(0)->set_neighbor(1,f);
      g->vertex(1)->set_cell(f);
      tds().delete_cell(g);
      Cell_handle f_ins = inserted->cell();
      i = f_ins->index(inserted);
      if(i == 0)
        f_ins = f_ins->neighbor(1);

      CGAL_assertion(f_ins->index(inserted) == 1);
      Cell_handle g_ins = f_ins->neighbor(0);
      f_ins->set_vertex(1, v);
      g_ins->set_vertex(0, v);
      v->set_point(p);
      v->set_cell(inserted->cell());
      tds().delete_vertex(inserted);
    }
    return v;
  }

  bool dim_down = test_dim_down(v);
  if((lt != OUTSIDE_AFFINE_HULL) && dim_down && (dim == 2))
  {
    // verify if p and two static vertices are collinear in this case
    int iinf;
    Cell_handle finf = infinite_vertex()->cell(), fdone;
    fdone = finf;
    do
    {
      iinf = finf->index(infinite_vertex());
      if(!finf->has_vertex(v))
        break;

      finf = finf->neighbor((iinf+1)%3);
    }
    while(finf != fdone);

    iinf = ~iinf;
    if(this->collinear(finf->vertex(iinf&1)->point(),
                       finf->vertex(iinf&2)->point(),
                       p))
    {
      v->set_point(p);
      _tds.decrease_dimension(loc, loc->index(v));
      return v;
    }
  }

  if(((dim == 2) && (lt != OUTSIDE_AFFINE_HULL)) ||
     ((lt == OUTSIDE_AFFINE_HULL) && (dim == 1)))
  {
    // This is insert must be from Delaunay (or the particular trian.)
    // not Triangulation_3 !
    Vertex_handle inserted = inserter.insert(p, lt, loc, li, lj);

    std::list<Edge_2D> hole;
    make_hole_2D(v, hole, remover);
    fill_hole_2D(hole, remover);

    // fixing pointer
    Cell_handle fc = inserted->cell(), done(fc);
    std::vector<Cell_handle> faces_pt;
    faces_pt.reserve(16);
    do
    {
      faces_pt.push_back(fc);
      fc = fc->neighbor((fc->index(inserted) + 1)%3);
    }
    while(fc != done);

    std::size_t ss = faces_pt.size();
    for(std::size_t k=0; k<ss; k++)
    {
      Cell_handle f = faces_pt[k];
      int i = f->index(inserted);
      f->set_vertex(i, v);
    }
    v->set_point(p);
    v->set_cell(inserted->cell());

    tds().delete_vertex(inserted);

    return v;
  }

  if((lt != OUTSIDE_AFFINE_HULL) && dim_down && (dim == 3))
  {
    // verify if p and two static vertices are collinear in this case
    std::vector<Cell_handle> ics;
    incident_cells(infinite_vertex(), std::back_inserter(ics));
    std::size_t size = ics.size();
    Cell_handle finf;
    for(std::size_t i=0; i<size; i++)
    {
      finf = ics[i];
      if(!finf->has_vertex(v))
        break;
    }

    int iinf = finf->index(infinite_vertex());
    if(remover.tmp.coplanar(finf->vertex((iinf+1)&3)->point(),
                            finf->vertex((iinf+2)&3)->point(),
                            finf->vertex((iinf+3)&3)->point(),
                            p))
    {
      v->set_point(p);
      _tds.decrease_dimension(loc, loc->index(v));
      Facet f = *finite_facets_begin();
      if(coplanar_orientation(f.first->vertex(0)->point(),
                               f.first->vertex(1)->point(),
                               f.first->vertex(2)->point()) == NEGATIVE)
      {
        tds().reorient();
      }

      restore_edges_after_decrease_dimension(v, remover,inserter);
      return v;
    }
  }

  // This is insert must be from Delaunay (or the particular trian.)
  // not Triangulation_3 !
  Vertex_handle inserted = inserter.insert(p, lt, loc, li, lj);

  std::vector<Cell_handle> hole;
  hole.reserve(64);
  incident_cells(v, std::back_inserter(hole));

  // Construct the set of vertex triples on the boundary
  // with the facet just behind
  Vertex_triple_Facet_map outer_map = create_hole_outer_map(v, hole);

  CGAL_assertion(remover.hidden_points_begin() == remover.hidden_points_end());

  // Output the hidden points.
  for(auto ch: hole)
  {
    remover.add_hidden_points(ch);
  }

  // collect all vertices on the boundary
  std::vector<Vertex_handle> adj_vertices;
  adj_vertices.reserve(64);
  adjacent_vertices(v, std::back_inserter(adj_vertices));

  // create a Delaunay triangulation of the points on the boundary
  // and make a map from the vertices in remover.tmp towards the vertices
  // in *this
  const auto ret = fill_auxiliary_triangulation_with_vertices_around_v(remover.tmp, v, adj_vertices);
  const auto& vmap = ret.vmap;
  const bool inf = ret.vertex_is_incident_to_infinity;

  // Construct the set of vertex triples of remover.tmp
  // We reorient the vertex triple so that it matches those from outer_map
  // Also note that we use the vertices of *this, not of remover.tmp
  const Vertex_triple_Facet_map inner_map = create_triangulation_inner_map(remover.tmp, vmap, inf);

  // Grow inside the hole, by extending the surface
  copy_triangulation_into_hole(vmap, std::move(outer_map), inner_map, Emptyset_iterator{});

  // fixing pointer
  std::vector<Cell_handle> cells_pt;
  cells_pt.reserve(64);
  incident_cells(inserted, std::back_inserter(cells_pt));
  for(std::size_t i=0, size = cells_pt.size(); i<size; i++)
  {
    Cell_handle c = cells_pt[i];
    c->set_vertex(c->index(inserted), v);
  }

  v->set_point(p);
  v->set_cell(inserted->cell());
  tds().delete_vertex(inserted);
  tds().delete_cells(hole.begin(), hole.end());
  return v;
} // end of Vertex_handle

template < class Gt, class Tds, class Lds >
template < class VertexRemover, class VertexInserter >
typename Triangulation_3<Gt,Tds,Lds>::Vertex_handle
Triangulation_3<Gt,Tds,Lds>::
move(Vertex_handle v, const Point& p,
     VertexRemover& remover, VertexInserter& inserter)
{
  CGAL_assertion(remover.hidden_points_begin() == remover.hidden_points_end());
  CGAL_precondition(!is_infinite(v));

  if(v->point() == p)
    return v;

  Vertex_handle w = move_if_no_collision(v,p,remover,inserter);
  if(w != v)
  {
    remove(v, remover);
    return w;
  }

  return v;
}

// The VertexInserter is needed so as to allow us the usage of the insertion method
// from the particular triangulation
template < class Gt, class Tds, class Lds >
template < class VertexRemover, class VertexInserter, class OutputItCells >
typename Triangulation_3<Gt,Tds,Lds>::Vertex_handle
Triangulation_3<Gt,Tds,Lds>::
move_if_no_collision_and_give_new_cells(Vertex_handle v, const Point& p,
                                        VertexRemover& remover, VertexInserter& inserter,
                                        OutputItCells fit)
{
  CGAL_assertion(remover.hidden_points_begin() == remover.hidden_points_end());
  CGAL_precondition(!is_infinite(v));

  if(v->point() == p)
    return v;

  const int dim = dimension();

  // If displacements are known to be small, we might want to optimize by checking
  // whether there is a topological change or not before.
  //
  // In this version this will not be put inside this method because it is
  // for general purposes, and remaining Delaunay after motion is a bit
  // too restrictive.
  //
  // In the filtered version optimized for displacements, it will be used
  // as an a priori. However, a non-fully optimized but good version of
  // is_delaunay_after_displacement is provided as an internal method of
  // Delaunay_triangulation_3 (see the class for more details).

  Locate_type lt;
  int li, lj;
  Cell_handle loc = locate(p, lt, li, lj, v->cell());

  if(lt == VERTEX) return loc->vertex(li);

  if(dim == 0)
  {
    v->set_point(p);
    return v;
  }

  int n_vertices = tds().number_of_vertices();

  if((lt == OUTSIDE_AFFINE_HULL) && (dim == 1) && (n_vertices == 3))
  {
    v->set_point(p);
    for(All_cells_iterator afi = tds().raw_cells_begin();
                           afi != tds().raw_cells_end(); afi++)
    {
      *fit++ = afi;
    }
    return v;
  }

  if((lt == OUTSIDE_AFFINE_HULL) && (dim == 2) && (n_vertices == 4))
  {
    v->set_point(p);
    for(All_cells_iterator afi = tds().raw_cells_begin();
                           afi != tds().raw_cells_end(); afi++)
    {
      *fit++ = afi;
    }
    return v;
  }

  if((lt != OUTSIDE_AFFINE_HULL) && (dim == 1))
  {
    if(loc->has_vertex(v))
    {
      v->set_point(p);
    }
    else
    {
      Vertex_handle inserted = insert(p, lt, loc, li, lj);
      Cell_handle f = v->cell();
      int i = f->index(v);
      if(i==0)
        f = f->neighbor(1);

      CGAL_assertion(f->index(v) == 1);
      Cell_handle g = f->neighbor(0);
      f->set_vertex(1, g->vertex(1));
      f->set_neighbor(0,g->neighbor(0));
      g->neighbor(0)->set_neighbor(1,f);
      g->vertex(1)->set_cell(f);
      tds().delete_cell(g);
      *fit++ = f;
      Cell_handle f_ins = inserted->cell();
      i = f_ins->index(inserted);
      if(i==0)
        f_ins = f_ins->neighbor(1);

      CGAL_assertion(f_ins->index(inserted) == 1);
      Cell_handle g_ins = f_ins->neighbor(0);
      f_ins->set_vertex(1, v);
      g_ins->set_vertex(0, v);
      v->set_point(p);
      v->set_cell(inserted->cell());
      tds().delete_vertex(inserted);
    }

    *fit++ = v->cell();
    if(v->cell()->neighbor(0)->has_vertex(v))
      *fit++ = v->cell()->neighbor(0);

    if(v->cell()->neighbor(1)->has_vertex(v))
      *fit++ = v->cell()->neighbor(1);

    return v;
  }

  bool dim_down = test_dim_down(v);

  if((lt != OUTSIDE_AFFINE_HULL) && dim_down && (dim == 2))
  {
    // Verify if p and two static vertices are collinear in this case
    int iinf;
    Cell_handle finf = infinite_vertex()->cell(), fdone;
    fdone = finf;
    do
    {
      iinf = finf->index(infinite_vertex());
      if(!finf->has_vertex(v)) break;
      finf = finf->neighbor((iinf+1)%3);
    }
    while(finf != fdone);

    iinf = ~iinf;
    if(this->collinear(finf->vertex(iinf&1)->point(),
                       finf->vertex(iinf&2)->point(),
                       p))
    {
      v->set_point(p);
      _tds.decrease_dimension(loc, loc->index(v));
      for(All_cells_iterator afi = tds().raw_cells_begin();
                             afi != tds().raw_cells_end(); afi++)
      {
        *fit++ = afi;
      }
      return v;
    }
  }

  if(((dim == 2) && (lt != OUTSIDE_AFFINE_HULL)) ||
     ((lt == OUTSIDE_AFFINE_HULL) && (dim == 1)))
  {
    std::set<Cell_handle> cells_set;
    // This is insert must be from Delaunay (or the particular trian.)
    // not Triangulation_3 !
    Vertex_handle inserted = inserter.insert(p, lt, loc, li, lj);
    Cell_handle c = inserted->cell(), end = c;
    do
    {
      cells_set.insert(c);
      int i = c->index(inserted);
      c = c->neighbor((i+1)%3);
    }
    while(c != end);

    std::list<Edge_2D> hole;
    make_hole_2D(v, hole, remover, cells_set);
    fill_hole_2D(hole, remover, fit);

    // fixing pointer
    Cell_handle fc = inserted->cell(), done(fc);
    std::vector<Cell_handle> faces_pt;
    faces_pt.reserve(16);
    do
    {
      faces_pt.push_back(fc);
      fc = fc->neighbor((fc->index(inserted) + 1)%3);
    }
    while(fc != done);

    int ss = faces_pt.size();
    for(int k=0; k<ss; k++)
    {
      Cell_handle f = faces_pt[k];
      int i = f->index(inserted);
      f->set_vertex(i, v);
    }
    v->set_point(p);
    v->set_cell(inserted->cell());

    tds().delete_vertex(inserted);

    for(typename std::set<Cell_handle>::const_iterator ib = cells_set.begin(),
                                                       iend = cells_set.end();
        ib != iend; ib++)
    {
      *fit++ = *ib;
    }
    return v;
  }

  if((lt != OUTSIDE_AFFINE_HULL) && dim_down && (dim == 3))
  {
    // verify if p and two static vertices are collinear in this case
    std::vector<Cell_handle> ics;
    incident_cells(infinite_vertex(), std::back_inserter(ics));
    int size = ics.size();
    Cell_handle finf;
    for(int i=0; i<size; i++)
    {
      finf = ics[i];
      if(!finf->has_vertex(v)) break;
    }

    int iinf = finf->index(infinite_vertex());
    if(remover.tmp.coplanar(finf->vertex((iinf+1)&3)->point(),
                            finf->vertex((iinf+2)&3)->point(),
                            finf->vertex((iinf+3)&3)->point(),
                            p))
    {
      v->set_point(p);
      _tds.decrease_dimension(loc, loc->index(v));
      Facet f = *finite_facets_begin();
      if(coplanar_orientation(f.first->vertex(0)->point(),
                               f.first->vertex(1)->point(),
                               f.first->vertex(2)->point()) == NEGATIVE)
      {
        tds().reorient();
      }

      restore_edges_after_decrease_dimension(v, remover,inserter);
      for(All_cells_iterator afi = tds().raw_cells_begin();
                             afi != tds().raw_cells_end(); afi++)
      {
        *fit++ = afi;
      }
      return v;
    }
  }

  std::set<Cell_handle> cells_set;

  // This is insert must be from Delaunay (or the particular trian.)
  // not Triangulation_3 !
  Vertex_handle inserted = inserter.insert(p, lt, loc, li, lj);

  std::vector<Cell_handle> cells_tmp;
  cells_tmp.reserve(64);
  incident_cells(inserted, std::back_inserter(cells_tmp));
  for(int i=0, size = cells_tmp.size(); i<size; i++)
  {
    cells_set.insert(cells_tmp[i]);
  }

  std::vector<Cell_handle> hole;
  hole.reserve(64);
  incident_cells(v, std::back_inserter(hole));

  for(auto ch : hole)
  {
    cells_set.erase(ch);
  }

  // Construct the set of vertex triples on the boundary
  // with the facet just behind
  Vertex_triple_Facet_map outer_map = create_hole_outer_map(v, hole);

  CGAL_assertion(remover.hidden_points_begin() == remover.hidden_points_end());

  // Output the hidden points.
  for(auto ch: hole)
  {
    remover.add_hidden_points(ch);
  }

  // Collect all vertices on the boundary
  std::vector<Vertex_handle> adj_vertices;
  adj_vertices.reserve(64);
  adjacent_vertices(v, std::back_inserter(adj_vertices));

  // Create a Delaunay triangulation of the points on the boundary
  // and make a map from the vertices in remover.tmp towards the vertices
  // in *this
  const auto ret = fill_auxiliary_triangulation_with_vertices_around_v(remover.tmp, v, adj_vertices);
  const auto& vmap = ret.vmap;
  const bool inf = ret.vertex_is_incident_to_infinity;

  // Construct the set of vertex triples of remover.tmp
  // We reorient the vertex triple so that it matches those from outer_map
  // Also note that we use the vertices of *this, not of remover.tmp
  const Vertex_triple_Facet_map inner_map = create_triangulation_inner_map(remover.tmp, vmap, inf);

  // Grow inside the hole, by extending the surface
  copy_triangulation_into_hole(vmap, std::move(outer_map), inner_map, fit);

  // fixing pointer
  std::vector<Cell_handle> cells_pt;
  cells_pt.reserve(64);
  incident_cells(inserted, std::back_inserter(cells_pt));
  for(std::size_t i=0, size = cells_pt.size(); i<size; i++)
  {
    Cell_handle c = cells_pt[i];
    c->set_vertex(c->index(inserted), v);
  }

  v->set_point(p);
  v->set_cell(inserted->cell());
  tds().delete_vertex(inserted);
  tds().delete_cells(hole.begin(), hole.end());

  for(typename std::set<Cell_handle>::const_iterator ib = cells_set.begin(),
                                                     iend = cells_set.end();
      ib != iend; ib++)
  {
    *fit++ = *ib;
  }
  return v;
}

template < class Gt, class Tds, class Lds >
void
Triangulation_3<Gt,Tds,Lds>::
_make_big_hole_3D(Vertex_handle v,
                  Vertex_triple_Facet_map& outer_map,
                  std::vector<Cell_handle>& hole,
                  std::vector<Vertex_handle>& vertices,
                  std::map<Vertex_handle, REMOVE_VERTEX_STATE>& vstates)
{
  Cell_handle start = v->cell();
  start->tds_data().mark_processed();
  hole.push_back(start);
  std::size_t i=0, n=1;
  while(i < n)
  {
    Cell_handle c = hole[i++];
    for(int k=0; k<4; k++)
    {
      Vertex_handle v0 = c->vertex(k);
      const REMOVE_VERTEX_STATE vst = vstates[v0];

      if(vst == CLEAR)
      {
        vstates[v0] = EXTREMITY;
        vertices.push_back(v0);
      }
      else if(vst == TO_REMOVE)
      {
        // we mark the vertices, so all the vertices
        // from the same cluster will be skipped
        // in the remove_cluster_3D function
        vstates[v0] = PROCESSED;
      }

      int i1 = vertex_triple_index(k, 0);
      int i2 = vertex_triple_index(k, 1);
      int i3 = vertex_triple_index(k, 2);

      Vertex_handle v1 = c->vertex(i1);
      Vertex_handle v2 = c->vertex(i2);
      Vertex_handle v3 = c->vertex(i3);

      Cell_handle opp_cit = c->neighbor(k);
      int opp_i = tds().mirror_index(c, k);
      Vertex_handle vm = opp_cit->vertex(opp_i);

      bool pb1 = false, pb2 = false, pb3 = false, pbm = false;

      const REMOVE_VERTEX_STATE vst1 = vstates[v1];
      pb1 = vst1 == TO_REMOVE || vst1 == PROCESSED;

      if(!pb1)
      {
        const REMOVE_VERTEX_STATE vst2 = vstates[v2];
        pb2 = vst2 == TO_REMOVE || vst2 == PROCESSED;
        if(!pb2)
        {
          const REMOVE_VERTEX_STATE vst3 = vstates[v3];
          pb3 = vst3 == TO_REMOVE || vst3 == PROCESSED;
          if(!pb3)
          {
            const REMOVE_VERTEX_STATE vstm = vstates[vm];
            pbm = vstm == TO_REMOVE || vstm == PROCESSED;
          }
        }
      }

      bool bad_opposite_cell = pb1 || pb2 || pb3 || pbm;

      // update the hole if needed
      // when the vertex is not to be removed
      if(bad_opposite_cell)
      {
        if(opp_cit->tds_data().is_clear())
        {
          hole.push_back(opp_cit);
          opp_cit->tds_data().mark_processed();
          n++;
        }
        continue;
      }

      Facet f(opp_cit, opp_i);
      Vertex_triple vt = make_vertex_triple(f);
      make_canonical_oriented_triple(vt);
      outer_map[vt] = f;
      v1->set_cell(opp_cit);
      v2->set_cell(opp_cit);
      v3->set_cell(opp_cit);
      vm->set_cell(opp_cit);
    }
  }

  std::size_t vsize = vertices.size();
  for(std::size_t i=0; i<vsize; i++)
    vstates[vertices[i]] = CLEAR;
}

template < class Gt, class Tds, class Lds >
template < class InputIterator, class VertexRemover >
bool
Triangulation_3<Gt, Tds, Lds>::
_remove_cluster_3D(InputIterator first, InputIterator beyond, VertexRemover& remover,
                   std::map<Vertex_handle, REMOVE_VERTEX_STATE>& vstates)
{
  InputIterator init = first;
  while(first != beyond)
  {
    Vertex_handle v = *first++;

    if(vstates[v] == PROCESSED)
      continue;

    // _make_big_hole_3D and we fill the hole for each cluster
    vstates[v] = PROCESSED;

    // here, we make the hole for the cluster with v inside
    std::vector<Cell_handle> hole;
    std::vector<Vertex_handle> adj_vertices;
    hole.reserve(64);
    adj_vertices.reserve(32);
    Vertex_triple_Facet_map outer_map;
    _make_big_hole_3D(v, outer_map, hole, adj_vertices, vstates);

    // the connectivity is totally lost, we need to rebuild
    if(!outer_map.size())
    {
      std::size_t nh = hole.size();
      for(std::size_t i=0; i<nh; i++) hole[i]->tds_data().clear();
      return false;
    }

    std::size_t vsi = adj_vertices.size();

    bool inf = false;
    std::size_t i;
    Vertex_handle_unique_hash_map vmap;
    Cell_handle ch = Cell_handle();

    if(vsi > 100)
    {
      // spatial sort if too many points
      std::vector<Point> vps;
      std::map<Point, Vertex_handle> mp_vps;
      for(i=0; i<vsi;i++)
      {
        Vertex_handle vv = adj_vertices[i];
        if(! this->is_infinite(vv))
        {
          vps.push_back(vv->point());
          mp_vps[vv->point()] = vv;
        }
        else
        {
          inf = true;
        }
      }

      // Spatial sorting can only be applied to bare points, so we need an adaptor
      typedef typename Geom_traits::Construct_point_3 Construct_point_3;
      typedef typename boost::result_of<const Construct_point_3(const Point&)>::type Ret;
      typedef boost::function_property_map<Construct_point_3, Point, Ret> fpmap;
      typedef CGAL::Spatial_sort_traits_adapter_3<Geom_traits, fpmap> Search_traits_3;

      spatial_sort(vps.begin(), vps.end(),
                   Search_traits_3(
                     boost::make_function_property_map<Point, Ret, Construct_point_3>(
                       geom_traits().construct_point_3_object()), geom_traits()));

      std::size_t svps = vps.size();

      for(i=0; i < svps; i++)
      {
        Vertex_handle vv = mp_vps[vps[i]];
        Vertex_handle vh = remover.tmp.insert(vv->point(), ch);
        ch = vh->cell();
        vmap[vh] = vv;
      }

      if(remover.tmp.dimension() == 2)
      {
        Vertex_handle fake_inf = remover.tmp.insert(v->point());
        vmap[fake_inf] = this->infinite_vertex();
      }
      else
      {
        vmap[remover.tmp.infinite_vertex()] = this->infinite_vertex();
      }
    }
    else
    {
      for(i=0; i < vsi; i++)
      {
        if(!this->is_infinite(adj_vertices[i]))
        {
          Vertex_handle vh = remover.tmp.insert(adj_vertices[i]->point(), ch);
          ch = vh->cell();
          vmap[vh] = adj_vertices[i];
        }
        else
        {
          inf = true;
        }
      }

      if(remover.tmp.dimension() == 2)
      {
        Vertex_handle fake_inf = remover.tmp.insert(v->point());
        vmap[fake_inf] = this->infinite_vertex();
      }
      else
      {
        vmap[remover.tmp.infinite_vertex()] = this->infinite_vertex();
      }
    }

    const Vertex_triple_Facet_map inner_map = create_triangulation_inner_map(remover.tmp, vmap, inf);

    // Grow inside the hole, by extending the surface
    copy_triangulation_into_hole(vmap, std::move(outer_map), inner_map, Emptyset_iterator{});

    this->tds().delete_cells(hole.begin(), hole.end());
    remover.tmp.clear();
  }

  this->tds().delete_vertices(init, beyond);

  return true;
}

template < class Gt, class Tds, class Lds >
template < class InputIterator >
bool
Triangulation_3<Gt, Tds, Lds>::
does_repeat_in_range(InputIterator first, InputIterator beyond) const
{
  std::set<Vertex_handle> s;
  while(first != beyond)
    if(! s.insert(*first++).second)
      return true;

  return false;
}

template < class Gt, class Tds, class Lds >
template < class InputIterator >
bool
Triangulation_3<Gt, Tds, Lds>::
infinite_vertex_in_range(InputIterator first, InputIterator beyond) const
{
  while(first != beyond)
    if(is_infinite(*first++))
      return true;

  return false;
}

template < class Gt, class Tds, class Lds >
template < class InputIterator, class VertexRemover >
typename Triangulation_3<Gt, Tds, Lds>::size_type
Triangulation_3<Gt, Tds, Lds>::
remove(InputIterator first, InputIterator beyond, VertexRemover& remover)
{
  CGAL_precondition(!does_repeat_in_range(first, beyond));
  CGAL_precondition(!infinite_vertex_in_range(first, beyond));

  size_type n = number_of_vertices();
  InputIterator init = first, init2 = first;
  if(dimension() == 3 && n > 4)
  {
    // If we could add states on a vertex base as it is done
    // for cells, it would improve the performance.
    std::map<Vertex_handle, REMOVE_VERTEX_STATE> vstates;
    _mark_vertices_to_remove(first, beyond, vstates);
    if(!_test_dim_down_cluster(vstates))
    {
      if(_remove_cluster_3D(init, beyond, remover, vstates))
        return n - number_of_vertices();
    }
  }

  // dimension() < 3 or no connectivity of the remaining vertices
  // we remove one by one
  while(init2 != beyond)
  {
    Vertex_handle v = *init2++;
    remover.tmp.clear();
    remove(v, remover);
  }
  return n - number_of_vertices();
}

template < class GT, class Tds, class Lds >
bool
Triangulation_3<GT,Tds,Lds>::
is_valid(bool verbose, int level) const
{
  if(! _tds.is_valid(verbose,level))
  {
    if(verbose)
      std::cerr << "invalid data structure" << std::endl;

    CGAL_assertion(false);
    return false;
  }

  if(infinite_vertex() == Vertex_handle())
  {
    if(verbose)
      std::cerr << "no infinite vertex" << std::endl;

    CGAL_assertion(false);
    return false;
  }

  switch(dimension())
  {
    case 3:
    {
      for(Finite_cells_iterator it = finite_cells_begin(),
                                end = finite_cells_end(); it != end; ++it)
        is_valid_finite(it, verbose, level);
      break;
    }
    case 2:
    {
      for(Finite_facets_iterator it = finite_facets_begin(),
                                 end = finite_facets_end(); it != end; ++it)
        is_valid_finite(it->first,verbose,level);
      break;
    }
    case 1:
    {
      for(Finite_edges_iterator it = finite_edges_begin(),
                                end = finite_edges_end(); it != end; ++it)
        is_valid_finite(it->first,verbose,level);
      break;
    }
  }

  if(verbose)
    std::cerr << "valid triangulation" << std::endl;
  return true;
}

template < class GT, class Tds, class Lds >
bool
Triangulation_3<GT,Tds,Lds>::
is_valid(Cell_handle c, bool verbose, int level) const
{
  if(! _tds.is_valid(c,verbose,level))
  {
    if(verbose)
    {
      std::cerr << "combinatorially invalid cell";
      for(int i=0; i <= dimension(); i++)
        std::cerr << c->vertex(i)->point() << ", ";

      std::cerr << std::endl;
    }

    CGAL_assertion(false);
    return false;
  }

  if(! is_infinite(c))
    is_valid_finite(c, verbose, level);

  if(verbose)
    std::cerr << "geometrically valid cell" << std::endl;

  return true;
}


template < class GT, class Tds, class Lds >
bool
Triangulation_3<GT,Tds,Lds>::
is_valid_finite(Cell_handle c, bool verbose, int) const
{
  switch(dimension())
  {
    case 3:
    {
      if(orientation(c->vertex(0)->point(),
                     c->vertex(1)->point(),
                     c->vertex(2)->point(),
                     c->vertex(3)->point()) != POSITIVE)
      {
        if(verbose)
        {
          std::cerr << "badly oriented cell "
                    << c->vertex(0)->point() << ", "
                    << c->vertex(1)->point() << ", "
                    << c->vertex(2)->point() << ", "
                    << c->vertex(3)->point() << std::endl;
        }
        CGAL_assertion(false);
        return false;
      }
      break;
    }
    case 2:
    {
      if(coplanar_orientation(c->vertex(0)->point(),
                              c->vertex(1)->point(),
                              c->vertex(2)->point()) != POSITIVE)
      {
        if(verbose)
        {
          std::cerr << "badly oriented face "
                    << c->vertex(0)->point() << ", "
                    << c->vertex(1)->point() << ", "
                    << c->vertex(2)->point() << std::endl;
        }
        CGAL_assertion(false);
        return false;
      }
      break;
    }
    case 1:
    {
      const Point& p0 = c->vertex(0)->point();
      const Point& p1 = c->vertex(1)->point();

      Vertex_handle v = c->neighbor(0)->vertex(c->neighbor(0)->index(c));
      if(! is_infinite(v))
      {
        if(collinear_position(p0, p1, v->point()) != MIDDLE)
        {
          if(verbose)
          {
            std::cerr << "badly oriented edge " << p0 << ", " << p1 << std::endl
                      << "with neighbor 0"
                      << c->neighbor(0)->vertex(1-c->neighbor(0)->index(c))->point()
                      << ", " << v->point() << std::endl;
          }
          CGAL_assertion(false);
          return false;
        }
      }

      v = c->neighbor(1)->vertex(c->neighbor(1)->index(c));
      if(! is_infinite(v))
      {
        if(collinear_position(p1, p0, v->point()) != MIDDLE)
        {
          if(verbose)
          {
            std::cerr << "badly oriented edge " << p0 << ", " << p1 << std::endl
                      << "with neighbor 1"
                      << c->neighbor(1)->vertex(1-c->neighbor(1)->index(c))->point()
                      << ", " << v->point() << std::endl;
          }
          CGAL_assertion(false);
          return false;
        }
      }
      break;
    }
  }
  return true;
}


namespace internal {

// Internal function used by operator==.
template < class GT, class Tds1, class Tds2, class Lds, typename CMAP, typename VMAP >
bool
test_next(const Triangulation_3<GT, Tds1, Lds>& t1,
          const Triangulation_3<GT, Tds2, Lds>& t2,
          typename Triangulation_3<GT, Tds1, Lds>::Cell_handle c1,
          typename Triangulation_3<GT, Tds2, Lds>::Cell_handle c2,
          CMAP& Cmap,
          VMAP& Vmap)
{
  // This function tests and registers the 4 neighbors of c1/c2,
  // and recursively calls itself over them.
  // We don't use the call stack as it may overflow
  // Returns false if an inequality has been found.

  // Precondition: c1, c2 have been registered as well as their 4 vertices.
  CGAL_precondition(t1.dimension() >= 2);
  CGAL_precondition(Cmap[c1] == c2);
  CGAL_precondition(Vmap.find(c1->vertex(0)) != Vmap.end());
  CGAL_precondition(Vmap.find(c1->vertex(1)) != Vmap.end());
  CGAL_precondition(Vmap.find(c1->vertex(2)) != Vmap.end());
  CGAL_precondition(t1.dimension() == 2 ||
                                  Vmap.find(c1->vertex(3)) != Vmap.end());

  typedef Triangulation_3<GT, Tds1, Lds>          Tr1;
  typedef Triangulation_3<GT, Tds2, Lds>          Tr2;
  typedef typename Tr1::Vertex_handle             Vertex_handle1;
  typedef typename Tr1::Cell_handle               Cell_handle1;
  typedef typename Tr2::Vertex_handle             Vertex_handle2;
  typedef typename Tr2::Cell_handle               Cell_handle2;

  typedef typename std::unordered_map<Vertex_handle1, Vertex_handle2>::const_iterator Vit;
  typedef typename std::unordered_map<Cell_handle1, Cell_handle2>::const_iterator     Cit;

  typedef typename Tr1::Geom_traits::Construct_point_3    Construct_point_3;
  typedef typename Tr1::Geom_traits::Compare_xyz_3        Compare_xyz_3;

  Compare_xyz_3 cmp1 = t1.geom_traits().compare_xyz_3_object();
  Construct_point_3 cp = t1.geom_traits().construct_point_3_object();

  std::vector<std::pair<Cell_handle1, Cell_handle2> > cell_stack;
  cell_stack.emplace_back(c1, c2);

  while(! cell_stack.empty())
  {
    Cell_handle1 c1 = cell_stack.back().first;
    Cell_handle2 c2 = cell_stack.back().second;
    cell_stack.pop_back();

    for(int i=0; i <= t1.dimension(); ++i)
    {
      Cell_handle1 n1 = c1->neighbor(i);
      Cit cit = Cmap.find(n1);
      Vertex_handle1 v1 = c1->vertex(i);
      Vertex_handle2 v2 = Vmap[v1];
      Cell_handle2 n2 = c2->neighbor(c2->index(v2));
      if(cit != Cmap.end())
      {
        // n1 was already registered.
        if(cit->second != n2)
          return false;

        continue;
      }

      // n1 has not yet been registered.
      // We check that the new vertices match geometrically.
      // And we register them.
      Vertex_handle1 vn1 = n1->vertex(n1->index(c1));
      Vertex_handle2 vn2 = n2->vertex(n2->index(c2));
      Vit vit = Vmap.find(vn1);
      if(vit != Vmap.end())
      {
        // vn1 already registered
        if(vit->second != vn2)
          return false;
      }
      else
      {
        if(t2.is_infinite(vn2))
          return false; // vn1 can't be infinite,

        // since it would have been registered.
        if(cmp1(cp(vn1->point()), cp(vn2->point())) != 0)
          return false;

        // We register vn1/vn2.
        Vmap.emplace(vn1, vn2);
      }

      // We register n1/n2.
      Cmap.emplace(n1, n2);
      cell_stack.emplace_back(n1, n2);
    }
  }

  return true;
}

} // namespace internal

template < class GT, class Tds1, class Tds2, class Lds >
bool
operator==(const Triangulation_3<GT, Tds1, Lds>& t1,
           const Triangulation_3<GT, Tds2, Lds>& t2)
{
  typedef typename Triangulation_3<GT, Tds1>::Vertex_handle Vertex_handle1;
  typedef typename Triangulation_3<GT, Tds1>::Cell_handle   Cell_handle1;
  typedef typename Triangulation_3<GT, Tds2>::Vertex_handle Vertex_handle2;
  typedef typename Triangulation_3<GT, Tds2>::Cell_handle   Cell_handle2;

  typedef typename Triangulation_3<GT, Tds1>::Point                          Point;

  typedef typename Triangulation_3<GT, Tds1>::Geom_traits::Equal_3           Equal_3;
  typedef typename Triangulation_3<GT, Tds1>::Geom_traits::Compare_xyz_3     Compare_xyz_3;
  typedef typename Triangulation_3<GT, Tds1>::Geom_traits::Construct_point_3 Construct_point_3;

  Equal_3 equal = t1.geom_traits().equal_3_object();
  Compare_xyz_3 cmp1 = t1.geom_traits().compare_xyz_3_object();
  Compare_xyz_3 cmp2 = t2.geom_traits().compare_xyz_3_object();
  Construct_point_3 cp = t1.geom_traits().construct_point_3_object();

  // Some quick checks.
  if(t1.dimension() != t2.dimension() ||
     t1.number_of_vertices() != t2.number_of_vertices() ||
     t1.number_of_cells() != t2.number_of_cells())
    return false;

  int dim = t1.dimension();
  // Special case for dimension < 1.
  // The triangulation is uniquely defined in these cases.
  if(dim == - 1)
    return true;

  // Special case for dimensions 0 and 1.
  if(dim < 2)
  {
    // It's enough to test that the points are the same,
    // since the triangulation is uniquely defined in this case.
    std::vector<Point> V1 (t1.points_begin(), t1.points_end());
    std::vector<Point> V2 (t2.points_begin(), t2.points_end());

    std::sort(V1.begin(), V1.end(),
              [&cmp1, &cp](const Point& p1, const Point& p2){ return cmp1(cp(p1), cp(p2))==SMALLER; });

    std::sort(V2.begin(), V2.end(),
              [&cmp2, &cp](const Point& p1, const Point& p2){ return cmp2(cp(p1), cp(p2))==SMALLER; });

    return V1 == V2;
  }

  // We will store the mapping between the 2 triangulations vertices and
  // cells in 2 maps.
  std::unordered_map<Vertex_handle1, Vertex_handle2> Vmap;
  std::unordered_map<Cell_handle1, Cell_handle2> Cmap;

  // Handle the infinite vertex.
  Vertex_handle1 v1 = t1.infinite_vertex();
  Vertex_handle2 iv2 = t2.infinite_vertex();
  Vmap.emplace(v1, iv2);

  // We pick one infinite cell of t1, and try to match it against the
  // infinite cells of t2.
  Cell_handle1 c = v1->cell();
  Vertex_handle1 v2 = c->vertex((c->index(v1)+1)%(dim+1));
  Vertex_handle1 v3 = c->vertex((c->index(v1)+2)%(dim+1));
  Vertex_handle1 v4 = c->vertex((c->index(v1)+3)%(dim+1));
  const Point& p2 = v2->point();
  const Point& p3 = v3->point();
  const Point& p4 = v4->point();

  std::vector<Cell_handle2> ics;
  t2.incident_cells(iv2, std::back_inserter(ics));
  for(typename std::vector<Cell_handle2>::const_iterator cit = ics.begin();
                                                         cit != ics.end(); ++cit)
  {
    int inf = (*cit)->index(iv2);

    if(equal(cp(p2), cp((*cit)->vertex((inf+1)%(dim+1))->point())))
      Vmap.insert(std::make_pair(v2, (*cit)->vertex((inf+1)%(dim+1))));
    else if(equal(cp(p2), cp((*cit)->vertex((inf+2)%(dim+1))->point())))
      Vmap.insert(std::make_pair(v2, (*cit)->vertex((inf+2)%(dim+1))));
    else if(dim == 3 && equal(cp(p2), cp((*cit)->vertex((inf+3)%(dim+1))->point())))
      Vmap.insert(std::make_pair(v2, (*cit)->vertex((inf+3)%(dim+1))));
    else
      continue; // None matched v2.

    if(equal(cp(p3), cp((*cit)->vertex((inf+1)%(dim+1))->point())))
      Vmap.insert(std::make_pair(v3, (*cit)->vertex((inf+1)%(dim+1))));
    else if(equal(cp(p3), cp((*cit)->vertex((inf+2)%(dim+1))->point())))
      Vmap.insert(std::make_pair(v3, (*cit)->vertex((inf+2)%(dim+1))));
    else if(dim == 3 && equal(cp(p3), cp((*cit)->vertex((inf+3)%(dim+1))->point())))
      Vmap.insert(std::make_pair(v3, (*cit)->vertex((inf+3)%(dim+1))));
    else
      continue; // None matched v3.

    if(dim == 3)
    {
      if(equal(cp(p4), cp((*cit)->vertex((inf+1)%(dim+1))->point())))
        Vmap.insert(std::make_pair(v4, (*cit)->vertex((inf+1)%(dim+1))));
      else if(equal(cp(p4), cp((*cit)->vertex((inf+2)%(dim+1))->point())))
        Vmap.insert(std::make_pair(v4, (*cit)->vertex((inf+2)%(dim+1))));
      else if(equal(cp(p4), cp((*cit)->vertex((inf+3)%(dim+1))->point())))
        Vmap.insert(std::make_pair(v4, (*cit)->vertex((inf+3)%(dim+1))));
      else
        continue; // None matched v4.
    }

    // Found it !
    Cmap.emplace(c, *cit);
    break;
  }

  if(Cmap.size() == 0)
    return false;

  // We now have one cell, we need to propagate recursively.
  return internal::test_next(t1, t2,
                             Cmap.begin()->first, Cmap.begin()->second, Cmap, Vmap);
}

template < class GT, class Tds1, class Tds2 >
inline
bool
operator!=(const Triangulation_3<GT, Tds1>& t1,
           const Triangulation_3<GT, Tds2>& t2)
{
  return ! (t1 == t2);
}

} //namespace CGAL

#include <CGAL/enable_warnings.h>

#endif // CGAL_TRIANGULATION_3_H<|MERGE_RESOLUTION|>--- conflicted
+++ resolved
@@ -1691,11 +1691,7 @@
 
   struct Fill_auxiliary_return_type {
     Vertex_handle_unique_hash_map vmap;
-<<<<<<< HEAD
-    bool vertex_is_incident_to_infinity;
-=======
     bool vertex_is_incident_to_infinity = false;
->>>>>>> 1b843297
   };
 
   template < class Triangulation >
