--- conflicted
+++ resolved
@@ -671,12 +671,9 @@
   double distance () const { return m_inputDistance->value (); }
   bool two_passes () const { return m_inputTwoPasses->isChecked (); }
   bool do_not_fill_holes () const { return m_doNotFillHoles->isChecked (); }
-<<<<<<< HEAD
 
   // RANSAC
-=======
   bool region_growing () const { return m_regionGrowing->isChecked (); }
->>>>>>> ef314b04
   double connectivity_tolerance () const { return m_connectivityTolerance->value (); }
   double noise_tolerance () const { return m_noiseTolerance->value (); }
   double normal_tolerance () const { return m_normalTolerance->value (); }
