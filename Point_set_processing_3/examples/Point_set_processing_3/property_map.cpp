--- conflicted
+++ resolved
@@ -76,13 +76,8 @@
 
 // Here comes a function that changes the orientation and the normal
 
-<<<<<<< HEAD
 template <typename Iterator, typename OrientationPMap, typename NormalPMap >
 void orient_normals(Iterator beg, Iterator end, OrientationPMap orient_pmap, NormalPMap normal_pmap)
-=======
-template <typename Iterator, typename PointPMap, typename OrientationPMap, typename NormalPMap >
-void orient_normals(Iterator beg, Iterator end, PointPMap, OrientationPMap orient_pmap, NormalPMap normal_pmap)
->>>>>>> b97fcda8
 {
   for(;beg!= end;++beg){
     const Vector_3& v = get(normal_pmap, *beg);
@@ -153,16 +148,9 @@
     //We keep the sequence in order, but determine the normal and if it is different from zero set the Boolean to true 
     orient_normals(points.begin(),
                    points.end(),
-<<<<<<< HEAD
-                   CGAL::make_nth_of_tuple_property_map<2>(points.begin()),
-                   CGAL::make_nth_of_tuple_property_map<3>(points.begin()));
-    
-=======
-                   CGAL::make_nth_of_tuple_property_map<1>(IndexedPointWithOrientableNormalTuple()),
                    CGAL::make_nth_of_tuple_property_map<2>(IndexedPointWithOrientableNormalTuple()),
                    CGAL::make_nth_of_tuple_property_map<3>(IndexedPointWithOrientableNormalTuple()));
 
->>>>>>> b97fcda8
     std::cout << "\nAfter orient_normals\n";
     for(int i = 0; i < 10; i++){
       std::cout << points[i]  << std::endl;
