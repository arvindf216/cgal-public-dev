//! \file Viewer.h

#ifndef VIEWER_H
#define VIEWER_H

#include "Viewer_config.h"
<<<<<<< HEAD
#include <CGAL_demo/Viewer_interface.h>
#include <QOpenGLBuffer>
#include <QOpenGLVertexArrayObject>
#include <QOpenGLShaderProgram>

=======
#include <CGAL/Three/Viewer_interface.h>
>>>>>>> ff0a41ff

#include <QGLViewer/qglviewer.h>
#include <QPoint>

// forward declarations
class QWidget;
namespace CGAL{
namespace Three{
class Scene_draw_interface;
}
}
class QMouseEvent;
class QKeyEvent;

class Viewer_impl;
//!The viewer class. Deals with all the openGL rendering and the mouse/keyboard events.
class VIEWER_EXPORT Viewer : public CGAL::Three::Viewer_interface {

  Q_OBJECT

public:
  Viewer(QWidget * parent, bool antialiasing = false);
  ~Viewer();

  // overload several QGLViewer virtual functions
  //! Deprecated and does nothing.
  void draw();
<<<<<<< HEAD
  void drawVisualHints();
=======
  //! Deprecated and does nothing.
>>>>>>> ff0a41ff
  void fastDraw();
  //! Initializes the OpenGL functions and sets the backGround color.
  void initializeGL();
  //! Deprecated and does nothing.
  void drawWithNames();
  /*! Uses the parameter pixel's coordinates to get the corresponding point
   * in the World frame. If this point is found, emits selectedPoint, selected,
   * and selectionRay signals.
   */
  void postSelection(const QPoint&);
  //! Sets the picking matrix to allow the picking.
  void beginSelection(const QPoint &point);
  //! Sets the pick matrix to Identity once the picking is done.
  void endSelection(const QPoint &point);
  //! Sets the scene for the viewer.
  void setScene(CGAL::Three::Scene_draw_interface* scene);
  //! @returns the antialiasing state.
  bool antiAliasing() const;
  //! @returns the fastDrawing state.
  bool inFastDrawing() const;

public Q_SLOTS:
  //! Sets the antialiasing to true or false.
  void setAntiAliasing(bool b);
  //! If b is true, facets will be ligted from both internal and external sides.
  //! If b is false, only the side that is exposed to the light source will be lighted.
  void setTwoSides(bool b);
<<<<<<< HEAD
  void turnCameraBy180Degres();
=======
  //! Make the camera turn around.
  void turnCameraBy180Degres();
  //! @returns a QString containing the position and orientation of the camera.
>>>>>>> ff0a41ff
  QString dumpCameraCoordinates();
  //!Moves the camera to the new coordinates (position and orientation) through an animation.
  bool moveCameraToCoordinates(QString, 
                               float animation_duration = 0.5f);

protected:
<<<<<<< HEAD
  struct AxisData
  {
      std::vector<float> *vertices;
      std::vector<float> *normals;
      std::vector<float> *colors;
  };
  QOpenGLBuffer buffers[3];
  QOpenGLVertexArrayObject vao[1];
  QOpenGLShaderProgram rendering_program;
  std::vector<float> v_Axis;
  std::vector<float> n_Axis;
  std::vector<float> c_Axis;
  bool axis_are_displayed;
=======
  //!Defines the behaviour for the mouse press events
>>>>>>> ff0a41ff
  void mousePressEvent(QMouseEvent*);
  //!Defines the behaviour for the key press events
  void keyPressEvent(QKeyEvent*);
  /*! \brief Encapsulates the pickMatrix.
  * Source code of gluPickMatrix slightly modified : instead of multiplying the current matrix by this value,
  * sets the viewer's pickMatrix_ so that the drawing area is only around the cursor. This is because since CGAL 4.7,
  * the drawing system changed to use shaders, and these need this value. pickMatrix_ is passed to the shaders in
  * Scene_item::attrib_buffers(CGAL::Three::Viewer_interface* viewer, int program_name).*/
  void pickMatrix(GLdouble x, GLdouble y, GLdouble width, GLdouble height,
                  GLint viewport[4]);
  void makeArrow(double R, int prec, qglviewer::Vec from, qglviewer::Vec to, qglviewer::Vec color, AxisData &data);
  void resizeGL(int w, int h);


protected:
  Viewer_impl* d;
  double prev_radius;
}; // end class Viewer

#endif // VIEWER_H<|MERGE_RESOLUTION|>--- conflicted
+++ resolved
@@ -4,15 +4,10 @@
 #define VIEWER_H
 
 #include "Viewer_config.h"
-<<<<<<< HEAD
-#include <CGAL_demo/Viewer_interface.h>
 #include <QOpenGLBuffer>
 #include <QOpenGLVertexArrayObject>
 #include <QOpenGLShaderProgram>
-
-=======
 #include <CGAL/Three/Viewer_interface.h>
->>>>>>> ff0a41ff
 
 #include <QGLViewer/qglviewer.h>
 #include <QPoint>
@@ -40,11 +35,10 @@
   // overload several QGLViewer virtual functions
   //! Deprecated and does nothing.
   void draw();
-<<<<<<< HEAD
+  //!This step happens after draw(). It is here that the axis system is
+  //!displayed.
   void drawVisualHints();
-=======
-  //! Deprecated and does nothing.
->>>>>>> ff0a41ff
+  //! Deprecated. Does the same as draw().
   void fastDraw();
   //! Initializes the OpenGL functions and sets the backGround color.
   void initializeGL();
@@ -72,36 +66,37 @@
   //! If b is true, facets will be ligted from both internal and external sides.
   //! If b is false, only the side that is exposed to the light source will be lighted.
   void setTwoSides(bool b);
-<<<<<<< HEAD
-  void turnCameraBy180Degres();
-=======
   //! Make the camera turn around.
   void turnCameraBy180Degres();
   //! @returns a QString containing the position and orientation of the camera.
->>>>>>> ff0a41ff
   QString dumpCameraCoordinates();
   //!Moves the camera to the new coordinates (position and orientation) through an animation.
   bool moveCameraToCoordinates(QString, 
                                float animation_duration = 0.5f);
 
 protected:
-<<<<<<< HEAD
+  //! Holds useful data to draw the axis system
   struct AxisData
   {
       std::vector<float> *vertices;
       std::vector<float> *normals;
       std::vector<float> *colors;
   };
+  //! The buffers used to draw the axis system
   QOpenGLBuffer buffers[3];
+  //! The VAO used to draw the axis system
   QOpenGLVertexArrayObject vao[1];
+  //! The rendering program used to draw the axis system
   QOpenGLShaderProgram rendering_program;
+  //! Holds the vertices data for the axis system
   std::vector<float> v_Axis;
+  //! Holds the normals data for the axis system
   std::vector<float> n_Axis;
+  //! Holds the color data for the axis system
   std::vector<float> c_Axis;
+  //! Decides if the axis system must be drawn or not
   bool axis_are_displayed;
-=======
   //!Defines the behaviour for the mouse press events
->>>>>>> ff0a41ff
   void mousePressEvent(QMouseEvent*);
   //!Defines the behaviour for the key press events
   void keyPressEvent(QKeyEvent*);
@@ -112,6 +107,10 @@
   * Scene_item::attrib_buffers(CGAL::Three::Viewer_interface* viewer, int program_name).*/
   void pickMatrix(GLdouble x, GLdouble y, GLdouble width, GLdouble height,
                   GLint viewport[4]);
+  //!Creates an rrow of radius \param R, precision \param prec (the lower the better), from the point \param from to the
+  //!point \param to, of the color \param color, filling the data of \param data. This AxisData will then hold all the data
+  //!of this arrow.
+
   void makeArrow(double R, int prec, qglviewer::Vec from, qglviewer::Vec to, qglviewer::Vec color, AxisData &data);
   void resizeGL(int w, int h);
 
