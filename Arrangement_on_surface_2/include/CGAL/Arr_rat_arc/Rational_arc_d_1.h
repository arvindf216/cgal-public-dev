--- conflicted
+++ resolved
@@ -102,15 +102,9 @@
 
   typedef Algebraic_point_2                                 Point_2;
   
-<<<<<<< HEAD
 //  BOOST_STATIC_ASSERT((boost::is_same<Integer, Coefficient>::value));
 //  BOOST_STATIC_ASSERT((boost::is_same<Polynomial_1,
 //                       typename FT_poly_rat_1::Numerator_type>::value));
-=======
-  CGAL_static_assertion((boost::is_same<Integer, Coefficient>::value));
-  CGAL_static_assertion((boost::is_same<Polynomial_1,
-                       typename FT_poly_rat_1::Numerator_type>::value));
->>>>>>> fde8fd1c
 
 public:
   const Rational_function& get_rational_function(const Polynomial_1& numerator,
