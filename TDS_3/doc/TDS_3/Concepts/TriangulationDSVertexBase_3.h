
/*!
\ingroup PkgTDS3Concepts
\cgalConcept

\cgalRefines TriangulationDataStructure_3::Vertex

The concept TriangulationDSVertexBase_3 describes the requirements for the vertex base class
of a CGAL::Triangulation_data_structure_3<Vb,Cb>.

Note that if the `CGAL::Triangulation_data_structure_3` is plugged into a triangulation class,
the vertex base class may have additional geometric requirements depending on the triangulation class.

At the bottom level of 3D-triangulations
(see Sections \ref Triangulation3secdesign and \ref TDS3secdesign),
a vertex provides access to one of its incident cells through a handle.

Since the Triangulation data structure is the class which defines the handle
types, the vertex base class has to be somehow parameterized by the
Triangulation data structure. But since it is itself parameterized by the cell
and vertex base classes, there is a cycle in the definition of these classes.
In order to break the cycle, the base classes for vertex and cell which are
given as arguments for the Triangulation data structure use `void` as
Triangulation data structure parameter, and the Triangulation data structure
then uses a <I>rebind</I>-like mechanism (similar to the one specified in
`std::allocator`) in order to put itself as parameter to the vertex and
cell classes. The <I>rebound</I> base classes so obtained are the classes which
are used as base classes for the final vertex and cell classes.
More information can be found in Section \ref TDS3secdesign.

\cgalHasModel `CGAL::Triangulation_ds_vertex_base_3<TDS>`

\sa `TriangulationDSCellBase_3`
\sa `CGAL::Triangulation_data_structure_3<Vb,Cb>`

*/

class TriangulationDSVertexBase_3
{
public:

/// \name Types
/// @{

/*!
This template class has to define a type `Rebind_TDS<TDS3>::%Other` which is the
<I>rebound</I> vertex, that is, the one whose `Triangulation_data_structure`
will be the actually used one. `Rebind_TDS<TDS3>::%Other` will be the real base
class of `Triangulation_data_structure_3::Vertex`.
\note It can be implemented using a nested template class.
\sa Section \ref tds3cyclic
*/
template <typename TDS3>
using Rebind_TDS = unspecified_type;

/*!

*/
typedef TriangulationDataStructure_3 Triangulation_data_structure;

/*!

*/
typedef TriangulationDataStructure_3::Vertex_handle Vertex_handle;

/*!

*/
typedef TriangulationDataStructure_3::Cell_handle Cell_handle;

/// @}

/// \name Creation
/// @{

/*!
Default constructor.
*/
TriangulationDSVertexBase_3();

/*!
Constructs a vertex pointing to cell `c`.
*/
TriangulationDSVertexBase_3(Cell_handle c);

/// @}

/// \name Checking
/// @{

/*!
\cgalDebugFunction
\cgalDebugBegin
Performs any desired test on a vertex. Checks that the
pointer to an incident cell is not the default constructed handle.
\cgalDebugEnd
*/
bool is_valid(bool verbose=false, int level=0) const;

/// @}

/// \name Members for Compact_container
/// \cgalAdvancedBegin
/// These member functions are required by
/// `CGAL::Triangulation_data_structure_3` because it uses
/// `CGAL::Compact_container` to store its cells. See the documentation of
/// `CGAL::Compact_container` for the exact requirements.
/// \cgalAdvancedEnd
/// @{

/*!

*/
void * for_compact_container() const;

/*!

<<<<<<< HEAD
*/
void * & for_compact_container();
=======
*/ 
void for_compact_container(void *);
>>>>>>> 1eba8224

/*!
Inputs the non-combinatorial information given by the vertex.
*/
istream& operator>> (istream& is, TriangulationDSVertexBase_3 & v);

/*!
Outputs the non-combinatorial information given by the vertex.
*/
ostream& operator<< (ostream& os, const TriangulationDSVertexBase_3 & v);

/// @}

}; /* end TriangulationDSVertexBase_3 */
<|MERGE_RESOLUTION|>--- conflicted
+++ resolved
@@ -11,22 +11,22 @@
 Note that if the `CGAL::Triangulation_data_structure_3` is plugged into a triangulation class,
 the vertex base class may have additional geometric requirements depending on the triangulation class.
 
-At the bottom level of 3D-triangulations
-(see Sections \ref Triangulation3secdesign and \ref TDS3secdesign),
-a vertex provides access to one of its incident cells through a handle.
+At the bottom level of 3D-triangulations 
+(see Sections \ref Triangulation3secdesign and \ref TDS3secdesign), 
+a vertex provides access to one of its incident cells through a handle. 
 
-Since the Triangulation data structure is the class which defines the handle
-types, the vertex base class has to be somehow parameterized by the
-Triangulation data structure. But since it is itself parameterized by the cell
-and vertex base classes, there is a cycle in the definition of these classes.
-In order to break the cycle, the base classes for vertex and cell which are
-given as arguments for the Triangulation data structure use `void` as
-Triangulation data structure parameter, and the Triangulation data structure
-then uses a <I>rebind</I>-like mechanism (similar to the one specified in
-`std::allocator`) in order to put itself as parameter to the vertex and
-cell classes. The <I>rebound</I> base classes so obtained are the classes which
-are used as base classes for the final vertex and cell classes.
-More information can be found in Section \ref TDS3secdesign.
+Since the Triangulation data structure is the class which defines the handle 
+types, the vertex base class has to be somehow parameterized by the 
+Triangulation data structure. But since it is itself parameterized by the cell 
+and vertex base classes, there is a cycle in the definition of these classes. 
+In order to break the cycle, the base classes for vertex and cell which are 
+given as arguments for the Triangulation data structure use `void` as 
+Triangulation data structure parameter, and the Triangulation data structure 
+then uses a <I>rebind</I>-like mechanism (similar to the one specified in 
+`std::allocator`) in order to put itself as parameter to the vertex and 
+cell classes. The <I>rebound</I> base classes so obtained are the classes which 
+are used as base classes for the final vertex and cell classes. 
+More information can be found in Section \ref TDS3secdesign. 
 
 \cgalHasModel `CGAL::Triangulation_ds_vertex_base_3<TDS>`
 
@@ -39,65 +39,65 @@
 {
 public:
 
-/// \name Types
+/// \name Types 
 /// @{
 
 /*!
 This template class has to define a type `Rebind_TDS<TDS3>::%Other` which is the
-<I>rebound</I> vertex, that is, the one whose `Triangulation_data_structure`
+<I>rebound</I> vertex, that is, the one whose `Triangulation_data_structure` 
 will be the actually used one. `Rebind_TDS<TDS3>::%Other` will be the real base
 class of `Triangulation_data_structure_3::Vertex`.
 \note It can be implemented using a nested template class.
 \sa Section \ref tds3cyclic
-*/
+*/ 
 template <typename TDS3>
-using Rebind_TDS = unspecified_type;
+using Rebind_TDS = unspecified_type; 
 
 /*!
 
-*/
-typedef TriangulationDataStructure_3 Triangulation_data_structure;
+*/ 
+typedef TriangulationDataStructure_3 Triangulation_data_structure; 
 
 /*!
 
-*/
-typedef TriangulationDataStructure_3::Vertex_handle Vertex_handle;
+*/ 
+typedef TriangulationDataStructure_3::Vertex_handle Vertex_handle; 
 
 /*!
 
-*/
-typedef TriangulationDataStructure_3::Cell_handle Cell_handle;
+*/ 
+typedef TriangulationDataStructure_3::Cell_handle Cell_handle; 
 
-/// @}
+/// @} 
 
-/// \name Creation
+/// \name Creation 
 /// @{
 
 /*!
-Default constructor.
-*/
+Default constructor. 
+*/ 
 TriangulationDSVertexBase_3();
 
 /*!
-Constructs a vertex pointing to cell `c`.
-*/
+Constructs a vertex pointing to cell `c`. 
+*/ 
 TriangulationDSVertexBase_3(Cell_handle c);
 
-/// @}
+/// @} 
 
-/// \name Checking
+/// \name Checking 
 /// @{
 
 /*!
 \cgalDebugFunction
 \cgalDebugBegin
-Performs any desired test on a vertex. Checks that the
-pointer to an incident cell is not the default constructed handle.
+Performs any desired test on a vertex. Checks that the 
+pointer to an incident cell is not the default constructed handle. 
 \cgalDebugEnd
-*/
-bool is_valid(bool verbose=false, int level=0) const;
+*/ 
+bool is_valid(bool verbose=false, int level=0) const; 
 
-/// @}
+/// @} 
 
 /// \name Members for Compact_container
 /// \cgalAdvancedBegin
@@ -110,28 +110,23 @@
 
 /*!
 
-*/
-void * for_compact_container() const;
+*/ 
+void * for_compact_container() const; 
 
 /*!
 
-<<<<<<< HEAD
-*/
-void * & for_compact_container();
-=======
 */ 
 void for_compact_container(void *);
->>>>>>> 1eba8224
 
 /*!
-Inputs the non-combinatorial information given by the vertex.
-*/
-istream& operator>> (istream& is, TriangulationDSVertexBase_3 & v);
+Inputs the non-combinatorial information given by the vertex. 
+*/ 
+istream& operator>> (istream& is, TriangulationDSVertexBase_3 & v); 
 
 /*!
-Outputs the non-combinatorial information given by the vertex.
-*/
-ostream& operator<< (ostream& os, const TriangulationDSVertexBase_3 & v);
+Outputs the non-combinatorial information given by the vertex. 
+*/ 
+ostream& operator<< (ostream& os, const TriangulationDSVertexBase_3 & v); 
 
 /// @}
 
