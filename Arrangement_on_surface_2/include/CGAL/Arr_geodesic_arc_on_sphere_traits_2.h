// Copyright (c) 2006,2007,2008,2009,2010,2011,2014 Tel-Aviv University (Israel).
// All rights reserved.
//
// This file is part of CGAL (www.cgal.org).
//
// $URL$
// $Id$
// SPDX-License-Identifier: GPL-3.0-or-later OR LicenseRef-Commercial
//
// Author(s)     : Efi Fogel         <efif@post.tau.ac.il>
//                 Eric Berberich    <eric.berberich@cgal.org>

#ifndef CGAL_ARR_GEODESIC_ARC_ON_SPHERE_TRAITS_2_H
#define CGAL_ARR_GEODESIC_ARC_ON_SPHERE_TRAITS_2_H

#include <CGAL/license/Arrangement_on_surface_2.h>

#include <CGAL/disable_warnings.h>

// #define CGAL_FULL_X_MONOTONE_GEODESIC_ARC_ON_SPHERE_IS_SUPPORTED 1

/*! \file
 * A class that handles great circular arcs embedded on spheres suitable
 * as a geometry traits class for the arrangement on surface package.
 */

#include <fstream>

#include <boost/variant.hpp>

#include <CGAL/config.h>
#include <CGAL/Cartesian.h>
#include <CGAL/tags.h>
#include <CGAL/tss.h>
#include <CGAL/intersections.h>
#include <CGAL/Arr_tags.h>
#include <CGAL/Arr_enums.h>
#include <CGAL/use.h>

namespace CGAL {

template <typename Kernel> class Arr_x_monotone_geodesic_arc_on_sphere_3;
template <typename Kernel> class Arr_geodesic_arc_on_sphere_3;
template <typename Kernel> class Arr_extended_direction_3;

/*! A traits class-template for constructing and maintaining arcs of great
 * circles embedded on spheres. It is parameterized from a (linear) geometry
 * kernel, which it also derives from
 */
template <typename Kernel_, int atan_x = -1, int atan_y = 0>
class Arr_geodesic_arc_on_sphere_traits_2 : public Kernel_ {
  friend class Arr_x_monotone_geodesic_arc_on_sphere_3<Kernel_>;
  friend class Arr_geodesic_arc_on_sphere_3<Kernel_>;
  friend class Arr_extended_direction_3<Kernel_>;

public:
  typedef Kernel_                               Kernel;

  // Category tags:
  typedef Tag_true                              Has_left_category;
  typedef Tag_true                              Has_merge_category;
  typedef Tag_false                             Has_do_intersect_category;

  typedef Arr_identified_side_tag               Left_side_category;
  typedef Arr_contracted_side_tag               Bottom_side_category;
  typedef Arr_contracted_side_tag               Top_side_category;
  typedef Arr_identified_side_tag               Right_side_category;

  typedef boost::integral_constant<bool, atan_y==0>       Zero_atan_y;

  // Traits objects
  typedef Arr_extended_direction_3<Kernel>                Point_2;
  typedef Arr_x_monotone_geodesic_arc_on_sphere_3<Kernel> X_monotone_curve_2;
  typedef Arr_geodesic_arc_on_sphere_3<Kernel>            Curve_2;
  typedef unsigned int                                    Multiplicity;

  /*! Default constructor */
  Arr_geodesic_arc_on_sphere_traits_2() {}

protected:
  typedef typename Kernel::FT                   FT;

  typedef typename Kernel::Direction_3          Direction_3;
  typedef typename Kernel::Vector_3             Vector_3;
  typedef typename Kernel::Direction_2          Direction_2;
  typedef typename Kernel::Vector_2             Vector_2;

  /*! Obtain the intersection of the identification arc and the xy plane.
   * By default, it is the vector directed along the negative x axis
   * (x = -infinity).
   * \return the intersection of the identification arc and the xy plane.
   */
  inline static const Direction_2& identification_xy()
  {
<<<<<<< HEAD
#if (CGAL_IDENTIFICATION_XY == CGAL_X_MINUS_1_Y_0)
    CGAL_STATIC_THREAD_LOCAL_VARIABLE_2(Direction_2, d, -1, 0);

#elif (CGAL_IDENTIFICATION_XY == CGAL_X_MINUS_8_Y_6)
    CGAL_STATIC_THREAD_LOCAL_VARIABLE_2(Direction_2, d, -8, 6);

#elif (CGAL_IDENTIFICATION_XY == CGAL_X_MINUS_11_Y_7)
    CGAL_STATIC_THREAD_LOCAL_VARIABLE_2(Direction_2, d, -11, 7);
#else
#error CGAL_IDENTIFICATION_XY is not defined
#endif
=======
    static const Direction_2 d(atan_x, atan_y);
>>>>>>> 50cae0d9
    return d;
  }

  /*! Obtain the normal of the plane that contains the identification arc.
   * By default, it is the vector directed along the positive y axis
   * (y = infinity).
   * \return the normal of the plane that contains the identification arc.
   */
  inline static const Direction_3& identification_normal()
  {
    static const Direction_3 d(atan_y, -atan_x, 0);
    return d;
  }

  /*! Obtain the 2D direction directed along the negative x axis
   * \return the direction directed at x = -infinity
   */
  inline static const Direction_2& neg_x_2()
  {
    CGAL_STATIC_THREAD_LOCAL_VARIABLE_2(Direction_2, d, -1, 0);
    return d;
  }

  /*! Obtain the 2D direction directed along the negative y axis
   * \return the direction directed at y = -infinity
   */
  inline static const Direction_2& neg_y_2()
  {
    CGAL_STATIC_THREAD_LOCAL_VARIABLE_2(Direction_2, d, 0, -1);
    return d;
  }

  /*! Obtain the sign of the x-coordinate of a direction in space
   * \param d the direction in space
   * \return the sign of the x-coordinate of d
   */
  inline static Sign x_sign(Direction_3 d) { return CGAL::sign(d.dx()); }

  /*! Obtain the sign of the y-coordinate of a direction in space
   * \param d the direction in space
   * \return the sign of the y-coordinate of d
   */
  inline static Sign y_sign(Direction_3 d) { return CGAL::sign(d.dy()); }

  /*! Obtain the sign of the z-coordinate of a direction in space
   * \param d the direction in space
   * \return the sign of the z-coordinate of d
   */
  inline static Sign z_sign(Direction_3 d) { return CGAL::sign(d.dz()); }

  typedef Direction_2 (*Project)(const Direction_3& d) ;

  /*! Project a 3D direction onto the xy-plane
   * \param d the 3D direction
   * \return the projection onto the xy-plane
   */
  inline static Direction_2 project_xy(const Direction_3& d)
  { return Direction_2(d.dx(), d.dy()); }

  /*! Project a 3D direction onto the yz-plane
   * \param d the 3D direction
   * \return the projection onto the yz-plane
   */
  inline static Direction_2 project_yz(const Direction_3& d)
  { return Direction_2(d.dy(), d.dz()); }

  /*! Project a 3D direction onto the zx-plane
   * \param d the 3D direction
   * \return the projection onto the xz-plane
   */
  inline static Direction_2 project_xz(const Direction_3& d)
  { return Direction_2(d.dx(), d.dz()); }

  /*! Project a 3D direction onto the yz-plane and reflect the y coordinate
   * \param d the 3D direction
   * \return the projection onto the yz-plane
   */
  inline static Direction_2 project_minus_yz(const Direction_3& d)
  { return Direction_2(-d.dy(), d.dz()); }

  /*! Project a 3D direction onto the zx-plane and reflect the x coordinate
   * \param d the 3D direction
   * \return the projection onto the xz-plane
   */
  inline static Direction_2 project_minus_xz(const Direction_3& d)
  { return Direction_2(-d.dx(), d.dz()); }

  /*! Compare the relative position of a direction and a plane given by its
   * normal.
   * \param normal the direction of the plane.
   * \param dir the direction.
   */
  inline Oriented_side oriented_side(const Direction_3& normal,
                                     const Direction_3 dir) const
  {
    FT dot = normal.vector() * dir.vector();
    return CGAL::sign(dot);
  }

  /*! Compute the orientation of two directions.
   * \param d1 the first direction.
   * \param d2 the second direction.
   * \return the relative orientation of d1 and d2.
   */
  inline Orientation orientation(const Direction_2& d1, const Direction_2& d2)
    const
  {
    const Kernel& kernel(*this);
    return kernel.orientation_2_object()(d1.vector(), d2.vector());
  }

  /*! Constructs a plane that contains two directions.
   * \param d1 the first direction.
   * \param d2 the second direction.
   */
  inline Direction_3 construct_normal_3(const Direction_3& d1,
                                        const Direction_3& d2) const
  {
    const Kernel& kernel(*this);
    Vector_3 v = kernel.construct_cross_product_vector_3_object()(d1.vector(),
                                                                  d2.vector());
    return v.direction();
  }

  /*! Determined whether a direction is contained in a plane given by its
   * normal
   * \param normal the direction of the 3D plane.
   * \param dir the 3D direction.
   * \return true if dir is contained in plane; false otherwise.
   * \pre the plane contains the origin.
   */
  inline bool has_on(const Direction_3& normal, const Direction_3& dir) const
  {
    FT dot = normal.vector() * dir.vector();
    return CGAL::sign(dot) == ZERO;
  }

public:
  /*! Compare two endpoint directions by v.
   * \param d1 the first endpoint direction.
   * \param d2 the second endpoint direction.
   * \return SMALLER - v(d1) < v(d2);
   *         EQUAL   - v(d1) = v(d2);
   *         LARGER  - v(d1) > v(d2).
   */
  inline Comparison_result compare_y(const Direction_3& d1,
                                     const Direction_3& d2) const
  {
    Vector_3 v1 = d1.vector();
    Vector_3 v2 = d2.vector();

    FT dot_p1 = v1.z();
    FT dot_p2 = v2.z();

    Sign s1 = CGAL::sign(dot_p1);
    Sign s2 = CGAL::sign(dot_p2);

    if (s1 != s2) {
      if (s1 == NEGATIVE) return SMALLER;
      if (s1 == POSITIVE) return LARGER;
      if (s2 == NEGATIVE) return LARGER;
      if (s2 == POSITIVE) return SMALLER;
    }
    if (s1 == ZERO) return EQUAL;

    FT norm1 = v1 * v1;
    FT norm2 = v2 * v2;

    return (s1 == POSITIVE) ?
      CGAL::compare(dot_p1 * dot_p1 * norm2, dot_p2 * dot_p2 * norm1) :
      CGAL::compare(dot_p2 * dot_p2 * norm1, dot_p1 * dot_p1 * norm2);
  }

  /*! Compare two directions contained in the xy plane by u.
   * \param d1 the first direction.
   * \param d2 the second direction.
   * \return SMALLER - u(d1) < u(d2);
   *         EQUAL   - u(d1) = u(d2);
   *         LARGER  - u(d1) > u(d2).
   */
  inline Comparison_result compare_x(const Direction_2& d1,
                                     const Direction_2& d2) const
  {
    const Kernel& kernel = *this;
    if (kernel.equal_2_object()(d1, d2)) return EQUAL;
    const Direction_2& d = identification_xy();
    return (kernel.counterclockwise_in_between_2_object()(d, d1, d2)) ?
      LARGER : SMALLER;
  }

  /*! Compare two endpoint directions by u.
   * \param d1 the first endpoint direction.
   * \param d2 the second endpoint direction.
   * \return SMALLER - u(d1) < u(d2);
   *         EQUAL   - u(d1) = u(d2);
   *         LARGER  - u(d1) > u(d2).
   * \pre d1 does not coincide with any pole.
   * \pre d2 does not coincide with any pole.
   */
  inline Comparison_result compare_x(const Direction_3& d1,
                                     const Direction_3& d2) const
  {
    // Compare the projections onto the xy plane:
    Direction_2 d1_2 = project_xy(d1);
    Direction_2 d2_2 = project_xy(d2);
    return compare_x(d1_2, d2_2);
  }

  /*! Compare two endpoint directions lexigoraphically: by u, then by v.
   * \param d1 the first endpoint direction.
   * \param d2 the second endpoint direction.
   * \return SMALLER - u(d1) < u(d2);
   *         SMALLER - u(d1) = u(d2) and v(d1) < v(d2);
   *         EQUAL   - u(d1) = u(d2) and v(d1) = v(d2);
   *         LARGER  - u(d1) = u(d2) and v(d1) > v(d2);
   *         LARGER  - u(d1) > u(d2).
   * \pre d1 does not lie on the discontinuity arc.
   * \pre d2 does not lie on the discontinuity arc.
   */
  inline Comparison_result compare_xy(const Direction_3& d1,
                                      const Direction_3& d2) const
  {
    Comparison_result res = compare_x(d1, d2);
    if (res == EQUAL) return compare_y(d1, d2);
    return res;
  }

  /*! Determine whether the given point is in the x-range of the
   * spherical_arc.
   * \param point the query point direction.
   * \return true if point is in the x-range of the (closed) spherical_arc and
   * false otherwise.
   * \pre point does not coincide with one of the poles
   */
  bool is_in_x_range(const X_monotone_curve_2& xcv, const Point_2& point) const
  {
    typedef Arr_geodesic_arc_on_sphere_traits_2<Kernel, atan_x, atan_y> Traits;

    CGAL_precondition(!point.is_min_boundary());
    CGAL_precondition(!point.is_max_boundary());

    Direction_2 p = project_xy(point);
    if (xcv.is_vertical()) {
      const Direction_3& normal = xcv.normal();
      Direction_2 q = (xcv.is_directed_right()) ?
        Direction_2(-(normal.dy()), normal.dx()) :
        Direction_2(normal.dy(), -(normal.dx()));
      const Kernel& kernel = *this;
      return kernel.equal_2_object()(p, q);
    }

    // The curve is not vertical:
    Direction_2 r = project_xy(xcv.right());
    const Kernel& kernel = *this;
    if (kernel.equal_2_object()(p, r)) return true;
    Direction_2 l = Traits::project_xy(xcv.left());
    if (kernel.equal_2_object()(p, l)) return true;
    return kernel.counterclockwise_in_between_2_object()(p, l, r);
  }

  /*! Compute the intersection of a curve and the identification curve.
   * \param[in] cv the curve
   */
  void intersection_with_identification(const X_monotone_curve_2& xcv,
                                        Direction_3& dp,
                                        boost::true_type) const
  {
    const Direction_3& normal = xcv.normal();
    dp = (CGAL::sign(normal.dz()) == POSITIVE) ?
      Direction_3(-(normal.dz()), 0, normal.dx()) :
      Direction_3(normal.dz(), 0, -(normal.dx()));
  }

  /*! Compute the intersection of a curve and the identification curve.
   * \param[in] cv the curve
   */
  void intersection_with_identification(const X_monotone_curve_2& xcv,
                                        Direction_3& dp,
                                        boost::false_type) const
  {
    const Direction_3& normal = xcv.normal();
    FT z((atan_x * normal.dx() + atan_y * normal.dy()) /
         -(normal.dz()));
    dp = Direction_3(atan_x, atan_y, z);
  }

  /*! Compute the intersection of a curve and the identification curve.
   * \param[in] cv the curve
   */
  bool overlap_with_identification(const X_monotone_curve_2& xcv,
                                   boost::true_type) const
  {
    const Direction_3& normal = xcv.normal();
    return ((x_sign(normal) == ZERO) &&
            (((y_sign(normal) == NEGATIVE) && !xcv.is_directed_right()) ||
             ((y_sign(normal) == POSITIVE) && xcv.is_directed_right())));
  }

  /*! Compute the intersection of a curve and the identification curve.
   * \param[in] cv the curve
   */
  bool overlap_with_identification(const X_monotone_curve_2& xcv,
                                   boost::false_type) const
  {
    const Direction_3& normal = xcv.normal();
    const Direction_3& iden_normal = identification_normal();
    const Direction_2 iden_normal_xy = project_xy(iden_normal);
    Direction_2 normal_xy = project_xy(normal);
    Kernel kernel;
    if (xcv.is_directed_right()) {
      return kernel.equal_2_object()(normal_xy, iden_normal_xy);
    }
    Direction_2 opposite_normal_xy =
      kernel.construct_opposite_direction_2_object()(normal_xy);
    return kernel.equal_2_object()(opposite_normal_xy, iden_normal_xy);
  }

public:
  /// \name Basic functor definitions
  //@{

  /*! A functor that constructs a point on the sphere. */
  class Construct_point_2 {
  protected:
    typedef Arr_geodesic_arc_on_sphere_traits_2<Kernel, atan_x, atan_y> Traits;

    /*! The traits (in case it has state) */
    const Traits& m_traits;

    /*! Constructor
     * \param traits the traits (in case it has state)
     */
    Construct_point_2(const Traits& traits) : m_traits(traits) {}

    friend class Arr_geodesic_arc_on_sphere_traits_2<Kernel, atan_x, atan_y>;

  public:
    /*! Construct a point on the sphere from three coordinates, which define
     * a (not necessarily normalized) direction.
     * \param[in] x the x coordinate
     * \param[in] y the y coordinate
     * \param[in] z the z coordinate
     */
    Point_2 operator()(const FT& x, const FT& y, const FT& z)
    {
      Point_2 p;
      Direction_3& d(p);
      d = Direction_3(x, y, z);
      init(p, boost::integral_constant<bool, atan_y==0>());
      return p;
    }

    /*! Construct a point on the sphere from a (not necessarily normalized)
     * direction.
     * \param other the other direction
     */
    Point_2 operator()(const Direction_3& other)
    {
      Point_2 p;
      Direction_3& d(p);
      d = Direction_3(other);
      init(p, boost::integral_constant<bool, atan_y==0>());
      return p;
    }

    /*! Initialize a point on the sphere,
     * \param[in] p the point to initialize.
     */
    void init(Point_2& p, boost::true_type) const
    {
      const Direction_3& dir = p;
      if (y_sign(dir) != ZERO) {
        p.set_location(Point_2::NO_BOUNDARY_LOC);
        return;
      }
      CGAL::Sign signx = x_sign(dir);
      typename Point_2::Location_type location =
        (signx == POSITIVE) ? Point_2::NO_BOUNDARY_LOC :
        ((signx == NEGATIVE) ? Point_2::MID_BOUNDARY_LOC :
         ((z_sign(dir) == NEGATIVE) ?
          Point_2::MIN_BOUNDARY_LOC : Point_2::MAX_BOUNDARY_LOC));
      p.set_location(location);
    }

    /*! Initialize a point on the sphere,
     * \param[in] p the point to initialize.
     */
    void init(Point_2& p, boost::false_type) const
    {
      const Direction_3& dir = p;
      if ((x_sign(dir) == ZERO) && (y_sign(dir) == ZERO)) {
        typename Point_2::Location_type location = (z_sign(dir) == NEGATIVE) ?
          Point_2::MIN_BOUNDARY_LOC : Point_2::MAX_BOUNDARY_LOC;
        p.set_location(location);
        return;
      }

      Direction_2 dir_xy = Traits::project_xy(dir);
      const Kernel& kernel = m_traits;
      typename Kernel::Equal_2 equal_2 = kernel.equal_2_object();
      const Direction_2& xy = Traits::identification_xy();
      typename Point_2::Location_type location = equal_2(dir_xy, xy) ?
        Point_2::MID_BOUNDARY_LOC : Point_2::NO_BOUNDARY_LOC;
      p.set_location(location);
    }
  };

  /*! Obtain an x-monotone geodesic arc construction functor.
   */
  Construct_point_2 construct_point_2_object() const
  { return Construct_point_2(*this); }

  /*! A functor that constructs an x-monotone geodesic arc on the sphere. */
  class Construct_x_monotone_curve_2 {
  protected:
    typedef Arr_geodesic_arc_on_sphere_traits_2<Kernel, atan_x, atan_y> Traits;

    /*! The traits (in case it has state) */
    const Traits& m_traits;

    /*! Constructor
     * \param traits the traits (in case it has state)
     */
    Construct_x_monotone_curve_2(const Traits& traits) : m_traits(traits) {}

    friend class Arr_geodesic_arc_on_sphere_traits_2<Kernel, atan_x, atan_y>;

  public:
    /*! Construct the minor arc from two endpoint directions. The minor arc
     *  is the one with the smaller angle among the two geodesic arcs with
     * the given endpoints.
     * 1. Find out whether the arc is x-monotone.
     * 2. If it is x-monotone,
     *    2.1 Find out whether it is vertical, and
     *    2.2 whether the target is larger than the source (directed right).
     * The arc is vertical, iff
     * 1. one of its endpoint direction pierces a pole, or
     * 2. the projections onto the xy-plane coincide.
     * \param[in] source the source point.
     * \param[in] target the target point.
     * \pre the source and target must not coincide.
     * \pre the source and target cannot be antipodal.
     */
    X_monotone_curve_2 operator()(const Point_2& source, const Point_2& target)
      const
    {
      X_monotone_curve_2 xcv;

      xcv.set_source(source);
      xcv.set_target(target);
      xcv.set_is_full(false);
      xcv.set_is_degenerate(false);
      xcv.set_is_empty(false);

      CGAL_precondition_code(const Kernel& kernel = m_traits);
      CGAL_precondition(!kernel.equal_3_object()
                        (kernel.construct_opposite_direction_3_object()(source),
                         (const typename Kernel::Direction_3&)(target)));
      Direction_3 normal = m_traits.construct_normal_3(source, target);
      xcv.set_normal(normal);
      init(xcv);
      return xcv;
    }

    /*! Construct a full spherical_arc from a plane
     * \param plane the containing plane.
     * \pre the plane is not vertical
     */
    X_monotone_curve_2 operator()(const Direction_3& normal) const
    {
      X_monotone_curve_2 xcv;

      xcv.set_normal(normal);
      xcv.set_is_vertical(false);
      xcv.set_is_directed_right(z_sign(normal) == POSITIVE);
      xcv.set_is_full(true);
      xcv.set_is_degenerate(false);
      xcv.set_is_empty(false);

      CGAL_precondition(z_sign(normal) != ZERO);

      Direction_3 d;
      m_traits.intersection_with_identification(xcv, d, Zero_atan_y());
      Point_2 p(d, Point_2::MID_BOUNDARY_LOC);
      xcv.set_source(p);
      xcv.set_target(p);
    }

    /*! Construct a spherical_arc from two endpoints directions contained
     * in a plane.
     * \param[in] plane the containing plane.
     * \param[in] source the source-point direction.
     * \param[in] target the target-point direction.
     * \pre Both endpoint lie on the given plane.
     * \pre Both endpoint lie on the given plane.
     */
    X_monotone_curve_2 operator()(const Point_2& source, const Point_2& target,
                                  const Direction_3& normal) const
    { return X_monotone_curve_2(source, target, normal); }

  private:
    /*! Initialize a spherical_arc given that the two endpoint directions
     * have been set. It is assumed that the arc is the one with the smaller
     * angle among the two.
     * 1. Find out whether the arc is x-monotone.
     * 2. If it is x-monotone,
     *    2.1 Find out whether it is vertical, and
     *    2.2 whether the target is larger than the source (directed right).
     * The arc is vertical, iff
     * 1. one of its endpoint direction pierces a pole, or
     * 2. the projections onto the xy-plane coincide.
     * \param source the source point.
     * \param target the target point.
     * \pre the source and target cannot be equal.
     */
    void init(X_monotone_curve_2& xcv) const
    {
      const Point_2& source = xcv.source();
      const Point_2& target = xcv.target();

      typedef Arr_geodesic_arc_on_sphere_traits_2<Kernel, atan_x, atan_y> Traits;

      const Kernel& kernel(m_traits);
      CGAL_precondition(!kernel.equal_3_object()(Direction_3(source),
                                                 Direction_3(target)));

      // Check whether any one of the endpoint coincide with a pole:
      if (source.is_max_boundary()) {
        xcv.set_is_vertical(true);
        xcv.set_is_directed_right(false);
        return;
      }
      if (source.is_min_boundary()) {
        xcv.set_is_vertical(true);
        xcv.set_is_directed_right(true);
        return;
      }
      if (target.is_max_boundary()) {
        xcv.set_is_vertical(true);
        xcv.set_is_directed_right(true);
        return;
      }
      if (target.is_min_boundary()) {
        xcv.set_is_vertical(true);
        xcv.set_is_directed_right(false);
        return;
      }

      // None of the endpoints coincide with a pole:
      Direction_2 s = Traits::project_xy(source);
      Direction_2 t = Traits::project_xy(target);

      Orientation orient = m_traits.orientation(s, t);
      if (orient == COLLINEAR) {
        xcv.set_is_vertical(true);
        const Direction_2& nx = Traits::neg_x_2();
        if (m_traits.orientation(nx, s) == COLLINEAR) {
          // Project onto xz plane:
          s = Traits::project_xz(source);
          t = Traits::project_xz(target);
          const Direction_2& ny = Traits::neg_y_2();
          Orientation orient1 = m_traits.orientation(ny, s);
          CGAL_assertion_code(Orientation orient2 = m_traits.orientation(ny, t));
          CGAL_assertion(orient1 == orient2);
          orient = m_traits.orientation(s, t);
          CGAL_assertion(orient != COLLINEAR);
          if (orient1 == LEFT_TURN) {
            xcv.set_is_directed_right(orient == LEFT_TURN);
            return;
          }
          xcv.set_is_directed_right(orient == RIGHT_TURN);
          return;
        }
        // Project onto yz plane:
        s = Traits::project_yz(source);
        t = Traits::project_yz(target);
        const Direction_2& ny = Traits::neg_y_2();
        Orientation orient1 = m_traits.orientation(ny, s);
        CGAL_assertion_code(Orientation orient2 = m_traits.orientation(ny, t));
        CGAL_assertion(orient1 == orient2);
        if (orient1 == LEFT_TURN) {
          orient = m_traits.orientation(s, t);
          CGAL_assertion(orient != COLLINEAR);
          xcv.set_is_directed_right(orient == LEFT_TURN);
          return;
        }
        orient = m_traits.orientation(s, t);
        CGAL_assertion(orient != COLLINEAR);
        xcv.set_is_directed_right(orient == RIGHT_TURN);
        return;
      }

      // The arc is not vertical!
      xcv.set_is_vertical(false);
      xcv.set_is_directed_right(orient == LEFT_TURN);
      xcv.set_is_full(kernel.equal_3_object()(Direction_3(source),
                                              Direction_3(target)));
    }
  };

  /*! Obtain an x-monotone geodesic arc construction functor.
   */
  Construct_x_monotone_curve_2 construct_x_monotone_curve_2_object() const
  { return Construct_x_monotone_curve_2(*this); }

  /*! A functor that constructs a geodesic arc on the sphere. */
  class Construct_curve_2 {
  protected:
    typedef Arr_geodesic_arc_on_sphere_traits_2<Kernel, atan_x, atan_y> Traits;

    /*! The traits (in case it has state) */
    const Traits& m_traits;

    /*! Constructor
     * \param traits the traits (in case it has state)
     */
    Construct_curve_2(const Traits& traits) : m_traits(traits) {}

    friend class Arr_geodesic_arc_on_sphere_traits_2<Kernel, atan_x, atan_y>;

  public:
    /*! Construct a spherical_arc from two endpoint directions. It is assumed
     * that the arc is the one with the smaller angle among the two.
     * 1. Find out whether the arc is x-monotone.
     * 2. If it is x-monotone,
     *    2.1 Find out whether it is vertical, and
     *    2.2 whether the target is larger than the source (directed right).
     * The arc is vertical, iff
     * 1. one of its endpoint direction pierces a pole, or
     * 2. the projections onto the xy-plane coincide.
     * \param source the source point.
     * \param target the target point.
     * \pre the source and target cannot be equal.
     * \pre the source and target cannot be the opoosite of each other.
     */
    Curve_2 operator()(const Point_2& source, const Point_2& target)
    {
      Curve_2 cv;
      cv.set_source(source);
      cv.set_target(target);
      Direction_3 normal = m_traits.construct_normal_3(source, target);
      cv.set_normal(normal);
      cv.set_is_full(false);
      cv.set_is_degenerate(false);
      cv.set_is_empty(false);

      if (source.is_max_boundary()) {
        cv.set_is_vertical(true);
        cv.set_is_directed_right(false);
        cv.set_is_x_monotone(true);
        return cv;
      }
      if (source.is_min_boundary()) {
        cv.set_is_vertical(true);
        cv.set_is_directed_right(true);
        cv.set_is_x_monotone(true);
        return cv;
      }
      if (target.is_max_boundary()) {
        cv.set_is_vertical(true);
        cv.set_is_directed_right(true);
        cv.set_is_x_monotone(true);
        return cv;
      }
      if (target.is_min_boundary()) {
        cv.set_is_vertical(true);
        cv.set_is_directed_right(false);
        cv.set_is_x_monotone(true);
        return cv;
      }

      // None of the endpoints coincide with a pole:
      if (z_sign(normal) == ZERO) {
        // The arc is vertical
        cv.set_is_vertical(true);
        bool s_is_positive, t_is_positive, plane_is_positive;
        CGAL::Sign xsign = x_sign(normal);
        if (xsign == ZERO) {
          s_is_positive = x_sign(source) == POSITIVE;
          t_is_positive = x_sign(target) == POSITIVE;
          plane_is_positive = y_sign(normal) == NEGATIVE;
        }
        else {
          s_is_positive = y_sign(source) == POSITIVE;
          t_is_positive = y_sign(target) == POSITIVE;
          plane_is_positive = xsign == POSITIVE;
        }
        cv.set_is_x_monotone(s_is_positive == t_is_positive);
        bool ccw = ((plane_is_positive && s_is_positive) ||
                    (!plane_is_positive && !s_is_positive));
        cv.set_is_directed_right(ccw);
        return cv;
      }

      // The arc is not vertical!
      cv.set_is_vertical(false);
      Direction_2 s = Traits::project_xy(source);
      Direction_2 t = Traits::project_xy(target);
      Orientation orient = m_traits.orientation(s, t);

      const Kernel& kernel = m_traits;
      typename Kernel::Counterclockwise_in_between_2 cc_in_between =
        kernel.counterclockwise_in_between_2_object();

      const Direction_2& d = Traits::identification_xy();
      if (orient == LEFT_TURN) {
        cv.set_is_directed_right(true);
        cv.set_is_x_monotone(!cc_in_between(d, s, t));
        return cv;
      }

      // (orient == RIGHT_TURN)
      cv.set_is_directed_right(false);
      cv.set_is_x_monotone(!cc_in_between(d, t, s));
      return cv;
    }

    /*! Construct a spherical_arc from two endpoint directions contained
     * in a plane.
     * \param[in] source the source-point direction.
     * \param[in] target the target-point direction.
     * \param[in] normal the normal to the plane containing the arc
     * \pre plane contain the origin
     * \pre Both endpoints lie on the given plane.
     */
    Curve_2 operator()(const Point_2& source, const Point_2& target,
                       const Direction_3& normal)
    {
      Curve_2 cv;

      cv.set_source(source);
      cv.set_target(target);
      cv.set_normal(normal);
      cv.set_is_degenerate(false);
      cv.set_is_empty(false);

      typedef Arr_geodesic_arc_on_sphere_traits_2<Kernel, atan_x, atan_y> Traits;

      CGAL_precondition(m_traits.has_on(normal, source));
      CGAL_precondition(m_traits.has_on(normal, target));

      const Kernel& kernel = m_traits;

      if (z_sign(normal) == ZERO) {
        cv.set_is_vertical(true);

        // Check whether both endpoint coincide with the poles:
        if (source.is_min_boundary() && target.is_max_boundary()) {
          // Both endpoints coincide with the 2 poles respectively.
          cv.set_is_directed_right(true);
          cv.set_is_full(false);
          cv.set_is_x_monotone(true);
          return cv;
        }

        if (source.is_max_boundary() && target.is_min_boundary()) {
          // Both endpoints coincide with the 2 poles respectively.
          cv.set_is_directed_right(false);
          cv.set_is_full(false);
          cv.set_is_x_monotone(true);
          return cv;
        }

        CGAL::Sign xsign = x_sign(normal);
        bool xz_plane = xsign == ZERO;
        bool s_is_positive, t_is_positive, plane_is_positive;
        if (xz_plane) {
          s_is_positive = x_sign(source) == POSITIVE;
          t_is_positive = x_sign(target) == POSITIVE;
          plane_is_positive = y_sign(normal) == NEGATIVE;
        }
        else {
          s_is_positive = y_sign(source) == POSITIVE;
          t_is_positive = y_sign(target) == POSITIVE;
          plane_is_positive = xsign == POSITIVE;
        }

        // Process degenerate cases:
        if (source.is_min_boundary()) {
          cv.set_is_directed_right(true);
          cv.set_is_x_monotone((plane_is_positive && t_is_positive) ||
                               (!plane_is_positive && !t_is_positive));
          return cv;
        }
        if (source.is_max_boundary()) {
          cv.set_is_directed_right(false);
          cv.set_is_x_monotone((plane_is_positive && !t_is_positive) ||
                               (!plane_is_positive && t_is_positive));
          return cv;
        }
        if (target.is_min_boundary()) {
          cv.set_is_directed_right(false);
          cv.set_is_x_monotone((plane_is_positive && !s_is_positive) ||
                               (!plane_is_positive && s_is_positive));
          return cv;
        }
        if (target.is_max_boundary()) {
          cv.set_is_directed_right(true);
          cv.set_is_x_monotone((plane_is_positive && s_is_positive) ||
                               (!plane_is_positive && !s_is_positive));
          return cv;
        }
        if (s_is_positive != t_is_positive) {
          cv.set_is_x_monotone(false);
          return cv;
        }

        /* None of the endpoints coincide with a pole.
         * The projections of both endpoints lie on the same hemi-circle.
         * Thus, either the arc is x-monotone, or it includes both poles.
         * This means that it is sufficient to check whether one pole lies
         * on the arc in order to determine x-monotonicity
         */

        typename Traits::Project project =
          (xz_plane) ? Traits::project_xz : Traits::project_yz;
        Direction_2 s = project(source);
        Direction_2 t = project(target);
        const Direction_2& ny = Traits::neg_y_2();
        typename Kernel::Counterclockwise_in_between_2 ccib =
          kernel.counterclockwise_in_between_2_object();
        cv.set_is_x_monotone((plane_is_positive && !ccib(ny, s, t)) ||
                             (!plane_is_positive && !ccib(ny, t, s)));

        bool ccw = ((plane_is_positive && s_is_positive) ||
                    (!plane_is_positive && !s_is_positive));
        cv.set_is_directed_right(ccw);
        return cv;
      }

      // The arc is not vertical!
      cv.set_is_vertical(false);
      cv.set_is_directed_right(z_sign(normal) == POSITIVE);
      const Direction_2& d = Traits::identification_xy();
      Direction_2 s = Traits::project_xy(source);
      Direction_2 t = Traits::project_xy(target);
      typename Kernel::Counterclockwise_in_between_2 ccib =
        kernel.counterclockwise_in_between_2_object();
      bool plane_is_positive = (z_sign(normal) == POSITIVE);
      cv.set_is_x_monotone((plane_is_positive && !ccib(d, s, t)) ||
                           (!plane_is_positive && !ccib(d, t, s)));
      return cv;
    }

    /*! Construct a full spherical_arc from a plane
     * \param plane the containing plane.
     */
    Curve_2 operator()(const Direction_3& normal) const {
      Curve_2 cv;
      cv.set_normal(normal);
      cv.set_is_x_monotone(false);
      cv.set_is_vertical(z_sign(normal) == ZERO);
      cv.set_is_directed_right(z_sign(normal) == POSITIVE);
      cv.set_is_full(true);
      cv.set_is_degenerate(false);
      cv.set_is_empty(false);
      return cv;
    }
  };

  /*! Obtain a geodesic arc construction functor.
   */
  Construct_curve_2 construct_curve_2_object() const
  { return Construct_curve_2(*this); }

  /*! A functor that compares the x-coordinates of two directional points */
  class Compare_x_2 {
  protected:
    typedef Arr_geodesic_arc_on_sphere_traits_2<Kernel, atan_x, atan_y> Traits;

    /*! The traits (in case it has state) */
    const Traits& m_traits;

    /*! Constructor
     * \param traits the traits (in case it has state)
     */
    Compare_x_2(const Traits& traits) : m_traits(traits) {}

    friend class Arr_geodesic_arc_on_sphere_traits_2<Kernel, atan_x, atan_y>;

  public:
    /*! Compare the x-coordinates of two directional points.
     * \param p1 the first directional point.
     * \param p2 the second directional point.
     * \return SMALLER - x(p1) < x(p2);
     *         EQUAL   - x(p1) = x(p2);
     *         LARGER  - x(p1) > x(p2).
     * \pre p1 does not lie on the boundary.
     * \pre p2 does not lie on the boundary.
     */
    Comparison_result operator()(const Point_2& p1, const Point_2& p2) const
    {
      CGAL_precondition(p1.is_no_boundary());
      CGAL_precondition(p2.is_no_boundary());

      return m_traits.compare_x(p1, p2);
    }
  };

protected:
  /*! Obtain the positive (north) pole
   * \return the positive (north) pole
   */
  inline static const Point_2& pos_pole()
  {
    static const Point_2 p(Direction_3(0, 0, 1), Point_2::MAX_BOUNDARY_LOC);
    return p;
  }

  /*! Obtain the negative (south) pole
   * \return the negative (south) pole
   */
  inline static const Point_2& neg_pole()
  {
    static const Point_2 p(Direction_3(0, 0, -1), Point_2::MIN_BOUNDARY_LOC);
    return p;
  }

public:
  /*! Obtain a Compare_x_2 function object */
  Compare_x_2 compare_x_2_object() const { return Compare_x_2(*this); }

  /*! A functor that compares two directional points lexigoraphically:
   * by x, then by y.
   */
  class Compare_xy_2 {
  protected:
    typedef Arr_geodesic_arc_on_sphere_traits_2<Kernel, atan_x, atan_y> Traits;

    /*! The traits (in case it has state) */
    const Traits& m_traits;

    /*! Constructor
     * \param traits the traits (in case it has state)
     */
    Compare_xy_2(const Traits& traits) : m_traits(traits) {}

    friend class Arr_geodesic_arc_on_sphere_traits_2<Kernel, atan_x, atan_y>;

  public:
    /*! Compare two directional points lexigoraphically: by x, then by y.
     * \param p1 the first endpoint directional point.
     * \param p2 the second endpoint directional point.
     * \return SMALLER - x(p1) < x(p2);
     *         SMALLER - x(p1) = x(p2) and y(p1) < y(p2);
     *         EQUAL   - x(p1) = x(p2) and y(p1) = y(p2);
     *         LARGER  - x(p1) = x(p2) and y(p1) > y(p2);
     *         LARGER  - x(p1) > x(p2).
     * \pre p1 does not lie on the boundary.
     * \pre p2 does not lie on the boundary.
     */
    Comparison_result operator()(const Point_2& p1, const Point_2& p2) const
    {
      CGAL_precondition(p1.is_no_boundary());
      CGAL_precondition(p2.is_no_boundary());

      return m_traits.compare_xy(p1, p2);
    }
  };

  /*! Obtain a Compare_xy_2 function object */
  Compare_xy_2 compare_xy_2_object() const { return Compare_xy_2(*this); }

  /*! A functor that obtain the left endpoint of an x-monotone arc */
  class Construct_min_vertex_2 {
  public:
    /*! Obtain the left endpoint of and arc.
     * \param xc the arc.
     * \return the left endpoint.
     */
    const Point_2& operator()(const X_monotone_curve_2& xc) const
    { return xc.left(); }
  };

  /*! Obtain a Construct_min_vertex_2 function object */
  Construct_min_vertex_2 construct_min_vertex_2_object() const
  { return Construct_min_vertex_2(); }

  /*! A functor that obtain the right endpoint of an x-monotone arc */
  class Construct_max_vertex_2 {
  public:
    /*! Obtain the right endpoint of an arc.
     * \param xc the arc.
     * \return the right endpoint.
     */
    const Point_2& operator()(const X_monotone_curve_2& xc) const
    { return xc.right(); }
  };

  /*! Obtain a Construct_max_vertex_2 function object */
  Construct_max_vertex_2 construct_max_vertex_2_object() const
  { return Construct_max_vertex_2(); }

  /*! A functor that checks whether an x-monotone arc is a vertical */
  class Is_vertical_2 {
  public:
    /*! Check whether a given arc is vertical.
     * \param xc the arc.
     * \return true if the curve is a vertical spherical_arc; false otherwise.
     * \pre the arc is not degenerate (consists of a single point)
     */
    bool operator()(const X_monotone_curve_2& xc) const
    {
      CGAL_precondition(!xc.is_degenerate());
      return xc.is_vertical();
    }
  };

  /*! Obtain an Is_vertical_2 function object */
  Is_vertical_2 is_vertical_2_object() const { return Is_vertical_2(); }

  /*! A functor that compares the y-coordinates of a directional point and
   * an x-monotone arc at the point x-coordinate
   */
  class Compare_y_at_x_2 {
  protected:
    typedef Arr_geodesic_arc_on_sphere_traits_2<Kernel, atan_x, atan_y> Traits;

    /*! The traits (in case it has state) */
    const Traits& m_traits;

    /*! Constructor
     * \param traits the traits (in case it has state)
     */
    Compare_y_at_x_2(const Traits& traits) : m_traits(traits) {}

    friend class Arr_geodesic_arc_on_sphere_traits_2<Kernel, atan_x, atan_y>;

  public:
    /*! Return the location of the given point with respect to the input arc.
     * \param xc the arc.
     * \param p the point.
     * \return SMALLER - y(p) < xc(x(p)), i.e. the point is below the curve;
     *         EQUAL   - p lies on the curve.
     *         LARGER  - y(p) > xc(x(p)), i.e. the point is above the curve;
     * \pre p is not a contraction point.
     * \pre p is in the x-range of xc.
     */
    Comparison_result operator()(const Point_2& p,
                                 const X_monotone_curve_2& xc) const
    {
      CGAL_precondition(!p.is_min_boundary() && !p.is_max_boundary());
      CGAL_precondition(m_traits.is_in_x_range(xc, p));

      if (xc.is_vertical()) {
        // Compare the point with the left endpoint. If smaller, return SMALLER.
        // Otherwise, if EQUAL, return EQUAL.
        // Otherwise, compare with the right endpoint. If larger, return LARGER.
        // Otherwise, return EQUAL:
        if (!xc.left().is_min_boundary()) {
          Comparison_result cr = m_traits.compare_y(p, xc.left());
          if (cr != LARGER) return cr;
        }
        if (xc.right().is_max_boundary()) return EQUAL;
        Comparison_result cr = m_traits.compare_y(p, xc.right());
        return (cr == LARGER) ? LARGER : EQUAL;
      }

      // Compare the point to the underlying plane of xc:
      Oriented_side os = m_traits.oriented_side(xc.normal(), p);
      return (os == ON_ORIENTED_BOUNDARY) ? EQUAL :
        (xc.is_directed_right()) ?
        ((os == ON_NEGATIVE_SIDE) ? SMALLER : LARGER) :
        ((os == ON_NEGATIVE_SIDE) ? LARGER : SMALLER);
    }
  };

  /*! Obtain a Compare_y_at_x_2 function object */
  Compare_y_at_x_2 compare_y_at_x_2_object() const
  { return Compare_y_at_x_2(*this); }

  /*! A functor that compares the y-coordinates of two x-monotone arcs
   * immediately to the left of their intersection directional point.
   */
  class Compare_y_at_x_left_2 {
  protected:
    typedef Arr_geodesic_arc_on_sphere_traits_2<Kernel, atan_x, atan_y> Traits;

    /*! The traits (in case it has state) */
    const Traits& m_traits;

    /*! Constructor
     * \param traits the traits (in case it has state)
     */
    Compare_y_at_x_left_2(const Traits& traits) : m_traits(traits) {}

    friend class Arr_geodesic_arc_on_sphere_traits_2<Kernel, atan_x, atan_y>;

  public:
    /*! Compare the y value of two x-monotone curves immediately to the left
     * of their intersection point.
     * \param xc1 the first curve.
     * \param xc2 the second curve.
     * \param p the intersection point.
     * \return the relative position of xc1 with respect to xc2 immdiately to
     *         the left of p: SMALLER, EQUAL, or LARGER.
     * \pre the point p lies on both curves, and both of them must be also be
     *      defined (lexicographically) to its left.
     * \pre the arcs are not degenerate
     */
    Comparison_result operator()(const X_monotone_curve_2& xc1,
                                 const X_monotone_curve_2& xc2,
                                 const Point_2& p) const
    {
      CGAL_precondition(! xc1.is_degenerate());
      CGAL_precondition(! xc2.is_degenerate());
      CGAL_precondition(p == xc1.right());
      CGAL_precondition(p == xc2.right());

      // If Both arcs are vertical, they overlap:
      if (xc1.is_vertical() && xc2.is_vertical()) return EQUAL;
      if (xc1.is_vertical()) return SMALLER;
      if (xc2.is_vertical()) return LARGER;

      // Non of the arc is verticel. Thus, non of the endpoints coincide with
      // a pole.
      // Compare the y-coord. at the x-coord of the most right left-endpoint.
      const Point_2& l1 = xc1.left();
      const Point_2& l2 = xc2.left();

      if (!l1.is_no_boundary()) {
        // use l2 and xc1:
        Oriented_side os = m_traits.oriented_side(xc1.normal(), l2);
        return (os == ON_ORIENTED_BOUNDARY) ? EQUAL :
          (xc1.is_directed_right()) ?
          ((os == ON_NEGATIVE_SIDE) ? LARGER : SMALLER) :
          ((os == ON_NEGATIVE_SIDE) ? SMALLER : LARGER);
      }

      // if p and r1 are antipodal, compare the plane normals
      const Kernel& kernel = m_traits;
      auto opposite_3 = kernel.construct_opposite_direction_3_object();
      Direction_3 opposite_p = opposite_3(p);
      if (kernel.equal_3_object()(opposite_p, Direction_3(l1)) ||
          kernel.equal_3_object()(opposite_p, Direction_3(l2)))
      {
        Sign xsign = Traits::x_sign(p);
        Sign ysign = Traits::y_sign(p);
        Project project = (xsign == ZERO) ?
          ((ysign == POSITIVE) ? Traits::project_minus_xz : Traits::project_xz) :
          ((xsign == POSITIVE) ? Traits::project_yz : Traits::project_minus_yz);

        Direction_2 n1 = project(xc1.normal());
        Direction_2 n2 = project(xc2.normal());
        auto opposite_2 = kernel.construct_opposite_direction_2_object();
        if (! xc1.is_directed_right()) n1 = opposite_2(n1);
        if (! xc2.is_directed_right()) n2 = opposite_2(n2);
        if (kernel.equal_2_object()(n1, n2)) return EQUAL;
        const Direction_2 d(1, 0);
        return (kernel.counterclockwise_in_between_2_object()(n1, d, n2)) ?
          LARGER: SMALLER;
      }

      if (! l2.is_no_boundary()) {
        // use l1 and xc2:
        Oriented_side os = m_traits.oriented_side(xc2.normal(), l1);
        return (os == ON_ORIENTED_BOUNDARY) ? EQUAL :
          (xc2.is_directed_right()) ?
          ((os == ON_NEGATIVE_SIDE) ? SMALLER : LARGER) :
          ((os == ON_NEGATIVE_SIDE) ? LARGER : SMALLER);
      }

      Comparison_result res = m_traits.compare_xy(l1, l2);
      if (res == SMALLER) {
        // use l2 and xc1:
        Oriented_side os = m_traits.oriented_side(xc1.normal(), l2);
        return (os == ON_ORIENTED_BOUNDARY) ? EQUAL :
          (xc1.is_directed_right()) ?
          ((os == ON_NEGATIVE_SIDE) ? LARGER : SMALLER) :
          ((os == ON_NEGATIVE_SIDE) ? SMALLER : LARGER);
      }
      if (res == LARGER) {
        // use l1 and xc2:
        Oriented_side os = m_traits.oriented_side(xc2.normal(), l1);
        return (os == ON_ORIENTED_BOUNDARY) ? EQUAL :
          (xc2.is_directed_right()) ?
          ((os == ON_NEGATIVE_SIDE) ? SMALLER : LARGER) :
          ((os == ON_NEGATIVE_SIDE) ? LARGER : SMALLER);
      }
      // res == equal
      return EQUAL;
    }
  };

  /*! Obtain a Compare_y_at_x_left_2 function object */
  Compare_y_at_x_left_2 compare_y_at_x_left_2_object() const
  { return Compare_y_at_x_left_2(*this); }

  /*! A functor that compares the y-coordinates of two x-monotone arcs
   * immediately to the right of their intersection directional point.
   */
  class Compare_y_at_x_right_2 {
  protected:
    typedef Arr_geodesic_arc_on_sphere_traits_2<Kernel, atan_x, atan_y> Traits;

    /*! The traits (in case it has state) */
    const Traits& m_traits;

    /*! Constructor
     * \param traits the traits (in case it has state)
     */
    Compare_y_at_x_right_2(const Traits& traits) : m_traits(traits) {}

    friend class Arr_geodesic_arc_on_sphere_traits_2<Kernel, atan_x, atan_y>;

  public:
    /*! Compare the y value of two x-monotone curves immediately to the right
     * of their intersection point.
     * \param xc1 the first curve.
     * \param xc2 the second curve.
     * \param p the intersection point.
     * \return the relative position of xc1 with respect to xc2 immdiately to
     *         the right of p: SMALLER, EQUAL, or LARGER.
     * \pre the point p lies on both curves, and both of them must also be
     *      defined to its right (lexicographically).
     * \pre the arcs are not degenerate
     */
    Comparison_result operator()(const X_monotone_curve_2& xc1,
                                 const X_monotone_curve_2& xc2,
                                 const Point_2& p) const
    {
      CGAL_precondition(! xc1.is_degenerate());
      CGAL_precondition(! xc2.is_degenerate());

      // CGAL_precondition(p == xc1.left());
      // CGAL_precondition(p == xc2.left());

      // If Both arcs are vertical, they overlap:
      if (xc1.is_vertical() && xc2.is_vertical()) return EQUAL;
      if (xc1.is_vertical()) return LARGER;
      if (xc2.is_vertical()) return SMALLER;

      // Non of the arcs is verticel. Thus, non of the endpoints coincide with
      // a pole.
      const Point_2& r1 = xc1.right();
      const Point_2& r2 = xc2.right();

      // if p and r1 are antipodal, compare the plane normals
      const Kernel& kernel = m_traits;
      auto opposite_3 = kernel.construct_opposite_direction_3_object();
      Direction_3 opposite_p = opposite_3(p);
      if (kernel.equal_3_object()(opposite_p, Direction_3(r1)) ||
          kernel.equal_3_object()(opposite_p, Direction_3(r2)))
      {
        Sign xsign = Traits::x_sign(p);
        Sign ysign = Traits::y_sign(p);
        Project project = (xsign == ZERO) ?
          ((ysign == POSITIVE) ? Traits::project_minus_xz : Traits::project_xz) :
          ((xsign == POSITIVE) ? Traits::project_yz : Traits::project_minus_yz);

        Direction_2 n1 = project(xc1.normal());
        Direction_2 n2 = project(xc2.normal());
        auto opposite_2 = kernel.construct_opposite_direction_2_object();
        if (! xc1.is_directed_right()) n1 = opposite_2(n1);
        if (! xc2.is_directed_right()) n2 = opposite_2(n2);
        if (kernel.equal_2_object()(n1, n2)) return EQUAL;
        const Direction_2 d(1, 0);
        return (kernel.counterclockwise_in_between_2_object()(n1, d, n2)) ?
          SMALLER : LARGER;
      }

      // Compare the y-coord. at the x-coord of the most left right-endpoint.
      if (! r1.is_no_boundary()) {
        // use r2 and xc1:
        Oriented_side os = m_traits.oriented_side(xc1.normal(), r2);
        return (os == ON_ORIENTED_BOUNDARY) ? EQUAL :
          (xc1.is_directed_right()) ?
          ((os == ON_NEGATIVE_SIDE) ? LARGER : SMALLER) :
          ((os == ON_NEGATIVE_SIDE) ? SMALLER : LARGER);
      }
      if (! r2.is_no_boundary()) {
        // use r1 and xc2:
        Oriented_side os = m_traits.oriented_side(xc2.normal(), r1);
        return (os == ON_ORIENTED_BOUNDARY) ? EQUAL :
          (xc2.is_directed_right()) ?
          ((os == ON_NEGATIVE_SIDE) ? SMALLER : LARGER) :
          ((os == ON_NEGATIVE_SIDE) ? LARGER : SMALLER);
      }
      Comparison_result res = m_traits.compare_xy(r1, r2);
      if (res == LARGER) {
        // use r2 and xc1:
        Oriented_side os = m_traits.oriented_side(xc1.normal(), r2);
        return (os == ON_ORIENTED_BOUNDARY) ? EQUAL :
          (xc1.is_directed_right()) ?
          ((os == ON_NEGATIVE_SIDE) ? LARGER : SMALLER) :
          ((os == ON_NEGATIVE_SIDE) ? SMALLER : LARGER);
      }
      if (res == SMALLER) {
        // use r1 and xc2:
        Oriented_side os = m_traits.oriented_side(xc2.normal(), r1);
        return (os == ON_ORIENTED_BOUNDARY) ? EQUAL :
          (xc2.is_directed_right()) ?
          ((os == ON_NEGATIVE_SIDE) ? SMALLER : LARGER) :
          ((os == ON_NEGATIVE_SIDE) ? LARGER : SMALLER);
      }
      // res == equal
      return EQUAL;
    }
  };

  /*! Obtain a Compare_y_at_x_right_2 function object */
  Compare_y_at_x_right_2 compare_y_at_x_right_2_object() const
  { return Compare_y_at_x_right_2(*this); }

  /*! A functor that checks whether two directional points and two x-monotone
   * arcs are identical.
   */
  class Equal_2 {
  protected:
    typedef Arr_geodesic_arc_on_sphere_traits_2<Kernel, atan_x, atan_y> Traits;

    /*! The traits (in case it has state) */
    const Traits& m_traits;

    /*! Constructor
     * \param traits the traits (in case it has state)
     */
    Equal_2(const Traits& traits) : m_traits(traits) {}

    friend class Arr_geodesic_arc_on_sphere_traits_2<Kernel, atan_x, atan_y>;

  public:
    /*! Determines whether the two x-monotone curves are the same (have the
     * same graph).
     * \param xc1 the first curve.
     * \param xc2 the second curve.
     * \return true if the two curves are the same; false otherwise.
     */
    bool operator()(const X_monotone_curve_2& xc1,
                    const X_monotone_curve_2& xc2) const
    {
      const Kernel& kernel = m_traits;
      typename Kernel::Equal_3 equal_3 = kernel.equal_3_object();
      if (xc1.is_full() || xc2.is_full()) {
        if (!xc1.is_full() || !xc2.is_full()) return false;
        auto opposite_3 = kernel.construct_opposite_direction_3_object();
        return (equal_3(xc1.normal(), xc2.normal()) ||
                equal_3(opposite_3(xc1.normal()), xc2.normal()));
      }

      if (xc1.is_meridian() || xc2.is_meridian()) {
        return (xc1.is_meridian() && xc2.is_meridian() &&
                equal_3(xc1.normal(), xc2.normal()));
      }

      return (equal_3(Direction_3(xc1.left()),  Direction_3(xc2.left())) &&
              equal_3(Direction_3(xc1.right()), Direction_3(xc2.right())));
    }

    /*! Determines whether the two points are the same.
     * \param p1 the first point.
     * \param p2 the second point.
     * \return true if the two point are the same; false otherwise.
     */
    bool operator()(const Point_2& p1, const Point_2& p2) const
    {
      const Kernel& kernel = m_traits;
      return kernel.equal_3_object()(Direction_3(p1), Direction_3(p2));
    }
  };

  /*! Obtain an Equal_2 function object */
  Equal_2 equal_2_object() const { return Equal_2(*this); }
  //@}

  /// \name Functor definitions to handle boundaries
  //@{

  /*! A function object that obtains the parameter space of a geometric
   * entity along the x-axis
   */
  class Parameter_space_in_x_2 {
  protected:
    typedef Arr_geodesic_arc_on_sphere_traits_2<Kernel, atan_x, atan_y> Traits;

    /*! The traits (in case it has state) */
    const Traits& m_traits;

    /*! Constructor
     * \param traits the traits (in case it has state)
     */
    Parameter_space_in_x_2(const Traits& traits) : m_traits(traits) {}

    friend class Arr_geodesic_arc_on_sphere_traits_2<Kernel, atan_x, atan_y>;

  public:
    /*! Obtains the parameter space at the end of an arc along the x-axis.
     * Only called for arcs whose interior lie in the interior of the
     * parameter space, that is, the arc does not coincide with the
     * identification. Thus, it returns ARR_LEFT_BOUNDARY or ARR_RIGHT_BOUNDARY
     * for non-vertical arcs and ARR_INTERIOR for (vertical) arcs whose end
     * might even reach one of the poles.
     * \param xcv the arc
     * \param ce the arc end indicator:
     *     ARR_MIN_END - the minimal end of xc or
     *     ARR_MAX_END - the maximal end of xc
     * \return the parameter space at the ce end of the arc xcv.
     *   ARR_LEFT_BOUNDARY  - the arc approaches the identification arc from
     *                        the right at the minimal arc end.
     *   ARR_INTERIOR       - the arc does not approach the identification arc.
     *   ARR_RIGHT_BOUNDARY - the arc approaches the identification arc from
     *                        the left at the maximal arc end.
     * \pre xcv does not coincide with the identification
     */
    Arr_parameter_space operator()(const X_monotone_curve_2& xcv,
                                   Arr_curve_end ce) const
    {
      CGAL_precondition(!m_traits.is_on_y_identification_2_object()(xcv));
      // vertical, but not on identification!
      if (xcv.is_vertical()) return ARR_INTERIOR;

      return (ce == ARR_MIN_END) ?
        ((xcv.left().is_no_boundary()) ? ARR_INTERIOR : ARR_LEFT_BOUNDARY) :
        ((xcv.right().is_no_boundary()) ? ARR_INTERIOR : ARR_RIGHT_BOUNDARY);
    }

    /*! Obtains the parameter space at a point along the x-axis.
     * Every non-interior point is assumed to lie on the left-right
     * identification.
     * Points at the poles additionally lie on the bottom or top boundary.
     * \param p the point.
     * \return the parameter space at p.
     */
    Arr_parameter_space operator()(const Point_2& p) const
    {
      CGAL_precondition(p.is_no_boundary());
      CGAL_USE(p);
      return ARR_INTERIOR;
    }
  };

  /*! Obtain a Parameter_space_in_x_2 function object */
  Parameter_space_in_x_2 parameter_space_in_x_2_object() const
  { return Parameter_space_in_x_2(*this); }

  /*! A function object that obtains the parameter space of a geometric
   * entity along the y-axis
   */
  class Parameter_space_in_y_2 {
  public:
    /*! Obtains the parameter space at the end of an arc along the y-axis.
     * Only called for arcs whose interior lie in the interior of the
     * parameter space, that is, the arc does not coincide with the
     * identification. Thus, it returns ARR_BOTTOM_BOUNDARY or ARR_TOP_BOUNDARY
     * for arcs ends that reach the poles (such arc are vertical) and
     * ARR_INTERIOR for all other arc ends.
     * \param xcv the arc
     * \param ce the arc end indicator:
     *     ARR_MIN_END - the minimal end of xc or
     *     ARR_MAX_END - the maximal end of xc
     * \return the parameter space at the ce end of the arc xcv.
     *   ARR_BOTTOM_BOUNDARY  - the arc approaches the south pole at the arc
     *                          minimal end.
     *   ARR_INTERIOR         - the arc does not approache a contraction point.
     *   ARR_TOP_BOUNDARY     - the arc approaches the north pole at the arc
     *                          maximal end.
     */
    Arr_parameter_space operator()(const X_monotone_curve_2& xcv,
                                   Arr_curve_end ce) const
    {
      return (ce == ARR_MIN_END) ?
        ((xcv.left().is_min_boundary()) ?  ARR_BOTTOM_BOUNDARY: ARR_INTERIOR) :
        ((xcv.right().is_max_boundary()) ? ARR_TOP_BOUNDARY : ARR_INTERIOR);
    }

    /*! Obtains the parameter space of a point along the y-axis.
     * That is, ARR_BOTTOM_BOUNDARY is returned if p coincides with the
     * south pole and ARR_TOP_BOUNDARY if p coincides with the north pole.
     * Otherwise ARR_INTERIOR is returned.
     * \param p the point.
     * \return the parameter space at p.
     */
    Arr_parameter_space operator()(const Point_2& p) const
    {
      return
        (p.is_min_boundary()) ? ARR_BOTTOM_BOUNDARY :
        (p.is_max_boundary()) ? ARR_TOP_BOUNDARY : ARR_INTERIOR;
    }
  };

  /*! Obtain a Parameter_space_in_y_2 function object */
  Parameter_space_in_y_2 parameter_space_in_y_2_object() const
  { return Parameter_space_in_y_2(); }


  /*! A functor that compares the x-coordinate of arc ends and points on the
   * boundary of the parameter space.
   */
  class Compare_x_on_boundary_2 {
  protected:
    typedef Arr_geodesic_arc_on_sphere_traits_2<Kernel, atan_x, atan_y> Traits;

    /*! The traits (in case it has state) */
    const Traits& m_traits;

    /*! Constructor
     * \param traits the traits (in case it has state)
     */
    Compare_x_on_boundary_2(const Traits& traits) : m_traits(traits) {}

    friend class Arr_geodesic_arc_on_sphere_traits_2<Kernel, atan_x, atan_y>;

  public:
    /*! Compare the x-coordinate of a direction with the x-coordinate of an
     * arc end projected onto the boundary.
     * \param point the point direction.
     * \param xcv the arc, the endpoint of which is compared.
     * \param ce the arc-end indicator -
     *            ARR_MIN_END - the minimal end of xc or
     *            ARR_MAX_END - the maximal end of xc.
     * \return the comparison result:
     *         SMALLER - x(p) < x(xc, ce);
     *         EQUAL   - x(p) = x(xc, ce);
     *         LARGER  - x(p) > x(xc, ce).
     * \pre p lies in the interior of the parameter space.
     * \pre the ce end of the arc xcv lies on a pole (implying ce is vertical).
     * \pre xcv does not coincide with the vertical identification curve.
     */
    Comparison_result operator()(const Point_2& point,
                                 const X_monotone_curve_2& xcv,
                                 Arr_curve_end CGAL_precondition_code(ce)) const
    {
      CGAL_precondition(point.is_no_boundary());
      CGAL_precondition_code
        (const Point_2& p2 = (ce == ARR_MIN_END) ? xcv.left() : xcv.right(););
      CGAL_precondition(!p2.is_no_boundary());
      CGAL_precondition(xcv.is_vertical());

      CGAL_precondition(!m_traits.is_on_y_identification_2_object()(xcv));

      // xcv is vertical, but does not coincide with the discontinuity arc.
      // Obtain the direction contained in the underlying plane, which is
      // also on the xy-plane:
      Direction_3 normal = xcv.normal();
      Direction_2 q = (xcv.is_directed_right()) ?
        Direction_2(-(normal.dy()), normal.dx()) :
        Direction_2(normal.dy(), -(normal.dx()));
      Direction_2 p = Traits::project_xy(point);
      return m_traits.compare_x(p, q);
    }

    /*! Compare the x-coordinates of two arc ends projected onto the boundary
     * of the parameter space.
     * \param xcv1 the first arc.
     * \param ce1 the first arc end indicator -
     *            ARR_MIN_END - the minimal end of xcv1 or
     *            ARR_MAX_END - the maximal end of xcv1.
     * \param xcv2 the second arc.
     * \param ce2 the second arc end indicator -
     *            ARR_MIN_END - the minimal end of xcv2 or
     *            ARR_MAX_END - the maximal end of xcv2.
     * The respective closed endpoint may coincide with a pole.
     * \return the comparison result:
     *         SMALLER - x(xcv1, ce1) < x(xcv2, ce2);
     *         EQUAL   - x(xcv1, ce1) = x(xcv2, ce2);
     *         LARGER  - x(xcv1, ce1) > x(xcv2, ce2).
     * \pre xcv1 does not coincide with the vertical identification curve.
     * \pre xcv2 does not coincide with the vertical identification curve.
     * \pre the ce1 end of the arc xcv1 lies on a pole (implying ce1 is
     *      vertical).
     * \pre the ce2 end of the arc xcv2 lies on a pole (implying ce2 is
     *      vertical).
     */
    Comparison_result operator()(const X_monotone_curve_2& xcv1,
                                 Arr_curve_end CGAL_precondition_code(ce1),
                                 const X_monotone_curve_2& xcv2,
                                 Arr_curve_end CGAL_precondition_code(ce2)) const
    {
      CGAL_precondition_code
        (const Point_2& p1 = (ce1 == ARR_MIN_END) ? xcv1.left() : xcv1.right(););
      CGAL_precondition(!p1.is_no_boundary());
      CGAL_precondition_code
        (const Point_2& p2 = (ce2 == ARR_MIN_END) ? xcv2.left() : xcv2.right(););
      CGAL_precondition(!p2.is_no_boundary());

      CGAL_precondition(xcv1.is_vertical());
      CGAL_precondition(xcv2.is_vertical());

      CGAL_precondition(!m_traits.is_on_y_identification_2_object()(xcv1));
      CGAL_precondition(!m_traits.is_on_y_identification_2_object()(xcv2));

      // Non of the arcs coincide with the identification arc:
      // Obtain the directions contained in the underlying planes, which are
      // also on the xy-plane:
      Direction_3 normal1 = xcv1.normal();
      Direction_2 p = (xcv1.is_directed_right()) ?
        Direction_2(-(normal1.dy()), normal1.dx()) :
        Direction_2(normal1.dy(), -(normal1.dx()));
      Direction_3 normal2 = xcv2.normal();
      Direction_2 q = (xcv2.is_directed_right()) ?
        Direction_2(-(normal2.dy()), normal2.dx()) :
        Direction_2(normal2.dy(), -(normal2.dx()));
      return m_traits.compare_x(p, q);
    }

    /*! \todo This operator should be removed! The general code should never
     * call this operator for this traits!
     * Once we do a better dispatching of the functors (LR-ident + TB-contraction),
     * an implementation of this signature becomes obsolete.
     */
    Comparison_result operator()(const Point_2& /* p1 */,
                                 const Point_2& /* p2 */) const
    {
      CGAL_error(); return EQUAL;
    }
  };

  /*! Obtain a Compare_x_on_boundary_2 function object.
   */
  Compare_x_on_boundary_2 compare_x_on_boundary_2_object() const
  { return Compare_x_on_boundary_2(*this); }

  /*! A functor that compares the x-coordinates of arc ends near the
   * boundary of the parameter space.
   */
  class Compare_x_near_boundary_2 {
  protected:
    typedef Arr_geodesic_arc_on_sphere_traits_2<Kernel, atan_x, atan_y> Traits;

    /*! The traits (in case it has state) */
    const Traits& m_traits;

    /*! Constructor
     * \param traits the traits (in case it has state)
     */
    Compare_x_near_boundary_2(const Traits& traits) : m_traits(traits) {}

    friend class Arr_geodesic_arc_on_sphere_traits_2<Kernel, atan_x, atan_y>;

  public:

    /*! Compare the x-coordinates of 2 arc ends near the boundary of the
     * parameter space.
     * \param xcv1 the first arc.
     * \param xcv2 the second arc.
     * \param ce the curve end indicator -
     *            ARR_MIN_END - the minimal end of curves or
     *            ARR_MAX_END - the maximal end of curves.
     * \return the second comparison result:
     *         SMALLER - x(xcv1, ce) < x(xcv2, ce);
     *         EQUAL   - x(xcv1, ce) = x(xcv2, ce);
     *         LARGER  - x(xcv1, ce) > x(xcv2, ce).
     * \pre the ce end of the arc xcv1 lies on a pole.
     * \pre the ce end of the arc xcv2 lies on a pole.
     * \pre the $x$-coordinates of xcv1 and xcv2 at their ce end are
     *      equal (implying that the curves overlap).
     * \pre xcv1 does not coincide with the vertical identification curve.
     * \pre xcv2 does not coincide with the vertical identification curve.
     */
    Comparison_result operator()(const X_monotone_curve_2&
                                 CGAL_precondition_code(xcv1),
                                 const X_monotone_curve_2&
                                 CGAL_precondition_code(xcv2),
                                 Arr_curve_end CGAL_precondition_code(ce)) const
    {
      CGAL_precondition_code
        (const Point_2& p1 = (ce == ARR_MIN_END) ? xcv1.left() : xcv1.right(););
      CGAL_precondition(!p1.is_no_boundary());
      CGAL_precondition_code
        (const Point_2& p2 = (ce == ARR_MIN_END) ? xcv2.left() : xcv2.right(););
      CGAL_precondition(!p2.is_no_boundary());

      CGAL_precondition(xcv1.is_vertical());
      CGAL_precondition(xcv2.is_vertical());
      CGAL_precondition(!m_traits.is_on_y_identification_2_object()(xcv1));
      CGAL_precondition(!m_traits.is_on_y_identification_2_object()(xcv2));

      return EQUAL;
    }
  };

  /*! Obtain a Compare_x_near_boundary_2 function object */
  Compare_x_near_boundary_2 compare_x_near_boundary_2_object() const
  { return Compare_x_near_boundary_2(*this); }


  /*! A functor that compares the y-coordinates of arc ends near the
   * boundary of the parameter space.
   */
  class Compare_y_near_boundary_2 {
  protected:
    typedef Arr_geodesic_arc_on_sphere_traits_2<Kernel, atan_x, atan_y> Traits;

    /*! The traits (in case it has state) */
    const Traits& m_traits;

    /*! Constructor
     * \param traits the traits (in case it has state)
     */
    Compare_y_near_boundary_2(const Traits& traits) : m_traits(traits) {}

    friend class Arr_geodesic_arc_on_sphere_traits_2<Kernel, atan_x, atan_y>;

  public:
    /*! Compare the y-coordinates of 2 curves at their ends near the boundary
     * of the parameter space.
     * \param xcv1 the first arc.
     * \param xcv2 the second arc.
     * \param ce the arc end indicator.
     * \return the second comparison result.
     * \pre the ce ends of the arcs xcv1 and xcv2 lie either on the left
     *      boundary or on the right boundary of the parameter space.
     * \pre the curves cannot reach a pole
     * There is no horizontal identification curve!
     */
    Comparison_result operator()(const X_monotone_curve_2& xcv1,
                                 const X_monotone_curve_2& xcv2,
                                 Arr_curve_end ce) const
    {
      CGAL_precondition(! xcv1.is_degenerate());
      CGAL_precondition(! xcv2.is_degenerate());

      CGAL_precondition((ce != ARR_MIN_END) ||
                        (xcv1.left().is_mid_boundary() &&
                         xcv2.left().is_mid_boundary()));
      CGAL_precondition((ce != ARR_MAX_END) ||
                        (xcv1.right().is_mid_boundary() &&
                         xcv2.right().is_mid_boundary()));

      // If the curves lie on the same plane return EQUAL.
      const Kernel& kernel = m_traits;
      const Direction_3& n1 = xcv1.normal();
      const Direction_3& n2 = xcv2.normal();
      if (xcv1.is_directed_right() == xcv2.is_directed_right()) {
        if (kernel.equal_3_object()(n1, n2)) return EQUAL;
      }
      else {
        auto opposite_3 = kernel.construct_opposite_direction_3_object();
        auto opposite_n2 = opposite_3(n2);
        if (kernel.equal_3_object()(n1, opposite_n2)) return EQUAL;
      }

      // The curves do not lie on the same plane!
      const Point_2& l1 = xcv1.left();
      const Point_2& l2 = xcv2.left();
      const Point_2& r1 = xcv1.right();
      const Point_2& r2 = xcv2.right();

      if (ce == ARR_MIN_END) {
        // None of xcv1 and xcv2 endpoints coincide with a pole:
        Comparison_result cr = m_traits.compare_y(l1, l2);
        if (cr != EQUAL) return cr;

        // If Both arcs are vertical, they overlap:
        if (xcv1.is_vertical()) return LARGER;
        if (xcv2.is_vertical()) return SMALLER;

        // There are 4 cases based on the sign of the z component of the normals
        // Compute the sign of the x-component of the normal cross product.
        // There is no point computing the intermediate cross product:
        // auto cross_prod = kernel.construct_cross_product_vector_3_object();
        // Vector_3 v = cross_prod(n1.vector(), n2.vector());
        // CGAL::Sign xsign = CGAL::sign(v.x());
        // This predicate is not yet supported; thus, compute directly:
        CGAL::Sign xsign = CGAL::sign(n1.dy() * n2.dz() - n1.dz() * n2.dy());

        // std::cout << "sign(n1.z): " << CGAL::sign(n1.dz()) << std::endl;
        // std::cout << "sign(n2.z): " << CGAL::sign(n2.dz()) << std::endl;
        // std::cout << "x sign: " << xsign << std::endl;

        if (CGAL::sign(n1.dz()) == POSITIVE) {
          if (CGAL::sign(n2.dz()) == POSITIVE) {
            // pos pos
            return (xsign == POSITIVE) ? LARGER : SMALLER;
          }
          // pos neg
          return (xsign == POSITIVE) ? SMALLER : LARGER;
        }
        if (CGAL::sign(n2.dz()) == POSITIVE) {
          // neg pos
          return (xsign == POSITIVE) ? SMALLER : LARGER;
        }
        // neg neg
        return (xsign == POSITIVE) ? LARGER : SMALLER;
      }

      // ce == ARR_MAX_END

      // None of xcv1 and xcv2 endpoints coincide with a pole:
      Comparison_result cr = m_traits.compare_y(r1, r2);
      if (cr != EQUAL) return cr;

      // If Both arcs are vertical, they overlap:
      if (xcv1.is_vertical()) return LARGER;
      if (xcv2.is_vertical()) return SMALLER;

      // There are 4 cases based on the sign of the z component of the normals
      // Compute the sign of the x-component of the normal cross product.
      // There is no point computing the intermediate cross product:
      // auto cross_prod = kernel.construct_cross_product_vector_3_object();
      // Vector_3 v = cross_prod(n1.vector(), n2.vector());
      // CGAL::Sign xsign = CGAL::sign(v.x());
      // This predicate is not yet supported; thus, compute directly:
      CGAL::Sign xsign = CGAL::sign(n1.dy() * n2.dz() - n1.dz() * n2.dy());

      // std::cout << "sign(n1.z): " << CGAL::sign(n1.dz()) << std::endl;
      // std::cout << "sign(n2.z): " << CGAL::sign(n2.dz()) << std::endl;
      // std::cout << "x sign: " << xsign << std::endl;

      if (CGAL::sign(n1.dz()) == POSITIVE) {
        if (CGAL::sign(n2.dz()) == POSITIVE) {
          // pos pos
          return (xsign == POSITIVE) ? SMALLER : LARGER;
        }
        // pos neg
        return (xsign == POSITIVE) ? LARGER: SMALLER;
      }
      if (CGAL::sign(n2.dz()) == POSITIVE) {
        // neg pos
        return (xsign == POSITIVE) ? LARGER : SMALLER;
      }
      // neg neg
      return (xsign == POSITIVE) ? SMALLER : LARGER;
    }
  };

  /*! Obtain a Compare_y_near_boundary_2 function object */
  Compare_y_near_boundary_2 compare_y_near_boundary_2_object() const
  { return Compare_y_near_boundary_2(*this); }

  /*! A functor that indicates whether a geometric object lies on the
   * vertical identification arc.
   */
  class Is_on_y_identification_2 {
  protected:
    typedef Arr_geodesic_arc_on_sphere_traits_2<Kernel, atan_x, atan_y> Traits;

    /*! The traits (in case it has state) */
    const Traits& m_traits;

    /*! Constructor
     * \param traits the traits (in case it has state)
     */
    Is_on_y_identification_2(const Traits& traits) : m_traits(traits) {}

    friend class Arr_geodesic_arc_on_sphere_traits_2<Kernel, atan_x, atan_y>;

  public:
    /*! Determine whether a point lies on the vertical identification arc.
     * \param p the point.
     * \return a Boolean indicating whether p lies on the vertical
     * identification arc (including the poles)
     */
    bool operator()(const Point_2& p) const { return !p.is_no_boundary(); }

    /*! Determine whether an arc coincides with the vertical identification
     * arc.
     * \param xcv the arc.
     * \return a Boolean indicating whether xcv coincides with the vertical
     * identification arc.
     */
    bool operator()(const X_monotone_curve_2& xcv) const
    {
      /* If the curve is not vertical and non of its endpoints lie on the
       * boundary, the arc itself cannot lie on the identification arc.
       */
      const Point_2& source = xcv.source();
      const Point_2& target = xcv.target();
      if (source.is_no_boundary() || target.is_no_boundary() ||
          !xcv.is_vertical())
        return false;

      /*! The curve is vertical. If at least one endpoint lies on the open
       * identification arc, it entirely lies on it.
       */
      if (source.is_mid_boundary() || target.is_mid_boundary()) return true;

      /* Both endpoints lie on opposite poles respectively. If the normal
       * coincides with the normal of the plane that contains the identification
       * arc, the arc lies on the identification arc.
       */
      return m_traits.overlap_with_identification(xcv, Zero_atan_y());
    }
  };

  /*! Obtain a Is_on_y_identification_2 function object */
  Is_on_y_identification_2 is_on_y_identification_2_object() const
  { return Is_on_y_identification_2(*this); }

  /*! A functor that compares the y-coordinate of two given points
   * that lie on the vertical identification arc.
   */
  class Compare_y_on_boundary_2 {
  protected:
    typedef Arr_geodesic_arc_on_sphere_traits_2<Kernel, atan_x, atan_y> Traits;

    /*! The traits (in case it has state) */
    const Traits& m_traits;

    /*! Constructor
     * \param traits the traits (in case it has state)
     */
    Compare_y_on_boundary_2(const Traits& traits) : m_traits(traits) {}

    friend class Arr_geodesic_arc_on_sphere_traits_2<Kernel, atan_x, atan_y>;

  public:
    /*! Compare the y-coordinate of two given points that lie on the vertical
     * identification curve.
     * \param p1 the first point.
     * \param p2 the second point.
     * \return SMALLER - p1 is smaller than p2;
     *         EQUAL   - p1 and p2 coincides;
     *         LARGER  - p1 is larger than p2;
     * \pre p1 lies on the vertical identification arc including the poles!
     * \pre p2 lies on the vertical identification arc including the poles!
     */
    Comparison_result operator()(const Point_2& p1, const Point_2& p2) const
    {
      // first deal with the 'degenerate' case of poles!
      if (p1.is_min_boundary()) {
        if (p2.is_min_boundary()) return EQUAL;
        else return SMALLER;
      }
      else if (p1.is_max_boundary()) {
        if (p2.is_max_boundary()) return EQUAL;
        else return LARGER;
      }
      else if (p2.is_min_boundary()) return LARGER;
      else if (p2.is_max_boundary()) return SMALLER;

      // this is the default for points on the identification arc
      CGAL_assertion(!p1.is_no_boundary());
      CGAL_assertion(!p2.is_no_boundary());
      return m_traits.compare_y(p1, p2);
    }

    // THERE ARE NO OTHER SIGNATURES AS WE HAVE IT FOR COMPARE_X_ON_BOUNDARY,
    // namely (ce1,pt2) and (ce1, ce2)

  };

  /*! Obtain a Compare_y_on_boundary_2 function object */
  Compare_y_on_boundary_2 compare_y_on_boundary_2_object() const
  { return Compare_y_on_boundary_2(*this); }
  //@}

  /// \name Functor definitions for supporting intersections.
  //@{

  /*! \class Make_x_monotone_2
   * A functor for subdividing arcs into x-monotone arcs that do not cross the
   * identification arc.
   */
  class Make_x_monotone_2 {
  protected:
    typedef Arr_geodesic_arc_on_sphere_traits_2<Kernel, atan_x, atan_y> Traits;

    /*! The traits (in case it has state) */
    const Traits& m_traits;

    /*! Constructor
     * \param traits the traits (in case it has state)
     */
    Make_x_monotone_2(const Traits& traits) : m_traits(traits) {}

    friend class Arr_geodesic_arc_on_sphere_traits_2<Kernel, atan_x, atan_y>;

  public:
    /*! Subdivide a given curve into x-monotone subcurves and insert them into
     * a given output iterator. As spherical_arcs are always x_monotone, only
     * one object will be contained in the iterator.
     * \param xc the curve.
     * \param oi the output iterator for the result. Its dereference type is a
     *           variant that wraps a \c Point_2 or an \c X_monotone_curve_2
     *           objects.
     * \return the past-the-end iterator.
     */
    template <typename OutputIterator>
    OutputIterator operator()(const Curve_2& c, OutputIterator oi) const {
      typedef boost::variant<Point_2, X_monotone_curve_2>
        Make_x_monotone_result;
      // std::cout << "full: " << c.is_full() << std::endl;
      // std::cout << "vert: " << c.is_vertical() << std::endl;
      // std::cout << "xmon: " << c.is_x_monotone() << std::endl;
      if (c.is_degenerate()) {
        // The spherical_arc is a degenerate point - wrap it with an object:
        *oi++ = Make_x_monotone_result(c.right());
        return oi;
      }

      if (c.is_x_monotone()) {
        // The spherical arc is monotone - wrap it with an object:
        // *oi++ = make_object(X_monotone_curve_2(c));
        const X_monotone_curve_2* xc = &c;
        *oi++ = Make_x_monotone_result(*xc);
        return oi;
      }

      if (c.is_full()) {
        // The spherical arc is full
        if (c.is_vertical()) {
          // The arc is vertical => divide it into 2 meridians;
          const Point_2& np = m_traits.neg_pole();
          const Point_2& pp = m_traits.pos_pole();
          X_monotone_curve_2 xc1(np, pp, c.normal(), true, true);
          X_monotone_curve_2 xc2(pp, np, c.normal(), true, false);
          *oi++ = Make_x_monotone_result(xc1);
          *oi++ = Make_x_monotone_result(xc2);
          return oi;
        }
#if defined(CGAL_FULL_X_MONOTONE_GEODESIC_ARC_ON_SPHERE_IS_SUPPORTED)
        // The arc is not vertical => break it at the discontinuity arc:
        const X_monotone_curve_2 xc(c.normal());
        *oi++ = Make_x_monotone_result(xc);
#else
        // Full x-monotone arcs are not supported!
        // Split the arc at the intersection point with the complement of the
        // discontinuity arc:
        Direction_3 normal = c.normal();
        bool directed_right = Traits::z_sign(normal) == POSITIVE;
        auto ctr_p = m_traits.construct_point_2_object();
        Point_2 p1 = ctr_p(Direction_3(-(normal.dz()), 0, normal.dx()));
        Point_2 p2 = ctr_p(Direction_3(normal.dz(), 0, -(normal.dx())));
        X_monotone_curve_2 xc1(p1, p2, normal, false, directed_right);
        X_monotone_curve_2 xc2(p2, p1, normal, false, directed_right);
        *oi++ = Make_x_monotone_result(xc1);
        *oi++ = Make_x_monotone_result(xc2);
#endif
        return oi;
      }

      const Point_2& source = c.source();
      const Point_2& target = c.target();
      const Direction_3& normal = c.normal();

      if (c.is_vertical()) {
        /* If one of the endpoints coincide with a pole, divide the arc at
         * the opposite pole:
         */
        const Point_2& np = m_traits.neg_pole();
        const Point_2& pp = m_traits.pos_pole();
        if (source.is_min_boundary() || target.is_min_boundary()) {
          X_monotone_curve_2 xc1(source, pp, normal, true, true);
          X_monotone_curve_2 xc2(pp, target, normal, true, false);
          *oi++ = Make_x_monotone_result(xc1);
          *oi++ = Make_x_monotone_result(xc2);
          return oi;
        }

        if (source.is_max_boundary() || target.is_max_boundary()) {
          X_monotone_curve_2 xc1(source, np, normal, true, false);
          X_monotone_curve_2 xc2(np, target, normal, true, true);
          *oi++ = Make_x_monotone_result(xc1);
          *oi++ = Make_x_monotone_result(xc2);
          return oi;
        }

        // None of the endpoints coincide with a pole.
        bool s_is_positive, t_is_positive, plane_is_positive;
        CGAL::Sign xsign = Traits::x_sign(normal);
        if (xsign == ZERO) {
          s_is_positive = Traits::x_sign(source) == POSITIVE;
          t_is_positive = Traits::x_sign(target) == POSITIVE;
          plane_is_positive = Traits::y_sign(normal) == NEGATIVE;
        } else {
          s_is_positive = Traits::y_sign(source) == POSITIVE;
          t_is_positive = Traits::y_sign(target) == POSITIVE;
          plane_is_positive = xsign == POSITIVE;
        }
        bool ccw = ((plane_is_positive && s_is_positive) ||
                    (!plane_is_positive && !s_is_positive));
        const Point_2& pole1 = (ccw) ? pp : np;
        X_monotone_curve_2 xc1(source, pole1, normal, true, ccw);
        *oi++ = Make_x_monotone_result(xc1);
        if (s_is_positive != t_is_positive) {
          // Construct 1 more arc:
          X_monotone_curve_2 xc2(pole1, target, normal, true, !ccw);
          *oi++ = Make_x_monotone_result(xc2);
          return oi;
        }
        // Construct 2 more arcs:
        const Point_2& pole2 = (ccw) ? np : pp;
        X_monotone_curve_2 xc2(pole1, pole2, normal, true, !ccw);
        *oi++ = Make_x_monotone_result(xc2);
        X_monotone_curve_2 xc3(pole2, target, normal, true, ccw);
        *oi++ = Make_x_monotone_result(xc3);
        return oi;
      }

      // The curve is not vertical, (none of the endpoints coincide with a pole)
      Direction_3 dp;
      m_traits.intersection_with_identification(c, dp, Zero_atan_y());
      Point_2 p(dp, Point_2::MID_BOUNDARY_LOC);
      Direction_2 s = Traits::project_xy(source);
      Direction_2 t = Traits::project_xy(target);
      const Direction_2& d = Traits::identification_xy();
      const Kernel& kernel = m_traits;
      bool directed_right =
        kernel.counterclockwise_in_between_2_object()(d, s, t);

      X_monotone_curve_2 xc1(source, p, normal, false, directed_right);
      X_monotone_curve_2 xc2(p, target, normal, false, directed_right);
      *oi++ = Make_x_monotone_result(xc1);
      *oi++ = Make_x_monotone_result(xc2);
      return oi;
    }
  };

  /*! Obtain a Make_x_monotone_2 function object */
  Make_x_monotone_2 make_x_monotone_2_object() const
  { return Make_x_monotone_2(*this); }

  /*! A functor that splits an x-monotone arc at a directional point. */
  class Split_2 {
  protected:
    typedef Arr_geodesic_arc_on_sphere_traits_2<Kernel, atan_x, atan_y> Traits;

    /*! The traits (in case it has state) */
    const Traits& m_traits;

    /*! Constructor
     * \param traits the traits (in case it has state)
     */
    Split_2(const Traits& traits) : m_traits(traits) {}

    friend class Arr_geodesic_arc_on_sphere_traits_2<Kernel, atan_x, atan_y>;

  public:
    /*! Split a given x-monotone curve at a given point into two sub-curves.
     * \param xc the curve to split
     * \param p the split point.
     * \param xc1 (output) the left resulting subcurve. p is its right
     * endpoint.
     * \param xc2 (output) the right resulting subcurve. p is its left
     * endpoint.
     * \pre p lies on xc but is not one of its endpoints.
     * \pre xc is not degenerate
     */
    void operator()(const X_monotone_curve_2& xc, const Point_2& p,
                    X_monotone_curve_2& xc1, X_monotone_curve_2& xc2) const
    {
      CGAL_precondition(!xc.is_degenerate());
      const Point_2& source = xc.source();
      const Point_2& target = xc.target();
      CGAL_precondition_code(const Kernel& kernel = m_traits);
      CGAL_precondition_code
        (typename Kernel::Equal_3 equal_3 = kernel.equal_3_object());
      CGAL_precondition(!equal_3(Direction_3(p), Direction_3(source)));
      CGAL_precondition(!equal_3(Direction_3(p), Direction_3(target)));

      xc1.set_normal(xc.normal());
      xc1.set_is_vertical(xc.is_vertical());
      xc1.set_is_degenerate(false);
      xc1.set_is_empty(false);

      xc2.set_normal(xc.normal());
      xc2.set_is_vertical(xc.is_vertical());
      xc2.set_is_empty(false);

      if (xc.is_directed_right()) {
        xc1.set_source(source);
        xc1.set_target(p);
        xc1.set_is_directed_right(true);
        xc2.set_source(p);
        xc2.set_target(target);
        xc2.set_is_directed_right(true);
      }
      else {
        xc1.set_source(p);
        xc1.set_target(target);
        xc1.set_is_directed_right(false);
        xc2.set_source(source);
        xc2.set_target(p);
        xc2.set_is_directed_right(false);
      }
    }
  };

  /*! Obtain a Split_2 function object */
  Split_2 split_2_object() const { return Split_2(*this); }

  /*! The clockwise-in-between function object */
  class Clockwise_in_between_2 {
  protected:
    typedef Arr_geodesic_arc_on_sphere_traits_2<Kernel, atan_x, atan_y> Traits;

    /*! The traits (in case it has state) */
    const Traits& m_traits;

    /*! Constructor
     * \param traits the traits (in case it has state)
     */
    Clockwise_in_between_2(const Traits& traits) : m_traits(traits) {}

    friend class Arr_geodesic_arc_on_sphere_traits_2<Kernel, atan_x, atan_y>;

  public:
    bool operator()(const Direction_2& d,
                    const Direction_2& d1, const Direction_2& d2) const
    {
      const Kernel& kernel = m_traits;
      return kernel.counterclockwise_in_between_2_object()(d, d2, d1);
    }
  };

  /*! Obtain a Clockwise_in_between function object */
  Clockwise_in_between_2 clockwise_in_between_2_object() const
  { return Clockwise_in_between_2(*this); }

  /*! A functor that computes intersections between x-monotone arcs. */
  class Intersect_2 {
  private:

    /*! Computes the intersection between two arcs contained in the same plane
     * \param l1_3
     * \param r1_3
     * \param l2_3
     * \param r2_3
     * \param normal      - the normal of the common plane
     * \param vertical    - are the curves vertical
     * \param start       - the start 2d vertex
     * \param in_between  - the in_between operator
     * \param project     - the projection function
     * \param oi          - the output iterator
     */
    template <typename In_between, typename OutputIterator>
    OutputIterator compute_intersection(const Point_2& l1_3,
                                        const Point_2 r1_3,
                                        const Point_2& l2_3,
                                        const Point_2 r2_3,
                                        const Direction_3& normal,
                                        bool vertical,
                                        const In_between& in_between,
                                        Project project,
                                        OutputIterator oi) const
    {
      typedef std::pair<Point_2, Multiplicity>          Intersection_point;
      typedef boost::variant<Intersection_point, X_monotone_curve_2>
                                                        Intersection_result;
      const Kernel& kernel = m_traits;
      typename Kernel::Equal_2 equal = kernel.equal_2_object();

      Direction_2 l1 = project(l1_3);
      Direction_2 r1 = project(r1_3);
      Direction_2 l2 = project(l2_3);
      Direction_2 r2 = project(r2_3);
      // std::cout << "l1: " << l1 << ", r1: " << r1 << std::endl
      //           << "l2: " << l2 << ", r2: " << r2 << std::endl;

      // Handle full circles first
      if (equal(l1, r1)) {
        bool is_full = equal(l2, r2);
        X_monotone_curve_2 xc(l2_3, r2_3, normal, vertical, true, is_full);
        *oi++ = Intersection_result(xc);
        return oi;
      }

      if (equal(l2, r2)) {
        CGAL_assertion(! equal(l1, r1));        // already handled above
        X_monotone_curve_2 xc(l1_3, r1_3, normal, vertical, true);
        *oi++ = Intersection_result(xc);
        return oi;
      }

      // Handle coincidences
      // First source and second target coincide
      if (equal(l1, r2)) {
        // 1. l1 = r2 < r1 < l2 < l1 | One intersection
        // 2. l1 = r2 < r1 = l2 < l1 | Two intersections
        // 3. l1 = r2 < l2 < r1 < l1 | One overlap
        // 4. l1 = r2 < l2 < r1 = l1 | One overlap (handled above)
        // 5. l1 = r2 < r1 < l2 = l1 | One overlap (handled above)
        if (in_between(r1, r2, l2)) {
          // Case 1.
          *oi++ = Intersection_result(Intersection_point(l1_3, 1));
          return oi;
        }
        if (equal(r1, l2)) {
          // Case 2.
          *oi++ = Intersection_result(Intersection_point(l1_3, 1));
          *oi++ = Intersection_result(Intersection_point(l2_3, 1));
          return oi;
        }
        CGAL_assertion(in_between(r1, l2, r2));
        // Case 3.
        X_monotone_curve_2 xc(l2_3, r1_3, normal, vertical, true);
        *oi++ = Intersection_result(xc);
        return oi;
      }

      // Second source and first target coincide
      if (equal(r1, l2)) {
        // 1. l1 < r1 = l2 < r2 < l1 | One intersection
        // 2. l1 < r1 = l2 < r2 = l1 | Two intersections (handled above)
        // 3. l1 < r2 < r1 = l2 < l1 | One overlap
        // 4. l1 < r2 = r1 = l2 < l1 | One overlap (handled above)
        // 5. l1 < l1 = r1 = l2 < r2 | One overlap (handled above)
        if (in_between(r2, r1, l1)) {
          // Case 1.
          *oi++ = Intersection_result(Intersection_point(l2_3, 1));
          return oi;
        }
        // Case 3.
        X_monotone_curve_2 xc(l1_3, r2_3, normal, vertical, true);
        *oi++ = Intersection_result(xc);
        return oi;
      }

      // First source and second source
      if (equal(l1, l2)) {
        // 1. l1 == l2 < r1 < r2
        // 2. l1 == l2 < r1 = r2
        // 3. l1 == l2 < r2 < r1
        if (in_between(r1, l2, r2) || equal(r1, r2)) {
          // Cases 1 & 2
          X_monotone_curve_2 xc(l1_3, r1_3, normal, vertical, true);
          *oi++ = Intersection_result(xc);
          return oi;
        }
        // Case 3
        CGAL_assertion(in_between(r2, l2, r1));
        X_monotone_curve_2 xc(l2_3, r2_3, normal, vertical, true);
        *oi++ = Intersection_result(xc);
        return oi;
      }

      // First target and second target
      if (equal(r1, r2)) {
        // 1. r1 == r2 < l1 < l2
        // 2. r1 == r2 < l1 = l2 (handled above)
        // 3. r1 == r2 < l2 < l1
        if (in_between(l1, r2, l2)) {
          // Cases 1
          X_monotone_curve_2 xc(l2_3, r2_3, normal, vertical, true);
          *oi++ = Intersection_result(xc);
          return oi;
        }
        // Case 3
        CGAL_assertion(in_between(l1, l2, l2));
        X_monotone_curve_2 xc(l1_3, r1_3, normal, vertical, true);
        *oi++ = Intersection_result(xc);
        return oi;
      }

      // Handle no-coincidences. 6 cases are left:
      // 1. l1 < r1 < l2 < r2 | No overlaps
      // 2. l1 < r1 < r2 < l2 | One overlap (entire l1,r1)
      // 3. l1 < l2 < r1 < r2 | One overlap (l2,r1)
      // 4. l1 < l2 < r2 < r1 | One overlap (entire l2,r2)
      // 5. l1 < r2 < r1 < l2 | One overlap (l1,r2)
      // 6. l1 < r2 < l2 < r1 | Two overlaps (l1,r2)(l2,r1) impossible!

      if (in_between(l1, r2, r1)) {
        // Handle case 1, 2, and 3
        if (in_between(l2, r1, r2)) return oi;  // case 1
        if (in_between(l2, r2, l1)) {
          // Case 2
          X_monotone_curve_2 xc(l1_3, r1_3, normal, vertical, true);
          *oi++ = Intersection_result(xc);
          return oi;
        }
        // Case 3
        X_monotone_curve_2 xc(l2_3, r1_3, normal, vertical, true);
        *oi++ = Intersection_result(xc);
        return oi;
      }

      // Case 6 cannot occur. Two x-monotone curves cannot overlap twice.
      CGAL_assertion(! in_between(l2, r2, r1));

      // Case 4
      if (in_between(l1, r1, l2)) {
        X_monotone_curve_2 xc(l2_3, r2_3, normal, vertical, true);
        *oi++ = Intersection_result(xc);
        return oi;
      }
      // Case 5
      X_monotone_curve_2 xc(l1_3, r2_3, normal, vertical, true);
      *oi++ = Intersection_result(xc);
      return oi;
    }

    /*! Determine whether a direction pierces an arc.
     * \param point the direction.
     * \param xc the arc.
     * \return true iff point pierces xc.
     * \pre point lies in the underlying plane of xc.
     */
    bool is_in_between(const Point_2& point,
                       const X_monotone_curve_2& xc) const
    {
      const Kernel& kernel = m_traits;
      CGAL_precondition(m_traits.has_on(xc.normal(), point));

      const Point_2& left = xc.left();
      const Point_2& right = xc.right();

      // Handle the poles:
      if (point.is_max_boundary()) return (right.is_max_boundary());
      if (point.is_min_boundary()) return (left.is_min_boundary());

      if (xc.is_vertical()) {
        // Compare the x coordinates. If they are not equal, return false:
        Direction_3 normal = xc.normal();
        bool plane_is_positive, p_is_positive;
        CGAL::Sign xsign = Traits::x_sign(normal);
        if (xsign == ZERO) {
          plane_is_positive = Traits::y_sign(normal) == NEGATIVE;
          p_is_positive = Traits::x_sign(point) == POSITIVE;
        } else {
          plane_is_positive = xsign == POSITIVE;
          p_is_positive = Traits::y_sign(point) == POSITIVE;
        }

        bool xc_is_positive = ((plane_is_positive && xc.is_directed_right()) ||
                               (!plane_is_positive && !xc.is_directed_right()));

        if ((xc_is_positive && !p_is_positive) ||
            (!xc_is_positive && p_is_positive))
          return false;

        // Compare the y-coords:
        return (((left.is_min_boundary()) ||
                 (m_traits.compare_y(point, left) != SMALLER)) &&
                ((right.is_max_boundary()) ||
                 (m_traits.compare_y(point, right) != LARGER)));
      }

      // The arc is not vertical. Compare the projections onto the xy-plane:
      typename Kernel::Equal_2 equal_2 = kernel.equal_2_object();
      Direction_2 p = Traits::project_xy(point);
      Direction_2 r = Traits::project_xy(right);
      if (equal_2(p, r)) return true;
      Direction_2 l = Traits::project_xy(left);
      if (equal_2(p, l)) return true;
      return kernel.counterclockwise_in_between_2_object()(p, l, r);
    }

  protected:
    typedef Arr_geodesic_arc_on_sphere_traits_2<Kernel, atan_x, atan_y> Traits;

    /*! The traits (in case it has state) */
    const Traits& m_traits;

    /*! Constructor
     * \param traits the traits (in case it has state)
     */
    Intersect_2(const Traits& traits) : m_traits(traits) {}

    friend class Arr_geodesic_arc_on_sphere_traits_2<Kernel, atan_x, atan_y>;

  public:
    /*! Find the intersections of the two given curves and insert them into the
     * given output iterator. As two spherical_arcs may itersect only once,
     * only a single intersection will be contained in the iterator.
     * \param xc1 the first curve.
     * \param xc2 the second curve.
     * \param oi the output iterator.
     * \return the past-the-end iterator.
     * \pre xc1 and xc2 are not degenerate
     */
    template<typename OutputIterator>
    OutputIterator operator()(const X_monotone_curve_2& xc1,
                              const X_monotone_curve_2& xc2,
                              OutputIterator oi) const
    {
      // std::cout << "xc1: " << xc1 << std::endl
      //           << "xc2: " << xc2 << std::endl;
      CGAL_precondition(!xc1.is_degenerate());
      CGAL_precondition(!xc2.is_degenerate());

      typedef typename Kernel::Counterclockwise_in_between_2
        Counterclockwise_in_between_2;
      typedef typename Kernel::Equal_3                  Equal_3;

      typedef std::pair<Point_2, Multiplicity>          Intersection_point;
      typedef boost::variant<Intersection_point, X_monotone_curve_2>
                                                        Intersection_result;

      const Kernel& kernel = m_traits;

      Equal_3 equal_3 = kernel.equal_3_object();
      const Direction_3& normal1 = xc1.normal();
      const Direction_3& normal2 = xc2.normal();

      Direction_3 opposite_normal1 =
        kernel.construct_opposite_direction_3_object()(normal1);

      if (equal_3(normal1, normal2) || equal_3(opposite_normal1, normal2)) {
        // The underlying planes are the same
        Counterclockwise_in_between_2 ccib = kernel.counterclockwise_in_between_2_object();
        auto cib = m_traits.clockwise_in_between_2_object();

        if (xc1.is_vertical()) {
          // Both arcs are vertical
          bool res = kernel.equal_3_object()(normal1, normal2);
          if ((!res && (xc1.is_directed_right() == xc2.is_directed_right())) ||
              (res && (xc1.is_directed_right() != xc2.is_directed_right())))
          {
            if (xc1.left().is_min_boundary() && xc2.left().is_min_boundary())
              *oi++ = Intersection_result(Intersection_point(xc1.left(), 1));
            if (xc1.right().is_max_boundary() && xc2.right().is_max_boundary())
              *oi++ = Intersection_result(Intersection_point(xc1.right(), 1));
            return oi;
          }

          /*! If the endpoints of one arc coincide with the 2 poles resp,
           * the other arc is completely overlapping.
           */
          if (xc1.left().is_min_boundary() && xc1.right().is_max_boundary()) {
            *oi++ = Intersection_result(xc2);
            return oi;
          }
          if (xc2.left().is_min_boundary() && xc2.right().is_max_boundary()) {
            *oi++ = Intersection_result(xc1);
            return oi;
          }
          /*! Find an endpoint that does not coincide with a pole, and project
           * it onto the xy plane. If the projection coincide with the negative
           * x, project onto the zx plane. Otherwise project onto the yz plane.
           */
          const Point_2& point =
            xc1.left().is_min_boundary() ? xc1.right() : xc1.left();

          CGAL::Sign xsign = Traits::x_sign(normal1);
          bool xz_plane = xsign == ZERO;
          Project project =
            (xz_plane) ? Traits::project_xz : Traits::project_yz;

          Direction_3 normal = (xc1.is_directed_right()) ?
            normal1 : opposite_normal1;

          bool p_x_is_positive = Traits::x_sign(point) == POSITIVE;
          bool p_y_is_positive = Traits::y_sign(point) == POSITIVE;

          if ((xz_plane && p_x_is_positive) || (!xz_plane && p_y_is_positive)) {
            // The endpoints reside in the positive x-halfspace:
            return compute_intersection(xc1.left(), xc1.right(),
                                        xc2.left(), xc2.right(),
                                        normal, true, ccib, project, oi);
          }
          // The endpoints reside in the negative x-halfspace:
          return compute_intersection(xc1.left(), xc1.right(),
                                      xc2.left(), xc2.right(),
                                      normal, true, cib, project, oi);
        }

        // The arcs are not vertical:
        bool plane_is_positive = (Traits::z_sign(normal1) == POSITIVE);
        Direction_3 normal =
          (plane_is_positive) ? normal1 : opposite_normal1;
        return compute_intersection(xc1.left(), xc1.right(),
                                    xc2.left(), xc2.right(),
                                    normal, false, ccib, Traits::project_xy, oi);
      }

      auto cross_prod = kernel.construct_cross_product_vector_3_object();
      Vector_3 v = cross_prod(xc1.normal().vector(), xc2.normal().vector());

      // Observe that xc1 and xc2 may share two endpoints.
      Point_2 ed = m_traits.construct_point_2_object()(v.direction());
      if (is_in_between(ed, xc1) && is_in_between(ed, xc2))
        *oi++ = Intersection_result(Intersection_point(ed, 1));

      Vector_3 vo(kernel.construct_opposite_vector_3_object()(v));
      Point_2 edo = m_traits.construct_point_2_object()(vo.direction());
      if (is_in_between(edo, xc1) && is_in_between(edo, xc2))
        *oi++ = Intersection_result(Intersection_point(edo, 1));

      return oi;
    }
  };

  /*! Obtain an Intersect_2 function object */
  Intersect_2 intersect_2_object() const { return Intersect_2(*this); }

  /*! A functor that tests whether two x-monotone arcs can be merged. */
  class Are_mergeable_2 {
    typedef Arr_geodesic_arc_on_sphere_traits_2<Kernel, atan_x, atan_y> Traits;

    /*! The traits (in case it has state) */
    const Traits& m_traits;

    /*! Constructor
     * \param traits the traits (in case it has state)
     */
    Are_mergeable_2(const Traits& traits) : m_traits(traits) {}

    friend class Arr_geodesic_arc_on_sphere_traits_2<Kernel, atan_x, atan_y>;

  public:
    /*! Check whether it is possible to merge two given x-monotone curves.
     * \param xc1 the first curve.
     * \param xc2 the second curve.
     * \return true if the two arcs are mergeable; false otherwise.
     * Two arcs are mergeable if:
     * 1. they are supported by the same plane, and
     * 2. share a common endpoint that is not on the identification arc
     */
    bool operator()(const X_monotone_curve_2& xc1,
                    const X_monotone_curve_2& xc2) const
    {
      if (xc1.is_empty() || xc2.is_empty()) return true;
      if ((xc1.is_full() || xc1.is_meridian()) &&
          (xc2.is_full() || xc2.is_meridian())) return false;

      const Kernel& kernel = m_traits;
      typename Kernel::Equal_3 equal = kernel.equal_3_object();

      // Down cast to pass to kernel member functions
      const Direction_3& xc1_left = xc1.left();
      const Direction_3& xc2_left = xc2.left();
      const Direction_3& xc1_right = xc1.right();
      const Direction_3& xc2_right = xc2.right();
      if (xc1.is_degenerate() && xc2.is_degenerate())
        return equal(xc1_left, xc2_left);
      if ((xc1.is_full() || xc1.is_meridian()) && xc2.is_degenerate())
        return xc1.has_on(xc2.left());
      if ((xc2.is_full() || xc2.is_meridian()) && xc1.is_degenerate())
        return xc2.has_on(xc1.left());

      const Direction_3& normal1 = xc1.normal();
      const Direction_3& normal2 = xc2.normal();
      Direction_3 opposite_normal1 =
        kernel.construct_opposite_direction_3_object()(normal1);
      if (!equal(normal1, normal2) && !equal(opposite_normal1, normal2))
        return false;

      bool eq1 = equal(xc1_right, xc2_left);
      bool eq2 = equal(xc1_left, xc2_right);

#if defined(CGAL_FULL_X_MONOTONE_GEODESIC_ARC_ON_SPHERE_IS_SUPPORTED)
      if (eq1 && eq2) return true;
#else
      if (eq1 && eq2) return false;
#endif

      if (eq1 && xc2.left().is_no_boundary()) return true;
      if (eq2 && xc1.left().is_no_boundary()) return true;
      return false;
    }
  };

  /*! Obtain an Are_mergeable_2 function object */
  Are_mergeable_2 are_mergeable_2_object() const
  { return Are_mergeable_2(*this); }

  /*! A functor that merges two x-monotone arcs into one */
  class Merge_2 {
  protected:
    typedef Arr_geodesic_arc_on_sphere_traits_2<Kernel, atan_x, atan_y> Traits;

    /*! The traits (in case it has state) */
    const Traits& m_traits;

    /*! Constructor
     * \param traits the traits (in case it has state)
     */
    Merge_2(const Traits& traits) : m_traits(traits) {}

    friend class Arr_geodesic_arc_on_sphere_traits_2<Kernel, atan_x, atan_y>;

  public:
    /*! Merge two given x-monotone curves into a single curve (spherical_arc).
     * \param xc1 the first curve.
     * \param xc2 the second curve.
     * \param xc Output: the merged curve.
     * \pre the two curves are mergeable.
     */
    void operator()(const X_monotone_curve_2& xc1,
                    const X_monotone_curve_2& xc2,
                    X_monotone_curve_2& xc) const
    {
      CGAL_precondition (m_traits.are_mergeable_2_object()(xc1, xc2) == true);

      if (xc1.is_degenerate() || xc1.is_empty()) {
        xc = xc2;
        return;
      }

      if (xc2.is_degenerate() || xc2.is_empty()) {
        xc = xc1;
        return;
      }

      const Kernel& kernel = m_traits;
      typename Kernel::Equal_3 equal = kernel.equal_3_object();

      // Down cast to pass to kernel member functions
      const Direction_3& xc1_right = xc1.right();
      const Direction_3& xc2_left = xc2.left();

      xc.set_is_degenerate(false);
      xc.set_is_empty(false);
      xc.set_is_vertical(xc1.is_vertical());

      bool eq1 = equal(xc1_right, xc2_left);

#if defined(CGAL_FULL_X_MONOTONE_GEODESIC_ARC_ON_SPHERE_IS_SUPPORTED)
      const Direction_3& xc1_left = xc1.left();
      const Direction_3& xc2_right = xc2.right();
      bool eq2 = equal(xc1_left, xc2_right);
      if (eq1 && eq2) {
        const Point_2& p =
          xc1.source().is_mid_boundary() ? xc1.source() : xc1.target();
        xc.set_source(p);
        xc.set_target(p);
        xc.set_normal(xc1.normal());
        xc.set_is_full(true);
      }
#else
      CGAL_assertion_code(const Direction_3& xc1_left = xc1.left();
                          const Direction_3& xc2_right = xc2.right());
#endif
      if (xc1.is_directed_right() || xc2.is_directed_right()) {
        xc.set_normal(xc1.is_directed_right() ? xc1.normal() : xc2.normal());
        xc.set_is_directed_right(true);

        if (eq1) {
          xc.set_source(xc1.left());
          xc.set_target(xc2.right());
        }
        else {
          CGAL_assertion(equal(xc1_left, xc2_right));
          xc.set_source(xc2.left());
          xc.set_target(xc1.right());
        }
      }
      else {
        xc.set_normal(xc1.normal());
        xc.set_is_directed_right(false);

        if (eq1) {
          xc.set_source(xc2.right());
          xc.set_target(xc1.left());
        }
        else {
          CGAL_assertion(equal(xc1_left, xc2_right));
          xc.set_source(xc1.right());
          xc.set_target(xc2.left());
        }
      }
    }
  };

  /*! Obtain a Merge_2 function object */
  Merge_2 merge_2_object() const { return Merge_2(*this); }
  //@}

  /// \name Functor definitions for the landmarks point-location strategy.
  //@{
  typedef double                                        Approximate_number_type;
  typedef CGAL::Cartesian<Approximate_number_type>      Approximate_kernel;
  typedef Approximate_kernel::Point_2                   Approximate_point_2;

  class Approximate_2 {
  public:
    /*! Return an approximation of a point coordinate.
     * \param p the exact point.
     * \param i the coordinate index (either 0 or 1).
     * \pre i is either 0 or 1.
     * \return an approximation of p's x-coordinate (if i == 0), or an
     *         approximation of p's y-coordinate (if i == 1).
     */
    Approximate_number_type operator()(const Point_2& p, int i) const {
      CGAL_precondition((i == 0) || (i == 1));
      return (i == 0) ? CGAL::to_double(p.x()) : CGAL::to_double(p.y());
    }

    /*! Obtain an approximation of a point.
     */
    Approximate_point_2 operator()(const Point_2& p) const
    { return Approximate_point_2(operator()(p, 0), operator()(p, 1)); }

    /*! Obtain an approximation of an \f$x\f$-monotone curve.
     */
    template <typename OutputIterator>
    OutputIterator operator()(const X_monotone_curve_2& /* xcv */, double /* error */,
                              OutputIterator /* oi */, bool /* l2r */ = true) const {
      CGAL_error_msg("Not implemented yet!");
    }
  };

  /*! Obtain an Approximate_2 function object */
  Approximate_2 approximate_2_object() const { return Approximate_2(); }

  //@}

  /// \name Functor definitions for the Boolean set-operation traits.
  //@{

  class Compare_endpoints_xy_2 {
  public:

    /*!
     * Compare the endpoints of an $x$-monotone curve lexicographically.
     * (assuming the curve has a designated source and target points).
     * \param xc the curve.
     * \return SMALLER if the curve is directed right;
     *         LARGER if the curve is directed left.
     */
    Comparison_result operator()(const X_monotone_curve_2& xc)
    { return (xc.is_directed_right()) ? SMALLER : LARGER; }
  };

  /*! Obtain a Compare_endpoints_xy_2 function object */
  Compare_endpoints_xy_2 compare_endpoints_xy_2_object() const
  { return Compare_endpoints_xy_2(); }

  class Construct_opposite_2 {
  public:
    /*! Construct an opposite x-monotone (with swapped source and target).
     * \param xc the curve.
     * \return the opposite curve.
     */
    X_monotone_curve_2 operator()(const X_monotone_curve_2& xc)
    { return xc.opposite(); }
  };

  /*! Obtain a Construct_opposite_2 function object */
  Construct_opposite_2 construct_opposite_2_object() const
  { return Construct_opposite_2(); }
  //@}

#if 0
  /*! Inserter for the spherical_arc class used by the traits-class */
  template <typename OutputStream>
  friend OutputStream& operator<<(OutputStream& os, const Point_2& p)
  {
    CGAL::To_double<typename Kernel::FT> todouble;
    os << static_cast<float>(todouble(p.dx())) << ", "
       << static_cast<float>(todouble(p.dy())) << ", "
       << static_cast<float>(todouble(p.dz()));
    return os;
  }

  /*! Inserter for the spherical_arc class used by the traits-class */
  template <typename OutputStream>
  friend OutputStream& operator<<(OutputStream& os,
                                  const X_monotone_curve_2& xc)
  {
    os << "(" << xc.left() << "), (" << xc.right() << ")";
    return os;
  }

  /*! Extractor for the spherical_arc class used by the traits-class */
  template <typename InputStream>
  friend InputStream& operator>>(InputStream& is, X_monotone_curve_2& arc)
  {
    CGAL_error_msg("Not implemented yet!");
    return is;
  }
#endif
};

/*! Represent an extended 3D direction that is used in turn to represent a
 * spherical-arc endpoint. The extended data consists of two flags that
 * indicate whether the point is on the x and on a y boundaries,
 * respectively.
 */
template <typename Kernel>
class Arr_extended_direction_3 : public Kernel::Direction_3 {
public:
  typedef typename Kernel::FT                           FT;
  typedef typename Kernel::Direction_3                  Direction_3;

  /*! Enumeration of discontinuity type */
  enum Location_type {
    NO_BOUNDARY_LOC = 0,
    MIN_BOUNDARY_LOC,
    MID_BOUNDARY_LOC,
    MAX_BOUNDARY_LOC
  };

private:
  typedef typename Kernel::Direction_2                  Direction_2;

  /*! The point discontinuity type */
  Location_type m_location;

  inline Sign x_sign(Direction_3 d) const { return CGAL::sign(d.dx()); }

  inline Sign y_sign(Direction_3 d) const { return CGAL::sign(d.dy()); }

  inline Sign z_sign(Direction_3 d) const { return CGAL::sign(d.dz()); }

public:
  /*! Default constructor */
  Arr_extended_direction_3() :
    Direction_3(0, 0, 1),
    m_location(MAX_BOUNDARY_LOC)
  {}

  /*! Constructor */
  Arr_extended_direction_3(const Direction_3& dir, Location_type location) :
    Direction_3(dir),
    m_location(location)
  {}

  /*! Copy constructor */
  Arr_extended_direction_3(const Arr_extended_direction_3& other) :
    Direction_3(static_cast<const Direction_3&>(other))
  { m_location = other.discontinuity_type(); }

  /*! Assignment operator */
  Arr_extended_direction_3& operator=(const Arr_extended_direction_3& other)
  {
    *(static_cast<Direction_3*>(this)) = static_cast<const Direction_3&>(other);
    m_location = other.discontinuity_type();
    return (*this);
  }

  /*! Set the location of the point.
   */
  void set_location(Location_type location) { m_location = location; }

  /*! Obtain the location of the point.
   */
  Location_type location() const { return m_location; }

  /*! Obtain the discontinuity type of the point.
   * \todo deprecate this one; use the above instead.
   */
  Location_type discontinuity_type() const { return m_location; }

  bool is_no_boundary() const { return (m_location == NO_BOUNDARY_LOC); }

  bool is_min_boundary() const { return (m_location == MIN_BOUNDARY_LOC); }

  bool is_mid_boundary() const { return (m_location == MID_BOUNDARY_LOC); }

  bool is_max_boundary() const { return (m_location == MAX_BOUNDARY_LOC); }
};

/*! A Representation of an x-monotone great circular arc embedded on a sphere,
 * as used by the Arr_geodesic_arc_on_sphere_traits_2 traits-class
 * An x-monotone great circular arc cannot cross the closed hemi-circle arc of
 * discontinuity, defined as the longitude that lies in the zx-plane, and is
 * contained in the open halfspace (x > 0).
 * \todo At this point such an arc cannot have an angle of 180 degrees.
 * \todo It is always directed from its source to its target.
 */
template <typename Kernel_>
class Arr_x_monotone_geodesic_arc_on_sphere_3 {
public:
  typedef Kernel_                                    Kernel;
  typedef typename Kernel::Direction_3                Direction_3;
  typedef typename Kernel::Plane_3                    Plane_3;
  typedef typename Kernel::Vector_3                   Vector_3;
  typedef typename Kernel::Direction_2                Direction_2;

protected:
  // For some reason compilation under Windows fails without the qualifier
  typedef CGAL::Arr_extended_direction_3<Kernel>      Arr_extended_direction_3;

  /*! The source point of the arc. */
  Arr_extended_direction_3 m_source;

  /*! The target point of the arc. */
  Arr_extended_direction_3 m_target;

  /*! The direction of the plane that contains the arc. */
  Direction_3 m_normal;

  /*! The arc is vertical. */
  bool m_is_vertical;

  /*! Target (lexicographically) larger than source. */
  bool m_is_directed_right;

  /*! The arc is a full circle. */
  bool m_is_full;

  /* The arc is degenerate - it consists of a single point. */
  bool m_is_degenerate;

  /*! The arc is empty. */
  bool m_is_empty;

  inline Sign x_sign(Direction_3 d) const { return CGAL::sign(d.dx()); }

  inline Sign y_sign(Direction_3 d) const { return CGAL::sign(d.dy()); }

  inline Sign z_sign(Direction_3 d) const { return CGAL::sign(d.dz()); }

public:
  /*! Default constructor - constructs an empty arc */
  Arr_x_monotone_geodesic_arc_on_sphere_3() :
    m_is_vertical(false),
    m_is_directed_right(false),
    m_is_full(false),
    m_is_degenerate(false),
    m_is_empty(true)
  {}

  /*! Constructor
   * \param src the source point of the arc
   * \param trg the target point of the arc
   * \param plane the plane that contains the arc
   * \param is_vertical is the arc vertical ?
   * \param is_directed_right is the arc directed from left to right?
   * \param is_full is the arc a full circle?
   * \param is_degenerate is the arc degenerate (single point)?
   * \pre Both endpoint lie on the given plane.
   */
  Arr_x_monotone_geodesic_arc_on_sphere_3
  (const Arr_extended_direction_3& src,
   const Arr_extended_direction_3& trg,
   const Direction_3& normal,
   bool is_vertical, bool is_directed_right,
   bool is_full = false, bool is_degenerate = false, bool is_empty = false) :
    m_source(src),
    m_target(trg),
    m_normal(normal),
    m_is_vertical(is_vertical),
    m_is_directed_right(is_directed_right),
    m_is_full(is_full),
    m_is_degenerate(is_degenerate),
    m_is_empty(is_empty)
  {}

  /*! Copy constructor
   * \param other the other arc
   */
  Arr_x_monotone_geodesic_arc_on_sphere_3
  (const Arr_x_monotone_geodesic_arc_on_sphere_3& other)
  {
    m_source = other.m_source;
    m_target = other.m_target;
    m_normal = other.m_normal;
    m_is_vertical = other.m_is_vertical;
    m_is_directed_right = other.m_is_directed_right;
    m_is_full = other.m_is_full;
    m_is_degenerate = other.m_is_degenerate;
    m_is_empty = other.m_is_empty;
  }

  /*! Assignment operator */
  Arr_x_monotone_geodesic_arc_on_sphere_3& operator=
  (const Arr_x_monotone_geodesic_arc_on_sphere_3& other)
  {
    m_source = other.m_source;
    m_target = other.m_target;
    m_normal = other.m_normal;
    m_is_vertical = other.m_is_vertical;
    m_is_directed_right = other.m_is_directed_right;
    m_is_full = other.m_is_full;
    m_is_degenerate = other.m_is_degenerate;
    m_is_empty = other.m_is_empty;
    return (*this);
  }

  /*! Initialize a spherical_arc given that the two endpoint directions
   * have been set. It is assumed that the arc is the one with the smaller
   * angle among the two.
   * 1. Find out whether the arc is x-monotone.
   * 2. If it is x-monotone,
   *    2.1 Find out whether it is vertical, and
   *    2.2 whether the target is larger than the source (directed right).
   * The arc is vertical, iff
   * 1. one of its endpoint direction pierces a pole, or
   * 2. the projections onto the xy-plane coincide.
   * \param source the source point.
   * \param target the target point.
   * \pre the source and target cannot be equal.
   */
  void init()
  {
    typedef Arr_geodesic_arc_on_sphere_traits_2<Kernel> Traits;

    Kernel kernel;
    CGAL_precondition(!kernel.equal_3_object()(Direction_3(m_source),
                                               Direction_3(m_target)));

    // Check whether any one of the endpoint coincide with a pole:
    if (m_source.is_max_boundary()) {
      set_is_vertical(true);
      set_is_directed_right(false);
      return;
    }
    if (m_source.is_min_boundary()) {
      set_is_vertical(true);
      set_is_directed_right(true);
      return;
    }
    if (m_target.is_max_boundary()) {
      set_is_vertical(true);
      set_is_directed_right(true);
      return;
    }
    if (m_target.is_min_boundary()) {
      set_is_vertical(true);
      set_is_directed_right(false);
      return;
    }

    // None of the endpoints coincide with a pole:
    Direction_2 s = Traits::project_xy(m_source);
    Direction_2 t = Traits::project_xy(m_target);

    Orientation orient = Traits::orientation(s, t);
    if (orient == COLLINEAR) {
      set_is_vertical(true);
      const Direction_2& nx = Traits::neg_x_2();
      if (Traits::orientation(nx, s) == COLLINEAR) {
        // Project onto xz plane:
        s = Traits::project_xz(m_source);
        t = Traits::project_xz(m_target);
        const Direction_2& ny = Traits::neg_y_2();
        Orientation orient1 = Traits::orientation(ny, s);
        CGAL_assertion_code(Orientation orient2 = Traits::orientation(ny, t));
        CGAL_assertion(orient1 == orient2);
        orient = Traits::orientation(s, t);
        CGAL_assertion(orient != COLLINEAR);
        if (orient1 == LEFT_TURN) {
          set_is_directed_right(orient == LEFT_TURN);
          return;
        }
        set_is_directed_right(orient == RIGHT_TURN);
        return;
      }
      // Project onto yz plane:
      s = Traits::project_yz(m_source);
      t = Traits::project_yz(m_target);
      const Direction_2& ny = Traits::neg_y_2();
      Orientation orient1 = Traits::orientation(ny, s);
      CGAL_assertion_code(Orientation orient2 = Traits::orientation(ny, t));
      CGAL_assertion(orient1 == orient2);
      if (orient1 == LEFT_TURN) {
        orient = Traits::orientation(s, t);
        CGAL_assertion(orient != COLLINEAR);
        set_is_directed_right(orient == LEFT_TURN);
        return;
      }
      orient = Traits::orientation(s, t);
      CGAL_assertion(orient != COLLINEAR);
      set_is_directed_right(orient == RIGHT_TURN);
      return;
    }

    // The arc is not vertical!
    set_is_vertical(false);
    set_is_directed_right(orient == LEFT_TURN);
    set_is_full(kernel.equal_3_object()(Direction_3(m_source),
                                        Direction_3(m_target)));
  }

  /*! Construct a full spherical_arc from a plane
   * \param plane the containing plane.
   * \pre the plane is not vertical
   */
  Arr_x_monotone_geodesic_arc_on_sphere_3(const Direction_3& normal) :
    m_normal(normal),
    m_is_vertical(false),
    m_is_directed_right(z_sign(normal) == POSITIVE),
    m_is_full(true),
    m_is_degenerate(false),
    m_is_empty(false)
  {
    CGAL_precondition(z_sign(normal) != ZERO);

#if (CGAL_IDENTIFICATION_XY == CGAL_X_MINUS_1_Y_0)
    Direction_3 d = (CGAL::sign(normal.dz()) == POSITIVE) ?
      Direction_3(-(normal.dz()), 0, normal.dx()) :
      Direction_3(normal.dz(), 0, -(normal.dx()));
#else
    typedef Arr_geodesic_arc_on_sphere_traits_2<Kernel> Traits;
    typedef typename Kernel::FT                         FT;

    const Direction_2& xy = Traits::identification_xy();
    FT x = xy.dx();
    FT y = xy.dy();
    FT z((xy.dx() * normal.dx() + xy.dy() * normal.dy()) / -(normal.dz()));
    Direction_3 d(x, y, z);
#endif
    m_source = m_target =
      Arr_extended_direction_3(d, Arr_extended_direction_3::MID_BOUNDARY_LOC);
  }

  /*! Construct a full spherical_arc from a common endpoint and a plane
   * \param plane the containing plane.
   * \pre the point lies on the plane
   * \pre the point lies on the open discontinuity arc
   */
  Arr_x_monotone_geodesic_arc_on_sphere_3(const Arr_extended_direction_3& point,
                                          const Direction_3& normal) :
    m_source(point),
    m_target(point),
    m_normal(normal),
    m_is_vertical(false),
    m_is_directed_right(z_sign(normal) == POSITIVE),
    m_is_full(true),
    m_is_degenerate(false),
    m_is_empty(false)
  {
    CGAL_precondition(has_on(point));
    CGAL_precondition(z_sign(normal) != ZERO);
#if !defined(CGAL_FULL_X_MONOTONE_GEODESIC_ARC_ON_SPHERE_IS_SUPPORTED)
    CGAL_error_msg( "Full x-monotone arcs are not supported!");
#endif
  }

  /*! Construct a spherical_arc from two endpoints directions contained
   * in a plane.
   * \param plane the containing plane.
   * \param source the source-point direction.
   * \param target the target-point direction.
   * \pre Both endpoint lie on the given plane.
   * \pre Both endpoint lie on the given plane.
   */
  Arr_x_monotone_geodesic_arc_on_sphere_3
  (const Arr_extended_direction_3& source,
   const Arr_extended_direction_3& target,
   const Direction_3& normal) :
    m_source(source),
    m_target(target),
    m_normal(normal),
    m_is_full(false),
    m_is_degenerate(false),
    m_is_empty(false)
  {
    CGAL_precondition(has_on(source));
    CGAL_precondition(has_on(target));

    // Check whether any one of the endpoint coincide with a pole:
    if (source.is_max_boundary()) {
      set_is_vertical(true);
      set_is_directed_right(false);
      return;
    }
    if (source.is_min_boundary()) {
      set_is_vertical(true);
      set_is_directed_right(true);
      return;
    }
    if (target.is_max_boundary()) {
      set_is_vertical(true);
      set_is_directed_right(true);
      return;
    }
    if (target.is_min_boundary()) {
      set_is_vertical(true);
      set_is_directed_right(false);
      return;
    }

    if (z_sign(normal) == ZERO) {
      set_is_vertical(true);
      bool s_is_positive, plane_is_positive;
      CGAL::Sign xsign = x_sign(normal);
      if (xsign == ZERO) {
        s_is_positive = x_sign(source) == POSITIVE;
        plane_is_positive = y_sign(normal) == NEGATIVE;
      }
      else {
        s_is_positive = y_sign(source) == POSITIVE;
        plane_is_positive = xsign == POSITIVE;
      }
      bool ccw = ((plane_is_positive && s_is_positive) ||
                  (!plane_is_positive && !s_is_positive));
      set_is_directed_right(ccw);
      return;
    }

    // The arc is not vertical!
    set_is_vertical(false);
    set_is_directed_right(z_sign(normal) == POSITIVE);
  }

  /*! Set the source endpoint direction.
   * \param p the endpoint to set.
   */
  void set_source(const Arr_extended_direction_3& p) { m_source = p; }

  /*! Set the target endpoint direction.
   * \param p the endpoint to set.
   */
  void set_target(const Arr_extended_direction_3& p) { m_target = p; }

  /*! Set the direction of the underlying plane.
   * \param normal the plane direction.
   */
  void set_normal(const Direction_3& normal) { m_normal = normal; }

  void set_is_vertical(bool flag) { m_is_vertical = flag; }
  void set_is_directed_right(bool flag) { m_is_directed_right = flag; }
  void set_is_full(bool flag) { m_is_full = flag; }
  void set_is_degenerate(bool flag) { m_is_degenerate = flag; }
  void set_is_empty(bool flag) { m_is_empty = flag; }

  /*! Obtain the source */
  const Arr_extended_direction_3& source() const { return m_source; }

  /*! Obtain the target */
  const Arr_extended_direction_3& target() const { return m_target; }

  /*! Obtain the normal to the containing plane */
  const Direction_3& normal() const { return m_normal; }

  /*! Obtain the (lexicographically) left endpoint direction */
  const Arr_extended_direction_3& left() const
  { return (m_is_directed_right ? m_source : m_target); }

  /*! Obtain the (lexicographically) right endpoint */
  const Arr_extended_direction_3& right() const
  { return (m_is_directed_right ? m_target : m_source); }

  /*! Determines whether the curve is vertical */
  bool is_vertical() const { return m_is_vertical; }

  /*! Determines whether the curve is directed lexicographically from left to
   * right
   */
  bool is_directed_right() const { return m_is_directed_right; }

  /*! Determines whether the curve is a full circle */
  bool is_full() const { return m_is_full; }

  /*! Determines whether the curve is degenerate */
  bool is_degenerate() const { return m_is_degenerate; }

  /*! Determines whether the curve is degenerate */
  bool is_empty() const { return m_is_empty; }

  /*! Determines whether the curve is a meridian */
  bool is_meridian() const
  { return left().is_min_boundary() && right().is_max_boundary(); }

#if 0
  /*! Create a bounding box for the spherical_arc */
  Bbox_2 bbox() const
  {
    Kernel kernel;
    Segment_2 seg = kernel.construct_spherical_arc_2_object()(this->m_source,
                                                              this->m_target);
    return kernel.construct_bbox_2_object()(seg);
  }
#endif

  /*! Flip the spherical_arc (swap it source and target) */
  Arr_x_monotone_geodesic_arc_on_sphere_3 opposite() const
  {
    Arr_x_monotone_geodesic_arc_on_sphere_3 opp;
    opp.m_source = this->m_target;
    opp.m_target = this->m_source;
    opp.m_normal = this->m_normal;
    opp.m_is_directed_right = !(this->is_directed_right());
    opp.m_is_vertical = this->is_vertical();
    opp.m_is_full = this->is_full();
    opp.m_is_degenerate = this->is_degenerate();
    opp.m_is_empty = this->is_empty();
    return opp;
  }

  /*! Determined whether a direction is contained in a plane
   * \param plane the 3D plane.
   * \param dir the 3D direction.
   * \return true if dir is contained in plane; false otherwise.
   * \pre the plane contains the origin.
   */
  inline bool has_on(const Direction_3& dir) const
  {
    typename Kernel::FT dot = normal().vector() * dir.vector();
    return CGAL::sign(dot) == ZERO;
  }
};

/*! A representation of a general great circular arc embedded on a sphere,
 * used by the Arr_geodesic_arc_on_sphere_traits_2 traits-class
 * An arc is uniqely represented by a plane p, and two endpoints the source
 * s and the target t, which lie in the plane p. The points of the arc are
 * the locus of points visited when moving from the source s toward the
 * target t on the plane p in counterclockwise direction along the circle
 * defined by s and t.
 */
template <typename Kernel_>
class Arr_geodesic_arc_on_sphere_3 :
  public Arr_x_monotone_geodesic_arc_on_sphere_3<Kernel_> {
public:
  typedef Kernel_                                               Kernel;

protected:
  typedef Arr_x_monotone_geodesic_arc_on_sphere_3<Kernel>       Base;

public:
  typedef typename Base::Plane_3                                Plane_3;
  typedef typename Base::Direction_3                            Direction_3;
  typedef typename Base::Direction_2                            Direction_2;

protected:
  // For some reason compilation under Windows fails without the qualifier
  typedef CGAL::Arr_extended_direction_3<Kernel>    Arr_extended_direction_3;

  using Base::x_sign;
  using Base::y_sign;
  using Base::z_sign;

  /*! Indicates whether the arc is x-monotone */
  bool m_is_x_monotone;

public:
  /*! Default constructor - constructs an empty arc */
  Arr_geodesic_arc_on_sphere_3() : Base(), m_is_x_monotone(true) {}

  /*! Copy constructor
   * \param other the other arc
   */
#ifdef DOXYGEN_RUNNING
  Arr_geodesic_arc_on_sphere_3
  (const Arr_geodesic_arc_on_sphere_3& other) : Base(other)
  { m_is_x_monotone = other.m_is_x_monotone; }
#endif

  /*! Constructor
   * \param src the source point of the arc
   * \param trg the target point of the arc
   * \param normal the normal to the  plane that contains the arc
   * \param is_x_monotone is arc  x-monotone ?
   * \param is_vertical is the arc vertical ?
   * \param is_directed_right is the arc directed from left to right?
   * \param is_full is the arc a full (great) circle?
   * \param is_degenerate is the arc degenerate (single point)?
   * \pre plane contains the origin
   * \pre plane contains src
   * \pre plane contains trg
   */
  Arr_geodesic_arc_on_sphere_3(const Arr_extended_direction_3& src,
                               const Arr_extended_direction_3& trg,
                               const Direction_3& normal,
                               bool is_x_monotone, bool is_vertical,
                               bool is_directed_right,
                               bool is_full = false,
                               bool is_degenerate = false,
                               bool is_empty = false) :
    Base(src, trg, normal, is_vertical, is_directed_right,
         is_full, is_degenerate, is_empty),
    m_is_x_monotone(is_x_monotone)
  {
    CGAL_precondition(this->has_on(src));
    CGAL_precondition(this->has_on(trg));
  }

  /*! Construct a spherical_arc from two endpoint directions contained
   * in a plane.
   * \param plane the containing plane.
   * \param source the source-point direction.
   * \param target the target-point direction.
   * \param normal the normal to the plane containing the arc
   * \pre plane contain the origin
   * \pre Both endpoints lie on the given plane.
   */
  Arr_geodesic_arc_on_sphere_3(const Arr_extended_direction_3& source,
                               const Arr_extended_direction_3& target,
                               const Direction_3& normal)
  {
    Kernel kernel;

    this->set_source(source);
    this->set_target(target);
    this->set_normal(normal);
    this->set_is_degenerate(false);
    this->set_is_empty(false);

    typedef Arr_geodesic_arc_on_sphere_traits_2<Kernel> Traits;

    CGAL_precondition(this->has_on(source));
    CGAL_precondition(this->has_on(target));

    if (z_sign(normal) == ZERO) {
      this->set_is_vertical(true);

      // Check whether both endpoint coincide with the poles:
      if (source.is_min_boundary() && target.is_max_boundary()) {
        // Both endpoints coincide with the 2 poles respectively.
        this->set_is_directed_right(true);
        this->set_is_full(false);
        set_is_x_monotone(true);
        return;
      }

      if (source.is_max_boundary() && target.is_min_boundary()) {
        // Both endpoints coincide with the 2 poles respectively.
        this->set_is_directed_right(false);
        this->set_is_full(false);
        set_is_x_monotone(true);
        return;
      }

      CGAL::Sign xsign = x_sign(normal);
      bool xz_plane = xsign == ZERO;
      bool s_is_positive, t_is_positive, plane_is_positive;
      if (xz_plane) {
        s_is_positive = x_sign(source) == POSITIVE;
        t_is_positive = x_sign(target) == POSITIVE;
        plane_is_positive = y_sign(normal) == NEGATIVE;
      } else {
        s_is_positive = y_sign(source) == POSITIVE;
        t_is_positive = y_sign(target) == POSITIVE;
        plane_is_positive = xsign == POSITIVE;
      }

      // Process degenerate cases:
      if (source.is_min_boundary()) {
        this->set_is_directed_right(true);
        set_is_x_monotone((plane_is_positive && t_is_positive) ||
                          (!plane_is_positive && !t_is_positive));
        return;
      }
      if (source.is_max_boundary()) {
        this->set_is_directed_right(false);
        set_is_x_monotone((plane_is_positive && !t_is_positive) ||
                          (!plane_is_positive && t_is_positive));
        return;
      }
      if (target.is_min_boundary()) {
        this->set_is_directed_right(false);
        set_is_x_monotone((plane_is_positive && !s_is_positive) ||
                          (!plane_is_positive && s_is_positive));
        return;
      }
      if (target.is_max_boundary()) {
        this->set_is_directed_right(true);
        set_is_x_monotone((plane_is_positive && s_is_positive) ||
                          (!plane_is_positive && !s_is_positive));
        return;
      }
      if (s_is_positive != t_is_positive) {
        set_is_x_monotone(false);
        return;
      }

      /* Non of the endpoints coincide with a pole.
       * The projections of both endpoints lie on the same hemi-circle.
       * Thus, either the arc is x-monotone, or it includes both poles.
       * This means that it is sufficient to check whether one pole lies
       * on the arc in order to determine x-monotonicity
       */

      typename Traits::Project project =
        (xz_plane) ? Traits::project_xz : Traits::project_yz;
      Direction_2 s = project(source);
      Direction_2 t = project(target);
      const Direction_2& ny = Traits::neg_y_2();
      typename Kernel::Counterclockwise_in_between_2 ccib =
        kernel.counterclockwise_in_between_2_object();
      set_is_x_monotone((plane_is_positive && !ccib(ny, s, t)) ||
                        (!plane_is_positive && !ccib(ny, t, s)));

      bool ccw = ((plane_is_positive && s_is_positive) ||
                  (!plane_is_positive && !s_is_positive));
      this->set_is_directed_right(ccw);
      return;
    }

    // The arc is not vertical!
    this->set_is_vertical(false);
    this->set_is_directed_right(z_sign(normal) == POSITIVE);
    const Direction_2& d = Traits::identification_xy();
    Direction_2 s = Traits::project_xy(source);
    Direction_2 t = Traits::project_xy(target);
    typename Kernel::Counterclockwise_in_between_2 ccib =
      kernel.counterclockwise_in_between_2_object();
    bool plane_is_positive = (z_sign(normal) == POSITIVE);
    set_is_x_monotone((plane_is_positive && !ccib(d, s, t)) ||
                      (!plane_is_positive && !ccib(d, t, s)));
  }

  /*! Construct a full spherical_arc from a normal to a plane.
   * \param normal the normal to the plane containing the arc.
   */
  Arr_geodesic_arc_on_sphere_3(const Direction_3& normal)
  {
    this->normal(normal);
    this->set_is_vertical(CGAL::sign(normal.dz()) == ZERO);
    this->set_is_directed_right(true);
    this->set_is_full(true);
    this->set_is_degenerate(false);
    this->set_is_empty(false);
    set_is_x_monotone(false);
  }

  /*! Indicates whether the arc is x-monotone
   * \return true if the arc is x-monotone; false otherwise
   */
  bool is_x_monotone() const { return m_is_x_monotone; }

  /*! Set the flag that indicates whether the arc is x-monotone
   * \param flag indicates whether the arc is x-monotone
   */
  void set_is_x_monotone(bool flag) { m_is_x_monotone = flag; }
};

/*! Inserter for the spherical_arc class used by the traits-class */
template <typename Kernel, typename OutputStream>
OutputStream& operator<<(OutputStream& os,
                         const Arr_extended_direction_3<Kernel>& ed)
{
#if defined(CGAL_ARR_GEODESIC_ARC_ON_SPHERE_DETAILS)
  os << "("
     << ed.dx() << ", " << ed.dy() << ",  " << ed.dz();
  os << ")"
     << ", "
     << (ed.is_min_boundary() ? "min" :
         ed.is_max_boundary() ? "max" :
         ed.is_mid_boundary() ? "dis" : "reg");
#else
  // CGAL::To_double<typename Kernel::FT> todouble;
  // os << static_cast<float>(todouble(ed.dx())) << ", "
  //    << static_cast<float>(todouble(ed.dy())) << ", "
  //    << static_cast<float>(todouble(ed.dz()));
#endif
  os << ed.dx() << " " << ed.dy() << " " << ed.dz() << " " << ed.location();
  return os;
}

/*! Inserter for the spherical_arc class used by the traits-class */
template <typename Kernel, typename OutputStream>
OutputStream&
operator<<(OutputStream& os,
           const Arr_x_monotone_geodesic_arc_on_sphere_3<Kernel>& arc)
{
#if defined(CGAL_ARR_GEODESIC_ARC_ON_SPHERE_DETAILS)
  os << "("
     << "(" << arc.source() << "), (" << arc.target() << ")"
     << "("
     << ", (" << arc.normal() << ")"
     << ", " << (arc.is_vertical() ? " |" : "!|")
     << ", " << (arc.is_directed_right() ? "=>" : "<=")
     << ", " << (arc.is_full() ? "o" : "/");
#else
  os << arc.source() << " " << arc.target() << " " << arc.normal() << " "
     << arc.is_directed_right() << " " << arc.is_vertical() << " "
     << arc.is_full();
#endif
  return os;
}

/*! Extractor for the spherical-arc point class used by the traits-class */
template <typename Kernel_, typename InputStream>
InputStream&
operator>>(InputStream& is, Arr_extended_direction_3<Kernel_>& point)
{
  typedef Kernel_                              Kernel;
  typedef Arr_extended_direction_3<Kernel>     Point;
  // CGAL_error_msg("Importing a geodesic point is not supported!");
  typename Kernel::Direction_3 d;
  is >> d;
  size_t location;
  is >> location;
  point = Point(d, static_cast<typename Point::Location_type>(location));
  return is;
}

/*! Extractor for the spherical_arc class used by the traits-class */
template <typename Kernel_, typename InputStream>
InputStream&
operator>>(InputStream& is,
           Arr_x_monotone_geodesic_arc_on_sphere_3<Kernel_>& arc)
{
  typedef Kernel_                              Kernel;
  typedef Arr_extended_direction_3<Kernel>     Point;

  // CGAL_error_msg("Importing a geodesic arc is not supported!\n");

  Point source, target;
  is >> source >> target;
  arc.set_source(source);
  arc.set_target(target);
<<<<<<< HEAD
  unsigned int flag;
  is >> flag;
  if (flag == 1) {
    typename Kernel::Direction_3 normal;
    is >> normal;
    arc.set_normal(normal);
  }
  else {
    Kernel kernel;
    CGAL_precondition(!kernel.equal_3_object()
                      (kernel.construct_opposite_direction_3_object()(source),
                       typename Kernel::Direction_3(target)));
    typename Kernel::Vector_3 v =
      kernel.construct_cross_product_vector_3_object()(source.vector(),
                                                       target.vector());
    arc.set_normal(v.direction());
  }
  arc.init();
=======
  typename Kernel::Direction_3 normal;
  is >> normal;
  arc.set_normal(normal);
  bool is_directed_right, is_vertical, is_full;
  is >> is_directed_right >> is_vertical >> is_full;
  arc.set_is_directed_right(is_directed_right);
  arc.set_is_vertical(is_vertical);
  arc.set_is_full(is_full);
  arc.set_is_full(false);
  arc.set_is_degenerate(false);
  arc.set_is_empty(false);
>>>>>>> 50cae0d9
  return is;
}

} //namespace CGAL

#include <CGAL/enable_warnings.h>
#endif<|MERGE_RESOLUTION|>--- conflicted
+++ resolved
@@ -92,21 +92,7 @@
    */
   inline static const Direction_2& identification_xy()
   {
-<<<<<<< HEAD
-#if (CGAL_IDENTIFICATION_XY == CGAL_X_MINUS_1_Y_0)
-    CGAL_STATIC_THREAD_LOCAL_VARIABLE_2(Direction_2, d, -1, 0);
-
-#elif (CGAL_IDENTIFICATION_XY == CGAL_X_MINUS_8_Y_6)
-    CGAL_STATIC_THREAD_LOCAL_VARIABLE_2(Direction_2, d, -8, 6);
-
-#elif (CGAL_IDENTIFICATION_XY == CGAL_X_MINUS_11_Y_7)
-    CGAL_STATIC_THREAD_LOCAL_VARIABLE_2(Direction_2, d, -11, 7);
-#else
-#error CGAL_IDENTIFICATION_XY is not defined
-#endif
-=======
     static const Direction_2 d(atan_x, atan_y);
->>>>>>> 50cae0d9
     return d;
   }
 
@@ -3766,26 +3752,6 @@
   is >> source >> target;
   arc.set_source(source);
   arc.set_target(target);
-<<<<<<< HEAD
-  unsigned int flag;
-  is >> flag;
-  if (flag == 1) {
-    typename Kernel::Direction_3 normal;
-    is >> normal;
-    arc.set_normal(normal);
-  }
-  else {
-    Kernel kernel;
-    CGAL_precondition(!kernel.equal_3_object()
-                      (kernel.construct_opposite_direction_3_object()(source),
-                       typename Kernel::Direction_3(target)));
-    typename Kernel::Vector_3 v =
-      kernel.construct_cross_product_vector_3_object()(source.vector(),
-                                                       target.vector());
-    arc.set_normal(v.direction());
-  }
-  arc.init();
-=======
   typename Kernel::Direction_3 normal;
   is >> normal;
   arc.set_normal(normal);
@@ -3797,7 +3763,6 @@
   arc.set_is_full(false);
   arc.set_is_degenerate(false);
   arc.set_is_empty(false);
->>>>>>> 50cae0d9
   return is;
 }
 
