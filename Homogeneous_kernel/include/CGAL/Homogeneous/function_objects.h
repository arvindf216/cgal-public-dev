// Copyright (c) 1999-2004
// Utrecht University (The Netherlands),
// ETH Zurich (Switzerland),
// INRIA Sophia-Antipolis (France),
// Max-Planck-Institute Saarbruecken (Germany),
// and Tel-Aviv University (Israel).  All rights reserved.
//
// This file is part of CGAL (www.cgal.org)
//
// $URL$
// $Id$
// SPDX-License-Identifier: LGPL-3.0-or-later OR LicenseRef-Commercial
//
//
// Author(s)     : Stefan Schirra, Sylvain Pion, Michael Hoffmann

#ifndef CGAL_HOMOGENEOUS_FUNCTION_OBJECTS_H
#define CGAL_HOMOGENEOUS_FUNCTION_OBJECTS_H

#include <CGAL/Kernel/function_objects.h>
#include <CGAL/Cartesian/function_objects.h>
#include <CGAL/Kernel/Return_base_tag.h>
#include <CGAL/predicates/sign_of_determinant.h>
#include <CGAL/Homogeneous/predicates_on_pointsH2.h>
#include <CGAL/Homogeneous/predicates_on_pointsH3.h>

namespace CGAL {

namespace HomogeneousKernelFunctors {

  using namespace CommonKernelFunctors;

  // For lazyness...
  using CartesianKernelFunctors::Are_parallel_2;
  using CartesianKernelFunctors::Are_parallel_3;
  using CartesianKernelFunctors::Compute_squared_area_3;
  using CartesianKernelFunctors::Compare_squared_radius_3;
  using CartesianKernelFunctors::Collinear_3;
  using CartesianKernelFunctors::Construct_line_3;
  using CartesianKernelFunctors::Construct_equidistant_line_3;
  using CartesianKernelFunctors::Construct_barycenter_2;
  using CartesianKernelFunctors::Construct_barycenter_3;

  using CartesianKernelFunctors::Compute_approximate_area_3;
  using CartesianKernelFunctors::Compute_approximate_squared_length_3;
  using CartesianKernelFunctors::Compute_area_divided_by_pi_3;
  using CartesianKernelFunctors::Compute_squared_length_divided_by_pi_square_3;
  using CartesianKernelFunctors::Construct_radical_plane_3;

  template <typename K>
  class Angle_2
  {
    typedef typename K::Point_2             Point_2;
    typedef typename K::Vector_2            Vector_2;
    typedef typename K::Construct_vector_2  Construct_vector_2;
    Construct_vector_2 c;
  public:
    typedef typename K::Angle               result_type;

    Angle_2() {}
    Angle_2(const Construct_vector_2& c_) : c(c_) {}

    result_type
    operator()(const Point_2& p, const Point_2& q, const Point_2& r) const
    { return operator()(c(q,p), c(q,r)); }

    result_type
    operator()(const Point_2& p, const Point_2& q,
               const Point_2& r, const Point_2& s) const
    { return operator()(c(q,p), c(s,r)); }

    result_type
    operator()(const Vector_2& u, const Vector_2& v) const
    { return enum_cast<Angle>(CGAL_NTS sign(u * v)); }

    // FIXME: scalar product
  };

  template <typename K>
  class Angle_3
  {
    typedef typename K::Point_3             Point_3;
    typedef typename K::Vector_3            Vector_3;
    typedef typename K::Construct_vector_3  Construct_vector_3;
    Construct_vector_3 c;
  public:
    typedef typename K::Angle               result_type;

    Angle_3() {}
    Angle_3(const Construct_vector_3& c_) : c(c_) {}

    result_type
    operator()(const Vector_3& u, const Vector_3& v) const
    { return enum_cast<Angle>(CGAL_NTS sign(u * v)); }
    // FIXME: scalar product

    result_type
    operator()(const Point_3& p, const Point_3& q, const Point_3& r) const
    { return enum_cast<Angle>(CGAL_NTS sign(c(q,p) * c(q,r))); }
    // FIXME: scalar product

    result_type
    operator()(const Point_3& p, const Point_3& q,
               const Point_3& r, const Point_3& s) const
    { return enum_cast<Angle>(CGAL_NTS sign(c(q,p) * c(s,r))); }
    // FIXME: scalar product

    result_type
    operator()(const Point_3& p, const Point_3& q,
               const Point_3& r, const Vector_3& n) const
    {
      return enum_cast<Angle>(orientation(p,q,r,r+n));
    }
  };


  template <typename K>
  class Bounded_side_2
  {
    typedef typename K::Point_2         Point_2;
    typedef typename K::Circle_2        Circle_2;
    typedef typename K::Triangle_2      Triangle_2;
    typedef typename K::Iso_rectangle_2 Iso_rectangle_2;
  public:
    typedef typename K::Bounded_side    result_type;

    result_type
    operator()( const Circle_2& c, const Point_2& p) const
    {
      typename K::Compute_squared_distance_2 squared_distance;
      return enum_cast<Bounded_side>(CGAL::compare(c.squared_radius(),
                                                   squared_distance(c.center(),p)));
    }

    result_type
    operator()( const Triangle_2& t, const Point_2& p) const
    {
      typename K::Collinear_are_ordered_along_line_2
        collinear_are_ordered_along_line;
      typename K::Orientation_2 orientation;
      typename K::Orientation o1 = orientation(t.vertex(0), t.vertex(1), p),
                              o2 = orientation(t.vertex(1), t.vertex(2), p),
                              o3 = orientation(t.vertex(2), t.vertex(3), p);

      if (o2 == o1 && o3 == o1)
        return ON_BOUNDED_SIDE;
      return
        (o1 == COLLINEAR
         && collinear_are_ordered_along_line(t.vertex(0), p, t.vertex(1))) ||
        (o2 == COLLINEAR
         && collinear_are_ordered_along_line(t.vertex(1), p, t.vertex(2))) ||
        (o3 == COLLINEAR
         && collinear_are_ordered_along_line(t.vertex(2), p, t.vertex(3)))
        ? ON_BOUNDARY
        : ON_UNBOUNDED_SIDE;
    }

    result_type
    operator()( const Iso_rectangle_2& r, const Point_2& p) const
    {
      return  r.rep().bounded_side(p);
    }
  };

  template <typename K>
  class Bounded_side_3
  {
    typedef typename K::RT              RT;
    typedef typename K::Point_3         Point_3;
    typedef typename K::Vector_3        Vector_3;
    typedef typename K::Sphere_3        Sphere_3;
    typedef typename K::Tetrahedron_3   Tetrahedron_3;
    typedef typename K::Iso_cuboid_3    Iso_cuboid_3;
  public:
    typedef typename K::Bounded_side    result_type;

    result_type
    operator()( const Sphere_3& s, const Point_3& p) const
    { return s.rep().bounded_side(p); }

    result_type
    operator()( const Tetrahedron_3& t, const Point_3& p) const
    {
      Vector_3 v1 = t.vertex(1)-t.vertex(0);
      Vector_3 v2 = t.vertex(2)-t.vertex(0);
      Vector_3 v3 = t.vertex(3)-t.vertex(0);

      Vector_3 vp = p - t.vertex(0);

      // want to solve  alpha*v1 + beta*v2 + gamma*v3 == vp
      // let vi' == vi*vi.hw()
      // we solve alpha'*v1' + beta'*v2' + gamma'*v3' == vp' / vp.hw()
      //          muliplied by vp.hw()
      // then we have  alpha = alpha'*v1.hw() / vp.hw()
      // and           beta  = beta' *v2.hw() / vp.hw()
      // and           gamma = gamma'*v3.hw() / vp.hw()

      const RT & v1x = v1.hx();
      const RT & v1y = v1.hy();
      const RT & v1z = v1.hz();
      const RT & v2x = v2.hx();
      const RT & v2y = v2.hy();
      const RT & v2z = v2.hz();
      const RT & v3x = v3.hx();
      const RT & v3y = v3.hy();
      const RT & v3z = v3.hz();
      const RT & vpx = vp.hx();
      const RT & vpy = vp.hy();
      const RT & vpz = vp.hz();

      RT alpha = determinant( vpx, v2x, v3x,
                                    vpy, v2y, v3y,
                                    vpz, v2z, v3z );
      RT beta  = determinant( v1x, vpx, v3x,
                                    v1y, vpy, v3y,
                                    v1z, vpz, v3z );
      RT gamma = determinant( v1x, v2x, vpx,
                                    v1y, v2y, vpy,
                                    v1z, v2z, vpz );
      RT det = determinant( v1x, v2x, v3x,
                                  v1y, v2y, v3y,
                                  v1z, v2z, v3z );

      CGAL_kernel_assertion( det != 0 );
      if (det < 0 )
      {
          alpha = - alpha;
          beta  = - beta ;
          gamma = - gamma;
          det   = - det  ;
      }

      bool t1 = ( alpha < 0 );
      bool t2 = ( beta  < 0 );
      bool t3 = ( gamma < 0 );
            // t1 || t2 || t3 == not contained in cone

      RT lhs = alpha*v1.hw() + beta*v2.hw() + gamma*v3.hw();
      RT rhs = det * vp.hw();

      bool t4 = ( lhs > rhs );
            // alpha + beta + gamma > 1 ?
      bool t5 = ( lhs < rhs );
            // alpha + beta + gamma < 1 ?
      bool t6 = ( (alpha > 0) && (beta > 0) && (gamma > 0) );

      if ( t1 || t2 || t3 || t4 )
      {
          return ON_UNBOUNDED_SIDE;
      }
      return (t5 && t6) ? ON_BOUNDED_SIDE : ON_BOUNDARY;
    }

    result_type
    operator()( const Iso_cuboid_3& c, const Point_3& p) const
    { return c.rep().bounded_side(p); }
  };

  template <typename K>
  class Collinear_are_ordered_along_line_2
  {
    typedef typename K::RT              RT;
    typedef typename K::Point_2         Point_2;
#ifdef CGAL_kernel_exactness_preconditions
    typedef typename K::Collinear_2 Collinear_2;
    Collinear_2 c;
#endif // CGAL_kernel_exactness_preconditions
  public:
    typedef typename K::Boolean         result_type;

#ifdef CGAL_kernel_exactness_preconditions
    Collinear_are_ordered_along_line_2() {}
    Collinear_are_ordered_along_line_2(const Collinear_2& c_) : c(c_) {}
#endif // CGAL_kernel_exactness_preconditions

    result_type
    operator()(const Point_2& p, const Point_2& q, const Point_2& r) const
    {
      CGAL_kernel_exactness_precondition( c(p, q, r) );

      const RT& phx = p.hx();
      const RT& phy = p.hy();
      const RT& phw = p.hw();
      const RT& qhx = q.hx();
      const RT& qhy = q.hy();
      const RT& qhw = q.hw();
      const RT& rhx = r.hx();
      const RT& rhy = r.hy();
      const RT& rhw = r.hw();

      if ( !(phx * rhw == rhx * phw ) )          // non-vertical ?
        {
          return !( (  ( phx * qhw < qhx * phw)
                       &&( rhx * qhw < qhx * rhw))
                    ||(  ( qhx * phw < phx * qhw)
                         &&( qhx * rhw < rhx * qhw)) );
        }
      else if ( !(phy * rhw == rhy * phw ) )
        {
          return !( (  ( phy * qhw < qhy * phw)
                       &&( rhy * qhw < qhy * rhw))
                    ||(  ( qhy * phw < phy * qhw)
                         &&( qhy * rhw < rhy * qhw)) );
        }
      else
        return (( phx*qhw == qhx*phw) && ( phy*qhw == qhy*phw));
    }
  };

  template <typename K>
  class Collinear_are_ordered_along_line_3
  {
    typedef typename K::Point_3         Point_3;
#ifdef CGAL_kernel_exactness_preconditions
    typedef typename K::Collinear_3 Collinear_3;
    Collinear_3 c;
#endif // CGAL_kernel_exactness_preconditions
  public:
    typedef typename K::Boolean         result_type;

#ifdef CGAL_kernel_exactness_preconditions
    Collinear_are_ordered_along_line_3() {}
    Collinear_are_ordered_along_line_3(const Collinear_3& c_) : c(c_) {}
#endif // CGAL_kernel_exactness_preconditions

    result_type
    operator()(const Point_3& p, const Point_3& q, const Point_3& r) const
    {
      CGAL_kernel_exactness_precondition( c(p, q, r) );
      typedef typename K::RT RT;
      const RT & phx = p.hx();
      const RT & phw = p.hw();
      const RT & qhx = q.hx();
      const RT & qhw = q.hw();
      const RT & rhx = r.hx();
      const RT & rhw = r.hw();

      const RT pqx = phx*qhw;
      const RT qpx = qhx*phw;
      const RT prx = phx*rhw;
      const RT qrx = qhx*rhw;
      const RT rqx = rhx*qhw;
      const RT rpx = rhx*phw;

      if ( prx != rpx )   // px != rx
        {
          //    (px <= qx)&&(qx <= rx) || (px >= qx)&&(qx >= rx)
          // !(((qx <  px)||(rx <  qx))&&((px <  qx)||(qx <  rx)))
          return ! (   ((qpx < pqx) || (rqx < qrx))
                       && ((pqx < qpx) || (qrx < rqx))  );
        }

      const RT & phy = p.hy();
      const RT & qhy = q.hy();
      const RT & rhy = r.hy();

      const RT pqy = phy*qhw;
      const RT qpy = qhy*phw;
      const RT pry = phy*rhw;
      const RT qry = qhy*rhw;
      const RT rqy = rhy*qhw;
      const RT rpy = rhy*phw;

      if ( pry != rpy )
        {
          return ! (   ((qpy < pqy) || (rqy < qry))
                       && ((pqy < qpy) || (qry < rqy))  );
        }

      const RT & phz = p.hz();
      const RT & qhz = q.hz();
      const RT & rhz = r.hz();

      const RT pqz = phz*qhw;
      const RT qpz = qhz*phw;
      const RT prz = phz*rhw;
      const RT qrz = qhz*rhw;
      const RT rqz = rhz*qhw;
      const RT rpz = rhz*phw;

      if ( prz != rpz )
        {
          return ! (   ((qpz < pqz) || (rqz < qrz))
                       && ((pqz < qpz) || (qrz < rqz))  );
        }
      // p == r
      return  ((rqx == qrx) && (rqy == qry) && (rqz == qrz));
    }
  };

  template <typename K>
  class Collinear_are_strictly_ordered_along_line_2
  {
    typedef typename K::Point_2         Point_2;
#ifdef CGAL_kernel_exactness_preconditions
    typedef typename K::Collinear_2 Collinear_2;
    Collinear_2 c;
#endif // CGAL_kernel_exactness_preconditions
  public:
    typedef typename K::Boolean         result_type;

#ifdef CGAL_kernel_exactness_preconditions
    Collinear_are_strictly_ordered_along_line_2() {}
    Collinear_are_strictly_ordered_along_line_2(const Collinear_2& c_) : c(c_)
    {}
#endif // CGAL_kernel_exactness_preconditions

    result_type
    operator()(const Point_2& p, const Point_2& q, const Point_2& r) const
    {
      CGAL_kernel_exactness_precondition( c(p, q, r) );
      typedef typename K::RT RT;

      const RT& phx = p.hx();
      const RT& phy = p.hy();
      const RT& phw = p.hw();
      const RT& qhx = q.hx();
      const RT& qhy = q.hy();
      const RT& qhw = q.hw();
      const RT& rhx = r.hx();
      const RT& rhy = r.hy();
      const RT& rhw = r.hw();

      if ( !(phx * rhw == rhx * phw ) )
        {
          return (   ( phx * qhw < qhx * phw)
                     &&( qhx * rhw < rhx * qhw))
            ||(   ( qhx * phw < phx * qhw)    // ( phx * qhw > qhx * phw)
                  &&( rhx * qhw < qhx * rhw));  // ( qhx * rhw > rhx * qhw)
        }
      else
        {
          return (   ( phy * qhw < qhy * phw)
                     &&( qhy * rhw < rhy * qhw))
            ||(   ( qhy * phw < phy * qhw)    // ( phy * qhw > qhy * phw)
                  &&( rhy * qhw < qhy * rhw));  // ( qhy * rhw > rhy * qhw)
        }
    }
  };

  template <typename K>
  class Collinear_are_strictly_ordered_along_line_3
  {
    typedef typename K::Point_3         Point_3;
    typedef typename K::Direction_3     Direction_3;
#ifdef CGAL_kernel_exactness_preconditions
    typedef typename K::Collinear_3 Collinear_3;
    Collinear_3 c;
#endif // CGAL_kernel_exactness_preconditions
  public:
    typedef typename K::Boolean         result_type;

#ifdef CGAL_kernel_exactness_preconditions
    Collinear_are_strictly_ordered_along_line_3() {}
    Collinear_are_strictly_ordered_along_line_3(const Collinear_3& c_) : c(c_)
    {}
#endif // CGAL_kernel_exactness_preconditions

    result_type
    operator()(const Point_3& p, const Point_3& q, const Point_3& r) const
    {
      CGAL_kernel_exactness_precondition( c(p, q, r) );
      if ( p == r) return false;
      Direction_3 dir_pq = (p - q).direction();
      Direction_3 dir_rq = (r - q).direction();
      return (dir_pq == -dir_rq);
    }  // FIXME
  };

  template <typename K>
  class Collinear_has_on_2
  {
    typedef typename K::Point_2               Point_2;
    typedef typename K::Direction_2           Direction_2;
    typedef typename K::Ray_2                 Ray_2;
    typedef typename K::Segment_2             Segment_2;
    typedef typename K::Construct_point_on_2  Construct_point_on_2;
    typedef typename K::Compare_xy_2          Compare_xy_2;
    typedef typename K::Collinear_are_ordered_along_line_2
                                           Collinear_are_ordered_along_line_2;
    Collinear_are_ordered_along_line_2 co;
    Construct_point_on_2 cp;
    Compare_xy_2 cxy;
  public:
    typedef typename K::Boolean               result_type;

    Collinear_has_on_2() {}
    Collinear_has_on_2(const Construct_point_on_2& cp_,
                       const Compare_xy_2& cxy_)
      : cp(cp_), cxy(cxy_)
    {}

    result_type
    operator()( const Ray_2& r, const Point_2& p) const
    {
      const Point_2 & source = cp(r,0);
      return p == source || Direction_2(p - source) == r.direction();
    } // FIXME

    result_type
    operator()( const Segment_2& s, const Point_2& p) const
    {
      return co(cp(s,0), p, cp(s,1));
    }
  };

  template <typename K>
  class Collinear_2
  {
    typedef typename K::Point_2        Point_2;
    typedef typename K::Orientation_2  Orientation_2;
    Orientation_2 o;
  public:
    typedef typename K::Boolean        result_type;

    Collinear_2() {}
    Collinear_2(const Orientation_2 o_) : o(o_) {}

    result_type
    operator()(const Point_2& p, const Point_2& q, const Point_2& r) const
    {
      typedef typename K::RT RT;

      const RT& phx = p.hx();
      const RT& phy = p.hy();
      const RT& phw = p.hw();
      const RT& qhx = q.hx();
      const RT& qhy = q.hy();
      const RT& qhw = q.hw();
      const RT& rhx = r.hx();
      const RT& rhy = r.hy();
      const RT& rhw = r.hw();

      // | A B |
      // | C D |

      RT  A = phx*rhw - phw*rhx;
      RT  B = phy*rhw - phw*rhy;
      RT  C = qhx*rhw - qhw*rhx;
      RT  D = qhy*rhw - qhw*rhy;

      RT  det =  A*D - B*C;

      /*
        RT det_old =   p.hx() * (q.hy()*r.hw() - q.hw()*r.hy() )
        + p.hy() * (q.hw()*r.hx() - q.hx()*r.hw() )
        + p.hw() * (q.hx()*r.hy() - q.hy()*r.hx() );

        if ( !(CGAL_NTS sign(det) == CGAL_NTS sign(det_old)) )
        {
        std::cerr << "det: " << det << " det_old: " << det_old << flush;
        }
      */

      return CGAL_NTS is_zero(det);
    }
  };

  template <typename K>
  class Compare_angle_with_x_axis_2
  {
    typedef typename K::Point_2            Point_2;
    typedef typename K::Vector_2           Vector_2;
    typedef typename K::Direction_2        Direction_2;
  public:
    typedef typename K::Comparison_result  result_type;

    result_type
    operator()(const Direction_2& d1, const Direction_2& d2) const
    {
      typedef typename K::RT  RT;
      CGAL_kernel_precondition(
          static_cast<int>(COUNTERCLOCKWISE) == static_cast<int>(LARGER)
       && static_cast<int>(COLLINEAR)        == static_cast<int>(EQUAL)
       && static_cast<int>(CLOCKWISE)        == static_cast<int>(SMALLER) );

      const RT RT0(0);

      Vector_2 dirvec1(d1.x(), d1.y());      // Added
      Point_2   p1 = CGAL::ORIGIN + dirvec1; // Added
      Vector_2 dirvec2(d2.x(), d2.y());      // Added
      Point_2   p2 = ORIGIN + dirvec2;       // Added
      //  Point_2   p1 = ORIGIN + d1.vector(); // Commented out
      //  Point_2   p2 = ORIGIN + d2.vector(); // Commented out

      CGAL_kernel_precondition( RT0 < p1.hw() );
      CGAL_kernel_precondition( RT0 < p2.hw() );

      int       x_sign1 = static_cast<int>(CGAL_NTS sign( p1.hx() ));
      int       x_sign2 = static_cast<int>(CGAL_NTS sign( p2.hx() ));
      int       y_sign1 = static_cast<int>(CGAL_NTS sign( p1.hy() ));
      int       y_sign2 = static_cast<int>(CGAL_NTS sign( p2.hy() ));

      if ( y_sign1 * y_sign2 < 0)
        {
          return (0 < y_sign1 ) ? SMALLER : LARGER;
        }

      Point_2   origin( RT0  , RT0   );

      if ( 0 < y_sign1 * y_sign2 )
        {
          return orientation(origin, p2, p1);

          // Precondition on the enums:
          // COUNTERCLOCKWISE == LARGER   ( ==  1 )
          // COLLINEAR        == EQUAL    ( ==  0 )
          // CLOCKWISE        == SMALLER  ( == -1 )
        }

      // ( y_sign1 * y_sign2 == 0 )

      bool b1 = (y_sign1 == 0) && (x_sign1 >= 0);
      bool b2 = (y_sign2 == 0) && (x_sign2 >= 0);

      if ( b1 ) { return  b2 ? EQUAL : SMALLER; }
      if ( b2 ) { return  b1 ? EQUAL : LARGER; }
      if ( y_sign1 == y_sign2 )  // == 0
          return EQUAL;
      else
          return (orientation(origin, p1, p2) == COUNTERCLOCKWISE) ?
            SMALLER : LARGER;
    }
  };

  template <typename K>
  class Compare_distance_2
  {
    typedef typename K::Point_2            Point_2;
  public:
    typedef typename K::Comparison_result  result_type;

    result_type
    operator()(const Point_2& p, const Point_2& q, const Point_2& r) const
    {
      typedef typename K::RT RT;

      const RT & phx = p.hx();
      const RT & phy = p.hy();
      const RT & phw = p.hw();
      const RT & qhx = q.hx();
      const RT & qhy = q.hy();
      const RT & qhw = q.hw();
      const RT & rhx = r.hx();
      const RT & rhy = r.hy();
      const RT & rhw = r.hw();

      RT dosd =   // difference of squared distances

        //            phx * phx   *   qhw * qhw * rhw * rhw
        //   -RT(2) * phx * qhx   *   phw * qhw * rhw * rhw
        //   +        qhx * qhx   *   phw * phw * rhw * rhw
        //
        //   +        phy * phy   *   qhw * qhw * rhw * rhw
        //   -RT(2) * phy * qhy   *   phw * qhw * rhw * rhw
        //   +        qhy * qhy   *   phw * phw * rhw * rhw
        //
        // - (        phx * phx   *   qhw * qhw * rhw * rhw
        //   -RT(2) * phx * rhx   *   phw * qhw * qhw * rhw
        //   +        rhx * rhx   *   phw * phw * qhw * qhw
        //
        //   +        phy * phy   *   qhw * qhw * rhw * rhw
        //   -RT(2) * phy * rhy   *   phw * qhw * qhw * rhw
        //   +        rhy * rhy   *   phw * phw * qhw * qhw

        rhw*rhw * (         phw * ( qhx*qhx + qhy*qhy )
                            - 2 * qhw * ( phx*qhx + phy*qhy )
                            )
        - qhw*qhw * (         phw * ( rhx*rhx + rhy*rhy )
                              - 2 * rhw * ( phx*rhx + phy*rhy )
                              );

      return CGAL_NTS sign(dosd);
    }

    template <class T1, class T2, class T3>
    result_type
    operator()(const T1& p, const T2& q, const T3& r) const
    {
      return CGAL::compare(squared_distance(p, q), squared_distance(p, r));
    }

    template <class T1, class T2, class T3, class T4>
    result_type
    operator()(const T1& p, const T2& q, const T3& r, const T4& s) const
    {
      return CGAL::compare(squared_distance(p, q), squared_distance(r, s));
    }
  };

  template <typename K>
  class Compare_distance_3
  {
    typedef typename K::Point_3            Point_3;
  public:
    typedef typename K::Comparison_result  result_type;

    result_type
    operator()(const Point_3& p, const Point_3& q, const Point_3& r) const
    {
      typedef typename K::RT RT;

      const RT & phx = p.hx();
      const RT & phy = p.hy();
      const RT & phz = p.hz();
      const RT & phw = p.hw();
      const RT & qhx = q.hx();
      const RT & qhy = q.hy();
      const RT & qhz = q.hz();
      const RT & qhw = q.hw();
      const RT & rhx = r.hx();
      const RT & rhy = r.hy();
      const RT & rhz = r.hz();
      const RT & rhw = r.hw();

      RT dosd =   // difference of squared distances

        rhw*rhw * (         phw * ( qhx*qhx + qhy*qhy + qhz*qhz )
                            - 2 * qhw * ( phx*qhx + phy*qhy + phz*qhz )
                            )
        - qhw*qhw * (         phw * ( rhx*rhx + rhy*rhy + rhz*rhz )
                              - 2 * rhw * ( phx*rhx + phy*rhy + phz*rhz )
                              );

      return CGAL_NTS sign(dosd);
    }


    template <class T1, class T2, class T3>
    result_type
    operator()(const T1& p, const T2& q, const T3& r) const
    {
      return CGAL::compare(squared_distance(p, q), squared_distance(p, r));
    }

    template <class T1, class T2, class T3, class T4>
    result_type
    operator()(const T1& p, const T2& q, const T3& r, const T4& s) const
    {
      return CGAL::compare(squared_distance(p, q), squared_distance(r, s));
    }
  };

  template < typename K >
  class Compare_power_distance_2
  {
  public:
    typedef typename K::Weighted_point_2         Weighted_point_2;
    typedef typename K::Point_2                  Point_2;
    typedef typename K::Comparison_result        Comparison_result;

    typedef Comparison_result   result_type;

    Comparison_result operator()(const Point_2& r,
                                 const Weighted_point_2& p,
                                 const Weighted_point_2& q) const
    {
      return CGAL::compare_power_distanceH2(p.hx(), p.hy(), p.hw(), p.weight(),
                                            q.hx(), q.hy(), q.hw(), q.weight(),
                                            r.hx(), r.hy(), r.hw());
    }
  };

  template <typename K>
  class Compare_signed_distance_to_line_2
  {
    typedef typename K::Point_2   Point_2;
    typedef typename K::Line_2    Line_2;
    typedef typename K::Less_signed_distance_to_line_2 Less_signed_distance_to_line_2;
    
  public:
    typedef Comparison_result   result_type;

    result_type
    operator()(const Point_2& p, const Point_2& q,
               const Point_2& r, const Point_2& s) const
    {
      typedef typename K::RT RT;

      const RT & phx = p.hx();
      const RT & phy = p.hy();
      const RT & phw = p.hw();
      const RT & qhx = q.hx();
      const RT & qhy = q.hy();
      const RT & qhw = q.hw();
      const RT & rhx = r.hx();
      const RT & rhy = r.hy();
      const RT & rhw = r.hw();
      const RT & shx = s.hx();
      const RT & shy = s.hy();
      const RT & shw = s.hw();

      RT  scaled_dist_r_minus_scaled_dist_s =
          ( rhx*shw - shx*rhw ) * (phy*qhw - qhy*phw)
          - ( rhy*shw - shy*rhw ) * (phx*qhw - qhx*phw);

      return compare(scaled_dist_r_minus_scaled_dist_s, 0);
    }
    
    result_type
    operator()(const Line_2& l, const Point_2& p, const Point_2& q) const
    {
      Less_signed_distance_to_line_2 less = K().less_signed_distance_to_line_2_object();
      if (less(l, p, q)) return SMALLER;
      if (less(l, q, p)) return LARGER;
      return EQUAL;
    }
  };

  template <typename K>
  class Compare_slope_2
  {
    typedef typename K::Line_2             Line_2;
    typedef typename K::Segment_2          Segment_2;
  public:
    typedef typename K::Comparison_result  result_type;

    result_type
    operator()(const Line_2& l1, const Line_2& l2) const
    {
      if (l1.is_horizontal())
        return l2.is_vertical() ?
          SMALLER : CGAL_NTS sign(l2.a()) * CGAL_NTS sign(l2.b());
      if (l2.is_horizontal())
        return l1.is_vertical() ?
          LARGER : - CGAL_NTS sign(l1.a()) * CGAL_NTS sign(l1.b());
      if (l1.is_vertical()) return l2.is_vertical() ? EQUAL : LARGER;
      if (l2.is_vertical()) return SMALLER;
      int l1_sign = CGAL_NTS sign(-l1.a() * l1.b());
      int l2_sign = CGAL_NTS sign(-l2.a() * l2.b());

      if (l1_sign < l2_sign) return SMALLER;
      if (l1_sign > l2_sign) return LARGER;

      if (l1_sign > 0)
        return CGAL::compare( CGAL::abs(l1.a() * l2.b()),
                              CGAL::abs(l2.a() * l1.b()) );

      return CGAL::compare( CGAL::abs(l2.a() * l1.b()),
                            CGAL::abs(l1.a() * l2.b()) );
    } // FIXME

    result_type
    operator()(const Segment_2& s1, const Segment_2& s2) const
    {
      typedef typename K::FT        FT;

      typename K::Comparison_result cmp_y1 = compare_y(s1.source(), s1.target());
      if (cmp_y1 == EQUAL) // horizontal
        {
          typename K::Comparison_result cmp_x2 = compare_x(s2.source(), s2.target());

          if (cmp_x2 == EQUAL) return SMALLER;
          FT s_hw = s2.source().hw();
          FT t_hw = s2.target().hw();
          return - CGAL_NTS sign(s2.source().hy()*t_hw - s2.target().hy()*s_hw) *
                   CGAL_NTS sign(s2.source().hx()*t_hw - s2.target().hx()*s_hw);
        }

      typename K::Comparison_result cmp_y2 = compare_y(s2.source(), s2.target());
      if (cmp_y2 == EQUAL)
        {
          typename K::Comparison_result cmp_x1 = compare_x(s1.source(), s1.target());

          if (cmp_x1 == EQUAL) return LARGER;
          FT s_hw = s1.source().hw();
          FT t_hw = s1.target().hw();
          return CGAL_NTS sign(s1.source().hy()*t_hw - s1.target().hy()*s_hw) *
                 CGAL_NTS sign(s1.source().hx()*t_hw - s1.target().hx()*s_hw);
        }

      typename K::Comparison_result cmp_x1 = compare_x(s1.source(), s1.target());
      typename K::Comparison_result cmp_x2 = compare_x(s2.source(), s2.target());
      if (cmp_x1 == EQUAL)
        return cmp_x2 == EQUAL ? EQUAL : LARGER;

      if (cmp_x2 == EQUAL) return SMALLER;

      FT s1_s_hw = s1.source().hw();
      FT s1_t_hw = s1.target().hw();
      FT s2_s_hw = s2.source().hw();
      FT s2_t_hw = s2.target().hw();
      FT s1_xdiff = s1.source().hx()*s1_t_hw - s1.target().hx()*s1_s_hw;
      FT s1_ydiff = s1.source().hy()*s1_t_hw - s1.target().hy()*s1_s_hw;
      FT s2_xdiff = s2.source().hx()*s2_t_hw - s2.target().hx()*s2_s_hw;
      FT s2_ydiff = s2.source().hy()*s2_t_hw - s2.target().hy()*s2_s_hw;
      typename K::Sign s1_sign = CGAL_NTS sign(s1_ydiff * s1_xdiff);
      typename K::Sign s2_sign = CGAL_NTS sign(s2_ydiff * s2_xdiff);

      if (s1_sign < s2_sign) return SMALLER;
      if (s1_sign > s2_sign) return LARGER;

      if (s1_sign > 0)
        return CGAL_NTS sign(CGAL_NTS abs(s1_ydiff * s2_xdiff) -
                             CGAL_NTS abs(s2_ydiff * s1_xdiff));

      return CGAL_NTS sign(CGAL_NTS abs(s2_ydiff * s1_xdiff) -
                           CGAL_NTS abs(s1_ydiff * s2_xdiff));
    }
  };

  template <typename K>
  class Compare_x_at_y_2
  {
    typedef typename K::Point_2            Point_2;
    typedef typename K::Line_2             Line_2;
  public:
    typedef typename K::Comparison_result  result_type;

    result_type
    operator()( const Point_2& p, const Line_2& h) const
    {
      typedef typename K::RT RT;
      CGAL_kernel_precondition( ! h.is_horizontal() );
      typename K::Oriented_side ors = h.oriented_side( p );
      if ( h.a() < RT(0) )
          ors = -ors;
      if ( ors == ON_POSITIVE_SIDE )
          return LARGER;
      return ( ors == ON_NEGATIVE_SIDE ) ? SMALLER : EQUAL;
    } // FIXME

    result_type
    operator()( const Point_2& p, const Line_2& h1, const Line_2& h2) const
    { return CGAL::compare(h1.x_at_y( p.y() ), h2.x_at_y( p.y() )); }
    // FIXME

    result_type
    operator()( const Line_2& l1, const Line_2& l2, const Line_2& h) const
    { return compare_x_at_y( gp_linear_intersection( l1, l2 ), h); }
    // FIXME

    result_type
    operator()( const Line_2& l1, const Line_2& l2,
                const Line_2& h1, const Line_2& h2) const
    { return compare_x_at_y( gp_linear_intersection( l1, l2 ), h1, h2 ); }
    // FIXME
  };

  template <typename K>
  class Compare_xyz_3
  {
    typedef typename K::Point_3            Point_3;
  public:
    typedef typename K::Comparison_result  result_type;

    result_type
    operator()( const Point_3& p, const Point_3& q) const
    {
      typedef typename K::RT RT;
      RT pV = p.hx()*q.hw();
      RT qV = q.hx()*p.hw();
      if ( pV < qV )
        {
          return SMALLER;
        }
      if ( qV < pV )    //   ( pV > qV )
        {
          return LARGER;
        }
      // same x
      pV = p.hy()*q.hw();
      qV = q.hy()*p.hw();
      if ( pV < qV )
        {
          return SMALLER;
        }
      if ( qV < pV )    //   ( pV > qV )
        {
          return LARGER;
        }
      // same x and y
      pV = p.hz()*q.hw();
      qV = q.hz()*p.hw();
      return CGAL::compare(pV, qV);
    }
  };

  template <typename K>
  class Compare_xy_2
  {
    typedef typename K::Point_2            Point_2;
  public:
    typedef typename K::Comparison_result  result_type;

    result_type
    operator()( const Point_2& p, const Point_2& q) const
    {
      typedef typename K::RT RT;

      const RT& phx = p.hx();
      const RT& phy = p.hy();
      const RT& phw = p.hw();
      const RT& qhx = q.hx();
      const RT& qhy = q.hy();
      const RT& qhw = q.hw();

      RT pV = phx*qhw;
      RT qV = qhx*phw;
      if ( pV == qV )
        {
          pV = phy*qhw;
          qV = qhy*phw;
        }
      return CGAL::compare(pV, qV);
    }
  };

  template <typename K>
  class Compare_yx_2
  {
    typedef typename K::Point_2            Point_2;
  public:
    typedef typename K::Comparison_result  result_type;

    result_type
    operator()( const Point_2& p, const Point_2& q) const
    {
      typedef typename K::RT RT;

      const RT& phx = p.hx();
      const RT& phy = p.hy();
      const RT& phw = p.hw();
      const RT& qhx = q.hx();
      const RT& qhy = q.hy();
      const RT& qhw = q.hw();

      RT pV = phy*qhw;
      RT qV = qhy*phw;
      if ( pV == qV )
        {
          pV = phx*qhw;
          qV = qhx*phw;
        }
      return CGAL::compare(pV, qV);
    }
  };

  template <typename K>
  class Compare_xy_3
  {
    typedef typename K::Point_3            Point_3;
  public:
    typedef typename K::Comparison_result  result_type;

    result_type
    operator()( const Point_3& p, const Point_3& q) const
    {
      typedef typename K::RT RT;
      RT pV = p.hx()*q.hw();
      RT qV = q.hx()*p.hw();
      if ( pV < qV )
        {
          return SMALLER;
        }
      if ( qV < pV )    //   ( pV > qV )
        {
          return LARGER;
        }
      // same x
      pV = p.hy()*q.hw();
      qV = q.hy()*p.hw();
      return CGAL::compare(pV, qV);
    }
  };

  template <typename K>
  class Compare_x_2
  {
    typedef typename K::Point_2            Point_2;
    typedef typename K::Line_2             Line_2;
  public:
    typedef typename K::Comparison_result  result_type;

    result_type
    operator()( const Point_2& p, const Point_2& q) const
    {
      return CGAL::compare(p.hx()*q.hw(), q.hx()*p.hw());
    }

    result_type
    operator()( const Point_2& p, const Line_2& l1, const Line_2& l2) const
    {
      Point_2 ip = gp_linear_intersection( l1, l2 );
      return this->operator()(p, ip);
    } // FIXME

    result_type
    operator()( const Line_2& l, const Line_2& h1, const Line_2& h2) const
    {
      return this->operator()(l, h1, l, h2);
    } // FIXME

    result_type
    operator()( const Line_2& l1, const Line_2& l2,
                const Line_2& h1, const Line_2& h2) const
    {
      Point_2 lip = gp_linear_intersection( l1, l2 );
      Point_2 hip = gp_linear_intersection( h1, h2 );
      return this->operator()(lip, hip);
    } // FIXME
  };

  template <typename K>
  class Compare_x_3
  {
    typedef typename K::Point_3            Point_3;
  public:
    typedef typename K::Comparison_result  result_type;

    result_type
    operator()( const Point_3& p, const Point_3& q) const
    { return CGAL::compare(p.hx() * q.hw(), q.hx() * p.hw() ); }
  };

  template <typename K>
  class Compare_y_at_x_2
  {
    typedef typename K::Point_2            Point_2;
    typedef typename K::Line_2             Line_2;
    typedef typename K::Segment_2          Segment_2;
  public:
    typedef typename K::Comparison_result  result_type;

    result_type
    operator()( const Point_2& p, const Line_2& h) const
    {
      CGAL_kernel_precondition( ! h.is_vertical() );
      typename K::Oriented_side ors = h.oriented_side( p );
      if ( h.b() < 0 )
          ors = -ors;
      return ors;
    } // FIXME

    result_type
    operator()( const Point_2& p, const Line_2& h1, const Line_2& h2) const
    { return CGAL::compare(h1.y_at_x( p.x() ), h2.y_at_x( p.x() )); }
    // FIXME

    result_type
    operator()( const Line_2& l1, const Line_2& l2, const Line_2& h) const
    { return compare_y_at_x( gp_linear_intersection( l1, l2 ), h); }
    // FIXME

    result_type
    operator()( const Line_2& l1, const Line_2& l2,
                const Line_2& h1, const Line_2& h2) const
    { return compare_y_at_x( gp_linear_intersection( l1, l2 ), h1, h2 ); }
    // FIXME

    result_type
    operator()( const Point_2& p, const Segment_2& s) const
    {
      // compares the y-coordinates of p and the vertical projection of p on s.
      // Precondition : p is in the x-range of s.

      if (compare_x(s.source(), s.target()) == SMALLER) {
        CGAL_kernel_precondition(compare_x(s.source(), p) != LARGER
                                 && compare_x(p, s.target()) != LARGER);
        return (Comparison_result) orientation(p, s.source(), s.target());
      }
      else if (compare_x(s.source(), s.target()) == LARGER) {
        CGAL_kernel_precondition(compare_x(s.target(), p) != LARGER
                                 && compare_x(p, s.source()) != LARGER);
        return (Comparison_result) orientation(p, s.target(), s.source());
      }
      else {
        CGAL_kernel_precondition(compare_x(s.target(), p) == EQUAL);
        if (compare_y(p, s.source()) == SMALLER &&
            compare_y(p, s.target()) == SMALLER)
          return SMALLER;
        if (compare_y(p, s.source()) == LARGER &&
            compare_y(p, s.target()) == LARGER)
          return LARGER;
        return EQUAL;
      }
    } // FIXME

    result_type
    operator()( const Point_2& p,
                const Segment_2& s1, const Segment_2& s2) const
    {
      // compares the y-coordinates of the vertical projections
      //   of p on s1 and s2
      // Precondition : p is in the x-range of s1 and s2.
      // - if one or two segments are vertical :
      //   - if the segments intersect, return EQUAL
      //   - if not, return the obvious SMALLER/LARGER.

      typedef typename K::FT FT;
      FT px = p.x();
      FT s1sx = s1.source().x();
      FT s1sy = s1.source().y();
      FT s1tx = s1.target().x();
      FT s1ty = s1.target().y();
      FT s2sx = s2.source().x();
      FT s2sy = s2.source().y();
      FT s2tx = s2.target().x();
      FT s2ty = s2.target().y();

      CGAL_kernel_precondition(px >= (CGAL::min)(s1sx, s1tx) &&
                               px <= (CGAL::max)(s1sx, s1tx));
      CGAL_kernel_precondition(px >= (CGAL::min)(s2sx, s2tx) &&
                               px <= (CGAL::max)(s2sx, s2tx));

      if (s1sx != s1tx && s2sx != s2tx) {
        FT s1stx = s1sx-s1tx;
        FT s2stx = s2sx-s2tx;

        return CGAL::compare(s1sx, s1tx) *
          CGAL::compare(s2sx, s2tx) *
          CGAL::compare(-(s1sx-px)*(s1sy-s1ty)*s2stx,
                        (s2sy-s1sy)*s2stx*s1stx
                        -(s2sx-px)*(s2sy-s2ty)*s1stx);
      }
      else {
        if (s1sx == s1tx) { // s1 is vertical
          typename K::Comparison_result c1, c2;
          c1 = compare_y_at_x(s1.source(), s2);
          c2 = compare_y_at_x(s1.target(), s2);
          if (c1 == c2)
            return c1;
          return EQUAL;
        }
        // s2 is vertical
        typename K::Comparison_result c3, c4;
        c3 = compare_y_at_x(s2.source(), s1);
        c4 = compare_y_at_x(s2.target(), s1);
        if (c3 == c4)
          return -c3;
        return EQUAL;
      }
    } // FIXME
  };

  template <typename K>
  class Compare_y_2
  {
    typedef typename K::Point_2            Point_2;
    typedef typename K::Line_2             Line_2;
  public:
    typedef typename K::Comparison_result  result_type;

    result_type
    operator()( const Point_2& p, const Point_2& q) const
    {
      typedef typename K::RT RT;

      const RT& phy = p.hy();
      const RT& phw = p.hw();
      const RT& qhy = q.hy();
      const RT& qhw = q.hw();
      return CGAL::compare(phy * qhw, qhy * phw);
    }

    result_type
    operator()( const Point_2& p, const Line_2& l1, const Line_2& l2) const
    {
      Point_2 ip = gp_linear_intersection( l1, l2 );
      return compare_y( p, ip );
    } // FIXME

    result_type
    operator()( const Line_2& l, const Line_2& h1, const Line_2& h2) const
    {
      return this->operator()(l, h1, l, h2);
    }

    result_type
    operator()( const Line_2& l1, const Line_2& l2,
                const Line_2& h1, const Line_2& h2) const
    {
      Point_2 lip = gp_linear_intersection( l1, l2 );
      Point_2 hip = gp_linear_intersection( h1, h2 );
      return this->operator()( lip, hip );
    } // FIXME
  };

  template <typename K>
  class Compare_y_3
  {
    typedef typename K::Point_3            Point_3;
  public:
    typedef typename K::Comparison_result  result_type;

    result_type
    operator()( const Point_3& p, const Point_3& q) const
    { return CGAL::compare(p.hy() * q.hw(), q.hy() * p.hw() ); }
  };

  template <typename K>
  class Compare_z_3
  {
    typedef typename K::Point_3             Point_3;
  public:
    typedef typename K::Comparison_result   result_type;

    result_type
    operator()( const Point_3& p, const Point_3& q) const
    { return CGAL::compare(p.hz() * q.hw(), q.hz() * p.hw() ); }
  };

  template <typename K>
  class Compute_area_2
  {
    typedef typename K::RT                RT;
    typedef typename K::FT                FT;
    typedef typename K::Iso_rectangle_2   Iso_rectangle_2;
    typedef typename K::Triangle_2        Triangle_2;
    typedef typename K::Point_2           Point_2;
    typedef typename K::Vector_2          Vector_2;
    typedef typename K::Construct_vector_2 Construct_vector_2;
    Construct_vector_2 co;
  public:
    typedef FT               result_type;

    FT
    operator()( const Point_2& p, const Point_2& q, const Point_2& r ) const
    {
      Vector_2 v1 = co(p, q);
      Vector_2 v2 = co(p, r);

      RT num = v1.hx()*v2.hy() - v2.hx()*v1.hy();
      RT den = RT(2) * v1.hw() * v2.hw();
      return FT(num)/FT(den);
    }

    FT
    operator()( const Iso_rectangle_2& r ) const
    { return (r.xmax()-r.xmin()) * (r.ymax()-r.ymin()); }

    FT
    operator()( const Triangle_2& t ) const
    { return t.area(); }
  };

  template <typename K>
  class Compute_determinant_2
  {
    typedef typename K::FT                FT;
    typedef typename K::Vector_2          Vector_2;
  public:
    typedef FT               result_type;

    result_type
    operator()(const Vector_2& v, const Vector_2& w) const
    {
        return determinant(v.hx(), v.hy(),
                                 w.hx(), w.hy()) / FT(v.hw() * w.hw());
    }
  };

  template <typename K>
  class Compute_determinant_3
  {
    typedef typename K::FT                FT;
    typedef typename K::Vector_3          Vector_3;
  public:
    typedef FT               result_type;

    result_type
    operator()(const Vector_3& v, const Vector_3& w, const Vector_3& t) const
    {
        return determinant(v.hx(), v.hy(), v.hz(),
                                 w.hx(), w.hy(), w.hz(),
                                 t.hx(), t.hy(), t.hz())
                              / FT(v.hw() * w.hw() * t.hw());
    }
  };

  template <typename K>
  class Compute_scalar_product_2
  {
    typedef typename K::RT                RT;
    typedef typename K::FT                FT;
    typedef typename K::Vector_2          Vector_2;
  public:
    typedef FT               result_type;

    FT
    operator()(const Vector_2& v, const Vector_2& w) const
    {
        return FT( RT(v.hx()*w.hx() + v.hy()*w.hy()) ) /
               FT( RT(v.hw()*w.hw() ) );
    }
  };

  template <typename K>
  class Compute_scalar_product_3
  {
    typedef typename K::RT                RT;
    typedef typename K::FT                FT;
    typedef typename K::Vector_3          Vector_3;
  public:
    typedef FT               result_type;

    FT
    operator()(const Vector_3& v, const Vector_3& w) const
    {
        return FT( RT(v.hx()*w.hx() + v.hy()*w.hy()) + v.hz()*w.hz() ) /
               FT( RT(v.hw()*w.hw() ) );
    }
  };

  // TODO ...
  template <typename K>
  class Compute_squared_radius_2
  {
    typedef typename K::FT          FT;
    typedef typename K::Point_2     Point_2;
    typedef typename K::Circle_2    Circle_2;
  public:
    typedef FT               result_type;

    FT
    operator()( const Circle_2& c) const
    { return c.rep().squared_radius(); }

    FT
    operator()( const Point_2& /*p*/) const
    { return FT(0); }

    FT
    operator()( const Point_2& p, const Point_2& q) const
    {
      typedef typename K::FT FT;
      return squared_distance(p, q)/FT(4);
    }  // FIXME

    FT
    operator()( const Point_2& p, const Point_2& q, const Point_2& r) const
    { return squared_distance(p, circumcenter(p, q, r)); }
    // FIXME
  };

  template <typename K>
  class Compute_squared_radius_3
  {
    typedef typename K::FT          FT;
    typedef typename K::Point_3     Point_3;
    typedef typename K::Sphere_3    Sphere_3;
  public:
    typedef FT               result_type;

    FT
    operator()( const Sphere_3& s) const
    { return s.rep().squared_radius(); }

    FT
    operator()( const Point_3& /*p*/) const
    { return FT(0); }

    FT
    operator()( const Point_3& p, const Point_3& q) const
    {
      typedef typename K::FT FT;
      return squared_distance(p, q) / FT(4);
    } // FIXME

    FT
    operator()( const Point_3& p, const Point_3& q, const Point_3& r) const
    {
      return squared_distance(p, circumcenter(p, q, r));
    } // FIXME

    FT
    operator()( const Point_3& p, const Point_3& q,
                const Point_3& r, const Point_3& s) const
    {
      return squared_distance(p, circumcenter(p, q, r, s));
    } // FIXME
  };

  template <typename K>
  class Compute_volume_3
  {
    typedef typename K::FT             FT;
    typedef typename K::Point_3        Point_3;
    typedef typename K::Vector_3       Vector_3;
    typedef typename K::Tetrahedron_3  Tetrahedron_3;
    typedef typename K::Iso_cuboid_3   Iso_cuboid_3;
  public:
    typedef FT               result_type;

    FT
    operator()(const Point_3& p0, const Point_3& p1,
               const Point_3& p2, const Point_3& p3) const
    {
      Vector_3 vec1 = p1 - p0;
      Vector_3 vec2 = p2 - p0;
      Vector_3 vec3 = p3 - p0;

      // first compute (vec1.hw * vec2.hw * vec3.hw * det(vec1, vec2, vec3))
      // then divide by (6 * vec1.hw * vec2.hw * vec3.hw)
      const FT w123 (vec1.hw() * vec2.hw() * vec3.hw());
      const FT& hx1 =  vec1.hx();
      const FT& hy1 =  vec1.hy();
      const FT& hz1 =  vec1.hz();
      const FT& hx2 =  vec2.hx();
      const FT& hy2 =  vec2.hy();
      const FT& hz2 =  vec2.hz();
      const FT& hx3 =  vec3.hx();
      const FT& hy3 =  vec3.hy();
      const FT& hz3 =  vec3.hz();

      return (  (hx1 * (hy2 * hz3 - hy3 * hz2))
              - (hy1 * (hx2 * hz3 - hx3 * hz2))
              + (hz1 * (hx2 * hy3 - hx3 * hy2)))/ (6 * w123);
    }

    FT
    operator()( const Tetrahedron_3& t ) const
    {
      return this->operator()(t.vertex(0), t.vertex(1),
                              t.vertex(2), t.vertex(3));
    }

    FT
    operator()( const Iso_cuboid_3& c ) const
    { return c.rep().volume(); }
  };


  template <typename K>
  class Compute_x_2
  {
    typedef typename K::FT             FT;
    typedef typename K::Point_2        Point_2;
    typedef typename K::Vector_2        Vector_2;

  public:
    typedef FT               result_type;

    FT
    operator()(const Point_2& p) const
    {
      return p.rep().x();
    }

    FT
    operator()(const Vector_2& v) const
    {
      return v.rep().x();
    }
  };

  template <typename K>
  class Compute_x_3
  {
    typedef typename K::FT             FT;
    typedef typename K::Point_3        Point_3;
    typedef typename K::Vector_3        Vector_3;

  public:
    typedef FT               result_type;

    FT
    operator()(const Point_3& p) const
    {
      return p.rep().x();
    }

    FT
    operator()(const Vector_3& v) const
    {
      return v.rep().x();
    }
  };

  template <typename K>
  class Compute_y_2
  {
    typedef typename K::FT             FT;
    typedef typename K::Point_2        Point_2;
    typedef typename K::Vector_2        Vector_2;

  public:
    typedef FT               result_type;

    FT
    operator()(const Point_2& p) const
    {
      return p.rep().y();
    }

    FT
    operator()(const Vector_2& v) const
    {
      return v.rep().y();
    }
  };

  template <typename K>
  class Compute_y_3
  {
    typedef typename K::FT             FT;
    typedef typename K::Point_3        Point_3;
    typedef typename K::Vector_3        Vector_3;

  public:
    typedef FT               result_type;

    FT
    operator()(const Point_3& p) const
    {
      return p.rep().y();
    }

    FT
    operator()(const Vector_3& v) const
    {
      return v.rep().y();
    }
  };

  template <typename K>
  class Compute_z_3
  {
    typedef typename K::FT             FT;
    typedef typename K::Point_3        Point_3;
    typedef typename K::Vector_3        Vector_3;

  public:
    typedef FT               result_type;

    FT
    operator()(const Point_3& p) const
    {
      return p.rep().z();
    }

    FT
    operator()(const Vector_3& v) const
    {
      return v.rep().z();
    }
  };

  template <typename K>
  class Compute_dx_2
  {
    typedef typename K::RT                 RT;
    typedef typename K::Direction_2        Direction_2;

  public:
    typedef const RT&                      result_type;

    result_type
    operator()(const Direction_2& d) const
    {
      return d.rep().dx();
    }
  };

  template <typename K>
  class Compute_dx_3
  {
    typedef typename K::RT                 RT;
    typedef typename K::Direction_3        Direction_3;

  public:
    typedef const RT&                      result_type;

    result_type
    operator()(const Direction_3& d) const
    {
      return d.rep().dx();
    }
  };

  template <typename K>
  class Compute_dy_2
  {
    typedef typename K::RT             RT;
    typedef typename K::Direction_2        Direction_2;

  public:
    typedef const RT&                  result_type;

    result_type
    operator()(const Direction_2& d) const
    {
      return d.rep().dy();
    }
  };

  template <typename K>
  class Compute_dy_3
  {
    typedef typename K::RT             RT;
    typedef typename K::Direction_3        Direction_3;

  public:
    typedef const RT&                  result_type;

    result_type
    operator()(const Direction_3& d) const
    {
      return d.rep().dy();
    }
  };

  template <typename K>
  class Compute_dz_3
  {
    typedef typename K::RT             RT;
    typedef typename K::Direction_3        Direction_3;

  public:
    typedef const RT&               result_type;

    result_type
    operator()(const Direction_3& d) const
    {
      return d.rep().dz();
    }
  };

  template <typename K>
  class Compute_hx_2
  {
    typedef typename K::FT             FT;
    typedef typename K::RT             RT;
    typedef typename K::Point_2        Point_2;
    typedef typename K::Vector_2        Vector_2;

  public:
    typedef const RT&                  result_type;

    result_type
    operator()(const Point_2& p) const
    {
      return p.rep().hx();
    }

    result_type
    operator()(const Vector_2& v) const
    {
      return v.rep().hx();
    }
  };

  template <typename K>
  class Compute_hx_3
  {
    typedef typename K::FT             FT;
    typedef typename K::RT             RT;
    typedef typename K::Point_3        Point_3;
    typedef typename K::Vector_3        Vector_3;

  public:
    typedef const RT&                  result_type;

    result_type
    operator()(const Point_3& p) const
    {
      return p.rep().hx();
    }

    result_type
    operator()(const Vector_3& v) const
    {
      return v.rep().hx();
    }
  };

  template <typename K>
  class Compute_hy_2
  {
    typedef typename K::FT             FT;
    typedef typename K::RT             RT;
    typedef typename K::Point_2        Point_2;
    typedef typename K::Vector_2       Vector_2;

  public:
    typedef const RT&                  result_type;

    result_type
    operator()(const Point_2& p) const
    {
      return p.rep().hy();
    }

    result_type
    operator()(const Vector_2& v) const
    {
      return v.rep().hy();
    }
  };

  template <typename K>
  class Compute_hy_3
  {
    typedef typename K::FT             FT;
    typedef typename K::RT             RT;
    typedef typename K::Point_3        Point_3;
    typedef typename K::Vector_3       Vector_3;

  public:
    typedef const RT   &               result_type;

    result_type
    operator()(const Point_3& p) const
    {
      return p.rep().hy();
    }

    result_type
    operator()(const Vector_3& v) const
    {
      return v.rep().hy();
    }
  };

  template <typename K>
  class Compute_hz_3
  {
    typedef typename K::FT             FT;
    typedef typename K::RT             RT;
    typedef typename K::Point_3        Point_3;
    typedef typename K::Vector_3       Vector_3;

  public:
    typedef const RT&                  result_type;

    result_type
    operator()(const Point_3& p) const
    {
      return p.rep().hz();
    }

    result_type
    operator()(const Vector_3& v) const
    {
      return v.rep().hz();
    }
  };

  template <typename K>
  class Compute_hw_2
  {
    typedef typename K::FT             FT;
    typedef typename K::RT             RT;
    typedef typename K::Point_2        Point_2;
    typedef typename K::Vector_2       Vector_2;

  public:
    typedef const RT&                  result_type;

    result_type
    operator()(const Point_2& p) const
    {
      return p.rep().hw();
    }

    result_type
    operator()(const Vector_2& v) const
    {
      return v.rep().hw();
    }
  };

  template <typename K>
  class Compute_hw_3
  {
    typedef typename K::FT             FT;
    typedef typename K::RT             RT;
    typedef typename K::Point_3        Point_3;
    typedef typename K::Vector_3       Vector_3;

  public:
    typedef const RT&                  result_type;

    result_type
    operator()(const Point_3& p) const
    {
      return p.rep().hw();
    }

    result_type
    operator()(const Vector_3& v) const
    {
      return v.rep().hw();
    }
  };

  template <typename K>
  class Construct_base_vector_3
  {
    typedef typename K::Vector_3   Vector_3;
    typedef typename K::Plane_3    Plane_3;
    typedef typename K::RT         RT;
    typedef typename K::Construct_orthogonal_vector_3
    Construct_orthogonal_vector_3;
    Construct_orthogonal_vector_3 co;
  public:
    typedef Vector_3         result_type;

    Construct_base_vector_3() {}
    Construct_base_vector_3(const Construct_orthogonal_vector_3& co_)
      : co(co_)
    {}

    Vector_3
    operator()( const Plane_3& h, int index ) const
    {
      if (index == 1) {
        // point():
        // a() != RT0 : Point_3( -d(), RT0, RT0, a() );
        // b() != RT0 : Point_3( RT0, -d(), RT0, b() );
        //            : Point_3( RT0, RT0, -d(), c() );
        // point1():
        // a() != RT0 : Point_3( -b()-d(), a(), RT0, a() );
        // b() != RT0 : Point_3( RT0, -c()-d(), b(), b() );
        //            : Point_3( c(), RT0, -a()-d(), c() );

        const RT RT0(0);
        if ( h.a() != RT0 )
          {
            return Vector_3( -h.b(), h.a(), RT0, h.a() );
          }
        if ( h.b() != RT0 )
          {
            return Vector_3( RT0, -h.c(), h.b(), h.b() );
          }
        CGAL_kernel_assertion ( h.c() != RT(0) );
        return Vector_3( h.c(), RT0, -h.a(), h.c() );
      } else {
        Vector_3 a = co(h);
        Vector_3 b = this->operator()(h, 1);
        return Vector_3(a.hy()*b.hz() - a.hz()*b.hy(),
                        a.hz()*b.hx() - a.hx()*b.hz(),
                        a.hx()*b.hy() - a.hy()*b.hx(),
                        a.hw()*b.hw() );
      }
    }
  };

  template <typename K>
  class Construct_bbox_2
  {
    typedef typename K::Point_2          Point_2;
    typedef typename K::Segment_2        Segment_2;
    typedef typename K::Iso_rectangle_2  Iso_rectangle_2;
    typedef typename K::Triangle_2       Triangle_2;
    typedef typename K::Circle_2         Circle_2;
  public:
    typedef Bbox_2           result_type;

    Bbox_2
    operator()( const Point_2& p) const
    {
      Interval_nt<> ihx = CGAL_NTS to_interval(p.hx());
      Interval_nt<> ihy = CGAL_NTS to_interval(p.hy());
      Interval_nt<> ihw = CGAL_NTS to_interval(p.hw());

      Interval_nt<> ix = ihx/ihw;
      Interval_nt<> iy = ihy/ihw;

      return Bbox_2(ix.inf(), iy.inf(), ix.sup(), iy.sup());
    }

    Bbox_2
    operator()( const Segment_2& s) const
    { return s.source().bbox() + s.target().bbox(); }

    Bbox_2
    operator()( const Triangle_2& t) const
    {
      typename K::Construct_bbox_2 construct_bbox_2;
      return construct_bbox_2(t.vertex(0))
        + construct_bbox_2(t.vertex(1))
        + construct_bbox_2(t.vertex(2));
    }

    Bbox_2
    operator()( const Iso_rectangle_2& r) const
    {
      typename K::Construct_bbox_2 construct_bbox_2;
      return construct_bbox_2((r.min)()) + construct_bbox_2((r.max)());
    }

    Bbox_2
    operator()( const Circle_2& c) const
    {
      typename K::Construct_bbox_2 construct_bbox_2;
      Bbox_2 b = construct_bbox_2(c.center());

      Interval_nt<> x (b.xmin(), b.xmax());
      Interval_nt<> y (b.ymin(), b.ymax());

      Interval_nt<> sqr = CGAL_NTS to_interval(c.squared_radius());
      Interval_nt<> r = CGAL::sqrt(sqr);
      Interval_nt<> minx = x-r;
      Interval_nt<> maxx = x+r;
      Interval_nt<> miny = y-r;
      Interval_nt<> maxy = y+r;

      return Bbox_2(minx.inf(), miny.inf(), maxx.sup(), maxy.sup()); }
  };


  template <typename K>
  class Construct_bbox_3
  {
    typedef typename K::Point_3          Point_3;
    typedef typename K::Segment_3        Segment_3;
    typedef typename K::Triangle_3       Triangle_3;
    typedef typename K::Tetrahedron_3    Tetrahedron_3;
    typedef typename K::Iso_cuboid_3     Iso_cuboid_3;
    typedef typename K::Sphere_3         Sphere_3;
  public:
    typedef Bbox_3           result_type;

    Bbox_3
    operator()(const Point_3& p) const
    {
       Interval_nt<> ihx = CGAL_NTS to_interval(p.hx());
       Interval_nt<> ihy = CGAL_NTS to_interval(p.hy());
       Interval_nt<> ihz = CGAL_NTS to_interval(p.hz());
       Interval_nt<> ihw = CGAL_NTS to_interval(p.hw());

       Interval_nt<> ix = ihx/ihw;
       Interval_nt<> iy = ihy/ihw;
       Interval_nt<> iz = ihz/ihw;

       return Bbox_3(ix.inf(), iy.inf(), iz.inf(),
                     ix.sup(), iy.sup(), iz.sup());
    }

    Bbox_3
    operator()(const Segment_3& s) const
    { return s.source().bbox() + s.target().bbox(); }

    Bbox_3
    operator()(const Triangle_3& t) const
    {
      typename K::Construct_bbox_3 construct_bbox;
      return construct_bbox(t.vertex(0))
           + construct_bbox(t.vertex(1))
           + construct_bbox(t.vertex(2));
    }

    Bbox_3
    operator()(const Iso_cuboid_3& r) const
    {
      typename K::Construct_bbox_3 construct_bbox;
      return construct_bbox((r.min)()) + construct_bbox((r.max)());
    }

    Bbox_3
    operator()(const Tetrahedron_3& t) const
    {
      typename K::Construct_bbox_3 construct_bbox_3;
      return construct_bbox_3(t.vertex(0)) + construct_bbox_3(t.vertex(1))
           + construct_bbox_3(t.vertex(2)) + construct_bbox_3(t.vertex(3));
    }

    Bbox_3
    operator()(const Sphere_3& s) const
    {
      Bbox_3 b = s.center().bbox();

      Interval_nt<> x (b.xmin(), b.xmax());
      Interval_nt<> y (b.ymin(), b.ymax());
      Interval_nt<> z (b.zmin(), b.zmax());

      Interval_nt<> sqr = CGAL_NTS to_interval(s.squared_radius());
      Interval_nt<> r = CGAL::sqrt(sqr);
      Interval_nt<> minx = x-r;
      Interval_nt<> maxx = x+r;
      Interval_nt<> miny = y-r;
      Interval_nt<> maxy = y+r;
      Interval_nt<> minz = z-r;
      Interval_nt<> maxz = z+r;

      return Bbox_3(minx.inf(), miny.inf(), minz.inf(),
                    maxx.sup(), maxy.sup(), maxz.sup());
    }
  };


  template <typename K>
  class Construct_bisector_2
  {
    typedef typename K::RT      RT;
    typedef typename K::FT      FT;
    typedef typename K::Point_2 Point_2;
    typedef typename K::Line_2  Line_2;
  public:
    typedef Line_2           result_type;

    Line_2
    operator()(const Point_2& p, const Point_2& q) const
    {
      // Bisector equation is based on equation
      // ( X - p.x())^2 + (Y - p.y())^2 == ( X - q.x())^2 + (Y - q.y())
      // and x() = hx()/hw() ...

      const RT &phx = p.hx();
      const RT &phy = p.hy();
      const RT &phw = p.hw();
      const RT &qhx = q.hx();
      const RT &qhy = q.hy();
      const RT &qhw = q.hw();

      RT a = RT(2) * ( phx*phw*qhw*qhw - qhx*qhw*phw*phw );
      RT b = RT(2) * ( phy*phw*qhw*qhw - qhy*qhw*phw*phw );
      RT c = qhx*qhx*phw*phw + qhy*qhy*phw*phw
           - phx*phx*qhw*qhw - phy*phy*qhw*qhw;

      return Line_2( a, b, c );
    }

    Line_2
    operator()(const Line_2& p, const Line_2& q) const
    {
      RT a, b, c;
      bisector_of_linesC2(p.a(), p.b(), p.c(),
                          q.a(), q.b(), q.c(),
                          a, b, c);
      return Line_2(a, b, c);
    }
  };

  template <typename K>
  class Construct_bisector_3
  {
    typedef typename K::RT      RT;
    typedef typename K::FT      FT;
    typedef typename K::Point_3 Point_3;
    typedef typename K::Plane_3 Plane_3;
  public:
    typedef Plane_3          result_type;

    Plane_3
    operator()(const Point_3& p, const Point_3& q) const
    {
      // Bisector equation is based on equation
      // ( X - p.x())^2 + (Y - p.y())^2 == ( X - q.x())^2 + (Y - q.y())
      // and x() = hx()/hw() ...

      const RT& phx = p.hx();
      const RT& phy = p.hy();
      const RT& phz = p.hz();
      const RT& phw = p.hw();
      const RT& qhx = q.hx();
      const RT& qhy = q.hy();
      const RT& qhz = q.hz();
      const RT& qhw = q.hw();

      RT a = RT(2) * ( phx*phw*qhw*qhw - qhx*qhw*phw*phw );
      RT b = RT(2) * ( phy*phw*qhw*qhw - qhy*qhw*phw*phw );
      RT c = RT(2) * ( phz*phw*qhw*qhw - qhz*qhw*phw*phw );
      RT d = qhx*qhx*phw*phw + qhy*qhy*phw*phw + qhz*qhz*phw*phw
           - phx*phx*qhw*qhw - phy*phy*qhw*qhw - phz*phz*qhw*qhw;

      return Plane_3( a, b, c, d );
    }

    Plane_3
    operator()(const Plane_3& p, const Plane_3& q) const
    {
      RT a, b, c, d;
      bisector_of_planesC3(p.a(), p.b(), p.c(), p.d(),
                           q.a(), q.b(), q.c(), q.d(),
                           a, b, c, d);
      return Plane_3(a, b, c, d);
    }
  };


  template <typename K>
  class Construct_centroid_2
  {
    typedef typename K::FT          FT;
    typedef typename K::Point_2     Point_2;
    typedef typename K::Triangle_2  Triangle_2;
  public:
    typedef Point_2          result_type;

    Point_2
    operator()(const Point_2& p, const Point_2& q, const Point_2& r) const
    {
      typedef typename K::RT  RT;
      const RT phw(p.hw());
      const RT qhw(q.hw());
      const RT rhw(r.hw());
      RT hx(p.hx()*qhw*rhw + q.hx()*phw*rhw + r.hx()*phw*qhw);
      RT hy(p.hy()*qhw*rhw + q.hy()*phw*rhw + r.hy()*phw*qhw);
      RT hw( phw*qhw*rhw * 3);
      return Point_2(hx, hy, hw);
    }

    Point_2
    operator()(const Triangle_2& t) const
    {
      return this->operator()(t.vertex(0), t.vertex(1), t.vertex(2));
    }

    Point_2
    operator()(const Point_2& p, const Point_2& q,
               const Point_2& r, const Point_2& s) const
    {
      typedef typename K::RT  RT;
      const RT phw(p.hw());
      const RT qhw(q.hw());
      const RT rhw(r.hw());
      const RT shw(s.hw());
      RT hx(p.hx()*qhw*rhw*shw + q.hx()*phw*rhw*shw + r.hx()*phw*qhw*shw
            + s.hx()*phw*qhw*rhw);
      RT hy(p.hy()*qhw*rhw*shw + q.hy()*phw*rhw*shw + r.hy()*phw*qhw*shw
            + s.hy()*phw*qhw*rhw);
      RT hw( phw*qhw*rhw*shw * 4);
      return Point_2(hx, hy, hw);
    }
  };

  template <typename K>
  class Construct_centroid_3
  {
    typedef typename K::RT             RT;
    typedef typename K::Point_3        Point_3;
    typedef typename K::Triangle_3     Triangle_3;
    typedef typename K::Tetrahedron_3  Tetrahedron_3;
  public:
    typedef Point_3          result_type;

    Point_3
    operator()(const Point_3& p, const Point_3& q, const Point_3& r) const
    {
      const RT& phw = p.hw();
      const RT& qhw = q.hw();
      const RT& rhw = r.hw();
      RT hx(p.hx()*qhw*rhw + q.hx()*phw*rhw + r.hx()*phw*qhw);
      RT hy(p.hy()*qhw*rhw + q.hy()*phw*rhw + r.hy()*phw*qhw);
      RT hz(p.hz()*qhw*rhw + q.hz()*phw*rhw + r.hz()*phw*qhw);
      RT hw( phw*qhw*rhw * RT(3));
      return Point_3(hx, hy, hz, hw);
    }

    Point_3
    operator()(const Point_3& p, const Point_3& q,
               const Point_3& r, const Point_3& s) const
    {
      const RT& phw = p.hw();
      const RT& qhw = q.hw();
      const RT& rhw = r.hw();
      const RT& shw = s.hw();
      RT hx(p.hx()*qhw*rhw*shw + q.hx()*phw*rhw*shw + r.hx()*phw*qhw*shw
            + s.hx()*phw*qhw*rhw);
      RT hy(p.hy()*qhw*rhw*shw + q.hy()*phw*rhw*shw + r.hy()*phw*qhw*shw
            + s.hy()*phw*qhw*rhw);
      RT hz(p.hz()*qhw*rhw*shw + q.hz()*phw*rhw*shw + r.hz()*phw*qhw*shw
            + s.hz()*phw*qhw*rhw);
      RT hw( phw*qhw*rhw*shw * RT(4));
      return Point_3(hx, hy, hz, hw);
    }

    Point_3
    operator()(const Triangle_3& t) const
    {
      return this->operator()(t.vertex(0), t.vertex(1), t.vertex(2));
    }

    Point_3
    operator()(const Tetrahedron_3& t) const
    {
      return this->operator()(t.vertex(0), t.vertex(1),
                              t.vertex(2), t.vertex(3));
    }
  };

  template <typename K>
  class Construct_circumcenter_2
  {
    typedef typename K::FT          FT;
    typedef typename K::Point_2     Point_2;
    typedef typename K::Triangle_2  Triangle_2;
  public:
    typedef Point_2          result_type;

    Point_2
    operator()(const Point_2& p, const Point_2& q) const
    {
      typename K::Construct_midpoint_2 construct_midpoint_2;
      return construct_midpoint_2(p, q);
    }

    Point_2
    operator()(const Point_2& p, const Point_2& q, const Point_2& r) const
    {
      typedef typename K::RT RT;
      const RT & phx = p.hx();
      const RT & phy = p.hy();
      const RT & phw = p.hw();
      const RT & qhx = q.hx();
      const RT & qhy = q.hy();
      const RT & qhw = q.hw();
      const RT & rhx = r.hx();
      const RT & rhy = r.hy();
      const RT & rhw = r.hw();

#ifdef CGAL_EXPANDED_CIRCUMCENTER_COMPUTATION
      RT vvx =
        ( qhy*qhw*phw*phw - phy*phw*qhw*qhw )
        *( phx*phx*rhw*rhw + phy*phy*rhw*rhw -
           rhx*rhx*phw*phw - rhy*rhy*phw*phw )
        -  ( rhy*rhw*phw*phw - phy*phw*rhw*rhw )
        *( phx*phx*qhw*qhw + phy*phy*qhw*qhw -
           qhx*qhx*phw*phw - qhy*qhy*phw*phw );

      RT vvy =
        -  ( qhx*qhw*phw*phw - phx*phw*qhw*qhw )
        *( phx*phx*rhw*rhw + phy*phy*rhw*rhw -
           rhx*rhx*phw*phw - rhy*rhy*phw*phw )
        +  ( rhx*rhw*phw*phw - phx*phw*rhw*rhw )
        *( phx*phx*qhw*qhw + phy*phy*qhw*qhw -
           qhx*qhx*phw*phw - qhy*qhy*phw*phw );

      RT vvw = RT(2) *
        (  ( qhx*qhw*phw*phw - phx*phw*qhw*qhw )
           *( rhy*rhw*phw*phw - phy*phw*rhw*rhw )
           -  ( rhx*rhw*phw*phw - phx*phw*rhw*rhw )
           *( qhy*qhw*phw*phw - phy*phw*qhw*qhw ) );
#endif // CGAL_EXPANDED_CIRCUMCENTER_COMPUTATION

      RT qy_py = ( qhy*qhw*phw*phw - phy*phw*qhw*qhw );
      RT qx_px = ( qhx*qhw*phw*phw - phx*phw*qhw*qhw );
      RT rx_px = ( rhx*rhw*phw*phw - phx*phw*rhw*rhw );
      RT ry_py = ( rhy*rhw*phw*phw - phy*phw*rhw*rhw );

      RT px2_py2_rx2_ry_2 =
        phx*phx*rhw*rhw + phy*phy*rhw*rhw -
        rhx*rhx*phw*phw - rhy*rhy*phw*phw ;
      RT px2_py2_qx2_qy_2 =
        phx*phx*qhw*qhw + phy*phy*qhw*qhw -
        qhx*qhx*phw*phw - qhy*qhy*phw*phw ;

      RT vvx = qy_py * px2_py2_rx2_ry_2 - ry_py * px2_py2_qx2_qy_2;
      RT vvy = rx_px * px2_py2_qx2_qy_2 - qx_px * px2_py2_rx2_ry_2;
      RT vvw = RT(2) * ( qx_px * ry_py - rx_px * qy_py );

      return Point_2( vvx, vvy, vvw );
    }

    Point_2
    operator()(const Triangle_2& t) const
    {
      return this->operator()(t.vertex(0), t.vertex(1), t.vertex(2));
    }
  };

  template <typename K>
  class Construct_circumcenter_3
  {
    typedef typename K::FT             FT;
    typedef typename K::Point_3        Point_3;
    typedef typename K::Triangle_3     Triangle_3;
    typedef typename K::Tetrahedron_3  Tetrahedron_3;
    typedef typename K::Plane_3        Plane_3;
  public:
    typedef Point_3          result_type;

    Point_3
    operator()(const Point_3& p, const Point_3& q) const
    {
      typename K::Construct_midpoint_3 construct_midpoint_3;
      return construct_midpoint_3(p, q);
    }

    Point_3
    operator()(const Point_3& p, const Point_3& q, const Point_3& r) const
    {
      return gp_linear_intersection( Plane_3(p,q,r),
                                     bisector(p,q),
                                     bisector(p,r));
    } // FIXME

    Point_3
    operator()(const Triangle_3& t) const
    {
      return this->operator()(t.vertex(0), t.vertex(1), t.vertex(2));
    }

    Point_3
    operator()(const Point_3& p, const Point_3& q,
               const Point_3& r, const Point_3& s) const
    {
      typedef typename K::RT RT;

      RT phw( p.hw() );
      RT qhw( q.hw() );
      RT rhw( r.hw() );
      RT shw( s.hw() );

      RT phx( p.hx() );
      RT phy( p.hy() );
      RT phz( p.hz() );
      RT qhx( q.hx() );
      RT qhy( q.hy() );
      RT qhz( q.hz() );
      RT rhx( r.hx() );
      RT rhy( r.hy() );
      RT rhz( r.hz() );
      RT shx( s.hx() );
      RT shy( s.hy() );
      RT shz( s.hz() );

      RT pssq( phx*phx + phy*phy + phz*phz );
      RT qssq( qhx*qhx + qhy*qhy + qhz*qhz );
      RT rssq( rhx*rhx + rhy*rhy + rhz*rhz );
      RT sssq( shx*shx + shy*shy + shz*shz );

      phx *= phw;
      phy *= phw;
      phz *= phw;
      phw *= phw;
      qhx *= qhw;
      qhy *= qhw;
      qhz *= qhw;
      qhw *= qhw;
      rhx *= rhw;
      rhy *= rhw;
      rhz *= rhw;
      rhw *= rhw;
      shx *= shw;
      shy *= shw;
      shz *= shw;
      shw *= shw;

      RT chx =  determinant(phy, phz, pssq, phw,
                                  qhy, qhz, qssq, qhw,
                                  rhy, rhz, rssq, rhw,
                                  shy, shz, sssq, shw );
      RT chy =  determinant(phx, phz, pssq, phw,
                                  qhx, qhz, qssq, qhw,
                                  rhx, rhz, rssq, rhw,
                                  shx, shz, sssq, shw );
      RT chz =  determinant(phx, phy, pssq, phw,
                                  qhx, qhy, qssq, qhw,
                                  rhx, rhy, rssq, rhw,
                                  shx, shy, sssq, shw );
      RT chw =  determinant(phx, phy, phz, phw,
                                  qhx, qhy, qhz, qhw,
                                  rhx, rhy, rhz, rhw,
                                  shx, shy, shz, shw );

      return Point_3( chx, -chy, chz, RT(2)*chw);
    }

    Point_3
    operator()(const Tetrahedron_3& t) const
    {
      return this->operator()(t.vertex(0), t.vertex(1),
                              t.vertex(2), t.vertex(3));
    }
  };

  template <typename K>
  class Construct_cross_product_vector_3
  {
    typedef typename K::Vector_3  Vector_3;
  public:
    typedef Vector_3         result_type;

    Vector_3
    operator()(const Vector_3& a, const Vector_3& b) const
    {
      return Vector_3(a.hy()*b.hz() - a.hz()*b.hy(),
                      a.hz()*b.hx() - a.hx()*b.hz(),
                      a.hx()*b.hy() - a.hy()*b.hx(),
                      a.hw()*b.hw() );
    }
  };

  template <typename K>
  class Construct_difference_of_vectors_2
  {
    typedef typename K::Vector_2  Vector_2;
  public:
    typedef Vector_2         result_type;

    Vector_2
    operator()(const Vector_2& v, const Vector_2& w) const
    {
      return Vector_2( v.hx()*w.hw() - w.hx()*v.hw(),
                      v.hy()*w.hw() - w.hy()*v.hw(),
                      v.hw()*w.hw() );
    }
  };

  template <typename K>
  class Construct_difference_of_vectors_3
  {
    typedef typename K::Vector_3  Vector_3;
  public:
    typedef Vector_3         result_type;

    Vector_3
    operator()(const Vector_3& v, const Vector_3& w) const
    {
      return Vector_3( v.hx()*w.hw() - w.hx()*v.hw(),
                       v.hy()*w.hw() - w.hy()*v.hw(),
                       v.hz()*w.hw() - w.hz()*v.hw(),
                       v.hw()*w.hw() );
    }
  };


  template <typename K>
  class Construct_direction_2
  {
    typedef typename K::Direction_2     Direction_2;
    typedef typename Direction_2::Rep   Rep;
    typedef typename K::Point_2        Point_2;
    typedef typename K::Vector_2        Vector_2;
    typedef typename K::Line_2          Line_2;
    typedef typename K::Ray_2           Ray_2;
    typedef typename K::Segment_2       Segment_2;
    typedef typename K::RT              RT;

  public:
    typedef Direction_2       result_type;

    Rep // Direction_2
    operator()(Return_base_tag, const RT& x, const RT& y) const
    { return Rep(x, y); }

    Rep // Direction_2
    operator()(Return_base_tag, const Vector_2& v) const
    { return Rep(v.hx(),v.hy()); }

    Rep // Direction_2
    operator()(Return_base_tag, const Line_2& l) const
    { return Rep(l.b(), -l.a()); }

    Rep // Direction_2
    operator()(Return_base_tag, const Ray_2& r) const
    { return this->operator()(Return_base_tag(), r.source(), r.second_point()); }

    Rep // Direction_2
    operator()(Return_base_tag, const Segment_2& s) const
    { return this->operator()(Return_base_tag(), s.source(), s.target()); }

    Rep // Direction_2
    operator()(Return_base_tag, const Point_2& q, const Point_2& p) const
    {
      return Rep( p.hx()*q.hw() - q.hx()*p.hw(),
                  p.hy()*q.hw() - q.hy()*p.hw() );
    }


    Direction_2
    operator()(const RT& x, const RT& y) const
    { return this->operator()(Return_base_tag(), x, y); }

    Direction_2
    operator()(const Vector_2& v) const
    { return this->operator()(Return_base_tag(), v); }

    Direction_2
    operator()(const Line_2& l) const
    { return this->operator()(Return_base_tag(), l); }

    Direction_2
    operator()(const Ray_2& r) const
    { return this->operator()(Return_base_tag(), r); }

    Direction_2
    operator()(const Segment_2& s) const
    { return this->operator()(Return_base_tag(), s); }

    Direction_2
    operator()(const Point_2& q, const Point_2& p) const
    {
      return this->operator()(Return_base_tag(), p, q);
    }
  };

  template <typename K>
  class Construct_direction_3
  {
    typedef typename K::Direction_3     Direction_3;
    typedef typename K::Vector_3        Vector_3;
    typedef typename K::Line_3          Line_3;
    typedef typename K::Ray_3           Ray_3;
    typedef typename K::Segment_3       Segment_3;
    typedef typename K::RT              RT;
    typedef typename Direction_3::Rep   Rep;
  public:
    typedef Direction_3       result_type;

    Rep // Direction_3
    operator()(Return_base_tag, const RT& x, const RT& y, const RT& z) const
    { return Rep(x, y, z); }

    Rep // Direction_3
    operator()(Return_base_tag, const Vector_3& v) const
    { return Rep(v.hx(), v.hy(), v.hz()); }

    Rep // Direction_3
    operator()(Return_base_tag, const Line_3& l) const
    { return Rep(l); }

    Rep // Direction_3
    operator()(Return_base_tag, const Ray_3& r) const
    { return Rep(r); }

    Rep // Direction_3
    operator()(Return_base_tag, const Segment_3& s) const
    { return Rep(s); }


    Direction_3
    operator()(const RT& x, const RT& y, const RT& z) const
    { return this->operator()(Return_base_tag(), x, y, z); }

    Direction_3
    operator()(const Vector_3& v) const
    { return this->operator()(Return_base_tag(), v); }

    Direction_3
    operator()(const Line_3& l) const
    { return this->operator()(Return_base_tag(), l); }

    Direction_3
    operator()(const Ray_3& r) const
    { return this->operator()(Return_base_tag(), r); }

    Direction_3
    operator()(const Segment_3& s) const
    { return this->operator()(Return_base_tag(), s); }
  };



  template <typename K>
  class Construct_sum_of_vectors_2
  {
    typedef typename K::Vector_2  Vector_2;
  public:
    typedef Vector_2         result_type;

    Vector_2
    operator()(const Vector_2& v, const Vector_2& w) const
    {
      return Vector_2(v.hx()*w.hw() + w.hx()*v.hw(),
                      v.hy()*w.hw() + w.hy()*v.hw(),
                      v.hw()*w.hw());
    }
  };

  template <typename K>
  class Construct_sum_of_vectors_3
  {
    typedef typename K::Vector_3  Vector_3;
  public:
    typedef Vector_3         result_type;

    Vector_3
    operator()(const Vector_3& v, const Vector_3& w) const
    {
      return Vector_3(v.hx()*w.hw() + w.hx()*v.hw(),
                      v.hy()*w.hw() + w.hy()*v.hw(),
                      v.hz()*w.hw() + w.hz()*v.hw(),
                      v.hw()*w.hw());
    }
  };

  template <typename K>
  class Construct_divided_vector_2
  {
    typedef typename K::FT FT;
    typedef typename K::RT RT;
    typedef typename K::Vector_2  Vector_2;
  public:
    typedef Vector_2         result_type;

    Vector_2
    operator()(const Vector_2& v, const FT& f ) const
    {
      return Vector_2( v.hx()*f.denominator(), v.hy()*f.denominator(),
                       v.hw()*f.numerator() );
    }

    Vector_2
    operator()(const Vector_2& v, const RT& f ) const
    {
      return Vector_2( v.hx(), v.hy(), v.hw()*f );
    }
  };

  template <typename K>
  class Construct_divided_vector_3
  {
    typedef typename K::FT FT;
    typedef typename K::RT RT;
    typedef typename K::Vector_3  Vector_3;
  public:
    typedef Vector_3         result_type;

    Vector_3
    operator()(const Vector_3& v, const FT& f ) const
    {
      return Vector_3( v.hx()*f.denominator(), v.hy()*f.denominator(),
                       v.hz()*f.denominator(), v.hw()*f.numerator() );
    }

    Vector_3
    operator()(const Vector_3& v, const RT& f ) const
    {
      return Vector_3( v.hx(), v.hy(), v.hz(), v.hw()*f );
    }
  };


  template <typename K>
  class Construct_iso_rectangle_2
  {
    typedef typename K::RT               RT;
    typedef typename K::FT               FT;
    typedef typename K::Point_2          Point_2;
    typedef typename K::Iso_rectangle_2  Iso_rectangle_2;
    typedef typename Iso_rectangle_2::Rep     Rep;

  public:
    typedef Iso_rectangle_2   result_type;

    Rep // Iso_rectangle_2
    operator()(Return_base_tag, const Point_2& p, const Point_2& q, int) const
    {
      // I have to remove the assertions, because of Cartesian_converter.
      // CGAL_kernel_assertion(p.x()<=q.x());
      // CGAL_kernel_assertion(p.y()<=q.y());
      return Rep(p, q, 0);
    }

    Rep // Iso_rectangle_2
    operator()(Return_base_tag, const Point_2& p, const Point_2& q) const
    {
      bool px_g_qx = ( p.hx()*q.hw() > q.hx()*p.hw() );
      bool py_g_qy = ( p.hy()*q.hw() > q.hy()*p.hw() );

      if ( px_g_qx || py_g_qy)
      {
          if ( px_g_qx && py_g_qy )
          {
              return Rep(q, p, 0);
          }
          else
          {
             if ( px_g_qx )
             {
                 return Rep(
                 Point_2(q.hx()*p.hw(), p.hy()*q.hw(), q.hw()*p.hw() ),
                 Point_2(p.hx()*q.hw(), q.hy()*p.hw(), q.hw()*p.hw() ), 0);
             }
             if ( py_g_qy )
             {
                 return Rep(
                 Point_2(p.hx()*q.hw(), q.hy()*p.hw(), q.hw()*p.hw() ),
                 Point_2(q.hx()*p.hw(), p.hy()*q.hw(), q.hw()*p.hw() ), 0);
             }
          }
      }
      return Rep(p, q, 0);
    }

    Rep // Iso_rectangle_2
    operator()(Return_base_tag, const Point_2 &left,   const Point_2 &right,
               const Point_2 &bottom, const Point_2 &top) const
    {
        CGAL_kernel_assertion_code(typename K::Less_x_2 less_x;)
        CGAL_kernel_assertion_code(typename K::Less_y_2 less_y;)
        CGAL_kernel_assertion(!less_x(right, left));
        CGAL_kernel_assertion(!less_y(top, bottom));
        return Rep(Point_2(left.hx()   * bottom.hw(),
                           bottom.hy() * left.hw(),
                           left.hw()   * bottom.hw()),
                   Point_2(right.hx()  * top.hw(),
                           top.hy()    * right.hw(),
                           right.hw()  * top.hw()), 0);
    }

    Rep // Iso_rectangle_2
    operator()(Return_base_tag, const RT& min_hx, const RT& min_hy,
               const RT& max_hx, const RT& max_hy) const
    {
      CGAL_kernel_precondition(min_hx <= max_hx);
      CGAL_kernel_precondition(min_hy <= max_hy);
      return Rep(Point_2(min_hx, min_hy),
                 Point_2(max_hx, max_hy), 0);
    }

    Rep // Iso_rectangle_2
    operator()(Return_base_tag, const RT& min_hx, const RT& min_hy,
               const RT& max_hx, const RT& max_hy, const RT& hw) const
    {
        return Rep(Point_2(min_hx, min_hy, hw),
                   Point_2(max_hx, max_hy, hw), 0);
    }


    Iso_rectangle_2
    operator()(const Point_2& p, const Point_2& q, int i) const
    {
      return this->operator()(Return_base_tag(), p, q, i);
    }

    Iso_rectangle_2
    operator()(const Point_2& p, const Point_2& q) const
    {
      return this->operator()(Return_base_tag(), p, q);
    }

    Iso_rectangle_2
    operator()(const Point_2 &left,   const Point_2 &right,
               const Point_2 &bottom, const Point_2 &top) const
    {
      return this->operator()(Return_base_tag(), left, right, bottom, top);
    }

    Iso_rectangle_2
    operator()(const RT& min_hx, const RT& min_hy,
               const RT& max_hx, const RT& max_hy) const
    {
      return this->operator()(Return_base_tag(), min_hx, min_hy, max_hx, max_hy);
    }

    Iso_rectangle_2
    operator()(const RT& min_hx, const RT& min_hy,
               const RT& max_hx, const RT& max_hy, const RT& hw) const
    {
      return this->operator()(Return_base_tag(), min_hx, min_hy, max_hx, max_hy, hw);
    }
  };


  template <typename K>
  class Construct_lifted_point_3
  {
    typedef typename K::RT                         RT;
    typedef typename K::Point_2                    Point_2;
    typedef typename K::Point_3                    Point_3;
    typedef typename K::Plane_3                    Plane_3;
  public:
    typedef Point_3          result_type;

    Point_3
    operator()(const Plane_3& h, const Point_2& p) const
    {
      Point_3 hp( p.hx(), p.hy(), RT(0.0), p.hw());
      return hp.transform( h.transform_to_2d().inverse() );
    }
  };

  template <typename K>
  class Construct_line_2
  {
    typedef typename K::RT                        RT;
    typedef typename K::FT                        FT;
    typedef typename K::Point_2                   Point_2;
    typedef typename K::Vector_2                  Vector_2;
    typedef typename K::Direction_2               Direction_2;
    typedef typename K::Segment_2                 Segment_2;
    typedef typename K::Ray_2                     Ray_2;
    typedef typename K::Line_2                    Line_2;
    typedef typename Line_2::Rep                  Rep;
    typedef typename K::Construct_point_on_2      Construct_point_on_2;
    Construct_point_on_2 cp;
  public:
    typedef Line_2            result_type;

    Construct_line_2() {}
    Construct_line_2(const Construct_point_on_2& cp_) : cp(cp_) {}

    Rep // Line_2
    operator()(Return_base_tag, const RT& a, const RT& b, const RT& c) const
    { return Rep(a, b, c); }

    Rep // Line_2
    operator()(Return_base_tag, const Point_2& p, const Point_2& q) const
    {
      return Rep(
                    //  a() * X + b() * Y + c() * W() == 0
                    //      |    X        Y       W     |
                    //      |  p.hx()   p.hy()  p.hw()  |
                    //      |  q.hx()   q.hy()  q.hw()  |

                    p.hy()*q.hw() - p.hw()*q.hy(),
                    p.hw()*q.hx() - p.hx()*q.hw(),
                    p.hx()*q.hy() - p.hy()*q.hx() );
    }

    Rep // Line_2
    operator()(Return_base_tag, const Point_2& p, const Vector_2& v) const
    {
      Point_2 q = p + v;
      return Rep( p.hy()*q.hw() - p.hw()*q.hy(),
                     p.hw()*q.hx() - p.hx()*q.hw(),
                     p.hx()*q.hy() - p.hy()*q.hx() );
    }

    Rep // Line_2
    operator()(Return_base_tag, const Point_2& p, const Direction_2& d) const
    {
      Point_2 q = p + d.to_vector();
      return Rep( p.hy()*q.hw() - p.hw()*q.hy(),
                     p.hw()*q.hx() - p.hx()*q.hw(),
                     p.hx()*q.hy() - p.hy()*q.hx() );
    }

    Rep // Line_2
    operator()(Return_base_tag, const Segment_2& s) const
    { return this->operator()(Return_base_tag(), cp(s, 0), cp(s, 1)); }

    Rep // Line_2
    operator()(Return_base_tag, const Ray_2& r) const
    { return this->operator()(Return_base_tag(), cp(r, 0), cp(r, 1)); }


    Line_2
    operator()(const RT& a, const RT& b, const RT& c) const
    { return this->operator()(Return_base_tag(), a, b, c); }

    Line_2
    operator()(const Point_2& p, const Point_2& q) const
    { return this->operator()(Return_base_tag(), p, q); }

    Line_2
    operator()(const Point_2& p, const Vector_2& v) const
    { return this->operator()(Return_base_tag(), p, v); }

    Line_2
    operator()(const Point_2& p, const Direction_2& d) const
    { return this->operator()(Return_base_tag(), p, d); }

    Line_2
    operator()(const Segment_2& s) const
    { return this->operator()(Return_base_tag(), s); }

    Line_2
    operator()(const Ray_2& r) const
    { return this->operator()(Return_base_tag(), r); }
  };

  template <typename K>
  class Construct_midpoint_2
  {
    typedef typename K::FT        FT;
    typedef typename K::Point_2   Point_2;
  public:
    typedef Point_2          result_type;

    Point_2
    operator()(const Point_2& p, const Point_2& q) const
    {
      typedef typename K::RT RT;
      const RT& phw = p.hw();
      const RT& qhw = q.hw();
      return Point_2( p.hx()*qhw + q.hx()*phw,
                      p.hy()*qhw + q.hy()*phw,
                      phw * qhw * RT( 2));
    }
  };

  template <typename K>
  class Construct_midpoint_3
  {
    typedef typename K::FT        FT;
    typedef typename K::Point_3   Point_3;
  public:
    typedef Point_3          result_type;

    Point_3
    operator()(const Point_3& p, const Point_3& q) const
    {
      typedef typename K::RT RT;
      RT phw = p.hw();
      RT qhw = q.hw();
      return Point_3( p.hx()*qhw + q.hx()*phw,
                      p.hy()*qhw + q.hy()*phw,
                      p.hz()*qhw + q.hz()*phw,
                      RT(2) * phw * qhw );
    }
  };

  // TODO ...
  template <typename K>
  class Construct_opposite_vector_2
  {
    typedef typename K::Vector_2    Vector_2;
  public:
    typedef Vector_2         result_type;

    Vector_2
    operator()( const Vector_2& v) const
    { return Vector_2(-v.hx(), -v.hy(), v.hw()); }
  };

  template <typename K>
  class Construct_opposite_vector_3
  {
    typedef typename K::Vector_3    Vector_3;
  public:
    typedef Vector_3         result_type;

    Vector_3
    operator()( const Vector_3& v) const
    { return Vector_3(-v.hx(), -v.hy(), -v.hz(), v.hw()); }
  };

  template <typename K>
  class Construct_orthogonal_vector_3
  {
    typedef typename K::Point_3     Point_3;
    typedef typename K::Vector_3    Vector_3;
    typedef typename K::Plane_3     Plane_3;
  public:
    typedef Vector_3         result_type;

    Vector_3
    operator()( const Plane_3& p ) const
    { return p.rep().orthogonal_vector(); }

    Vector_3
    operator()( const Point_3& p, const Point_3& q, const Point_3& r ) const
    {
      return operator()(Plane_3(p, q, r));
    }
  };

  template <typename K>
  class Construct_perpendicular_vector_2
  {
    typedef typename K::Vector_2   Vector_2;
  public:
    typedef Vector_2         result_type;

    Vector_2
    operator()( const Vector_2& v, Orientation o) const
    {
      CGAL_kernel_precondition( o != COLLINEAR );
      if (o == COUNTERCLOCKWISE)
        return K().construct_vector_2_object()(-v.hy(), v.hx(), v.hw());
      else
        return K().construct_vector_2_object()(v.hy(), -v.hx(), v.hw());
    }
  };

  template <typename K>
  class Construct_perpendicular_direction_2
  {
    typedef typename K::Direction_2   Direction_2;
  public:
    typedef Direction_2      result_type;

    Direction_2
    operator()( const Direction_2& d, Orientation o) const
    {
      CGAL_kernel_precondition(o != COLLINEAR);
      if (o == COUNTERCLOCKWISE) {
          return Direction_2(-d.dy(), d.dx());
        } else {
          return Direction_2(d.dy(), -d.dx());
        }
    }
  };


  template <typename K>
  class Construct_perpendicular_line_2
  {
    typedef typename K::Line_2    Line_2;
    typedef typename K::Point_2   Point_2;
  public:
    typedef Line_2           result_type;

    Line_2
    operator()( const Line_2& l, const Point_2& p) const
    { return typename K::Line_2( -l.b()*p.hw(), l.a()*p.hw(), l.b()*p.hx() - l.a()*p.hy()); }
  };

  template <typename K>
  class Construct_point_2
  {
    typedef typename K::RT         RT;
    typedef typename K::FT         FT;
    typedef typename K::Point_2    Point_2;
    typedef typename K::Weighted_point_2    Weighted_point_2;
    typedef typename K::Vector_2   Vector_2;
    typedef typename K::Line_2     Line_2;
    typedef typename Point_2::Rep  Rep;
  public:

    template<typename>
    struct result {
      typedef Point_2 type;
    };

    template<typename F>
    struct result<F(Weighted_point_2)> {
      typedef const Point_2& type;
    };

    template<typename F>
    struct result<F(Point_2)> {
      typedef const Point_2& type;
    };

    Rep // Point_2
    operator()(Return_base_tag, Origin o) const
    { return Rep(o); }

    template < typename Tx, typename Ty >
    Rep // Point_2
    operator()(Return_base_tag, const Tx & x, const Ty & y) const
    { return Rep(x, y); }

    Rep // Point_2
    operator()(Return_base_tag, const RT& x, const RT& y, const RT& w) const
    { return Rep(x, y, w); }

    Point_2
    operator()(const Line_2& l) const
    {
      CGAL_kernel_precondition( ! l.is_degenerate() );
      if (l.is_vertical() )
        {
          return Rep(-l.c(), RT(0)  , l.a() );
        } else {
          return Rep(RT(0)  , -l.c(), l.b() );
        }
    }

    Point_2
    operator()(const Line_2& l, const RT& i) const
    {
      Point_2 p = K().construct_point_2_object()(l);
      Vector_2 v = K().construct_vector_2_object()(l);
      return K().construct_translated_point_2_object()
                 (p, K().construct_scaled_vector_2_object()(v, i));
    }

    Point_2
    operator()(const Line_2& l, const FT& i) const
    {
      Point_2 p = K().construct_point_2_object()(l);
      Vector_2 v = K().construct_vector_2_object()(l);
      return K().construct_translated_point_2_object()
                 (p, K().construct_scaled_vector_2_object()(v, i));
    }


    const Point_2&
    operator()(const Point_2 & p) const
    { return p; }

    const Point_2&
    operator()(const Weighted_point_2 & p) const
    { return p.rep().point(); }

    Point_2
    operator()(Origin o) const
    { return this->operator()(Return_base_tag(), o); }

    template < typename Tx, typename Ty >
    Point_2
    operator()(const Tx & x, const Ty & y) const
    { return this->operator()(Return_base_tag(), x, y); }

    Point_2
    operator()(const RT& x, const RT& y, const RT& w) const
    { return this->operator()(Return_base_tag(), x, y, w); }
  };

  template <typename K>
  class Construct_point_3
  {
    typedef typename K::RT         RT;
    typedef typename K::FT         FT;
    typedef typename K::Point_3    Point_3;
    typedef typename K::Weighted_point_3 Weighted_point_3;
    typedef typename Point_3::Rep  Rep;

  public:

  template<typename>
    struct result {
      typedef Point_3 type;
    };

    template<typename F>
    struct result<F(Weighted_point_3)> {
      typedef const Point_3& type;
    };

    template<typename F>
    struct result<F(Point_3)> {
      typedef const Point_3& type;
    };

    Rep // Point_3
    operator()(Return_base_tag, Origin o) const
    { return Rep(o); }

    template < typename Tx, typename Ty, typename Tz >
    Rep // Point_3
    operator()(Return_base_tag, const Tx& x, const Ty& y, const Tz& z) const
    { return Rep(x, y, z); }

    Rep // Point_3
    operator()(Return_base_tag, const FT& x, const FT& y, const FT& z) const
    { return Rep(x, y, z); }

    Rep // Point_3
    operator()(Return_base_tag, const RT& x, const RT& y, const RT& z, const RT& w) const
    { return Rep(x, y, z, w); }

    const Point_3&
    operator()(const Point_3 & p) const
    { return p; }

    const Point_3&
    operator()(const Weighted_point_3 & p) const
    { return p.rep().point(); }

    Point_3
    operator()(Origin o) const
    { return this->operator()(Return_base_tag(), o); }

    template < typename Tx, typename Ty, typename Tz >
    Point_3
    operator()(const Tx& x, const Ty& y, const Tz& z) const
    { return this->operator()(Return_base_tag(), x, y, z); }

    Point_3
    operator()(const FT& x, const FT& y, const FT& z) const
    { return this->operator()(Return_base_tag(), x, y, z); }

    Point_3
    operator()(const RT& x, const RT& y, const RT& z, const RT& w) const
    { return this->operator()(Return_base_tag(), x, y, z, w); }
  };

  template <typename K>
  class Construct_weighted_point_2
  {
    typedef typename K::RT                 RT;
    typedef typename K::FT                 FT;
    typedef typename K::Point_2            Point_2;
    typedef typename K::Weighted_point_2   Weighted_point_2;
    typedef typename Weighted_point_2::Rep Rep;
  public:
    typedef Weighted_point_2               result_type;

    Rep
    operator()(Return_base_tag, Origin o) const
    { return Rep(o); }

    Rep
    operator()(Return_base_tag, const Point_2& p, const FT& w) const
    { return Rep(p,w); }

    Rep
    operator()(Return_base_tag, const FT& x, const FT& y) const
    { return Rep(x,y); }

    Weighted_point_2
    operator()(Origin o) const
    { return Weighted_point_2(o); }

    Weighted_point_2
    operator()(const Point_2& p, const FT& w) const
    { return Weighted_point_2(p,w); }

    Weighted_point_2
    operator()(const FT& x, const FT& y) const
    { return Weighted_point_2(x,y); }

    Weighted_point_2
    operator()(const Point_2& p) const
    { return Weighted_point_2(p,0); }

    const Weighted_point_2&
    operator()(const Weighted_point_2& wp) const
    { return wp; }
  };

  template <typename K>
  class Construct_weighted_point_3
  {
    typedef typename K::FT                 FT;
    typedef typename K::Point_3            Point_3;
    typedef typename K::Weighted_point_3   Weighted_point_3;
    typedef typename Weighted_point_3::Rep Rep;
  public:
    typedef Weighted_point_3               result_type;

    Rep
    operator()(Return_base_tag, Origin o) const
    { return Rep(o); }

    Rep
    operator()(Return_base_tag, const Point_3& p, const FT& w) const
    { return Rep(p,w); }

    Rep
    operator()(Return_base_tag, const FT& x, const FT& y, const FT& z) const
    { return Rep(x,y,z); }

    Weighted_point_3
    operator()(Origin o) const
    { return Weighted_point_3(o); }

    Weighted_point_3
    operator()(const Point_3& p, const FT& w) const
    { return Weighted_point_3(p,w); }

    Weighted_point_3
    operator()(const FT& x, const FT& y, const FT& z) const
    { return Weighted_point_3(x,y,z); }

    Weighted_point_3
    operator()(const Point_3& p) const
    { return Weighted_point_3(p,0); }

    const Weighted_point_3&
    operator()(const Weighted_point_3& wp) const
    { return wp; }
  };

  template <typename K>
  class Construct_projected_point_2
  {
    typedef typename K::Point_2     Point_2;
    typedef typename K::Direction_2 Direction_2;
    typedef typename K::Line_2      Line_2;
  public:
    typedef Point_2          result_type;

    Point_2
    operator()( const Line_2& l, const Point_2& p ) const
    {
      CGAL_kernel_precondition( ! l.is_degenerate() );
      Line_2  l2( p, Direction_2( l.a(), l.b() ));
      return Point_2( l.b()*l2.c() - l2.b()*l.c(),
                      l2.a()*l.c() - l.a()*l2.c(),
                      l.a()*l2.b() - l2.a()*l.b() );
    }
  };

  template <typename K>
  class Construct_projected_point_3
  {
    typedef typename K::RT         RT;
    typedef typename K::Point_3    Point_3;
    typedef typename K::Plane_3    Plane_3;
    typedef typename K::Line_3     Line_3;
    typedef typename K::Vector_3   Vector_3;
    typedef typename K::Triangle_3 Triangle_3;
    typedef typename K::Segment_3  Segment_3;
    typedef typename K::Ray_3      Ray_3;
  public:
    typedef Point_3          result_type;

    Point_3
    operator()( const Line_3& l, const Point_3& p ) const
    {
      if ( l.has_on(p) )
          return p;
      Vector_3  v = p - l.point();
      const RT&  vx = v.hx();
      const RT&  vy = v.hy();
      const RT&  vz = v.hz();
      const RT&  vw = v.hw();
      Vector_3 dir = l.to_vector();
      const RT&  dx = dir.hx();
      const RT&  dy = dir.hy();
      const RT&  dz = dir.hz();
      const RT&  dw = dir.hw();

      RT lambda_num = (vx*dx + vy*dy + vz*dz)*dw; // *dw
      RT lambda_den = (dx*dx + dy*dy + dz*dz)*vw; // *dw

      return l.point() + ( (lambda_num * dir)/lambda_den );
    }

    Point_3
    operator()( const Plane_3& h, const Point_3& p ) const
    { return h.rep().projection(p); }

    Point_3
    operator()( const Triangle_3& t, const Point_3& p ) const
    { return CommonKernelFunctors::Construct_projected_point_3<K>()(p,t,K()); }

    Point_3
    operator()( const Segment_3& s, const Point_3& p ) const
    { return CommonKernelFunctors::Construct_projected_point_3<K>()(p,s,K()); }

    Point_3
    operator()( const Ray_3& r, const Point_3& p ) const
    { return CommonKernelFunctors::Construct_projected_point_3<K>()(p,r,K()); }
  };

  template <class K>
  class Construct_radical_line_2
  {
    typedef typename K::Line_2            Line_2;
    typedef typename K::Circle_2          Circle_2;
    typedef typename K::RT                RT;
    typedef typename K::FT                FT;

  public:

    typedef Line_2 result_type;

    result_type
    operator() (const Circle_2 & c1, const Circle_2 & c2) const
          {
      // Concentric Circles don't have radical line
      CGAL_kernel_precondition (c1.center() != c2.center());
      const FT a = 2*(c2.center().x() - c1.center().x());
      const FT b = 2*(c2.center().y() - c1.center().y());
      const FT c = CGAL::square(c1.center().x()) +
        CGAL::square(c1.center().y()) - c1.squared_radius() -
        CGAL::square(c2.center().x()) -
        CGAL::square(c2.center().y()) + c2.squared_radius();
                        const RT aa = a.numerator() * b.denominator() * c.denominator();
                        const RT bb = a.denominator() * b.numerator() * c.denominator();
                        const RT cc = a.denominator() * b.denominator() * c.numerator();
      return Line_2(aa, bb, cc);
    }
  };


  template <typename K>
  class Construct_scaled_vector_2
  {
    typedef typename K::RT         RT;
    typedef typename K::FT         FT;
    typedef typename K::Vector_2   Vector_2;
  public:
    typedef Vector_2         result_type;

    Vector_2
    operator()( const Vector_2& v, const RT& c) const
    {
      return Vector_2(c * v.hx(), c * v.hy(), v.hw());
    }

    Vector_2
    operator()( const Vector_2& v, const FT& c) const
    {
      return Vector_2( v.hx()*c.numerator(), v.hy()*c.numerator(),
                       v.hw()*c.denominator() ); }
  };

  template <typename K>
  class Construct_scaled_vector_3
  {
    typedef typename K::RT         RT;
    typedef typename K::FT         FT;
    typedef typename K::Vector_3   Vector_3;
  public:
    typedef Vector_3         result_type;

    Vector_3
    operator()( const Vector_3& v, const RT& c) const
    {
      return Vector_3(c * v.hx(), c * v.hy(), c * v.hz(), v.hw());
    }

    Vector_3
    operator()( const Vector_3& v, const FT& c) const
    {
      return Vector_3( v.hx()*c.numerator(), v.hy()*c.numerator(),
                       v.hz()*c.numerator(), v.hw()*c.denominator() ); }
  };

  template <typename K>
  class Construct_translated_point_2
  {
    typedef typename K::Point_2   Point_2;
    typedef typename K::Vector_2  Vector_2;
  public:
    typedef Point_2          result_type;

    Point_2
    operator()( const Point_2& p, const Vector_2& v) const
    {
      return Point_2( p.hx()*v.hw() + v.hx()*p.hw(),
                      p.hy()*v.hw() + v.hy()*p.hw(),
                      p.hw()*v.hw() );
    }

    Point_2
    operator()( const Origin&, const Vector_2& v) const
    {
      return Point_2( v.hx(), v.hy(), v.hw() );
    }
  };

  template <typename K>
  class Construct_translated_point_3
  {
    typedef typename K::Point_3   Point_3;
    typedef typename K::Vector_3  Vector_3;
  public:
    typedef Point_3          result_type;

    Point_3
    operator()( const Point_3& p, const Vector_3& v) const
    {
      return Point_3(p.hx()*v.hw() + v.hx()*p.hw(),
                     p.hy()*v.hw() + v.hy()*p.hw(),
                     p.hz()*v.hw() + v.hz()*p.hw(),
                     p.hw()*v.hw() );
    }

    Point_3
    operator()( const Origin&, const Vector_3& v) const
    {
      return Point_3( v.hx(), v.hy(), v.hz(), v.hw() );
    }
  };

  template <typename K>
  class Construct_vector_2
  {
    typedef typename K::RT           RT;
    typedef typename K::FT           FT;
    typedef typename K::Segment_2    Segment_2;
    typedef typename K::Ray_2        Ray_2;
    typedef typename K::Line_2       Line_2;
    typedef typename K::Vector_2     Vector_2;
    typedef typename K::Point_2      Point_2;
    typedef typename K::Direction_2  Direction_2;
    typedef typename Vector_2::Rep   Rep;
  public:
    typedef Vector_2         result_type;

    Rep // Vector_2
    operator()(Return_base_tag, const Point_2& p, const Point_2& q) const
    {
      return Rep( q.hx()*p.hw() - p.hx()*q.hw(),
                       q.hy()*p.hw() - p.hy()*q.hw(),
                       p.hw()*q.hw() );
    }

    Rep // Vector_2
    operator()(Return_base_tag, const Origin& , const Point_2& q) const
    {
      return Rep( q.hx(), q.hy(), q.hw() );
    }

    Rep // Vector_2
    operator()(Return_base_tag, const Point_2& p, const Origin& ) const
    {
      return Rep( - p.hx(), - p.hy(), p.hw() );
    }

    Rep // Vector_2
    operator()(Return_base_tag, const Direction_2& d ) const
    { return Rep(d.dx(), d.dy()); }

    Rep // Vector_2
    operator()(Return_base_tag, const Segment_2& s) const
    { return K().construct_vector_2_object()(s.source(), s.target()); }

    Rep // Vector_2
    operator()(Return_base_tag, const Ray_2& r) const
    { return K().construct_vector_2_object()(r.source(), r.point(1)); }

    Rep // Vector_2
    operator()(Return_base_tag, const Line_2& l) const
    { return K().construct_vector_2_object()( l.b(), -l.a()); }

    Rep // Vector_2
    operator()(Return_base_tag, Null_vector) const
    { return Rep(RT(0), RT(0), RT(1)); }

    template < typename Tx, typename Ty >
    Rep // Vector_2
    operator()(Return_base_tag, const Tx & x, const Ty & y) const
    { return Rep(x, y); }

    Rep // Vector_2
    operator()(Return_base_tag, const RT& x, const RT& y, const RT& w) const
    { return Rep(x, y, w); }


    Vector_2
    operator()( const Point_2& p, const Point_2& q) const
    { return this->operator()(Return_base_tag(), p, q); }

    Vector_2
    operator()( const Origin& o, const Point_2& q) const
    { return this->operator()(Return_base_tag(), o, q); }

    Vector_2
    operator()( const Point_2& p, const Origin& o) const
    { return this->operator()(Return_base_tag(), p, o); }

    Vector_2
    operator()( const Direction_2& d ) const
    { return this->operator()(Return_base_tag(), d); }

    Vector_2
    operator()( const Segment_2& s) const
    { return this->operator()(Return_base_tag(), s); }

    Vector_2
    operator()( const Ray_2& r) const
    { return this->operator()(Return_base_tag(), r); }

    Vector_2
    operator()( const Line_2& l) const
    { return this->operator()(Return_base_tag(), l); }

    Vector_2
    operator()( Null_vector n) const
    { return this->operator()(Return_base_tag(), n); }

    template < typename Tx, typename Ty >
    Vector_2
    operator()(const Tx & x, const Ty & y) const
    { return this->operator()(Return_base_tag(), x, y); }

    Vector_2
    operator()( const RT& x, const RT& y, const RT& w) const
    { return this->operator()(Return_base_tag(), x, y, w); }
  };

  template <typename K>
  class Construct_vector_3
  {
    typedef typename K::RT           RT;
    typedef typename K::FT           FT;
    typedef typename K::Direction_3  Direction_3;
    typedef typename K::Segment_3    Segment_3;
    typedef typename K::Ray_3        Ray_3;
    typedef typename K::Line_3       Line_3;
    typedef typename K::Vector_3     Vector_3;
    typedef typename K::Point_3      Point_3;
    typedef typename Vector_3::Rep   Rep;
  public:
    typedef Vector_3         result_type;

    Rep // Vector_3
    operator()(Return_base_tag, const Point_3& p, const Point_3& q) const
    {
      return Rep(q.hx()*p.hw() - p.hx()*q.hw(),
                 q.hy()*p.hw() - p.hy()*q.hw(),
                 q.hz()*p.hw() - p.hz()*q.hw(),
                 q.hw()*p.hw() );
    }

    Rep // Vector_3
    operator()(Return_base_tag, const Origin&, const Point_3& q) const
    {
      return Rep( q.hx(), q.hy(), q.hz(), q.hw());
    }

    Rep // Vector_3
    operator()(Return_base_tag, const Point_3& p, const Origin& ) const
    {
      return Rep( - p.hx(), - p.hy(), - p.hz(), p.hw() );
    }

    Rep // Vector_3
    operator()(Return_base_tag, const Direction_3& d) const
    { return d.rep().to_vector(); }

    Rep // Vector_3
    operator()(Return_base_tag, const Segment_3& s) const
    { return s.rep().to_vector(); }
    // { return this->operator()(s.start(), s.end()); }

    Rep // Vector_3
    operator()(Return_base_tag, const Ray_3& r) const
    { return r.rep().to_vector(); }

    Rep // Vector_3
    operator()(Return_base_tag, const Line_3& l) const
    { return l.rep().to_vector(); }

    Rep // Vector_3
    operator()(Return_base_tag, const Null_vector&) const
    { return Rep(RT(0), RT(0), RT(0), RT(1)); }

    template < typename Tx, typename Ty, typename Tz >
    Rep // Vector_3
    operator()(Return_base_tag, const Tx & x, const Ty & y, const Tz & z) const
    { return Rep(x, y, z); }

    Rep // Vector_3
    operator()(Return_base_tag, const RT& x, const RT& y, const RT& z, const RT& w) const
    { return Rep(x, y, z, w); }


    Vector_3
    operator()( const Point_3& p, const Point_3& q) const
    { return this->operator()(Return_base_tag(), p, q); }

    Vector_3
    operator()( const Origin& o, const Point_3& q) const
    { return this->operator()(Return_base_tag(), o, q); }

    Vector_3
    operator()( const Point_3& p, const Origin& q) const
    { return this->operator()(Return_base_tag(), p, q); }

    Vector_3
    operator()( const Direction_3& d) const
    { return this->operator()(Return_base_tag(), d); }

    Vector_3
    operator()( const Segment_3& s) const
    { return this->operator()(Return_base_tag(), s); }

    Vector_3
    operator()( const Ray_3& r) const
    { return this->operator()(Return_base_tag(), r); }

    Vector_3
    operator()( const Line_3& l) const
    { return this->operator()(Return_base_tag(), l); }

    Vector_3
    operator()( const Null_vector& n) const
    { return this->operator()(Return_base_tag(), n); }

    template < typename Tx, typename Ty, typename Tz >
    Vector_3
    operator()(const Tx & x, const Ty & y, const Tz & z) const
    { return this->operator()(Return_base_tag(), x, y, z); }

    Vector_3
    operator()( const RT& x, const RT& y, const RT& z, const RT& w) const
    { return this->operator()(Return_base_tag(), x, y, z, w); }
  };

  template <typename K>
  class Construct_vertex_2
  {
    typedef typename K::Point_2          Point_2;
    typedef typename K::Segment_2        Segment_2;
    typedef typename K::Iso_rectangle_2  Iso_rectangle_2;
    typedef typename K::Triangle_2       Triangle_2;
  public:
    template<typename>
    struct result {
      typedef const Point_2& type;
    };

    template<typename F>
    struct result<F(Iso_rectangle_2, int)> {
      typedef Point_2 type;
    };

    const Point_2 &
    operator()( const Segment_2& s, int i) const
    { return s.vertex(i); }

    const Point_2 &
    operator()( const Triangle_2& t, int i) const
    { return t.rep().vertex(i); }

    Point_2
    operator()( const Iso_rectangle_2& r, int i) const
    {
      switch (i%4) {
      case 0: return (r.min)();
      case 1:
        return Point_2( (r.max)().hx()*(r.min)().hw(),
                           (r.min)().hy()*(r.max)().hw(),
                           (r.min)().hw()*(r.max)().hw() );
      case 2: return (r.max)();
      default: return Point_2( (r.min)().hx()*(r.max)().hw(),
                           (r.max)().hy()*(r.min)().hw(),
                           (r.min)().hw()*(r.max)().hw() );
      }
    }
  };

} //namespace HomogeneousKernelFunctors


namespace HomogeneousKernelFunctors {

  template <typename K>
  class Coplanar_orientation_3
  {
    typedef typename K::Point_3      Point_3;
#ifdef CGAL_kernel_exactness_preconditions
    typedef typename K::Coplanar_3   Coplanar_3;
    typedef typename K::Collinear_3  Collinear_3;
    Coplanar_3 cp;
    Collinear_3 cl;
#endif // CGAL_kernel_exactness_preconditions
  public:
    typedef typename K::Orientation  result_type;

#ifdef CGAL_kernel_exactness_preconditions
    Coplanar_orientation_3() {}
    Coplanar_orientation_3(const Coplanar_3& cp_, const Collinear_3& cl_)
      : cp(cp_), cl(cl_) {}
#endif // CGAL_kernel_exactness_preconditions

    result_type
    operator()(const Point_3& p, const Point_3& q, const Point_3& r) const
    {
      Orientation oxy_pqr = sign_of_determinant(p.hx(), p.hy(), p.hw(),
                                                   q.hx(), q.hy(), q.hw(),
                                                   r.hx(), r.hy(), r.hw());
      if (oxy_pqr != COLLINEAR)
        return oxy_pqr;

      Orientation oyz_pqr = sign_of_determinant(p.hy(), p.hz(), p.hw(),
                                                   q.hy(), q.hz(), q.hw(),
                                                   r.hy(), r.hz(), r.hw());
      if (oyz_pqr != COLLINEAR)
        return oyz_pqr;

      return sign_of_determinant(p.hx(), p.hz(), p.hw(),
                                    q.hx(), q.hz(), q.hw(),
                                    r.hx(), r.hz(), r.hw());
    }

    result_type
    operator()( const Point_3& p, const Point_3& q,
                const Point_3& r, const Point_3& s) const
    {
      // p,q,r,s supposed to be coplanar
      // p,q,r supposed to be non collinear
      // tests whether s is on the same side of p,q as r
      // returns :
      // COLLINEAR if pqr collinear
      // POSITIVE if qrp and qrs have the same orientation
      // NEGATIVE if qrp and qrs have opposite orientations
      CGAL_kernel_exactness_precondition( ! cl(p, q, r) );
      CGAL_kernel_exactness_precondition( cp(p, q, r, s) );

      // compute orientation of p,q,s in this plane P:
      Orientation save;
      if ( (save = sign_of_determinant(p.hy(), p.hz(), p.hw(),
                                          q.hy(), q.hz(), q.hw(),
                                          r.hy(), r.hz(), r.hw())) != COLLINEAR)
        { return save * sign_of_determinant(p.hy(), p.hz(), p.hw(),
                                               q.hy(), q.hz(), q.hw(),
                                               s.hy(), s.hz(), s.hw());
        }
      if ( (save = sign_of_determinant(p.hx(), p.hz(), p.hw(),
                                          q.hx(), q.hz(), q.hw(),
                                          r.hx(), r.hz(), r.hw())) != COLLINEAR)
        { return save * sign_of_determinant(p.hx(), p.hz(), p.hw(),
                                               q.hx(), q.hz(), q.hw(),
                                               s.hx(), s.hz(), s.hw());
        }
      if ( (save = sign_of_determinant(p.hx(), p.hy(), p.hw(),
                                          q.hx(), q.hy(), q.hw(),
                                          r.hx(), r.hy(), r.hw())) != COLLINEAR)
        { return save * sign_of_determinant( p.hx(), p.hy(), p.hw(),
                                                q.hx(), q.hy(), q.hw(),
                                                s.hx(), s.hy(), s.hw());
        }
      CGAL_kernel_assertion( false);
      return COLLINEAR;
    }
  };

  template <typename K>
  class Coplanar_side_of_bounded_circle_3
  {
    typedef typename K::Point_3   Point_3;
#ifdef CGAL_kernel_exactness_preconditions
    typedef typename K::Coplanar_3   Coplanar_3;
    typedef typename K::Collinear_3  Collinear_3;
    Coplanar_3 cp;
    Collinear_3 cl;
#endif // CGAL_kernel_exactness_preconditions
  public:
    typedef typename K::Bounded_side  result_type;

#ifdef CGAL_kernel_exactness_preconditions
    Coplanar_side_of_bounded_circle_3() {}
    Coplanar_side_of_bounded_circle_3(const Coplanar_3& cp_,
                                      const Collinear_3& cl_)
      : cp(cp_), cl(cl_) {}
#endif // CGAL_kernel_exactness_preconditions

    result_type
    operator()( const Point_3& p, const Point_3& q,
                const Point_3& r, const Point_3& t) const
    {
      // p,q,r,t are supposed to be coplanar.
      // p,q,r determine an orientation of this plane (not collinear).
      // returns the equivalent of side_of_bounded_circle(p,q,r,t)
      // in this plane
      CGAL_kernel_exactness_precondition( cp(p,q,r,t) );
      CGAL_kernel_exactness_precondition( !cl(p,q,r) );
      return enum_cast<Bounded_side>(
        side_of_oriented_sphere(p, q, r, t+cross_product(q-p, r-p), t));
    } // FIXME
  };

  template <typename K>
  class Equal_xy_3
  {
    typedef typename K::Point_3    Point_3;
  public:
    typedef typename K::Boolean    result_type;

    result_type
    operator()( const Point_3& p, const Point_3& q) const
    {
      return   (p.hx() * q.hw() == q.hx() * p.hw() )
        && (p.hy() * q.hw() == q.hy() * p.hw() );
    }
  };

  template <typename K>
  class Equal_x_2
  {
    typedef typename K::Point_2    Point_2;
  public:
    typedef typename K::Boolean    result_type;

    result_type
    operator()( const Point_2& p, const Point_2& q) const
    { return p.hx()*q.hw() == q.hx()*p.hw(); }
  };

  template <typename K>
  class Equal_x_3
  {
    typedef typename K::Point_3    Point_3;
  public:
    typedef typename K::Boolean    result_type;

    result_type
    operator()( const Point_3& p, const Point_3& q) const
    { return p.hx()*q.hw() == q.hx()*p.hw(); }
  };

  template <typename K>
  class Equal_y_2
  {
    typedef typename K::Point_2    Point_2;
  public:
    typedef typename K::Boolean    result_type;

    result_type
    operator()( const Point_2& p, const Point_2& q) const
    { return p.hy()*q.hw() == q.hy()*p.hw(); }
  };

  template <typename K>
  class Equal_y_3
  {
    typedef typename K::Point_3    Point_3;
  public:
    typedef typename K::Boolean    result_type;

    result_type
    operator()( const Point_3& p, const Point_3& q) const
    { return p.hy()*q.hw() == q.hy()*p.hw(); }
  };

  template <typename K>
  class Equal_z_3
  {
    typedef typename K::Point_3    Point_3;
  public:
    typedef typename K::Boolean    result_type;

    result_type
    operator()( const Point_3& p, const Point_3& q) const
    { return p.hz()*q.hw() == q.hz()*p.hw(); }
  };

  template <typename K>
  class Has_on_3
  {
    typedef typename K::Point_3          Point_3;
    typedef typename K::Line_3           Line_3;
    typedef typename K::Ray_3            Ray_3;
    typedef typename K::Segment_3        Segment_3;
    typedef typename K::Plane_3          Plane_3;
    typedef typename K::Triangle_3       Triangle_3;
    typedef typename K::Tetrahedron_3    Tetrahedron_3;
  public:
    typedef typename K::Boolean          result_type;

    result_type
    operator()( const Line_3& l, const Point_3& p) const
    { return l.rep().has_on(p); }

    result_type
    operator()( const Ray_3& r, const Point_3& p) const
    { return r.rep().has_on(p); }

    result_type
    operator()( const Segment_3& s, const Point_3& p) const
    { return s.has_on(p); }

    result_type
    operator()( const Plane_3& pl, const Point_3& p) const
    { return pl.rep().has_on(p); }

    result_type
    operator()( const Plane_3& pl, const Line_3& l) const
    { return pl.rep().has_on(l); }

    result_type
    operator()( const Triangle_3& t, const Point_3& p) const
    {
      if (!t.is_degenerate() )
      {
        Plane_3 sup_pl = t.supporting_plane();
        if ( !sup_pl.has_on(p) )
        {
            return false;
        }
        Tetrahedron_3 tetrapak( t.vertex(0),
                                t.vertex(1),
                                t.vertex(2),
                                t.vertex(0) + sup_pl.orthogonal_vector());
        return tetrapak.has_on_boundary(p);
      }
      Point_3 minp( t.vertex(0) );
      Point_3 maxp( t.vertex(1) );
      if (lexicographically_xyz_smaller(t.vertex(1),t.vertex(0)) )
      {
          minp = t.vertex(1);
          maxp = t.vertex(0);
      }
      if (lexicographically_xyz_smaller(t.vertex(2),minp ) )
      {
          minp = t.vertex(2);
      }
      if (lexicographically_xyz_smaller(maxp, t.vertex(2)) )
      {
          maxp = t.vertex(2);
      }
      if (minp == maxp)
      {
          return (p == maxp);
      }
      Segment_3 s(minp,maxp);
      return s.has_on(p);
    }
  };

  template <typename K>
  class Less_distance_to_point_2
  {
    typedef typename K::Point_2   Point_2;
  public:
    typedef typename K::Boolean   result_type;

    result_type
    operator()(const Point_2& p, const Point_2& q, const Point_2& r) const
    {
      typedef typename K::RT RT;

      const RT & phx = p.hx();
      const RT & phy = p.hy();
      const RT & phw = p.hw();
      const RT & qhx = q.hx();
      const RT & qhy = q.hy();
      const RT & qhw = q.hw();
      const RT & rhx = r.hx();
      const RT & rhy = r.hy();
      const RT & rhw = r.hw();

      RT dosd =   // difference of squared distances

        //            phx * phx   *   qhw * qhw * rhw * rhw
        //   -RT(2) * phx * qhx   *   phw * qhw * rhw * rhw
        //   +        qhx * qhx   *   phw * phw * rhw * rhw
        //
        //   +        phy * phy   *   qhw * qhw * rhw * rhw
        //   -RT(2) * phy * qhy   *   phw * qhw * rhw * rhw
        //   +        qhy * qhy   *   phw * phw * rhw * rhw
        //
        // - (        phx * phx   *   qhw * qhw * rhw * rhw
        //   -RT(2) * phx * rhx   *   phw * qhw * qhw * rhw
        //   +        rhx * rhx   *   phw * phw * qhw * qhw
        //
        //   +        phy * phy   *   qhw * qhw * rhw * rhw
        //   -RT(2) * phy * rhy   *   phw * qhw * qhw * rhw
        //   +        rhy * rhy   *   phw * phw * qhw * qhw

        rhw*rhw * (         phw * ( qhx*qhx + qhy*qhy )
                            - 2 * qhw * ( phx*qhx + phy*qhy )
                            )
        - qhw*qhw * (         phw * ( rhx*rhx + rhy*rhy )
                              - 2 * rhw * ( phx*rhx + phy*rhy )
                              );


      return dosd < 0;
    }
  };

  template <typename K>
  class Less_distance_to_point_3
  {
    typedef typename K::Point_3   Point_3;
  public:
    typedef typename K::Boolean   result_type;

    result_type
    operator()(const Point_3& p, const Point_3& q, const Point_3& r) const
    {
      typedef typename K::RT RT;

      const RT & phx = p.hx();
      const RT & phy = p.hy();
      const RT & phz = p.hz();
      const RT & phw = p.hw();
      const RT & qhx = q.hx();
      const RT & qhy = q.hy();
      const RT & qhz = q.hz();
      const RT & qhw = q.hw();
      const RT & rhx = r.hx();
      const RT & rhy = r.hy();
      const RT & rhz = r.hz();
      const RT & rhw = r.hw();

      RT dosd =   // difference of squared distances
        rhw*rhw * (         phw * ( qhx*qhx + qhy*qhy + qhz*qhz )
                            - 2 * qhw * ( phx*qhx + phy*qhy + phz*qhz )
                            )
        - qhw*qhw * (         phw * ( rhx*rhx + rhy*rhy + rhz*rhz )
                              - 2 * rhw * ( phx*rhx + phy*rhy + phz*rhz )
                              );

      return dosd < 0;
    }
  };

  template <typename K>
  class Less_signed_distance_to_line_2
  {
    typedef typename K::Point_2   Point_2;
    typedef typename K::Line_2    Line_2;
  public:
    typedef typename K::Boolean   result_type;

    result_type
    operator()(const Point_2& p, const Point_2& q,
               const Point_2& r, const Point_2& s) const
    {
<<<<<<< HEAD
      typedef typename K::RT RT;

      const RT & phx= p.hx();
      const RT & phy= p.hy();
      const RT & phw= p.hw();
      const RT & qhx= q.hx();
      const RT & qhy= q.hy();
      const RT & qhw= q.hw();
      const RT & rhx= r.hx();
      const RT & rhy= r.hy();
      const RT & rhw= r.hw();
      const RT & shx= s.hx();
      const RT & shy= s.hy();
      const RT & shw= s.hw();

      RT  scaled_dist_r_minus_scaled_dist_s =
        ( rhx*shw - shx*rhw ) * (phy*qhw - qhy*phw)
        - ( rhy*shw - shy*rhw ) * (phx*qhw - qhx*phw);

      return scaled_dist_r_minus_scaled_dist_s < 0;
=======
      return Compare_signed_distance_to_line_2<K>().operator()(p, q, r, s) == SMALLER;
>>>>>>> 61851a31
    }

    result_type
    operator()(const Line_2& l, const Point_2& p,
               const Point_2& q) const
    {
      typedef typename K::RT RT;

      const RT & la = l.a();
      const RT & lb = l.b();
      const RT & phx= p.hx();
      const RT & phy= p.hy();
      const RT & phw= p.hw();
      const RT & qhx= q.hx();
      const RT & qhy= q.hy();
      const RT & qhw= q.hw();

      RT scaled_dist_p_minus_scaled_dist_q =
        la*( phx*qhw - qhx*phw )
        + lb*( phy*qhw - qhy*phw );

      return scaled_dist_p_minus_scaled_dist_q < 0;
    }
  };

  template <typename K>
  class Less_signed_distance_to_plane_3
  {
    typedef typename K::RT                 RT;
    typedef typename K::Point_3            Point_3;
    typedef typename K::Plane_3            Plane_3;
    typedef typename K::Construct_plane_3  Construct_plane_3;
  public:
    typedef typename K::Boolean            result_type;

    result_type
    operator()( const Plane_3& pl, const Point_3& p, const Point_3& q) const
    {
      const RT & pla = pl.a();
      const RT & plb = pl.b();
      const RT & plc = pl.c();
      const RT & phx = p.hx();
      const RT & phy = p.hy();
      const RT & phz = p.hz();
      const RT & phw = p.hw();
      const RT & qhx = q.hx();
      const RT & qhy = q.hy();
      const RT & qhz = q.hz();
      const RT & qhw = q.hw();

      RT scaled_dist_p_minus_scaled_dist_q =
        pla*( phx*qhw - qhx*phw )
        + plb*( phy*qhw - qhy*phw )
        + plc*( phz*qhw - qhz*phw );

      return scaled_dist_p_minus_scaled_dist_q < 0;
    }

    result_type
    operator()(const Point_3& plp, const Point_3& plq, const Point_3& plr,
               const Point_3& p, const Point_3& q) const
    {
      Construct_plane_3 construct_plane_3;
      return operator()(construct_plane_3(plp, plq, plr), p, q);
    }
  };

  template <typename K>
  class Less_xyz_3
  {
    typedef typename K::Point_3        Point_3;
    typedef typename K::Compare_xyz_3  Compare_xyz_3;
    Compare_xyz_3 c;
  public:
    typedef typename K::Boolean        result_type;

    Less_xyz_3() {}
    Less_xyz_3(const Compare_xyz_3& c_) : c(c_) {}

    result_type
    operator()( const Point_3& p, const Point_3& q) const
    { return c(p, q) == SMALLER; }
  };

  template <typename K>
  class Less_xy_2
  {
    typedef typename K::Point_2       Point_2;
    typedef typename K::Compare_xy_2  Compare_xy_2;
    Compare_xy_2 c;
  public:
    typedef typename K::Boolean       result_type;

    Less_xy_2() {}
    Less_xy_2(const Compare_xy_2& c_) : c(c_) {}

    result_type
    operator()( const Point_2& p, const Point_2& q) const
    { return c(p, q) == SMALLER; }
  };

  template <typename K>
  class Less_xy_3
  {
    typedef typename K::Point_3       Point_3;
    typedef typename K::Compare_xy_3  Compare_xy_3;
    Compare_xy_3 c;
  public:
    typedef typename K::Boolean       result_type;

    Less_xy_3() {}
    Less_xy_3(const Compare_xy_3& c_) : c(c_) {}

    result_type
    operator()( const Point_3& p, const Point_3& q) const
    { return c(p, q) == SMALLER; }
  };

  template <typename K>
  class Less_x_2
  {
    typedef typename K::Point_2         Point_2;
  public:
    typedef typename K::Boolean         result_type;

    result_type
    operator()( const Point_2& p, const Point_2& q) const
    { return ( p.hx()*q.hw() < q.hx()*p.hw() ); }
  };

  template <typename K>
  class Less_x_3
  {
    typedef typename K::Point_3         Point_3;
  public:
    typedef typename K::Boolean         result_type;

    result_type
    operator()( const Point_3& p, const Point_3& q) const
    { return ( p.hx()*q.hw() < q.hx()*p.hw() ); }
  };

  template <typename K>
  class Less_yx_2
  {
    typedef typename K::Point_2       Point_2;
  public:
    typedef typename K::Boolean       result_type;

    result_type
    operator()( const Point_2& p, const Point_2& q) const
    {
      typedef typename K::RT RT;

      const RT& phx = p.hx();
      const RT& phy = p.hy();
      const RT& phw = p.hw();
      const RT& qhx = q.hx();
      const RT& qhy = q.hy();
      const RT& qhw = q.hw();

      RT pV = phy * qhw;
      RT qV = qhy * phw;
      if ( qV < pV )
        {
          return false;
        }
      else if ( pV < qV )
        {
          return true;
        }
      pV = phx * qhw;
      qV = qhx * phw;
      return ( pV < qV );
    }
  };

  template <typename K>
  class Less_y_2
  {
    typedef typename K::Point_2         Point_2;
  public:
    typedef typename K::Boolean         result_type;

    result_type
    operator()( const Point_2& p, const Point_2& q) const
    { return ( p.hy()*q.hw() < q.hy()*p.hw() ); }
  };

  template <typename K>
  class Less_y_3
  {
    typedef typename K::Point_3         Point_3;
  public:
    typedef typename K::Boolean         result_type;

    result_type
    operator()( const Point_3& p, const Point_3& q) const
    { return ( p.hy()*q.hw() < q.hy()*p.hw() ); }
  };

  template <typename K>
  class Less_z_3
  {
    typedef typename K::Point_3         Point_3;
  public:
    typedef typename K::Boolean         result_type;

    result_type
    operator()( const Point_3& p, const Point_3& q) const
    { return   (p.hz() * q.hw() < q.hz() * p.hw() ); }
  };

  template <typename K>
  class Orientation_2
  {
    typedef typename K::Point_2      Point_2;
    typedef typename K::Vector_2     Vector_2;
    typedef typename K::Circle_2     Circle_2;
  public:
    typedef typename K::Orientation  result_type;

    result_type
    operator()(const Point_2& p, const Point_2& q, const Point_2& r) const
    {
      typedef typename K::RT RT;

      const RT& phx = p.hx();
      const RT& phy = p.hy();
      const RT& phw = p.hw();
      const RT& qhx = q.hx();
      const RT& qhy = q.hy();
      const RT& qhw = q.hw();
      const RT& rhx = r.hx();
      const RT& rhy = r.hy();
      const RT& rhw = r.hw();

      // | A B |
      // | C D |

      RT  A = phx*rhw - phw*rhx;
      RT  B = phy*rhw - phw*rhy;
      RT  C = qhx*rhw - qhw*rhx;
      RT  D = qhy*rhw - qhw*rhy;

      return CGAL::compare(A*D, B*C);
    }

    result_type
    operator()(const Vector_2& u, const Vector_2& v) const
    {
      return sign_of_determinant(u.hx(), u.hy(),
                                    v.hx(), v.hy());
    }

    result_type
    operator()(const Circle_2& c) const
    {
      return c.rep().orientation();
    }
  };

  template <typename K>
  class Orientation_3
  {
    typedef typename K::Point_3        Point_3;
    typedef typename K::Vector_3       Vector_3;
    typedef typename K::Tetrahedron_3  Tetrahedron_3;
    typedef typename K::Sphere_3       Sphere_3;
  public:
    typedef typename K::Orientation  result_type;

    result_type
    operator()( const Point_3& p, const Point_3& q,
                const Point_3& r, const Point_3& s) const
    {
      // Two rows are switched, because of the homogeneous column.
      return sign_of_determinant( p.hx(), p.hy(), p.hz(), p.hw(),
                                     r.hx(), r.hy(), r.hz(), r.hw(),
                                     q.hx(), q.hy(), q.hz(), q.hw(),
                                     s.hx(), s.hy(), s.hz(), s.hw());
    }

    result_type
    operator()( const Vector_3& u, const Vector_3& v, const Vector_3& w) const
    {
      return sign_of_determinant( u.hx(), u.hy(), u.hz(),
                                     v.hx(), v.hy(), v.hz(),
                                     w.hx(), w.hy(), w.hz());
    }

    result_type
    operator()( const Tetrahedron_3& t) const
    {
      return t.rep().orientation();
    }

    result_type
    operator()(const Sphere_3& s) const
    {
      return s.rep().orientation();
    }
  };


  // the predicate below is currently defined in Kernel/function_objects.h
  // because the function power_side_of_oriented_power_sphereH3() is not defined
  // for 3 and 4 Weighted_point_3's.
  // Once those overloads are defined, the code below should be uncommented
  // and the code in Kernel/function_objects.h should be moved to Cartesian/function_objects.h
#if 0
  template < typename K >
  class Power_side_of_oriented_power_sphere_3
  {
  public:
    typedef typename K::RT                                RT;
    typedef typename K::FT                                FT;
    typedef typename K::Weighted_point_3                  Weighted_point_3;
    typedef typename K::Oriented_side                     Oriented_side;
    typedef Oriented_side    result_type;

    Oriented_side operator() ( const Weighted_point_3 & p,
                               const Weighted_point_3 & q,
                               const Weighted_point_3 & r,
                               const Weighted_point_3 & s,
                               const Weighted_point_3 & t) const
      {
        return power_side_of_oriented_power_sphereH3(
                   p.hx(), p.hy(), p.hz(), p.hw(), p.weight(),
                   q.hx(), q.hy(), q.hz(), q.hw(), q.weight(),
                   r.hx(), r.hy(), r.hz(), r.hw(), r.weight(),
                   s.hx(), s.hy(), s.hz(), s.hw(), s.weight(),
                   t.hx(), t.hy(), t.hz(), t.hw(), t.weight());
      }

    // The methods below are currently undocumented because the definition of
    // orientation is unclear for 3, 2, and 1 point configurations in a 3D space.

    // One should be (very) careful with the order of vertices when using them,
    // as swapping points will change the result and one must therefore have a
    // precise idea of what is the positive orientation in the full space.
    // For example, these functions are (currently) used safely in the regular
    // triangulations classes because we always call them on vertices of
    // triangulation cells, which are always positively oriented.

    Oriented_side operator() ( const Weighted_point_3 & p,
                               const Weighted_point_3 & q,
                               const Weighted_point_3 & r,
                               const Weighted_point_3 & s) const
    {
      //CGAL_kernel_precondition( coplanar(p, q, r, s) );
      //CGAL_kernel_precondition( !collinear(p, q, r) );
      return power_side_of_oriented_power_sphereH3(
                   p.hx(), p.hy(), p.hz(), p.weight(),
                   q.hx(), q.hy(), q.hz(), q.weight(),
                   r.hx(), r.hy(), r.hz(), r.weight(),
                   s.hx(), s.hy(), s.hz(), s.weight());
    }

    Oriented_side operator() ( const Weighted_point_3 & p,
                               const Weighted_point_3 & q,
                               const Weighted_point_3 & r) const
    {
      //CGAL_kernel_precondition( collinear(p, q, r) );
      //CGAL_kernel_precondition( p.point() != q.point() );
      return power_side_of_oriented_power_sphereH3(
                   p.x(), p.y(), p.z(), p.weight(),
                   q.x(), q.y(), q.z(), q.weight(),
                   r.x(), r.y(), r.z(), r.weight());
    }

    Oriented_side operator() ( const Weighted_point_3 & p,
                               const Weighted_point_3 & q) const
    {
      //CGAL_kernel_precondition( p.point() == r.point() );
      return power_side_of_oriented_power_sphereH3(p.weight(),q.weight());
    }
  };
#endif

  template < typename K >
  class Power_side_of_oriented_power_circle_2
  {
  public:
    typedef typename K::Weighted_point_2         Weighted_point_2;
    typedef typename K::Oriented_side            Oriented_side;

    typedef Oriented_side    result_type;

    Oriented_side operator()(const Weighted_point_2& p,
                             const Weighted_point_2& q,
                             const Weighted_point_2& r,
                             const Weighted_point_2& t) const
    {
      //CGAL_kernel_precondition( ! collinear(p, q, r) );
      return power_testH2(p.hx(), p.hy(), p.hw(), p.weight(),
                          q.hx(), q.hy(), q.hw(), q.weight(),
                          r.hx(), r.hy(), r.hw(), r.weight(),
                          t.hx(), t.hy(), t.hw(), t.weight());
    }

    // The methods below are currently undocumented because the definition of
    // orientation is unclear for 2 and 1 point configurations in a 2D space.

    // One should be (very) careful with the order of vertices when using them,
    // as swapping points will change the result and one must therefore have a
    // precise idea of what is the positive orientation in the full space.
    // For example, these functions are (currently) used safely in the regular
    // triangulations classes because we always call them on vertices of
    // triangulation cells, which are always positively oriented.

    Oriented_side operator()(const Weighted_point_2& p,
                             const Weighted_point_2& q,
                             const Weighted_point_2& t) const
    {
      //CGAL_kernel_precondition( collinear(p, q, r) );
      //CGAL_kernel_precondition( p.point() != q.point() );
      return power_testH2(p.hx(), p.hy(), p.hw(), p.weight(),
                          q.hx(), q.hy(), q.hw(), q.weight(),
                          t.hx(), t.hy(), t.hw(), t.weight());
    }

    Oriented_side operator()(const Weighted_point_2& p,
                             const Weighted_point_2& t) const
    {
      //CGAL_kernel_precondition( p.point() == r.point() );
      Comparison_result r = CGAL::compare(p.weight(), t.weight());
      if(r == LARGER)    return ON_NEGATIVE_SIDE;
      else if (r == SMALLER) return ON_POSITIVE_SIDE;
      return ON_ORIENTED_BOUNDARY;
    }
  };

  template <typename K>
  class Oriented_side_2
  {
    typedef typename K::RT             RT;
    typedef typename K::Point_2        Point_2;
    typedef typename K::Circle_2       Circle_2;
    typedef typename K::Line_2         Line_2;
    typedef typename K::Triangle_2     Triangle_2;
  public:
    typedef typename K::Oriented_side  result_type;

    result_type
    operator()( const Circle_2& c, const Point_2& p) const
    { return Oriented_side(c.bounded_side(p) * c.orientation()); }

    result_type
    operator()( const Line_2& l, const Point_2& p) const
    {
      CGAL_kernel_precondition( ! l.is_degenerate() );
      RT v = l.a()*p.hx() + l.b()*p.hy() + l.c()*p.hw();
      return CGAL_NTS sign(v);
    }

    result_type
    operator()( const Triangle_2& t, const Point_2& p) const
    {
      typename K::Collinear_are_ordered_along_line_2
        collinear_are_ordered_along_line;
      typename K::Orientation_2 orientation;
      // depends on the orientation of the vertices
      Orientation o1 = orientation(t.vertex(0), t.vertex(1), p),
        o2 = orientation(t.vertex(1), t.vertex(2), p),
        o3 = orientation(t.vertex(2), t.vertex(3), p),
        ot = orientation(t.vertex(0), t.vertex(1), t.vertex(2));

      if (o1 == ot && o2 == ot && o3 == ot) // ot cannot be COLLINEAR
        return ot;
      return
        (o1 == COLLINEAR
         && collinear_are_ordered_along_line(t.vertex(0), p, t.vertex(1))) ||
        (o2 == COLLINEAR
         && collinear_are_ordered_along_line(t.vertex(1), p, t.vertex(2))) ||
        (o3 == COLLINEAR
         && collinear_are_ordered_along_line(t.vertex(2), p, t.vertex(3)))
        ? ON_ORIENTED_BOUNDARY
        : -ot;
    }
  };


  template <typename K>
  class Side_of_bounded_circle_2
  {
    typedef typename K::Point_2        Point_2;
  public:
    typedef typename K::Bounded_side   result_type;

    result_type
    operator()( const Point_2& p, const Point_2& q, const Point_2& t) const
    {
      typedef typename K::RT RT;

      const RT& phx = p.hx();
      const RT& phy = p.hy();
      const RT& phw = p.hw();
      const RT& qhx = q.hx();
      const RT& qhy = q.hy();
      const RT& qhw = q.hw();
      const RT& thx = t.hx();
      const RT& thy = t.hy();
      const RT& thw = t.hw();

      return enum_cast<Bounded_side>(
                                     CGAL::compare((thx*phw-phx*thw)*(qhx*thw-thx*qhw),
                                                   (thy*phw-phy*thw)*(thy*qhw-qhy*thw)) );
    }

    result_type
    operator()( const Point_2& q, const Point_2& r,
                const Point_2& s, const Point_2& t) const
    {
      typedef typename K::RT RT;

      const RT& qhx = q.hx();
      const RT& qhy = q.hy();
      const RT& qhw = q.hw();
      const RT& rhx = r.hx();
      const RT& rhy = r.hy();
      const RT& rhw = r.hw();
      const RT& shx = s.hx();
      const RT& shy = s.hy();
      const RT& shw = s.hw();
      const RT& thx = t.hx();
      const RT& thy = t.hy();
      const RT& thw = t.hw();

      CGAL_kernel_precondition( ! collinear(q,r,s) );

      // compute sign of      |qx  qy  qx^2+qy^2  1 |   | a b c d |
      //                      |      --  r  --      | = | e f g h |
      //     determinant      |      --  s  --      | = | i j k l |
      //                      |      --  t  --      |   | m n o p |
      //           where

      RT a = qhx*qhw;
      RT b = qhy*qhw;
      RT c = qhx*qhx + qhy*qhy;
      RT d = qhw*qhw;

      RT e = rhx*rhw;
      RT f = rhy*rhw;
      RT g = rhx*rhx + rhy*rhy;
      RT h = rhw*rhw;

      RT i = shx*shw;
      RT j = shy*shw;
      RT k = shx*shx + shy*shy;
      RT l = shw*shw;

      RT m = thx*thw;
      RT n = thy*thw;
      RT o = thx*thx + thy*thy;
      RT p = thw*thw;

      RT det =   a * ( f*(k*p - l*o) + j*(h*o - g*p) + n*(g*l - h*k) )
        - e * ( b*(k*p - l*o) + j*(d*o - c*p) + n*(c*l - d*k) )
        + i * ( b*(g*p - h*o) + f*(d*o - c*p) + n*(c*h - d*g) )
        - m * ( b*(g*l - h*k) + f*(d*k - c*l) + j*(c*h - d*g) );

      if ( det == 0 )
          return ON_BOUNDARY;
      else
        {
          if (orientation(q,r,s) == CLOCKWISE)
              det = -det;
          return (0 < det ) ? ON_BOUNDED_SIDE : ON_UNBOUNDED_SIDE;
        }
    }
  };

  template <typename K>
  class Side_of_bounded_sphere_3
  {
    typedef typename K::Point_3        Point_3;
  public:
    typedef typename K::Bounded_side   result_type;

    result_type
    operator()( const Point_3& p, const Point_3& q, const Point_3& t) const
    {
      typedef typename K::RT RT;

      const RT& phx = p.hx();
      const RT& phy = p.hy();
      const RT& phz = p.hz();
      const RT& phw = p.hw();
      const RT& qhx = q.hx();
      const RT& qhy = q.hy();
      const RT& qhz = q.hz();
      const RT& qhw = q.hw();
      const RT& thx = t.hx();
      const RT& thy = t.hy();
      const RT& thz = t.hz();
      const RT& thw = t.hw();

      return enum_cast<Bounded_side>(
               CGAL_NTS sign((thx*phw-phx*thw)*(qhx*thw-thx*qhw)
                            + (thy*phw-phy*thw)*(qhy*thw-thy*qhw)
                            + (thz*phw-phz*thw)*(qhz*thw-thz*qhw)));
    }

    result_type
    operator()( const Point_3& p, const Point_3& q,
                const Point_3& r, const Point_3& t) const
    {
      Point_3 center = circumcenter(p, q, r);
      return enum_cast<Bounded_side>( compare_distance_to_point(center, p, t) );
    } // FIXME

    result_type
    operator()( const Point_3& p, const Point_3& q, const Point_3& r,
                const Point_3& s, const Point_3& test) const
    {
      Oriented_side  oside = side_of_oriented_sphere(p,q,r,s,test);
      if ( are_positive_oriented( p,q,r,s) )
        {
          switch (oside)
            {
            case ON_POSITIVE_SIDE    :   return ON_BOUNDED_SIDE;
            case ON_ORIENTED_BOUNDARY:   return ON_BOUNDARY;
            case ON_NEGATIVE_SIDE    :   return ON_UNBOUNDED_SIDE;
            }
        }
      else
        {
          switch (oside)
            {
            case ON_POSITIVE_SIDE    :   return ON_UNBOUNDED_SIDE;
            case ON_ORIENTED_BOUNDARY:   return ON_BOUNDARY;
            case ON_NEGATIVE_SIDE    :   return ON_BOUNDED_SIDE;
            }
        }
      return ON_BOUNDARY;  // Pls, no warnings anylonger
    } // FIXME
  };

  template <typename K>
  class Side_of_oriented_circle_2
  {
    typedef typename K::Point_2        Point_2;
  public:
    typedef typename K::Oriented_side  result_type;

    result_type
    operator()( const Point_2& q, const Point_2& r,
                const Point_2& s, const Point_2& t) const
    {
      typedef typename K::RT RT;

      const RT& qhx = q.hx();
      const RT& qhy = q.hy();
      const RT& qhw = q.hw();
      const RT& rhx = r.hx();
      const RT& rhy = r.hy();
      const RT& rhw = r.hw();
      const RT& shx = s.hx();
      const RT& shy = s.hy();
      const RT& shw = s.hw();
      const RT& thx = t.hx();
      const RT& thy = t.hy();
      const RT& thw = t.hw();

      // compute sign of      |qx  qy  qx^2+qy^2  1 |   | a b c d |
      //                      |      --  r  --      | = | e f g h |
      //     determinant      |      --  s  --      | = | i j k l |
      //                      |      --  t  --      |   | m n o p |
      //           where

      RT a = qhx*qhw;
      RT b = qhy*qhw;
      RT c = qhx*qhx + qhy*qhy;
      RT d = qhw*qhw;

      RT e = rhx*rhw;
      RT f = rhy*rhw;
      RT g = rhx*rhx + rhy*rhy;
      RT h = rhw*rhw;

      RT i = shx*shw;
      RT j = shy*shw;
      RT k = shx*shx + shy*shy;
      RT l = shw*shw;

      RT m = thx*thw;
      RT n = thy*thw;
      RT o = thx*thx + thy*thy;
      RT p = thw*thw;

      RT det =   a * ( f*(k*p - l*o) + j*(h*o - g*p) + n*(g*l - h*k) )
        - e * ( b*(k*p - l*o) + j*(d*o - c*p) + n*(c*l - d*k) )
        + i * ( b*(g*p - h*o) + f*(d*o - c*p) + n*(c*h - d*g) )
        - m * ( b*(g*l - h*k) + f*(d*k - c*l) + j*(c*h - d*g) );

      return CGAL_NTS sign(det);
    }
  };

  template <typename K>
  class Side_of_oriented_sphere_3
  {
    typedef typename K::Point_3        Point_3;
  public:
    typedef typename K::Oriented_side  result_type;

    result_type
    operator()( const Point_3& p, const Point_3& q, const Point_3& r,
                const Point_3& s, const Point_3& t) const
    {
      typedef typename K::RT RT;

      const RT & phx = p.hx();
      const RT & phy = p.hy();
      const RT & phz = p.hz();
      const RT & phw = p.hw();
      const RT phw2 = phw*phw;

      const RT & qhx = q.hx();
      const RT & qhy = q.hy();
      const RT & qhz = q.hz();
      const RT & qhw = q.hw();
      const RT qhw2 = qhw*qhw;

      const RT & rhx = r.hx();
      const RT & rhy = r.hy();
      const RT & rhz = r.hz();
      const RT & rhw = r.hw();
      const RT rhw2 = rhw*rhw;

      const RT & shx = s.hx();
      const RT & shy = s.hy();
      const RT & shz = s.hz();
      const RT & shw = s.hw();
      const RT shw2 = shw*shw;

      const RT & thx = t.hx();
      const RT & thy = t.hy();
      const RT & thz = t.hz();
      const RT & thw = t.hw();
      const RT thw2 = thw*thw;

      const RT det = determinant<RT>(
           phx*phw, phy*phw, phz*phw, phx*phx + phy*phy + phz*phz, phw2,
           qhx*qhw, qhy*qhw, qhz*qhw, qhx*qhx + qhy*qhy + qhz*qhz, qhw2,
           rhx*rhw, rhy*rhw, rhz*rhw, rhx*rhx + rhy*rhy + rhz*rhz, rhw2,
           shx*shw, shy*shw, shz*shw, shx*shx + shy*shy + shz*shz, shw2,
           thx*thw, thy*thw, thz*thw, thx*thx + thy*thy + thz*thz, thw2);
      return - CGAL_NTS sign(det);
    }
  };

  template < typename K >
  class Construct_radical_axis_2
  {
  public:
    typedef typename K::Weighted_point_2                Weighted_point_2;
    typedef typename K::Line_2                          Line_2;
    typedef typename K::RT RT;

    typedef Line_2                                      result_type;

    Line_2
    operator()(const Weighted_point_2 & p, const Weighted_point_2 & q) const
    {
      typedef typename K::RT RT;
      RT a,b,c;
      radical_axisH2(p.hx(), p.hy(), p.hw(), p.weight(),
                     q.hx(), q.hy(), q.hw(), q.weight(),a,b,c);

      return Line_2(a,b,c);
    }
  };

} // namespace HomogeneousKernelFunctors

} //namespace CGAL

#endif // CGAL_HOMOGENEOUS_FUNCTION_OBJECTS_H<|MERGE_RESOLUTION|>--- conflicted
+++ resolved
@@ -4155,30 +4155,7 @@
     operator()(const Point_2& p, const Point_2& q,
                const Point_2& r, const Point_2& s) const
     {
-<<<<<<< HEAD
-      typedef typename K::RT RT;
-
-      const RT & phx= p.hx();
-      const RT & phy= p.hy();
-      const RT & phw= p.hw();
-      const RT & qhx= q.hx();
-      const RT & qhy= q.hy();
-      const RT & qhw= q.hw();
-      const RT & rhx= r.hx();
-      const RT & rhy= r.hy();
-      const RT & rhw= r.hw();
-      const RT & shx= s.hx();
-      const RT & shy= s.hy();
-      const RT & shw= s.hw();
-
-      RT  scaled_dist_r_minus_scaled_dist_s =
-        ( rhx*shw - shx*rhw ) * (phy*qhw - qhy*phw)
-        - ( rhy*shw - shy*rhw ) * (phx*qhw - qhx*phw);
-
-      return scaled_dist_r_minus_scaled_dist_s < 0;
-=======
       return Compare_signed_distance_to_line_2<K>().operator()(p, q, r, s) == SMALLER;
->>>>>>> 61851a31
     }
 
     result_type
