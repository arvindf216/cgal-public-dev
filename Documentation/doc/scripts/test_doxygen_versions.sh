#!/bin/bash

set -e


if [ "$1" == '--help' ]; then
  echo "Usage: $0 <doxygen_1> <doxygen_2> <doc_1_dir> <doc_2_dir> <publish_dir>"
  echo "Compares the output of doxygen_1 and doxygen_2 of this CGAL version, "
  echo "where  doxygen_1 and doxygen_2 are valid paths to doxygen executables."
  echo "publish_dir is the path to the dir where the testsuite results are kept"
  echo "doc_##_dir is the path to the directory where the documentation will be output for the corresponding version."
  echo "$0 must be called from doc/scripts"
  exit 0
fi
#build reference
PATH_TO_1="$1"
PATH_TO_2="$2"
PUBLISH_DIR="$5"
BUILD_DIR_1="$3"
BUILD_DIR_2="$4"
NB_CORES="$(grep -c ^processor /proc/cpuinfo)"

if [ -z $PATH_TO_1 ] || [ $(basename $PATH_TO_1) != "doxygen" ] || [ ! -e $PATH_TO_1 ]; then
  echo "Please specify a valid path to a doxygen executable."
  echo "$0 --help for more information."
  exit 0
fi

if [ ! -d $BUILD_DIR_1 ] || [ ! -d $BUILD_DIR_2 ] || [ ! -d $PUBLISH_DIR ]; then
  echo "doc_1_dir, doc_2_dir and publish_dir must be directories."
  echo "$0 --help for more information."
  exit 0
fi

HAS_REF=1
TEST=$(ls $BUILD_DIR_1)
if [ -z "$TEST" ]; then
  HAS_REF=0
fi
#Find the CGAL directory. If there is a directory called Documentation, this is a branch build.
#Else it is from a release.
TEMP=$PWD
IS_RELEASE=1
cd $PWD/../..
if [ "$(basename $PWD)" = 'Documentation' ]; then
  ROOT=$PWD/..
  IS_RELEASE=0
else
  ROOT=$PWD
fi
cd $TEMP #scripts
<<<<<<< HEAD
if [ "$HAS_REF" -ne "1" ]; then
=======
################################################################
## Build a first time with Doxygen_1 and create the txt files ##
################################################################

echo "Building reference documentation..."
mkdir -p ./build_doc
cd ./build_doc
cmake -DCGAL_DOC_MATHJAX_LOCATION:STRING=../../MathJax -DCGAL_DOC_RELEASE=ON -DCGAL_GENERATE_XML=ON -DDOXYGEN_EXECUTABLE="$PATH_TO_1" ../..  1> /dev/null
make -j$NB_CORES doc  &> /dev/null
echo "done."
cd ../ #scripts
echo "Creating text files for diff...."
bash -$- compare_testsuites.sh $PWD/build_doc/doc_output 1> /dev/null
mv ./doc_data ./doc_ref
echo "done."
>>>>>>> ff109bfb

  ################################################################
  ## Build a first time with Doxygen_1 and create the txt files ##
  ################################################################

  echo "Building reference documentation..."
  mkdir -p ./build_doc
  cd ./build_doc
  cmake -DCGAL_DOC_RELEASE=ON -DCGAL_GENERATE_XML=ON -DDOXYGEN_EXECUTABLE="$PATH_TO_1" ../..  1> /dev/null
  make -j$NB_CORES doc  &> /dev/null
  echo "done."
  cd ../ #scripts
  echo "Creating text files for diff...."
  bash -$- compare_testsuites.sh $PWD/build_doc/doc_output 1> /dev/null
  mv ./doc_data ./doc_ref
  cp -r doc_ref first_doc_ref
  echo "done."
  mv ./build_doc ./doc_dir
else
  echo "There is already a reference. Not re-building."
fi

##################################################################
## build doc with Doxygen_2, create the txt files and diff ##
##################################################################
echo "Building second documentation..."
mkdir -p build_doc
cd ./build_doc
cmake -DCGAL_DOC_MATHJAX_LOCATION:STRING=../../MathJax -DCGAL_DOC_RELEASE=ON -DCGAL_GENERATE_XML=ON -DDOXYGEN_EXECUTABLE="$PATH_TO_2" ../..  1> /dev/null
make -j$NB_CORES doc  &> /dev/null
echo "done."
cd ../ #scripts
DOXYGEN_1=$($PATH_TO_1 --version)
DOXYGEN_2=$($PATH_TO_2 --version)
echo "Comparing results..."
if [ "$HAS_REF" -eq "1" ]; then
  bash -$- ./compare_testsuites.sh $PWD/build_doc/doc_output $PWD/first_doc_ref 1> /dev/null
else
  bash -$- ./compare_testsuites.sh $PWD/build_doc/doc_output $PWD/doc_ref 1> /dev/null
fi
echo "done."
#add post-processing
cd ./build_doc
echo "Adding postprocessing..."
make -j$NB_CORES doc_with_postprocessing  &> /dev/null
echo "done."
cd .. #scripts
mv ./build_doc/* $BUILD_DIR_2
rm $BUILD_DIR_2/CMakeCache.txt


<<<<<<< HEAD
if [ "$HAS_REF" -ne "1" ]; then
  #######################################################################################################################
  ## rebuild docs to get the right doc_tags without GENERATE_XML because it ignores the EXCLUDE_SYMBOLS, ##
  ## which disrupts the logs                                                                                           ##
  #######################################################################################################################
  rm -rf ./doc_dir
  cd $BUILD_DIR_1
  cmake -DCGAL_DOC_RELEASE=ON -DCGAL_DOC_CREATE_LOGS="true" -DDOXYGEN_EXECUTABLE="$PATH_TO_1" ../..  1> /dev/null
  echo "Building reference documentation with postprocessing..."
  make -j$NB_CORES doc  &> /dev/null
  make -j$NB_CORES doc  &> /dev/null
  make -j$NB_CORES doc_with_postprocessing &> /dev/null
  echo "done."
  if [ $IS_RELEASE = 0 ]; then
    cd $ROOT
    mkdir -p ./build && cd ./build
    cmake -DWITH_CGAL_Core=false -DWITH_CGAL_ImageIO=false -DWITH_CGAL_Qt5=false .. 1> /dev/null
    CGAL_NAME="$(cat $PWD/VERSION)"
    cd $ROOT
    rm -rf ./build
    cd $ROOT/Documentation/doc/scripts
  else
    CGAL_NAME="$(cat $ROOT/VERSION)"
    cd $ROOT/doc/scripts
  fi
  echo "$CGAL_NAME">cgal_version
=======
#######################################################################################################################
## rebuild doc with Doxygen_1 to get the right doc_tags without GENERATE_XML because it ignores the EXCLUDE_SYMBOLS, ##
## which disrupts the logs                                                                                           ##
#######################################################################################################################
rm -rf ./doc_dir
mkdir ./doc_dir
cd ./doc_dir
cmake -DCGAL_DOC_MATHJAX_LOCATION:STRING=../../MathJax -DCGAL_DOC_RELEASE=ON -DCGAL_DOC_CREATE_LOGS="true" -DDOXYGEN_EXECUTABLE="$PATH_TO_1" ../..  1> /dev/null
echo "Building reference documentation with postprocessing..."
make -j$NB_CORES doc  &> /dev/null
make -j$NB_CORES doc  &> /dev/null
make -j$NB_CORES doc_with_postprocessing &> /dev/null
echo "done."
cd .. #scripts
#get VERSION's content
if [ $IS_RELEASE = 0 ]; then
  cd $ROOT
  mkdir -p ./build && cd ./build
  cmake .. 1> /dev/null
  CGAL_NAME="$(cat $PWD/VERSION)"
  cd $ROOT
  rm -rf ./build
  cd $ROOT/Documentation/doc/scripts
>>>>>>> ff109bfb
else
  echo "There is already a reference. Not re-building."
  rm -rf ./first_doc_ref
fi
  cd $BUILD_DIR_2
  cmake -DCGAL_DOC_RELEASE=ON -DCGAL_DOC_CREATE_LOGS="true" -DDOXYGEN_EXECUTABLE="$PATH_TO_2" ../..  1> /dev/null
  echo "Building reference documentation with postprocessing..."
  make -j$NB_CORES doc  &> /dev/null
  make -j$NB_CORES doc  &> /dev/null
  make -j$NB_CORES doc_with_postprocessing &> /dev/null
  echo "done."
  cd .. #scripts
  #get VERSION's content


echo "cleaning up"
#clean-up
rm -rf ./build_doc
rm -rf ./doc_ref
rm -rf ./doc_data<|MERGE_RESOLUTION|>--- conflicted
+++ resolved
@@ -49,25 +49,7 @@
   ROOT=$PWD
 fi
 cd $TEMP #scripts
-<<<<<<< HEAD
 if [ "$HAS_REF" -ne "1" ]; then
-=======
-################################################################
-## Build a first time with Doxygen_1 and create the txt files ##
-################################################################
-
-echo "Building reference documentation..."
-mkdir -p ./build_doc
-cd ./build_doc
-cmake -DCGAL_DOC_MATHJAX_LOCATION:STRING=../../MathJax -DCGAL_DOC_RELEASE=ON -DCGAL_GENERATE_XML=ON -DDOXYGEN_EXECUTABLE="$PATH_TO_1" ../..  1> /dev/null
-make -j$NB_CORES doc  &> /dev/null
-echo "done."
-cd ../ #scripts
-echo "Creating text files for diff...."
-bash -$- compare_testsuites.sh $PWD/build_doc/doc_output 1> /dev/null
-mv ./doc_data ./doc_ref
-echo "done."
->>>>>>> ff109bfb
 
   ################################################################
   ## Build a first time with Doxygen_1 and create the txt files ##
@@ -76,7 +58,7 @@
   echo "Building reference documentation..."
   mkdir -p ./build_doc
   cd ./build_doc
-  cmake -DCGAL_DOC_RELEASE=ON -DCGAL_GENERATE_XML=ON -DDOXYGEN_EXECUTABLE="$PATH_TO_1" ../..  1> /dev/null
+  cmake -DCGAL_DOC_MATHJAX_LOCATION:STRING=../../MathJax -DCGAL_DOC_RELEASE=ON -DCGAL_GENERATE_XML=ON -DDOXYGEN_EXECUTABLE="$PATH_TO_1" ../..  1> /dev/null
   make -j$NB_CORES doc  &> /dev/null
   echo "done."
   cd ../ #scripts
@@ -119,7 +101,6 @@
 rm $BUILD_DIR_2/CMakeCache.txt
 
 
-<<<<<<< HEAD
 if [ "$HAS_REF" -ne "1" ]; then
   #######################################################################################################################
   ## rebuild docs to get the right doc_tags without GENERATE_XML because it ignores the EXCLUDE_SYMBOLS, ##
@@ -127,7 +108,7 @@
   #######################################################################################################################
   rm -rf ./doc_dir
   cd $BUILD_DIR_1
-  cmake -DCGAL_DOC_RELEASE=ON -DCGAL_DOC_CREATE_LOGS="true" -DDOXYGEN_EXECUTABLE="$PATH_TO_1" ../..  1> /dev/null
+  cmake -DCGAL_DOC_MATHJAX_LOCATION:STRING=../../MathJax -DCGAL_DOC_RELEASE=ON -DCGAL_DOC_CREATE_LOGS="true" -DDOXYGEN_EXECUTABLE="$PATH_TO_1" ../..  1> /dev/null
   echo "Building reference documentation with postprocessing..."
   make -j$NB_CORES doc  &> /dev/null
   make -j$NB_CORES doc  &> /dev/null
@@ -146,37 +127,12 @@
     cd $ROOT/doc/scripts
   fi
   echo "$CGAL_NAME">cgal_version
-=======
-#######################################################################################################################
-## rebuild doc with Doxygen_1 to get the right doc_tags without GENERATE_XML because it ignores the EXCLUDE_SYMBOLS, ##
-## which disrupts the logs                                                                                           ##
-#######################################################################################################################
-rm -rf ./doc_dir
-mkdir ./doc_dir
-cd ./doc_dir
-cmake -DCGAL_DOC_MATHJAX_LOCATION:STRING=../../MathJax -DCGAL_DOC_RELEASE=ON -DCGAL_DOC_CREATE_LOGS="true" -DDOXYGEN_EXECUTABLE="$PATH_TO_1" ../..  1> /dev/null
-echo "Building reference documentation with postprocessing..."
-make -j$NB_CORES doc  &> /dev/null
-make -j$NB_CORES doc  &> /dev/null
-make -j$NB_CORES doc_with_postprocessing &> /dev/null
-echo "done."
-cd .. #scripts
-#get VERSION's content
-if [ $IS_RELEASE = 0 ]; then
-  cd $ROOT
-  mkdir -p ./build && cd ./build
-  cmake .. 1> /dev/null
-  CGAL_NAME="$(cat $PWD/VERSION)"
-  cd $ROOT
-  rm -rf ./build
-  cd $ROOT/Documentation/doc/scripts
->>>>>>> ff109bfb
 else
   echo "There is already a reference. Not re-building."
   rm -rf ./first_doc_ref
 fi
   cd $BUILD_DIR_2
-  cmake -DCGAL_DOC_RELEASE=ON -DCGAL_DOC_CREATE_LOGS="true" -DDOXYGEN_EXECUTABLE="$PATH_TO_2" ../..  1> /dev/null
+  cmake -DCGAL_DOC_MATHJAX_LOCATION:STRING=../../MathJax -DCGAL_DOC_RELEASE=ON -DCGAL_DOC_CREATE_LOGS="true" -DDOXYGEN_EXECUTABLE="$PATH_TO_2" ../..  1> /dev/null
   echo "Building reference documentation with postprocessing..."
   make -j$NB_CORES doc  &> /dev/null
   make -j$NB_CORES doc  &> /dev/null
