--- conflicted
+++ resolved
@@ -22,26 +22,15 @@
 
 include(${CGAL_USE_FILE})
 
-<<<<<<< HEAD
 find_package(Eigen3 3.1.0) #(requires 3.1.0 or greater)
-include(CGAL_Eigen_support)
-if(NOT TARGET CGAL::Eigen_support)
+include(CGAL_Eigen3_support)
+if(NOT TARGET CGAL::Eigen3_support)
   message(
     STATUS
       "NOTICE: This project requires the Eigen library, and will not be compiled."
   )
   return()
 endif()
-=======
-  include(${CGAL_USE_FILE})
-
-  find_package(Eigen3 3.1.0) #(requires 3.1.0 or greater)
-  include(CGAL_Eigen3_support)
-  if (NOT TARGET CGAL::Eigen3_support)
-    message(STATUS "NOTICE: This project requires the Eigen library, and will not be compiled.")
-    return()
-  endif()
->>>>>>> eecb0053
 
 find_package(IPE 6)
 
@@ -153,13 +142,12 @@
     message(STATUS "Set Ipelets install dir: ${IPELET_INSTALL_DIR}")
   endif()
 
-<<<<<<< HEAD
   include(${CGAL_MODULES_DIR}/CGAL_add_test.cmake)
 
   foreach(IPELET ${CGAL_IPELETS})
     add_library(CGAL_${IPELET} MODULE ${IPELET}.cpp)
     add_to_cached_list(CGAL_EXECUTABLE_TARGETS CGAL_${IPELET})
-    target_link_libraries(CGAL_${IPELET} PRIVATE CGAL::CGAL CGAL::Eigen_support
+    target_link_libraries(CGAL_${IPELET} PRIVATE CGAL::CGAL CGAL::Eigen3_support
                                                  ${IPE_LIBRARIES})
     if(IPELET_INSTALL_DIR)
       install(TARGETS CGAL_${IPELET} DESTINATION ${IPELET_INSTALL_DIR})
@@ -172,39 +160,12 @@
   endforeach(IPELET)
   if(CGAL_Core_FOUND)
     target_link_libraries(CGAL_cone_spanners PRIVATE CGAL::CGAL_Core
-                                                     CGAL::Eigen_support)
-=======
-    include(${CGAL_MODULES_DIR}/CGAL_add_test.cmake)
-
-    foreach(IPELET ${CGAL_IPELETS})
-      add_library(CGAL_${IPELET} MODULE ${IPELET}.cpp)
-      add_to_cached_list(CGAL_EXECUTABLE_TARGETS CGAL_${IPELET})
-      target_link_libraries(CGAL_${IPELET} PRIVATE CGAL::CGAL CGAL::Eigen3_support ${IPE_LIBRARIES})
-      if ( IPELET_INSTALL_DIR )
-        install(TARGETS CGAL_${IPELET} DESTINATION ${IPELET_INSTALL_DIR})
-        if (WITH_IPE_7)
-          install(FILES ./lua/libCGAL_${IPELET}.lua DESTINATION ${IPELET_INSTALL_DIR}) #only for ipe 7
-        endif()
-      endif ()
-      cgal_add_compilation_test(CGAL_${IPELET})
-    endforeach(IPELET)
-    if(CGAL_Core_FOUND)
-      target_link_libraries(CGAL_cone_spanners PRIVATE CGAL::CGAL_Core CGAL::Eigen3_support)
-    endif()
-    #example in doc not installed
-    add_library(simple_triangulation MODULE simple_triangulation.cpp)
-    add_to_cached_list(CGAL_EXECUTABLE_TARGETS simple_triangulation)
-    target_link_libraries(simple_triangulation CGAL::Eigen3_support ${IPE_LIBRARIES})
-    cgal_add_compilation_test(simple_triangulation)
-
-  else()
-    message(STATUS "NOTICE: This program requires the Ipe include files and library, and will not be compiled.")
->>>>>>> eecb0053
+                                                     CGAL::Eigen3_support)
   endif()
   #example in doc not installed
   add_library(simple_triangulation MODULE simple_triangulation.cpp)
   add_to_cached_list(CGAL_EXECUTABLE_TARGETS simple_triangulation)
-  target_link_libraries(simple_triangulation CGAL::Eigen_support
+  target_link_libraries(simple_triangulation CGAL::Eigen3_support
                         ${IPE_LIBRARIES})
   cgal_add_compilation_test(simple_triangulation)
 
