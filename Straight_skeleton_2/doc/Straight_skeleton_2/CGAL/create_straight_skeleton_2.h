namespace CGAL {

// ---------------------------------------------- INTERIOR -----------------------------------------

/*!
\ingroup PkgStraightSkeleton2SkeletonFunctions

\brief creates a straight skeleton in the interior of the 2D polygon with holes.

The outer boundary of the polygon is given by the point sequence `[outer_contour_vertices_begin,outer_contour_vertices_end[`
and its holes given by `[holes_begin, holes_end[`.

\tparam PointIterator must be a model of `InputIterator` with value type `InK::Point_2`.
\tparam HoleIterator must be a model of `InputIterator` with `value_type` a model of `SequenceContainer`
                     with value type `InK::Point_2`.
\tparam SsK must be a model of `Kernel`.

\note `Cartesian_converter` is used to convert from `InK::Point_2` to `SsK::Point_2`, if they differ.

\pre the range `[outer_contour_vertices_begin, outer_contour_vertices_end[` describes a weakly simple polygon
      that is oriented counterclockwise.
\\pre the range `[holes_begin, holes_end[` describes a sequence of weakly simple polygons that are oriented clockwise.
\pre Holes neither intersect each other nor the outer boundary.

\sa `CGAL::create_exterior_straight_skeleton_2()`
\sa `CGAL::Straight_skeleton_builder_2`
*/
<<<<<<< HEAD
template<class FT, class PointIterator, class SsK>
std::shared_ptr< Straight_skeleton_2<SsK> >
create_exterior_straight_skeleton_2( FT max_offset,
                                     PointIterator vertices_begin,
                                     PointIterator vertices_end,
                                     SsK k = CGAL::Exact_predicates_inexact_constructions_kernel ) ;
=======
template <typename PointIterator, typename HoleIterator, typename SsK>
boost::shared_ptr< Straight_skeleton_2<SsK> >
create_interior_straight_skeleton_2(PointIterator outer_contour_vertices_begin,
                                    PointIterator outer_contour_vertices_end,
                                    HoleIterator holes_begin,
                                    HoleIterator holes_end,
                                    SsK k = CGAL::Exact_predicates_inexact_constructions_kernel());
>>>>>>> bbc4d08e

/*!
\ingroup PkgStraightSkeleton2SkeletonFunctions

\brief creates a straight skeleton in the interior of the 2D polygon.

The outer boundary of the polygon is given by the point sequence `[outer_contour_vertices_begin,outer_contour_vertices_end[`.

\tparam PointIterator must be a model of `InputIterator` with value type `InK::Point_2`.
\tparam SsK must be a model of `Kernel`.

\note `Cartesian_converter` is used to convert from `InK::Point_2` to `SsK::Point_2`, if they differ.

\pre the range `[outer_contour_vertices_begin, outer_contour_vertices_end[` describes a weakly simple polygon
      that is oriented counterclockwise.

\sa `CGAL::create_exterior_straight_skeleton_2()`
\sa `CGAL::Straight_skeleton_builder_2`
*/
<<<<<<< HEAD
template<class FT, class Polygon, class SsK>
std::shared_ptr< Straight_skeleton_2<SsK> >
create_exterior_straight_skeleton_2 ( FT max_offset,
                                      const Polygon& P,
                                      SsK k = CGAL::Exact_predicates_inexact_constructions_kernel ) ;

// ---------------------------------------------- INTERIOR -----------------------------------------
=======
template <typename PointIterator, typename SsK>
boost::shared_ptr< Straight_skeleton_2<SsK> >
create_interior_straight_skeleton_2(PointIterator outer_contour_vertices_begin,
                                    PointIterator outer_contour_vertices_end,
                                    SsK k = CGAL::Exact_predicates_inexact_constructions_kernel());
>>>>>>> bbc4d08e

/*!
\ingroup PkgStraightSkeleton2SkeletonFunctions

\brief creates a straight skeleton in the interior of the 2D polygon `polygon`.

\warning Holes of the polygon are ignored. If you also need the exterior skeleton for the holes,
         you should call `CGAL::create_interior_straight_skeleton_2()` for each hole.

\tparam Polygon must be a model of `SequenceContainer` with value type `InK::Point_2` (e.g. `Polygon_2<InK>`)
                or a model of `GeneralPolygonWithHoles_2` (e.g. `Polygon_with_holes_2<InK>`).
\tparam SsK must be a model of `Kernel`.

\note `Cartesian_converter` is used to convert from `InK::Point_2` to `SsK::Point_2`,
      if they differ.

\pre `polygon` is a weakly simple, counterclockwise polygon with clockwise oriented holes.
\pre Holes neither intersect each other nor the outer boundary.

\sa `CGAL::create_exterior_straight_skeleton_2()`
\sa `CGAL::Straight_skeleton_builder_2`
*/
<<<<<<< HEAD
template<class PointIterator, class HoleIterator, class SsK>
std::shared_ptr< Straight_skeleton_2<SsK> >
create_interior_straight_skeleton_2 ( PointIterator outer_contour_vertices_begin,
                                      PointIterator outer_contour_vertices_end,
                                      HoleIterator holes_begin,
                                      HoleIterator holes_end,
                                      SsK k = CGAL::Exact_predicates_inexact_constructions_kernel ) ;
=======
template <typename Polygon, typename SsK>
boost::shared_ptr< Straight_skeleton_2<SsK> >
create_interior_straight_skeleton_2(const Polygon& polygon,
                                    SsK k = CGAL::Exact_predicates_inexact_constructions_kernel());

// ---------------------------------------------- EXTERIOR -----------------------------------------
>>>>>>> bbc4d08e

/*!
\ingroup PkgStraightSkeleton2SkeletonFunctions

\brief creates a straight skeleton in the exterior of a 2D polygon with holes.

The function returns a straight skeleton in the <I>limited exterior</I> of the 2D polygon `P`
given by the point sequence `[vertices_begin,vertices_end[`.
The skeleton in the <I>limited exterior</I> of `P` is the skeleton in the interior of a polygon `Q`
with `P` as its hole and a rectangular frame `F` as outer boundary.
The outer boundary `F` is constructed by enlarging the bounding box of `P` a distance `d`.
`d` is a margin sufficiently large to allow an outer offset at distance `max_offset` to be obtained
from this exterior skeleton, as computed by the function `compute_outer_frame_margin()`.

\tparam SsK must be a model of `Kernel`.
\tparam FT must be a model of `FieldNumberType` convertible to `SsK::FT`.
\tparam PointIterator must be a model of `InputIterator` with value type `InK::Point_2`.

\note `Cartesian_converter` is used to convert from `InK::Point_2` to `SsK::Point_2`, if they differ.

\pre `vertices_begin` and `vertices_end` describe a weakly simple polygon that is oriented counterclockwise.

\sa `CGAL::create_interior_straight_skeleton_2()`
\sa `CGAL::Straight_skeleton_builder_2`
*/
<<<<<<< HEAD
template<class PointIterator, class SsK>
std::shared_ptr< Straight_skeleton_2<SsK> >
create_interior_straight_skeleton_2 ( PointIterator outer_contour_vertices_begin,
                                      PointIterator outer_contour_vertices_end,
                                      SsK k = CGAL::Exact_predicates_inexact_constructions_kernel ) ;
=======
template <typename FT, typename PointIterator, typename SsK>
boost::shared_ptr< Straight_skeleton_2<SsK> >
create_exterior_straight_skeleton_2(FT max_offset,
                                    PointIterator vertices_begin,
                                    PointIterator vertices_end,
                                    SsK k = CGAL::Exact_predicates_inexact_constructions_kernel());
>>>>>>> bbc4d08e

/*!
\ingroup PkgStraightSkeleton2SkeletonFunctions

\brief creates a straight skeleton in the exterior of a 2D polygon with holes.

The function returns a straight skeleton in the <I>limited exterior</I> of the 2D polygon `P`.
The skeleton in the <I>limited exterior</I> of `P` is the skeleton in the interior of a polygon `Q`
with `P` as its hole and a rectangular frame `F` as outer boundary.
The outer boundary `F` is constructed by enlarging the bounding box of `P` a distance `d`.
`d` is a margin sufficiently large to allow an outer offset at distance `max_offset` to be obtained
from this exterior skeleton, as computed by the function `compute_outer_frame_margin()`.

\tparam SsK must be a model of `Kernel`.
\tparam FT must be a model of `FieldNumberType` convertible to `SsK::FT`.
\tparam Polygon must be a model of `SequenceContainer` with value type `InK::Point_2` (e.g. `Polygon_2<InK>`)
                or a model of `GeneralPolygonWithHoles_2` (e.g. `Polygon_with_holes_2<InK>`).

\note `Cartesian_converter` is used to convert from `InK::Point_2` to `SsK::Point_2`, if they differ.

\pre `P` is a weakly simple, counterclockwise polygon with clockwise oriented holes.
\pre Holes neither intersect each other nor the outer boundary.
\pre All the weights must be (strictly) positive.
\pre `max_offset` is positive.

\sa `CGAL::create_interior_straight_skeleton_2()`
\sa `CGAL::Straight_skeleton_builder_2`
*/
<<<<<<< HEAD
template<class Polygon, class SsK>
std::shared_ptr< Straight_skeleton_2<SsK> >
create_interior_straight_skeleton_2 ( const Polygon& outer_contour,
                                      SsK k = CGAL::Exact_predicates_inexact_constructions_kernel ) ;
=======
template <typename FT, typename Polygon, typename SsK>
boost::shared_ptr< Straight_skeleton_2<SsK> >
create_exterior_straight_skeleton_2(FT max_offset,
                                    const Polygon& P,
                                    SsK k = CGAL::Exact_predicates_inexact_constructions_kernel());
>>>>>>> bbc4d08e

} /* namespace CGAL */<|MERGE_RESOLUTION|>--- conflicted
+++ resolved
@@ -25,22 +25,13 @@
 \sa `CGAL::create_exterior_straight_skeleton_2()`
 \sa `CGAL::Straight_skeleton_builder_2`
 */
-<<<<<<< HEAD
-template<class FT, class PointIterator, class SsK>
+template <typename PointIterator, typename HoleIterator, typename SsK>
 std::shared_ptr< Straight_skeleton_2<SsK> >
-create_exterior_straight_skeleton_2( FT max_offset,
-                                     PointIterator vertices_begin,
-                                     PointIterator vertices_end,
-                                     SsK k = CGAL::Exact_predicates_inexact_constructions_kernel ) ;
-=======
-template <typename PointIterator, typename HoleIterator, typename SsK>
-boost::shared_ptr< Straight_skeleton_2<SsK> >
 create_interior_straight_skeleton_2(PointIterator outer_contour_vertices_begin,
                                     PointIterator outer_contour_vertices_end,
                                     HoleIterator holes_begin,
                                     HoleIterator holes_end,
                                     SsK k = CGAL::Exact_predicates_inexact_constructions_kernel());
->>>>>>> bbc4d08e
 
 /*!
 \ingroup PkgStraightSkeleton2SkeletonFunctions
@@ -60,21 +51,11 @@
 \sa `CGAL::create_exterior_straight_skeleton_2()`
 \sa `CGAL::Straight_skeleton_builder_2`
 */
-<<<<<<< HEAD
-template<class FT, class Polygon, class SsK>
+template <typename PointIterator, typename SsK>
 std::shared_ptr< Straight_skeleton_2<SsK> >
-create_exterior_straight_skeleton_2 ( FT max_offset,
-                                      const Polygon& P,
-                                      SsK k = CGAL::Exact_predicates_inexact_constructions_kernel ) ;
-
-// ---------------------------------------------- INTERIOR -----------------------------------------
-=======
-template <typename PointIterator, typename SsK>
-boost::shared_ptr< Straight_skeleton_2<SsK> >
 create_interior_straight_skeleton_2(PointIterator outer_contour_vertices_begin,
                                     PointIterator outer_contour_vertices_end,
                                     SsK k = CGAL::Exact_predicates_inexact_constructions_kernel());
->>>>>>> bbc4d08e
 
 /*!
 \ingroup PkgStraightSkeleton2SkeletonFunctions
@@ -97,22 +78,12 @@
 \sa `CGAL::create_exterior_straight_skeleton_2()`
 \sa `CGAL::Straight_skeleton_builder_2`
 */
-<<<<<<< HEAD
-template<class PointIterator, class HoleIterator, class SsK>
+template <typename Polygon, typename SsK>
 std::shared_ptr< Straight_skeleton_2<SsK> >
-create_interior_straight_skeleton_2 ( PointIterator outer_contour_vertices_begin,
-                                      PointIterator outer_contour_vertices_end,
-                                      HoleIterator holes_begin,
-                                      HoleIterator holes_end,
-                                      SsK k = CGAL::Exact_predicates_inexact_constructions_kernel ) ;
-=======
-template <typename Polygon, typename SsK>
-boost::shared_ptr< Straight_skeleton_2<SsK> >
 create_interior_straight_skeleton_2(const Polygon& polygon,
                                     SsK k = CGAL::Exact_predicates_inexact_constructions_kernel());
 
 // ---------------------------------------------- EXTERIOR -----------------------------------------
->>>>>>> bbc4d08e
 
 /*!
 \ingroup PkgStraightSkeleton2SkeletonFunctions
@@ -138,20 +109,12 @@
 \sa `CGAL::create_interior_straight_skeleton_2()`
 \sa `CGAL::Straight_skeleton_builder_2`
 */
-<<<<<<< HEAD
-template<class PointIterator, class SsK>
+template <typename FT, typename PointIterator, typename SsK>
 std::shared_ptr< Straight_skeleton_2<SsK> >
-create_interior_straight_skeleton_2 ( PointIterator outer_contour_vertices_begin,
-                                      PointIterator outer_contour_vertices_end,
-                                      SsK k = CGAL::Exact_predicates_inexact_constructions_kernel ) ;
-=======
-template <typename FT, typename PointIterator, typename SsK>
-boost::shared_ptr< Straight_skeleton_2<SsK> >
 create_exterior_straight_skeleton_2(FT max_offset,
                                     PointIterator vertices_begin,
                                     PointIterator vertices_end,
                                     SsK k = CGAL::Exact_predicates_inexact_constructions_kernel());
->>>>>>> bbc4d08e
 
 /*!
 \ingroup PkgStraightSkeleton2SkeletonFunctions
@@ -180,17 +143,10 @@
 \sa `CGAL::create_interior_straight_skeleton_2()`
 \sa `CGAL::Straight_skeleton_builder_2`
 */
-<<<<<<< HEAD
-template<class Polygon, class SsK>
+template <typename FT, typename Polygon, typename SsK>
 std::shared_ptr< Straight_skeleton_2<SsK> >
-create_interior_straight_skeleton_2 ( const Polygon& outer_contour,
-                                      SsK k = CGAL::Exact_predicates_inexact_constructions_kernel ) ;
-=======
-template <typename FT, typename Polygon, typename SsK>
-boost::shared_ptr< Straight_skeleton_2<SsK> >
 create_exterior_straight_skeleton_2(FT max_offset,
                                     const Polygon& P,
                                     SsK k = CGAL::Exact_predicates_inexact_constructions_kernel());
->>>>>>> bbc4d08e
 
 } /* namespace CGAL */