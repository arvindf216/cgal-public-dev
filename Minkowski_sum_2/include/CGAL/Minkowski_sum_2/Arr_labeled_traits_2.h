--- conflicted
+++ resolved
@@ -319,31 +319,11 @@
         const Intersection_base_point* base_pt =
           boost::get<Intersection_base_point>(&xection);
 
-<<<<<<< HEAD
-        if (base_pt != nullptr)
-        {
-          // Attach an invalid label to an itersection point.
-          *oi = CGAL::make_object
-            (std::make_pair (Point_2 (base_pt->first), base_pt->second));
-          ++oi;
-        }
-        else
-        {
-          base_xcv = object_cast<Base_x_monotone_curve_2> (&(*obj_it));
-          CGAL_assertion (base_xcv != nullptr);
-
-          // Attach a merged label to the overlapping curve.
-          *oi = CGAL::make_object
-            (X_monotone_curve_2 (*base_xcv,
-                                 X_curve_label (cv1.label(), cv2.label())));
-          ++oi;
-=======
         if (base_pt != nullptr) {
           // Attach an invalid label to an itersection point.
           *oi++ = Intersection_result(std::make_pair(Point_2(base_pt->first),
                                                      base_pt->second));
           continue;
->>>>>>> 66bf0829
         }
 
         const Base_x_monotone_curve_2* base_xcv =
