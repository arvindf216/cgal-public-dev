// Copyright (c) 2007,2008,2009,2010,2011 Max-Planck-Institute Saarbruecken (Germany),
// and Tel-Aviv University (Israel).  All rights reserved.
//
// This file is part of CGAL (www.cgal.org); you can redistribute it and/or
// modify it under the terms of the GNU Lesser General Public License as
// published by the Free Software Foundation; either version 3 of the License,
// or (at your option) any later version.
//
// Licensees holding a valid commercial license may use this file in
// accordance with the commercial license agreement provided with the software.
//
// This file is provided AS IS with NO WARRANTY OF ANY KIND, INCLUDING THE
// WARRANTY OF DESIGN, MERCHANTABILITY AND FITNESS FOR A PARTICULAR PURPOSE.
//
// $URL$
// $Id$
// SPDX-License-Identifier: LGPL-3.0+
//
//
// Author(s)     : Eric Berberich <eric@mpi-inf.mpg.de>
//                 Pavel Emeliyanenko <asm@mpi-sb.mpg.de>

#ifndef CGAL_CURVED_KERNEL_VIA_ANALYSIS_2_FUNCTORS_H
#define CGAL_CURVED_KERNEL_VIA_ANALYSIS_2_FUNCTORS_H

/*!\file include/CGAL/Curved_kernel_via_analysis_2/Curved_kernel_via_analysis_2_functors.h
 * \brief defines Curved_kernel_via_analysis_2 function objects + class
 */

#include <CGAL/config.h>
#include <CGAL/Curved_kernel_via_analysis_2/Make_x_monotone_2.h>
#include <CGAL/iterator.h>
namespace CGAL {

namespace internal {

#ifndef CERR
//#define CKvA_DEBUG_PRINT_CERR
#ifdef CKvA_DEBUG_PRINT_CERR
#define CERR(x) std::cerr << x
#else
#define CERR(x) static_cast<void>(0)
#endif
#endif

/*!\brief
 * Collects main functors for Curved_kernel_via_analysis_2
 */
namespace Curved_kernel_via_analysis_2_Functors {

/*!\brief
 * Base functor class for inheritance
 */
template < class CurvedKernelViaAnalysis_2 >
class Curved_kernel_via_analysis_2_functor_base {

public:
    //!\name Public types
    //!@{

    //! this instance's template parameter
    typedef CurvedKernelViaAnalysis_2 Curved_kernel_via_analysis_2;

     //! the point type
    typedef typename Curved_kernel_via_analysis_2::Point_2 Point_2;

    //! the arc type
    typedef typename Curved_kernel_via_analysis_2::Arc_2 Arc_2;

    //! type of curve kernel
    typedef typename Curved_kernel_via_analysis_2::Curve_kernel_2
    Curve_kernel_2;

    //! type of curve analaysis
    typedef typename Curve_kernel_2::Curve_analysis_2 Curve_analysis_2;

    //! the x-coordinate type
    typedef typename Point_2::Coordinate_1 Coordinate_1;
    //typedef typename Point_2::Y_coordinate_1 Y_coordinate_1;


    //!@}

public:
    //!\name Constructors
    //!@{

    /*!\brief
     * Constructs base functor
     *
     * \param kernel The kernel instance
     */
    Curved_kernel_via_analysis_2_functor_base(
            Curved_kernel_via_analysis_2 *kernel) :
        _m_curved_kernel(kernel) {
        CGAL_precondition(kernel != NULL);
    }

    //!@}

protected:
    //!\name Access members
    //!@{

    /*!\brief
     * Return pointer to curved kernel
     * \return Pointer to stored kernel
     */
    Curved_kernel_via_analysis_2* _ckva() const {
        return _m_curved_kernel;
    }

    //!@}

protected:
    //!\name Data members
    //!@{

    //! stores pointer to \c Curved_kernel_via_analysis_2
    Curved_kernel_via_analysis_2 *_m_curved_kernel;

    //!@}
};

#define CGAL_CKvA_2_GRAB_BASE_FUNCTOR_TYPES \
    typedef typename Base::Point_2 Point_2; \
    typedef typename Base::Arc_2 Arc_2; \
    typedef typename Base::Curve_analysis_2 Curve_analysis_2; \
    typedef typename Base::Coordinate_1 Coordinate_1; \
    //typedef typename Base::Y_coordinate_1 Y_coordinate_1;

/*!\brief
 * Functor to construct a point on a curve
 */
template < class CurvedKernelViaAnalysis_2 >
class Construct_point_2 : public
Curved_kernel_via_analysis_2_functor_base< CurvedKernelViaAnalysis_2 > {

public:
    //! this instance' first template parameter
    typedef CurvedKernelViaAnalysis_2 Curved_kernel_via_analysis_2;

    //! the base type
    typedef
    Curved_kernel_via_analysis_2_functor_base< Curved_kernel_via_analysis_2 >
    Base;

    CGAL_CKvA_2_GRAB_BASE_FUNCTOR_TYPES

    //! the result type
    typedef Point_2 result_type;

    /*!\brief
     * Standard constructor
     *
     * \param kernel The kernel
     */
    Construct_point_2(Curved_kernel_via_analysis_2 *kernel) :
        Base(kernel) {
    }

    /*!\brief
     * Constructs an interior point
     *
     * \param x x-coordinate
     * \param c The supporting curve
     * \param arcno Arcnumber on curve
     * \return The constructed point
     */
    Point_2 operator()(const Coordinate_1& x,
                       const Curve_analysis_2& c,
                       int arcno) {
        Point_2 pt(x, c, arcno);
        return pt;
    }

    Point_2 operator()(const Coordinate_1& x,
                       const Arc_2& a) {
        CGAL_precondition(a.is_in_x_range(x));
	Point_2 pt(x, a.curve(), a.arcno(x));
        return pt;
    }


    template <typename T>
    Point_2 operator() (const T& x,
                        const T& y) {
        Point_2 pt(x,y);
        return pt;
    }


};


/*!\brief
 * Functor to construct point on an arc
 */
template < class CurvedKernelViaAnalysis_2 >
class Construct_point_on_arc_2 : public
Curved_kernel_via_analysis_2_functor_base< CurvedKernelViaAnalysis_2 > {

public:
    //! this instance' first template parameter
    typedef CurvedKernelViaAnalysis_2 Curved_kernel_via_analysis_2;

    //! the base type
    typedef
    Curved_kernel_via_analysis_2_functor_base< Curved_kernel_via_analysis_2 >
    Base;

    CGAL_CKvA_2_GRAB_BASE_FUNCTOR_TYPES

    //! the result type
    typedef Point_2 result_type;

    /*!\brief
     * Standard constructor
     *
     * \param kernel The kernel
     */
    Construct_point_on_arc_2(Curved_kernel_via_analysis_2 *kernel) :
        Base(kernel) {
    }

    /*!\brief
     * Constructs point on an arc
     *
     * \param x x-coordinate of point
     * \param c The supporting curve
     * \param arcno Arcnumber on curve
     * \param arc Can be used to query meta data
     * \return The constructed point
     */
    Point_2 operator()(
            const Coordinate_1& x,
            const Curve_analysis_2& c, int arcno, const Arc_2& arc
    ) {

        // avoid compiler warning
        (void)arc;

        //CGAL::set_pretty_mode(std::cerr);
        CERR("Construct_pt_on_arc: " << CGAL::to_double(x) << ", " << arcno <<
             ", " << c.id() <<  "\narc = " << arc << "\n");

        //CGAL_assertion(c.id() == arc.curve().id());
        //CGAL_assertion(arcno == arc.arcno(x));

        Point_2 pt = Base::_ckva()->construct_point_2_object()(x, c, arcno);

        // here we can modify the point wrt "data stored in arc",
        // if we want to
        return pt;
    }
};


/*!\brief
 * Functor to construct an x-monotone arc
 */
template < class CurvedKernelViaAnalysis_2 >
class Construct_arc_2 : public
Curved_kernel_via_analysis_2_functor_base< CurvedKernelViaAnalysis_2 > {

public:
    //! this instance' first template parameter
    typedef CurvedKernelViaAnalysis_2 Curved_kernel_via_analysis_2;

    //! the base type
    typedef
    Curved_kernel_via_analysis_2_functor_base< Curved_kernel_via_analysis_2 >
    Base;

    CGAL_CKvA_2_GRAB_BASE_FUNCTOR_TYPES

    //! the result type
    typedef Arc_2 result_type;

    /*!\brief
     * Standard constructor
     *
     * \param kernel The kernel
     */
    Construct_arc_2(Curved_kernel_via_analysis_2 *kernel) :
        Base(kernel) {
    }

    //!\name Constructing non-vertical arcs
    //!@{

    /*!\brief
     * Constructs a non-vertical arc with two interior end-points (segment).
     *
     * \param p first endpoint
     * \param q second endpoint
     * \param c The supporting curve
     * \param arcno The arcnumber wrt \c c in the interior of the arc
     * \param arcno_p The arcnumber wrt \c c of the arc at \c p
     * \param arcno_q The arcnumber wrt \c c of the arc at \c q
     * \returns The constructed segment
     *
     * \pre p.x() != q.x()
     *
     */
    Arc_2 operator()(const Point_2& p, const Point_2& q,
                     const Curve_analysis_2& c,
                     int arcno, int arcno_p, int arcno_q) {
        Arc_2 arc(p, q, c, arcno, arcno_p, arcno_q);
        return arc;
    }

    /*!\brief
     * Constructs a non-vertical arc with one interior end-point and whose
     * other end approaches the left or right boundary of the parameter space
     * (ray I)
     *
     * \param origin The interior end-point of the ray
     * \param inf_end Defining whether the arc emanates from the left or right
     *        boundary
     * \param c The supporting curve
     * \param arcno The arcnumber wrt \c c in the interior of the arc
     * \param arcno_o The arcnumber wrt \c c of the arc at \c origin
     * \return The constructed ray
     */
    Arc_2 operator()(const Point_2& origin, CGAL::Arr_curve_end inf_end,
                     const Curve_analysis_2& c, int arcno, int arcno_o) {
        Arc_2 arc(origin, inf_end, c, arcno, arcno_o);
        return arc;
    }

    /*!\brief
     * Constructs a non-vertical arc with one interior end-point and whose
     * other end approaches a vertical asymptote (ray II)
     *
     * \param origin The interior end-point
     * \param asympt_x The x-coordinate of the vertical asymptote
     * \param inf_end Arc is approaching the bottom or top boundary
     * \param c The supporting curve
     * \param arcno The arcnumber wrt \c c in the interior of the arc
     * \param arcno_o The arcnumber wrt \c c of the arc at \c origin
     * \return The constructed ray
     *
     * \pre origin.x() != asympt_x
     */
    Arc_2 operator()(const Point_2& origin, const Coordinate_1& asympt_x,
                     CGAL::Arr_curve_end inf_end,
                     const Curve_analysis_2& c, int arcno,
                     int arcno_o) {
        Arc_2 arc(origin, asympt_x, inf_end, c, arcno, arcno_o);
        return arc;
    }

    /*!\brief
     * Constructs a non-vertical arc with two non-interior ends at
     * the left and right boundary (branch I)
     *
     * \param c The supporting curve
     * \param arcno The arcnumber wrt to \c c in the interior of the arc
     * \return The constructed branch
     */
    Arc_2 operator()(const Curve_analysis_2& c, int arcno) {
        Arc_2 arc(c, arcno);
        return arc;
    }

    /*!\brief
     * Constructs a non-vertical arc with two ends approaching vertical
     * asymptotes (branch II).
     *
     * \param asympt_x1 The x-coordinate of the first asymptote
     * \param inf_end1 Arc is approaching the bottom or top boundary at
     *                 \c asympt_x1
     * \param asympt_x2 The x-coordinate of the second asymptote
     * \param inf_end2 Arc is approaching the bottom or top boundary at
     *                 \c asympt_x2
     * \return The constructed branch
     *
     * \pre asympt_x1 != asympt_x2
     */
    Arc_2 operator()(const Coordinate_1& asympt_x1,
                     CGAL::Arr_curve_end inf_end1,
                     const Coordinate_1& asympt_x2,
                     CGAL::Arr_curve_end inf_end2,
                     const Curve_analysis_2& c, int arcno) {
        Arc_2 arc(asympt_x1, inf_end1, asympt_x2, inf_end2, c, arcno);
        return arc;
    }

    /*!\brief
     * Construct a non-vertical arc with one left- or right-boundary end
     * and one end that approaches a vertical asymptote (branch III)
     *
     * \param inf_endx Defining whether the arc emanates from the left or right
     *        boundary
     * \param asympt_x The x-coordinate of the asymptote
     * \param inf_endy Arc is approaching the bottom or top boundary at
     *                 asympt_x
     * \return The constructed branch
     */
    Arc_2 operator()(CGAL::Arr_curve_end inf_endx,
                     const Coordinate_1& asympt_x,
                     CGAL::Arr_curve_end inf_endy,
                     const Curve_analysis_2& c, int arcno) {
        Arc_2 arc(inf_endx, asympt_x, inf_endy, c, arcno);
        return arc;
    }

    //!@}
    //!\name Constructing vertical arcs
    //!@{

    /*!\brief
     * Constructs a vertical arc with two interior end-points
     * (vertical segment)
     *
     * \param p The first end-point
     * \param q The second end-point
     * \param c The supporting curve
     * \return The constructed arc
     *
     * \pre p != q && p.x() == q.x()
     * \pre c must have a vertical component at this x
     */
    Arc_2 operator()(const Point_2& p, const Point_2& q,
                     const Curve_analysis_2& c) {
        Arc_2 arc(p,q,c);
        return arc;
    }

    /*!\brief
     * Constructs a vertical arc with one interior end-point and
     * one that reaches the bottom or top boundary (vertical ray)
     *
     * \param origin The interior end-point
     * \param inf_end Ray emanates from bottom or top boundary
     * \return The constructed ray
     *
     * \pre c must have a vertical line component at this x
     */
    Arc_2 operator()(const Point_2& origin, CGAL::Arr_curve_end inf_end,
                     const Curve_analysis_2& c) {

        Arc_2 arc(origin, inf_end, c);
        return arc;
    }

    /*!\brief
     * Constructs a vertical arc that connects bottom with top boundary
     * (vertical branch)
     *
     * \param x The x-coordinate of the branch
     * \return The constructed branch
     *
     * \pre c must have a vertical line component at this x
     */
    Arc_2 operator()(const Coordinate_1& x, const Curve_analysis_2& c) {
        Arc_2 arc(x, c);
        return arc;
    }
};

/*!\brief
 * Functor that checks whether a given arc is vertical
 */
template < class CurvedKernelViaAnalysis_2 >
class Is_vertical_2 : public
Curved_kernel_via_analysis_2_functor_base< CurvedKernelViaAnalysis_2 > {

public:
    //! this instance' first template parameter
    typedef CurvedKernelViaAnalysis_2 Curved_kernel_via_analysis_2;

    //! the base type
    typedef
    Curved_kernel_via_analysis_2_functor_base< Curved_kernel_via_analysis_2 >
    Base;

    CGAL_CKvA_2_GRAB_BASE_FUNCTOR_TYPES

    //! the result type
    typedef bool result_type;

    //! the arity of the functor

    /*!\brief
     * Standard constructor
     *
     * \param kernel The kernel
     */
    Is_vertical_2(Curved_kernel_via_analysis_2 *kernel) :
        Base(kernel) {
    }

    /*!\brief
     * Check whether the given x-monotone arc \c cv is a vertical segment.
     *
     * \param cv The curve.
     * \return \c true if the curve is a vertical segment, \c false otherwise.
     */
    result_type operator()(const Arc_2& cv) const {
        return cv.is_vertical();
    }
};

/*!\brief
 * Functor constructing minimum point of an arc (if interior)
 */
template < class CurvedKernelViaAnalysis_2 >
class Construct_min_vertex_2 : public
Curved_kernel_via_analysis_2_functor_base< CurvedKernelViaAnalysis_2 > {

public:
    //! this instance' first template parameter
    typedef CurvedKernelViaAnalysis_2 Curved_kernel_via_analysis_2;

    //! the base type
    typedef
    Curved_kernel_via_analysis_2_functor_base< Curved_kernel_via_analysis_2 >
    Base;

    CGAL_CKvA_2_GRAB_BASE_FUNCTOR_TYPES

    //! the result type
    typedef Point_2 result_type;

    //! the arity of the functor

    /*!\brief
     * Standard constructor
     *
     * \param kernel The kernel
     */
    Construct_min_vertex_2(Curved_kernel_via_analysis_2 *kernel) :
        Base(kernel) {
    }

    /*!\brief
     * Get the minimum end-point of the arc
     *
     * \param cv The arc.
     * \return The minimum end-point.
     *
     * \pre minimum end-point is interior
     */
    result_type operator()(const Arc_2& cv) const {

        return cv.curve_end(CGAL::ARR_MIN_END);
    }
};

/*!\brief
 * Functor constructing maximum point of an arc (if interior)
 */
template < class CurvedKernelViaAnalysis_2 >
class Construct_max_vertex_2 : public
Curved_kernel_via_analysis_2_functor_base< CurvedKernelViaAnalysis_2 > {

public:
    //! this instance' first template parameter
    typedef CurvedKernelViaAnalysis_2 Curved_kernel_via_analysis_2;

    //! the base type
    typedef
    Curved_kernel_via_analysis_2_functor_base< Curved_kernel_via_analysis_2 >
    Base;

    CGAL_CKvA_2_GRAB_BASE_FUNCTOR_TYPES

    //! the result type
    typedef Point_2 result_type;

    //! the arity of the functor

    /*!\brief
     * Standard constructor
     *
     * \param kernel The kernel
     */
    Construct_max_vertex_2(Curved_kernel_via_analysis_2 *kernel) :
        Base(kernel) {
    }

    /*!\brief
     * Get the maximum end-point of the arc.
     *
     * \param cv The arc.
     * \return The maximum end-point.
     *
     * \pre maximum end-point is interior
     */
    result_type operator()(const Arc_2& cv) const {

        return cv.curve_end(CGAL::ARR_MAX_END);
    }
};

/*!\brief
 * Functor constructing an interior point of on an arc.
 */
template < class CurvedKernelViaAnalysis_2 >
class Construct_interior_vertex_2 : public
Curved_kernel_via_analysis_2_functor_base< CurvedKernelViaAnalysis_2 > {

public:
    //! this instance' first template parameter
    typedef CurvedKernelViaAnalysis_2 Curved_kernel_via_analysis_2;

    //! the base type
    typedef
    Curved_kernel_via_analysis_2_functor_base< Curved_kernel_via_analysis_2 >
    Base;

    CGAL_CKvA_2_GRAB_BASE_FUNCTOR_TYPES

    //! the result type
    typedef Point_2 result_type;

    /*!\brief
     * Standard constructor
     *
     * \param kernel The kernel
     */
    Construct_interior_vertex_2(Curved_kernel_via_analysis_2 *kernel) :
        Base(kernel) {
    }

    /*!\brief
     * Get an interior point on the arc.
     *
     * \param arc The arc.
     * \return A point on the interior of the arc.
     */
  result_type operator()(const Arc_2& arc) const {
    Point_2 p = compute_interior_vertex(arc);
    CGAL_postcondition(this->_ckva()->is_on_2_object()(p,arc));
    return p;
  }


      private:

    result_type compute_interior_vertex(const Arc_2& arc) const {

      typedef typename Curved_kernel_via_analysis_2::Curve_2 Curve_analysis_2;

      typedef typename Curved_kernel_via_analysis_2::Curve_kernel_2
                                                      Algebraic_curve_kernel_2;
      typedef typename Algebraic_curve_kernel_2::Bound Bound;
      typedef typename Algebraic_curve_kernel_2::Coordinate_1 Coordinate_1;

      typedef CGAL::Polynomial< Bound > Poly_rat_1;
      typedef CGAL::Polynomial< Poly_rat_1 > Poly_rat_2;

      typedef CGAL::Polynomial_traits_d< Poly_rat_1 > PT_rat_1;
      typedef CGAL::Polynomial_traits_d< Poly_rat_2 > PT_rat_2;

      typedef CGAL::Fraction_traits< Poly_rat_2 > FT_2;

      if (!arc.is_vertical())
      {
        Bound x_coord = arc.boundary_in_x_range_interior();
        int arcno = arc.arcno();
        const Curve_analysis_2& ca = arc.curve();

        Point_2 p = Curved_kernel_via_analysis_2::instance().
          construct_point_on_arc_2_object()
          (Coordinate_1(x_coord), ca, arcno, arc);
        return p;
      }

      Bound y_coord = 0;
      if (arc.is_finite(ARR_MIN_END))
      {
        if (arc.is_finite(ARR_MAX_END))
        {
          // We need torefine the interval because there is a chance that
          // the low of the upper point is below the high of the lower point.
          y_coord = Curved_kernel_via_analysis_2::instance().kernel().
            bound_between_y_2_object() (arc.curve_end(ARR_MIN_END).xy(),
                                         arc.curve_end(ARR_MAX_END).xy());
        }
        else
        {
	  std::pair<Bound,Bound> approx_pair =
	    Curved_kernel_via_analysis_2::instance().kernel().
            approximate_relative_y_2_object()
	    (arc.curve_end(ARR_MIN_END).xy(),4);
          y_coord = approx_pair.second + Bound(1);

        }
      }
      else
      {
        if (arc.is_finite(ARR_MAX_END))
        {
	  std::pair<Bound,Bound> approx_pair =
	    Curved_kernel_via_analysis_2::instance().kernel().
            approximate_relative_y_2_object()
	    (arc.curve_end(ARR_MAX_END).xy(),4);
          y_coord = approx_pair.first-Bound(1);
        }
      }

      /*! \todo Try to remove this polynomial stuff */
      typename PT_rat_1::Construct_polynomial cp1;
      Poly_rat_2 poly2 = typename PT_rat_2::Construct_polynomial()
        (cp1(-y_coord), cp1(Bound(1)));

      typename FT_2::Denominator_type dummy;
      typename FT_2::Numerator_type curve_poly;
      typename FT_2::Decompose() (poly2, curve_poly, dummy);

      Curve_analysis_2 curve = Curved_kernel_via_analysis_2::instance().
        kernel().construct_curve_2_object()(curve_poly);
      Point_2 p =  Curved_kernel_via_analysis_2::instance().
        construct_point_on_arc_2_object()(arc.x(), curve, 0, arc);
      return p;
    }
};


/*!\brief
 * Functor that compares x-coordinates of two interior points
 */
template < class CurvedKernelViaAnalysis_2 >
class Compare_x_2 : public
Curved_kernel_via_analysis_2_functor_base< CurvedKernelViaAnalysis_2 > {

public:
    //! this instance' first template parameter
    typedef CurvedKernelViaAnalysis_2 Curved_kernel_via_analysis_2;

    //! the base type
    typedef
    Curved_kernel_via_analysis_2_functor_base< Curved_kernel_via_analysis_2 >
    Base;

    CGAL_CKvA_2_GRAB_BASE_FUNCTOR_TYPES

    //! the result type
    typedef CGAL::Comparison_result result_type;

    //! the arity of the functor

    /*!\brief
     * Standard constructor
     *
     * \param kernel The kernel
     */
    Compare_x_2(Curved_kernel_via_analysis_2 *kernel) :
        Base(kernel) {
    }

    /*!\brief
     * Compare the x-coordinates of two points.
     *
     * \param p1 The first point.
     * \param p2 The second point.
     * \return CGAL::LARGER if x(p1) > x(p2);
     *         CGAL::SMALLER if x(p1) \< x(p2);
     *         CGAL::EQUAL if x(p1) = x(p2).
     */
    result_type operator()(const Point_2 &p1, const Point_2 &p2) const {
        return Curved_kernel_via_analysis_2::instance().
            kernel().compare_1_object()
            (p1.x(), p2.x());
    }
};

/*!\brief
 * Functor that compares coordinates of two interior points lexicographically
 */
template < class CurvedKernelViaAnalysis_2 >
class Compare_xy_2 : public
Curved_kernel_via_analysis_2_functor_base< CurvedKernelViaAnalysis_2 > {

public:
    //! this instance' first template parameter
    typedef CurvedKernelViaAnalysis_2 Curved_kernel_via_analysis_2;

    //! the base type
    typedef
    Curved_kernel_via_analysis_2_functor_base< Curved_kernel_via_analysis_2 >
    Base;

    CGAL_CKvA_2_GRAB_BASE_FUNCTOR_TYPES

    //! the result type
    typedef CGAL::Comparison_result result_type;

    //! the arity of the functor

    /*!\brief
     * Standard constructor
     *
     * \param kernel The kernel
     */
    Compare_xy_2(Curved_kernel_via_analysis_2 *kernel) :
        Base(kernel) {
    }

    /*!\brief
     * Compares two points lexigoraphically: by x, then by y.
     * \param p1 The first point.
     * \param p2 The second point.
     * \return CGAL::LARGER if x(p1) > x(p2),
     *                      or if x(p1) = x(p2) and y(p1) > y(p2);
     *         CGAL::SMALLER if x(p1) \< x(p2),
     *                       or if x(p1) = x(p2) and y(p1) \< y(p2);
     *         CGAL::EQUAL if the two points are equal.
     */
    result_type operator()(const Point_2& p1, const Point_2& p2,
                           bool equal_x = false) const {
        // TODO add CGAL_precondition(p1.location() == CGAL::ARR_INTERIOR);
        // TODO add CGAL_precondition(p2.location() == CGAL::ARR_INTERIOR);

        CERR("\ncompare_xy; p1: " << p1
             << ";\n p2:" << p2 << "");

        if (p1.id() == p2.id()) {
            result_type res = CGAL::EQUAL;
            CERR("result: " << res << "\n");
            return res;
        }

        result_type res =
            (Curved_kernel_via_analysis_2::instance().
             kernel().compare_xy_2_object()
             (p1.xy(), p2.xy(), equal_x));

        CERR("result: " << res << "\n");

        return res;
    }
};

/*!\brief
 * Functor that computes relative vertical alignment of an interior point and
 * an arc
 */
template < class CurvedKernelViaAnalysis_2 >
class Compare_y_at_x_2 : public
Curved_kernel_via_analysis_2_functor_base< CurvedKernelViaAnalysis_2 > {

public:
    //! this instance' first template parameter
    typedef CurvedKernelViaAnalysis_2 Curved_kernel_via_analysis_2;

    //! the base type
    typedef
    Curved_kernel_via_analysis_2_functor_base< Curved_kernel_via_analysis_2 >
    Base;

    CGAL_CKvA_2_GRAB_BASE_FUNCTOR_TYPES

    //! the result type
    typedef CGAL::Comparison_result result_type;

    //! the arity of the functor

    /*!\brief
     * Standard constructor
     *
     * \param kernel The kernel
     */
    Compare_y_at_x_2(Curved_kernel_via_analysis_2 *kernel) :
        Base(kernel) {
    }

    /*!\brief
     * Return the relative vertical alignment of a point with an arc
     *
     * \param p The point
     * \param cv The arc
     * \return CGAL::SMALLER if y(p) \< cv(x(p)), i.e.,
     *                       the point is below the arc;
     *         CGAL::LARGER if y(p) > cv(x(p)), i.e.,
     *                      the point is above the arc;
     *         CGAL::EQUAL if p lies on the arc
     *
     * \pre p is in the x-range of cv.
     *
     */
    result_type operator()(const Point_2& p, const Arc_2& cv) const {

        CGAL_precondition(p.is_finite());

        CERR("\ncompare_y_at_x; p: " << p << ";\n cv:" << cv << "\n");

        bool eq_min, eq_max;
        CGAL_assertion_code (
           bool in_x_range =
        )
        cv.is_in_x_range(p.x(), &eq_min, &eq_max);
        CGAL_assertion(in_x_range);

        // TODO replace with this->compare_xy_2_object()?
        typename Base::Curve_kernel_2::Compare_xy_2 cmp_xy(
            Base::_ckva()->kernel().compare_xy_2_object());

        if (cv.is_vertical()) {

            if (cv.is_finite(CGAL::ARR_MIN_END)) {

                // for vertical arcs we can ask for .xy() member
                if (cmp_xy(p.xy(), cv._minpoint().xy(), true) ==
                         CGAL::SMALLER) {
                    CERR("cmp result: " << CGAL::SMALLER << "\n");
                    return CGAL::SMALLER;
                }
            }

            if (cv.is_finite(CGAL::ARR_MAX_END)) {
                if (cmp_xy(p.xy(), cv._maxpoint().xy(), true) ==
                    CGAL::LARGER) {
                    CERR("cmp result: " << CGAL::LARGER << "\n");
                    return CGAL::LARGER;
                }
            }
            CERR("cmp result: " << CGAL::EQUAL << "\n");
            return CGAL::EQUAL; // p lies on a vertical arc
        }
        CGAL::Comparison_result res;
        if (eq_min) {
          if(cv._minpoint().is_finite()){
            res = cmp_xy(p.xy(), cv._minpoint().xy(), true);
          }else{
            res = (cv.location(CGAL::ARR_MIN_END)==ARR_TOP_BOUNDARY)?
              CGAL::SMALLER : CGAL::LARGER;
          }
        } else if (eq_max) {
          CGAL_precondition(p.is_finite());
          if(cv._maxpoint().is_finite()){
            res = cmp_xy(p.xy(), cv._maxpoint().xy(), true);
          }else{
            res = (cv.location(CGAL::ARR_MAX_END)==ARR_TOP_BOUNDARY)?
              CGAL::SMALLER : CGAL::LARGER;
          }
        } else {
          Point_2 point_on_s =
            Base::_ckva()->construct_point_on_arc_2_object()
            (p.x(), cv.curve(), cv.arcno(), cv );

          CGAL_precondition(p.is_finite());
          CGAL_precondition(point_on_s.is_finite());
            res = cmp_xy(p.xy(), point_on_s.xy(), true);
        }
        CERR("cmp result: " << res << "\n");
        return res;
    }
};

/*!\brief
 * Functor that computes the relative vertical aligment of two arcs left
 * of a point
 */
template < class CurvedKernelViaAnalysis_2 >
class Compare_y_at_x_left_2 : public
Curved_kernel_via_analysis_2_functor_base< CurvedKernelViaAnalysis_2 > {

public:
    //! this instance' first template parameter
    typedef CurvedKernelViaAnalysis_2 Curved_kernel_via_analysis_2;

    //! the base type
    typedef
    Curved_kernel_via_analysis_2_functor_base< Curved_kernel_via_analysis_2 >
    Base;

    CGAL_CKvA_2_GRAB_BASE_FUNCTOR_TYPES

    //! the result type
    typedef CGAL::Comparison_result result_type;

    //! the arity of the functor

    /*!\brief
     * Standard constructor
     *
     * \param kernel The kernel
     */
    Compare_y_at_x_left_2(Curved_kernel_via_analysis_2 *kernel) :
        Base(kernel) {
    }

    /*!\brief
     * Compares the relative vertical alignment of two arcs
     * immediately to the left of one of their intersection points.
     *
     * If one of the arcs is vertical (emanating downward from p), it is
     * always considered to be below the other curve.
     *
     * \param cv1 The first arc
     * \param cv2 The second arc
     * \param p The intersection point.
     * \return The relative vertical alignment of cv1 with respect to cv2
     *         immediately to the left of p: CGAL::SMALLER, CGAL::LARGER or
               CGAL::EQUAL.
     *
     * \pre The point p lies on both curves, and both of them must be also be
     *      defined (lexicographically) to its left.
     */
    result_type operator() (const Arc_2& cv1, const Arc_2& cv2,
                            const Point_2& p) const {

        CERR("\ncompare_y_at_x_left(cv2); cv1: " << cv1 << "; cv2: " <<
            cv2 << "; p: " << p << "\n");

        // ensure that p lies on both arcs
        CGAL_precondition(cv1.compare_y_at_x(p) == CGAL::EQUAL);
        CGAL_precondition(cv2.compare_y_at_x(p) == CGAL::EQUAL);

        // check whether both arcs indeed lie to the left of p
        CGAL_precondition(
                (cv1.is_vertical() &&
                 cv1.location(CGAL::ARR_MIN_END) ==
                 CGAL::ARR_BOTTOM_BOUNDARY) ||
                cv1._same_arc_compare_xy(cv1._minpoint(), p) == CGAL::SMALLER
        );
        CGAL_precondition(
                (cv2.is_vertical() &&
                 cv2.location(CGAL::ARR_MIN_END) == CGAL::ARR_BOTTOM_BOUNDARY)
                ||
                cv2._same_arc_compare_xy(cv2._minpoint(), p) == CGAL::SMALLER
        );
        if (cv1.is_vertical()) {
            // if both are vertical (they overlap), we return EQUAL
            if(cv2.is_vertical()) {
                return CGAL::EQUAL;
            }
            // a vertical arc is always smaller than the arc extending to the
            // left
            return CGAL::SMALLER;
        }
        // a vertical arc is always smaller than the arc extending to the left;
        // due to the order, we have to return the opposite
        if (cv2.is_vertical()) {
            return CGAL::LARGER;
        }

        if (cv1.is_singular()) {// singularity in y
            CGAL_error_msg("Handling singularity in y is not yet implemented");
        }

        // vertical line immediately to the left of p: if p lies on boundary
        // get the vertical line over the last interval; otherwise
        // obtain the interval w.r.t. point's x-coordinate (this also valid
        // for discontinuity in y)
        /*if(bndp_x == CGAL::BEFORE_SINGULARITY ||
           bndp_x == CGAL::BEFORE_DISCONTINUITY)
           return _compare_arc_numbers(cv2, bndp_x);
        else*/

        CGAL::Comparison_result res =
            cv1._compare_arc_numbers(cv2,
                                     CGAL::ARR_INTERIOR,
                                     p.x(), CGAL::NEGATIVE);
        CERR("result: " << res << "\n");
        return res;
    }
};


/*!\brief
 * Functor that computes the relative vertical aligment of two arcs right
 * of a point
 */
template < class CurvedKernelViaAnalysis_2 >
class Compare_y_at_x_right_2 : public
Curved_kernel_via_analysis_2_functor_base< CurvedKernelViaAnalysis_2 > {

public:
    //! this instance' first template parameter
    typedef CurvedKernelViaAnalysis_2 Curved_kernel_via_analysis_2;

    //! the base type
    typedef
    Curved_kernel_via_analysis_2_functor_base< Curved_kernel_via_analysis_2 >
    Base;

    CGAL_CKvA_2_GRAB_BASE_FUNCTOR_TYPES

    //! the result type
    typedef CGAL::Comparison_result result_type;

    //! the arity of the functor

    /*!\brief
     * Standard constructor
     *
     * \param kernel The kernel
     */
    Compare_y_at_x_right_2(Curved_kernel_via_analysis_2 *kernel) :
        Base(kernel) {
    }

    /*!\brief
     * Compares the relative vertical alignment of two arcs
     * immediately to the right of one of their intersection points.
     *
     * If one of the arcs is vertical (emanating downward from p), it is
     * always considered to be below the other curve.
     *
     * \param cv1 The first arc
     * \param cv2 The second arc
     * \param p The intersection point.
     * \return The relative vertical alignment of cv1 with respect to cv2
     *         immediately to the right of p: CGAL::SMALLER, CGAL::LARGER or
               CGAL::EQUAL.
     *
     * \pre The point p lies on both curves, and both of them must be also be
     *      defined (lexicographically) to its right.
     */
    result_type operator()(const Arc_2& cv1, const Arc_2& cv2,
                           const Point_2& p) const {

        CERR("\ncompare_y_at_x_right; cv1: " << cv1 << "; cv2: " <<
            cv2 << "; p: " << p << "\n");

        // ensure that p lies on both arcs and doesn't lie on the positive
        // boundary
        CGAL_precondition(cv1.compare_y_at_x(p) == CGAL::EQUAL);
        CGAL_precondition(cv2.compare_y_at_x(p) == CGAL::EQUAL);

        // check whether both arcs indeed lie to the left of p
        CGAL_precondition(
                (cv1.is_vertical() &&
                 cv1.location(CGAL::ARR_MAX_END) == CGAL::ARR_TOP_BOUNDARY) ||
                cv1._same_arc_compare_xy(p, cv1._maxpoint()) == CGAL::SMALLER
        );
        CGAL_precondition(
                (cv2.is_vertical() &&
                 cv2.location(CGAL::ARR_MAX_END) == CGAL::ARR_TOP_BOUNDARY) ||
                cv2._same_arc_compare_xy(p, cv2._maxpoint()) == CGAL::SMALLER
        );

        if (cv1.is_vertical()) {
            // if both are vertical (they overlap), we return EQUAL
            if (cv2.is_vertical()) {
                return CGAL::EQUAL;
            }
            // a vertical arc is always LARGER than arc extending to the
            // right
            return CGAL::LARGER;
        }
        // a vertical arc is always LARGER than arc extending to the right;
        // due to the order, we have to return the opposite
        if (cv2.is_vertical()) {
            return CGAL::SMALLER;
        }

        if (cv1.is_singular()) {// singularity in y
            CGAL_error_msg("Handling singularity in y is not yet \
                implemented");
        }

        // vertical line immediately to the right of p: if p lies on boundary
        // get the vertical line over the first interval; otherwise
        // obtain the interval w.r.t. point's x-coordinate (this also valid
        // for discontinuity in y)
        /*if(bndp_x == CGAL::AFTER_SINGULARITY ||
                bndp_x == CGAL::AFTER_DISCONTINUITY)
           return _compare_arc_numbers(cv2, bndp_x);
        else*/
        CGAL::Comparison_result res =
            cv1._compare_arc_numbers(cv2,
                                     CGAL::ARR_INTERIOR,
                                     p.x(),
                                     CGAL::POSITIVE);
        CERR("result: " << res << "\n");
        return res;
    }
};

/*!\brief
 * Functor that checks whether a point is in the x-range of an arc
 */
template < class CurvedKernelViaAnalysis_2 >
class Is_in_x_range_2 : public
Curved_kernel_via_analysis_2_functor_base< CurvedKernelViaAnalysis_2 > {

public:
    //! this instance' first template parameter
    typedef CurvedKernelViaAnalysis_2 Curved_kernel_via_analysis_2;

    //! the base type
    typedef
    Curved_kernel_via_analysis_2_functor_base< Curved_kernel_via_analysis_2 >
    Base;

    CGAL_CKvA_2_GRAB_BASE_FUNCTOR_TYPES

    //! the result type
    typedef bool result_type;

    //! the arity of the functor

    /*!\brief
     * Standard constructor
     *
     * \param kernel The kernel
     */
    Is_in_x_range_2(Curved_kernel_via_analysis_2 *kernel) :
        Base(kernel) {
    }

    /*!\brief
     * Check whether a given point lies within the curve's x-range
     *
     * \param cv The arc
     * \param p the point
     * \return \c true if p lies in arc's x-range; \c false otherwise.
     */
    bool operator()(const Arc_2& cv, const Point_2& p) const {
        return cv.is_in_x_range(p);
    }
};

/*!\brief
 * Tests two objects, whether they are equal
 */
template < class CurvedKernelViaAnalysis_2 >
class Equal_2 : public
Curved_kernel_via_analysis_2_functor_base< CurvedKernelViaAnalysis_2 > {

public:
    //! this instance' first template parameter
    typedef CurvedKernelViaAnalysis_2 Curved_kernel_via_analysis_2;

    //! the base type
    typedef
    Curved_kernel_via_analysis_2_functor_base< Curved_kernel_via_analysis_2 >
    Base;

    CGAL_CKvA_2_GRAB_BASE_FUNCTOR_TYPES

    //! the result type
    typedef bool result_type;

    //! the arity of the functor

    /*!\brief
     * Standard constructor
     *
     * \param kernel The kernel
     */
    Equal_2(Curved_kernel_via_analysis_2 *kernel) :
        Base(kernel) {
    }

    /*!\brief
     * Check if the two points are the same
     *
     * \param p1 The first point.
     * \param p2 The second point.
     * \return \c true if the two point are the same; \c false otherwise.
     */
    result_type operator()(const Point_2& p1, const Point_2& p2) const {
        return (Curved_kernel_via_analysis_2::instance().
                compare_xy_2_object()(p1, p2) ==
                CGAL::EQUAL);
    }

    /*!\brief
     * Check if the two arcs are the same
     *
     * \param cv1 The first arc
     * \param cv2 The second arc
     * \return \c true if the two curves are the same; \c false otherwise.
     */
    result_type operator()(const Arc_2& cv1, const Arc_2& cv2) const {

        if (cv1.is_identical(cv2)) {
            return true;
        }
        // only one of the arcs is vertical => not equal
        if (cv1.is_vertical() != cv2.is_vertical()) {
            return false;
        }

	Arc_2::simplify(cv1,cv2);
        // distinct supporting curves implies inequality, provided the
        // coprimality condition is satisfied
        if (!cv1.curve().is_identical(cv2.curve())) {
            return false;
        }

        // here either both or none of the arcs are vertical, check for arcnos
        // equality
        if (!cv1.is_vertical() && cv1.arcno() != cv2.arcno()) {
            return false;
        }
        // otherwise compare respective curve ends: supporting curves and
        // arcnos are equal => the curve ends belong to the same arc
        return ((cv1._same_arc_compare_xy(cv1._minpoint(), cv2._minpoint()) ==
                 CGAL::EQUAL &&
                 cv1._same_arc_compare_xy(cv1._maxpoint(), cv2._maxpoint()) ==
                 CGAL::EQUAL));
    }

};


/*!\brief
 * Functor that checks whether two arcs overlap
 */
template < class CurvedKernelViaAnalysis_2 >
class Do_overlap_2 : public
Curved_kernel_via_analysis_2_functor_base< CurvedKernelViaAnalysis_2 > {

public:
    //! this instance' first template parameter
    typedef CurvedKernelViaAnalysis_2 Curved_kernel_via_analysis_2;

    //! the base type
    typedef
    Curved_kernel_via_analysis_2_functor_base< Curved_kernel_via_analysis_2 >
    Base;

    CGAL_CKvA_2_GRAB_BASE_FUNCTOR_TYPES

    //! the result type
    typedef bool result_type;

    //! the arity of the functor

    /*!\brief
     * Standard constructor
     *
     * \param kernel The kernel
     */
    Do_overlap_2(Curved_kernel_via_analysis_2 *kernel) :
        Base(kernel) {
    }

    /*!\brief
     * Check whether two given arcs overlap, i.e., they have infinitely
     * many intersection points
     *
     * \param cv1 The first arc
     * \param cv2 The second arc
     * \return \c true if the curves overlap; \c false otherwise
     */
    bool operator()(const Arc_2& cv1, const Arc_2& cv2) const {

        CERR("\ndo_overlap\n");
        if (cv1.is_identical(cv2)) {
            return true;
        }

        Arc_2::simplify(cv1, cv2);
        // arcs with coprime support do not overlap
        if (!cv1.curve().is_identical(cv2.curve())) {
            return false;
        }

        if (cv1.is_vertical() != cv2.is_vertical()) {
            return false; // only one arc is vertical => can't overlap
        }
        if (cv1.is_vertical()) { // both arcs are vertical
            // check for x-coordinates equality
            if (Curved_kernel_via_analysis_2::instance().
                kernel().compare_1_object()(
                        cv1._minpoint().x(),
                        cv2._minpoint().x()) != CGAL::EQUAL) {
                return false;
            }
            // compare y-coordinates of min curve ends
            switch(cv1._same_arc_compare_xy(
                           cv1._minpoint(), cv2._minpoint(), true)
            ) {
            case CGAL::EQUAL: // this->source == cv2->source => overlap !
                return true;
            case CGAL::SMALLER: // this->source < cv2->source
                // check whether this->target > cv2->source
                return (cv1._same_arc_compare_xy(
                                cv1._maxpoint(), cv2._minpoint(),
                                true) == CGAL::LARGER);
            case CGAL::LARGER: // this->source > cv2->source
                // check whether this->source < cv2->target
                return (cv1._same_arc_compare_xy(
                                cv1._minpoint(), cv2._maxpoint(),
                                true) == CGAL::SMALLER);
            }
        }
        // processing non-vertical arcs
        if (cv1.arcno() != cv2.arcno()) {
            return false;
        }
        /* At this point, we have two non-vertical arcs supported by the same
         * curve with equal arc numbers in their interior. They do overlap if
         * their x-ranges overlap. Compare only x-coordinates */
        switch (cv1._same_arc_compare_xy(
                        cv1._minpoint(), cv2._minpoint(), false, true)
        ) {
        case CGAL::EQUAL: // this->source == cv2->source => overlap !
            return true;
        case CGAL::SMALLER: // this->source < cv2->source
            // check whether this->target > cv2->source
            return (cv1._same_arc_compare_xy(
                            cv1._maxpoint(), cv2._minpoint(), false,
                            true) == CGAL::LARGER);
        case CGAL::LARGER: // this->source > cv2->source
            // check whether this->source < cv2->target
            return (cv1._same_arc_compare_xy(
                            cv1._minpoint(), cv2._maxpoint(), false,
                            true) == CGAL::SMALLER);
        }
        CGAL_error_msg("bogus comparison result");
        return false;
    }
};


/*!\brief
 * Functor that computes the intersections of two arcs
 */
template < class CurvedKernelViaAnalysis_2 >
class Intersect_2 : public
Curved_kernel_via_analysis_2_functor_base< CurvedKernelViaAnalysis_2 > {

public:
    //! this instance' first template parameter
    typedef CurvedKernelViaAnalysis_2 Curved_kernel_via_analysis_2;

    //! the base type
    typedef
    Curved_kernel_via_analysis_2_functor_base< Curved_kernel_via_analysis_2 >
    Base;

    CGAL_CKvA_2_GRAB_BASE_FUNCTOR_TYPES

    //! the result type
<<<<<<< HEAD
    typedef CGAL::cpp98::iterator< std::output_iterator_tag, CGAL::Object >
=======
    typedef std::iterator< std::output_iterator_tag, CGAL::Object >
>>>>>>> 82b70625
    result_type;

    //! the arity of the functor

    /*!\brief
     * Standard constructor
     *
     * \param kernel The kernel
     */
    Intersect_2(Curved_kernel_via_analysis_2 *kernel) :
        Base(kernel) {
    }

    // TODO add operators for non-x-monotone arcs + curves (i.e., all combis)

    /*!\brief
     * Find all intersections of the two given arcs and insert them to the
     * output iterator.
     *
     * Type of output iterator is \c CGAL::Object
     * containing either an \c Arc_2 object (overlap) or a \c
     * std::pair< Point_2, unsigned int >, where the unsigned int denotes
     * the multiplicity of the zero-dimensional intersection (0 if unknown)
     *
     * \param cv1 The first arc
     * \param cv2 The second arc
     * \param oi The output iterator.
     * \return The past-the-end iterator.
     */
    template < class OutputIterator >
    OutputIterator operator()(const Arc_2& cv1, const Arc_2& cv2,
                              OutputIterator oi) const {

        CERR("\nintersect; cv1: " << cv1
             << ";\n cv2:" << cv2 << "");

        // if arcs overlap, just store their common part, otherwise compute
        // point-wise intersections
        std::vector< Arc_2 > common_arcs;
        if (cv1._trim_if_overlapped(cv2, std::back_inserter(common_arcs))) {
            typename std::vector< Arc_2 >::const_iterator it;
            for(it = common_arcs.begin(); it < common_arcs.end(); it++) {
                *oi++ = CGAL::make_object(*it);
            }
            return oi;
        }
        // process non-ov erlapping case
        typedef std::pair< Point_2, unsigned int > Point_and_mult;
        typedef std::vector< Point_and_mult > Point_vector;
        Point_vector vec;
        typename Point_vector::const_iterator it;
        Arc_2::_intersection_points(cv1, cv2, std::back_inserter(vec));

        for (it = vec.begin(); it != vec.end(); it++) {
            *oi++ = CGAL::make_object(*it);
        }
        return oi;
    }

};


/*!\brief
 * Functors that trims an arc
 */
template < class CurvedKernelViaAnalysis_2 >
class Trim_2 : public
Curved_kernel_via_analysis_2_functor_base< CurvedKernelViaAnalysis_2 > {

public:
    //! this instance' first template parameter
    typedef CurvedKernelViaAnalysis_2 Curved_kernel_via_analysis_2;

    //! the base type
    typedef
    Curved_kernel_via_analysis_2_functor_base< Curved_kernel_via_analysis_2 >
    Base;

    CGAL_CKvA_2_GRAB_BASE_FUNCTOR_TYPES

    //! the result type
    typedef Arc_2 result_type;

    //! the arity of the functor

    /*!\brief
     * Standard constructor
     *
     * \param kernel The kernel
     */
    Trim_2(Curved_kernel_via_analysis_2 *kernel) :
        Base(kernel) {
    }

    /*!\brief
     * Returns a trimmed version of an arc
     *
     * \param cv The arc
     * \param p the new first endpoint
     * \param q the new second endpoint
     * \return The trimmed arc
     *
     * \pre p != q
     * \pre both points must be interior and must lie on \c cv
     */
    Arc_2 operator()(const Arc_2& cv, const Point_2& p, const Point_2& q) {

        CERR("trim\n");

        CGAL_precondition(p.location() == CGAL::ARR_INTERIOR);
        CGAL_precondition(q.location() == CGAL::ARR_INTERIOR);

        CGAL_precondition(!Base::_ckva()->equal_2_object()(p, q));
        CGAL_precondition(cv.compare_y_at_x(p) == CGAL::EQUAL);
        CGAL_precondition(cv.compare_y_at_x(q) == CGAL::EQUAL);

        return cv._trim(p, q);
    }
};


/*!\brief
 * Functor that splits a arc at an interior point
 */
template < class CurvedKernelViaAnalysis_2 >
class Split_2 : public
Curved_kernel_via_analysis_2_functor_base< CurvedKernelViaAnalysis_2 > {

public:
    //! this instance' first template parameter
    typedef CurvedKernelViaAnalysis_2 Curved_kernel_via_analysis_2;

    //! the base type
    typedef
    Curved_kernel_via_analysis_2_functor_base< Curved_kernel_via_analysis_2 >
    Base;

    CGAL_CKvA_2_GRAB_BASE_FUNCTOR_TYPES

    //! the result type
    typedef void result_type;

    //! the arity of the functor

    /*!\brief
     * Standard constructor
     *
     * \param kernel The kernel
     */
    Split_2(Curved_kernel_via_analysis_2 *kernel) :
        Base(kernel) {
    }

    /*!\brief
     * Split a given arc at a given point into two sub-arcs
     *
     * \param cv The arc to split
     * \param p The split point
     * \param c1 Output: The left resulting subcurve (p is its right endpoint)
     * \param c2 Output: The right resulting subcurve (p is its left endpoint)
     *
     * \pre p lies on cv but is not one of its end-points.
     */
    void operator()(const Arc_2& cv, const Point_2 & p,
                    Arc_2& c1, Arc_2& c2) const {

        CGAL_precondition(cv.compare_y_at_x(p) == CGAL::EQUAL);
        // check that p is not an end-point of the arc
        CGAL_precondition(cv._same_arc_compare_xy(cv._minpoint(), p) != CGAL::EQUAL);
        CGAL_precondition(cv._same_arc_compare_xy(cv._maxpoint(), p) != CGAL::EQUAL);

        CERR("\nsplit\n");
        c1 = cv._replace_endpoints(
                cv._minpoint(), p, -1, (cv.is_vertical() ? -1 : cv.arcno())
        ).first;
        c2 = cv._replace_endpoints(
                p, cv._maxpoint(), (cv.is_vertical() ? -1 : cv.arcno()), -1
        ).first;
    }
};

/*!\brief
 * Functor that computes whether two arcs are mergeable
 */
template < class CurvedKernelViaAnalysis_2 >
class Are_mergeable_2 : public
Curved_kernel_via_analysis_2_functor_base< CurvedKernelViaAnalysis_2 > {

public:
    //! this instance' first template parameter
    typedef CurvedKernelViaAnalysis_2 Curved_kernel_via_analysis_2;

    //! the base type
    typedef
    Curved_kernel_via_analysis_2_functor_base< Curved_kernel_via_analysis_2 >
    Base;

    CGAL_CKvA_2_GRAB_BASE_FUNCTOR_TYPES

    //! the result type
    typedef bool result_type;

    //! the arity of the functor

    /*!\brief
     * Standard constructor
     *
     * \param kernel The kernel
     */
    Are_mergeable_2(Curved_kernel_via_analysis_2 *kernel) :
        Base(kernel) {
    }

    /*!\brief
     * Check whether two given arcs are mergeable
     *
     * \param cv1 The first arc
     * \param cv2 The second arc
     * \return \c true if the two arcs are mergeable, i.e., they are supported
     * by the same curve and share a common endpoint; \c false otherwise.
     */
    bool operator()(const Arc_2& cv1, const Arc_2& cv2) const {

        CERR("\nare_mergeable\n");

        if (cv1.do_overlap(cv2)) {// if arcs overlap they are not mergeable
            return false;   // this also call simplify
        }

        // touch in at most one point now and supporting curves are simplified
        // both arcs must be either vertical or not
        if (!cv1.curve().is_identical(cv2.curve()) ||
            cv1.is_vertical() != cv2.is_vertical()) {
            return false;
        }
        // if both arcs are non-vertical => they must have equal arcnos
        // to be mergeable
        if (!cv1.is_vertical() && cv1.arcno() != cv2.arcno()) {
            return false;
        }
        // for non-vertical arcs arc numbers are equal => can use same_arc_cmp
        bool max_min =
            (cv1._same_arc_compare_xy(cv1._maxpoint(), cv2._minpoint()) ==
             CGAL::EQUAL),
            min_max = false;
        if (!max_min) { // both cases cannot happen simultaneously
            min_max =
                (cv1._same_arc_compare_xy(cv1._minpoint(), cv2._maxpoint()) ==
                 CGAL::EQUAL);
            if (!min_max) { // arcs have no common end-point => not mergeable
                return false;
            }
        }
        // check that the common point is not an event point
        if (cv1.is_vertical()) { // both arcs are vertical
            Point_2 common = (max_min ? cv1._maxpoint() : cv1._minpoint());
            // a common end must be a finite point
            CGAL_precondition(cv1.is_interior(common.location()));
            // check that there are no other non-vertical branches coming
            // through this point

            Curve_analysis_2 ca_2(cv1.curve());
            typename Curve_analysis_2::Status_line_1 cv_line =
                ca_2.status_line_for_x(common.x());
            CGAL_assertion(cv_line.is_event()); // ??

            // we are not allowed to use number_of_incident_branches()
            // since the common point might be supported by different curve,
            // and therefore its arcno might be not valid for *this arc
            for (int k = 0; k < cv_line.number_of_events(); k++) {
                // use a temporary object for comparison predicate
                typename Point_2::Coordinate_2 tmp(common.x(), cv1.curve(), k);
                if (Curved_kernel_via_analysis_2::instance().
                    kernel().compare_xy_2_object()(
                            common.xy(), tmp) ==
                    CGAL::EQUAL) {
                    return false;
                }
            }
        } else if (cv1.interval_id() != cv2.interval_id()) {
            return false; // non-vertical case
        }

        return true;
    }
};

/*!\brief
 * Functor that merges two arcs
 */
template < class CurvedKernelViaAnalysis_2 >
class Merge_2 : public
Curved_kernel_via_analysis_2_functor_base< CurvedKernelViaAnalysis_2 > {

public:
    //! this instance' first template parameter
    typedef CurvedKernelViaAnalysis_2 Curved_kernel_via_analysis_2;

    //! the base type
    typedef
    Curved_kernel_via_analysis_2_functor_base< Curved_kernel_via_analysis_2 >
    Base;

    CGAL_CKvA_2_GRAB_BASE_FUNCTOR_TYPES

    //! the result type
    typedef void result_type;

    //! the arity of the functor

    /*!\brief
     * Standard constructor
     *
     * \param kernel The kernel
     */
    Merge_2(Curved_kernel_via_analysis_2 *kernel) :
        Base(kernel) {
    }

    /*!\brief
     * Merges two given arcs into a single one
     *
     * \param cv1 The first arc
     * \param cv2 The second arc
     * \param c Output: The resulting arc
     *
     * \pre The two arcs are mergeable, that is they are supported by the
     *      same curve and share a common endpoint.
     */
    void operator()(const Arc_2& cv1, const Arc_2& cv2, Arc_2& c) const {

        CERR("merge\n");
        CGAL_precondition(cv1.are_mergeable(cv2));
        Arc_2::simplify(cv1, cv2);

        Point_2 src, tgt;
        int arcno_s = -1, arcno_t = -1;
        bool replace_src; // true if cv2 < *this otherwise *this arc < cv2 arc
        // arcs are mergeable => they have one common finite end-point
        replace_src =
            (cv1._same_arc_compare_xy(cv1._minpoint(), cv2._maxpoint()) ==
             CGAL::EQUAL);
        src = (replace_src ? cv2._minpoint() : cv1._minpoint());
        tgt = (replace_src ? cv1._maxpoint() : cv2._maxpoint());

        if (!cv1.is_vertical()) {
            arcno_s = (replace_src ? cv2.arcno(CGAL::ARR_MIN_END) :
                       cv1.arcno(CGAL::ARR_MIN_END));
            arcno_t = (replace_src ? cv1.arcno(CGAL::ARR_MAX_END) :
                       cv2.arcno(CGAL::ARR_MAX_END));
        }
        Arc_2 arc = cv1._replace_endpoints(src, tgt, arcno_s, arcno_t).first;
        // arc.set_boundaries_after_merge(*this, s); - no need to, since
        // boundaries are stored in Point_2 type and will be copied implicitly

        c = arc;
    }
};


/*!\brief
 * Functor that computes whether a point lies on a supporting curve
 */
template < class CurvedKernelViaAnalysis_2 >
class Is_on_2 : public
Curved_kernel_via_analysis_2_functor_base< CurvedKernelViaAnalysis_2 > {

public:
    //! this instance' first template parameter
    typedef CurvedKernelViaAnalysis_2 Curved_kernel_via_analysis_2;

    //! the base type
    typedef
    Curved_kernel_via_analysis_2_functor_base< Curved_kernel_via_analysis_2 >
    Base;

    CGAL_CKvA_2_GRAB_BASE_FUNCTOR_TYPES

    //! the result type
    typedef bool result_type;

    //! the arity of the functor

    /*!\brief
     * Standard constructor
     *
     * \param kernel The kernel
     */
    Is_on_2(Curved_kernel_via_analysis_2 *kernel) :
        Base(kernel) {
    }

    /*!\brief
     * Checks whether \c p lies on \c c
     *
     * \param p The point to test
     * \param c The curve
     * \return \c true if the \c p lies on \c c, \c false otherwise
     */
    result_type operator()(const Point_2& p, const Curve_analysis_2& c) const {
        result_type res =
            (Curved_kernel_via_analysis_2::instance().
             kernel().sign_at_2_object()(c, p.xy())
             == CGAL::ZERO);
        return res;
    }

    /*!\brief
     * Checks whether \c p lies on \c cv
     *
     * \param p The point to test
     * \param c The curve arc
     * \return \c true if the \c p lies on \c cv, \c false otherwise
     */
    result_type operator()(const Point_2& p, const Arc_2& cv) const {
      // fix by Michael Hemmer:
      if(cv.is_in_x_range(p.x())){
        return cv.compare_y_at_x(p) == CGAL::EQUAL;
      }
      return false;

      // This is the old code that seems to interpret the arc as open
      // In particular, it returns false for vertical arcs.
      // (Michael Hemmer)
//       bool is_left, is_right;
//       result_type res =
//         (cv.is_in_x_range(p.x(),&is_left,&is_right)) &&
//         !(is_left) &&
//         !(is_right) &&
//         (cv.compare_y_at_x(p) == CGAL::EQUAL);
//       return res;
    }

};


/*!\brief
 * Functor that decomposes curve into x-monotone arcs and isolated points
 */
template < class CurvedKernelViaAnalysis_2 >
class Make_x_monotone_2 : public
Curved_kernel_via_analysis_2_functor_base< CurvedKernelViaAnalysis_2 > {

public:
    //! this instance' first template parameter
    typedef CurvedKernelViaAnalysis_2 Curved_kernel_via_analysis_2;

    //! the base type
    typedef
    Curved_kernel_via_analysis_2_functor_base< Curved_kernel_via_analysis_2 >
    Base;

    CGAL_CKvA_2_GRAB_BASE_FUNCTOR_TYPES

    //! the result type
<<<<<<< HEAD
    typedef CGAL::cpp98::iterator< std::output_iterator_tag, CGAL::Object >
=======
    typedef std::iterator< std::output_iterator_tag, CGAL::Object >
>>>>>>> 82b70625
    result_type;

    //! the arity of the functor

    /*!\brief
     * Standard constructor
     *
     * \param kernel The kernel
     */
    Make_x_monotone_2(Curved_kernel_via_analysis_2 *kernel) :
        Base(kernel) {
    }

    /*!\brief
     * Decomposes a given arc into list of x-monotone arcs
     * (subcurves) and insert them to the output iterator. Since \c Arc_2
     * is by definition x-monotone, an input arc is passed to the
     * output iterator directly.
     *
     * \param cv The arc
     * \param oi The output iterator, whose value-type is Object
     * The returned objects are all wrappers Arc_2 objects
     * \return The past-the-end iterator
     */
    template < class OutputIterator >
    OutputIterator operator()(const Arc_2& cv, OutputIterator oi) const {

        *oi++ = CGAL::make_object(cv);
        return oi;
    }

    /*!\brief
     * Decomposes a given curve into list of x-monotone arcs
     * (subcurves) and isolated points and insert them to the output iterator.
     *
     * \param cv The curve
     * \param oi The output iterator, whose value-type is Object.
     * The returned objects either wrapper Arc_2 or Point_2 objects
     * \return The past-the-end iterator
     */
    template < class OutputIterator >
    OutputIterator operator()(const Curve_analysis_2& cv, OutputIterator oi)
         const {

        CGAL::internal::Make_x_monotone_2< Curved_kernel_via_analysis_2 >
            make_x_monotone(Base::_ckva());

        return make_x_monotone(cv, oi);
    }

    /*!\brief
     * Splits an input object \c obj into x-monotone arcs and isolated points
     *
     * \param obj the polymorph input object: can represet \c Point_2,
     * \c Arc_2, \c Non_x_monotone_arc_2 or \c Curve_analysis_2
     * \param oi Output iterator that stores CGAL::Object, which either
     *           encapsulates \c Point_2 or \c Arc_2
     * \return Past-the-end iterator of \c oi
     */
    template <class OutputIterator>
    OutputIterator operator()(CGAL::Object obj, OutputIterator oi) {

        typedef typename Curved_kernel_via_analysis_2::Non_x_monotone_arc_2
            Non_x_monotone_arc_2;
        Curve_analysis_2 curve;
        Non_x_monotone_arc_2 nxarc;

        if(CGAL::assign(curve, obj))
            oi = (*this)(curve, oi);
        else if(CGAL::assign(nxarc, obj))
	  std::cerr << "AU BACKE" << std::endl;
	  //oi = std::transform(nxarc.begin(), nxarc.end(), oi,
          //      std::ptr_fun(CGAL::make_object<Arc_2>));
        else // allow the remaining objects to pass through
            *oi++ = obj;
        return oi;
    }
};


// left-right

/*!\brief
 * Functor computing parameter space in x for arc
 */
template < class CurvedKernelViaAnalysis_2 >
class Parameter_space_in_x_2 : public
Curved_kernel_via_analysis_2_functor_base< CurvedKernelViaAnalysis_2 > {

public:
    //! this instance' first template parameter
    typedef CurvedKernelViaAnalysis_2 Curved_kernel_via_analysis_2;

    //! the base type
    typedef
    Curved_kernel_via_analysis_2_functor_base< Curved_kernel_via_analysis_2 >
    Base;

    CGAL_CKvA_2_GRAB_BASE_FUNCTOR_TYPES

    //! the result type
    typedef CGAL::Arr_parameter_space result_type;

    //! the arity of the functor

    /*!\brief
     * Standard constructor
     *
     * \param kernel The kernel
     */
    Parameter_space_in_x_2(Curved_kernel_via_analysis_2 *kernel) :
        Base(kernel) {
    }

    /*! Obtains the parameter space in x at the end of an arc.
     *
     * \param cv The arc
     * \param ce the arc end indicator:
     *     ARR_MIN_END - the minimal end of cv
     *     ARR_MAX_END - the maximal end of cv
     * \return the parameter space at the \c ce end of \c cv
     *   ARR_LEFT_BOUNDARY  - the arc approaches the left boundary of the
     *                        parameter space
     *   ARR_INTERIOR       - the arc does not approach a boundary of the
     *                        parameter space
     *   ARR_RIGHT_BOUNDARY - the arc approaches the right boundary of the
     *                        parameter space
     */
    result_type operator()(const Arc_2& cv, CGAL::Arr_curve_end ce) const {

        CGAL::Arr_parameter_space loc = cv.location(ce);
        if(loc == CGAL::ARR_LEFT_BOUNDARY || loc == CGAL::ARR_RIGHT_BOUNDARY)
            return loc;
        return CGAL::ARR_INTERIOR;
    }

    result_type operator()(const Point_2& pt) const {
      return pt.location();
    }

};

/*!\brief
 * Functor that compares ends of arcs near left or right boundary
 */
template < class CurvedKernelViaAnalysis_2 >
class Compare_y_near_boundary_2 : public
Curved_kernel_via_analysis_2_functor_base< CurvedKernelViaAnalysis_2 > {

public:
    //! this instance' first template parameter
    typedef CurvedKernelViaAnalysis_2 Curved_kernel_via_analysis_2;

    //! the base type
    typedef
    Curved_kernel_via_analysis_2_functor_base< Curved_kernel_via_analysis_2 >
    Base;

    CGAL_CKvA_2_GRAB_BASE_FUNCTOR_TYPES

    //! the result type
    typedef CGAL::Comparison_result result_type;

    //! the arity of the functor

    /*!\brief
     * Standard constructor
     *
     * \param kernel The kernel
     */
    Compare_y_near_boundary_2(Curved_kernel_via_analysis_2 *kernel) :
        Base(kernel) {
    }

    /*!\brief
     * Compare the y-coordinates of 2 arcs at their ends near the left
     * or right boundary of the parameter space
     *
     * \param cv1 the first arc.
     * \param cv2 the second arc.
     * \param ce the arc end indicator.
     * \return CGAL::SMALLER is y(cv1,ce) < y(cv2,ce2) near left/right boundary
     *         CGAL::EQUAL is y(cv1,ce) = y(cv2,ce2) near left/right boundary,
     *         i.e., they overlap
     * \return CGAL::LARGER is y(cv1,ce) > y(cv2,ce2) near left/right boundary
     *
     * \pre the ce ends of the arcs cv1 and cv2 lie either on the left
     * boundary or on the right boundary of the parameter space.
     */
    result_type operator()(const Arc_2& cv1, const Arc_2& cv2,
                           CGAL::Arr_curve_end ce) const {

      CERR("\ncompare_y_near_boundary; cv1: " << cv1 << "; cv2: " <<
           cv2 << "; end: " << ce << "\n");


      CGAL::Comparison_result res = CGAL::EQUAL;

      CGAL::Arr_parameter_space loc1 = cv1.location(ce);
      CGAL_precondition(cv1.is_on_left_right(loc1));
      CGAL_precondition(loc1 == cv2.location(ce));
      // comparing ids is the same as calling is_identical() ??
      if (cv1.id() == cv2.id()) {
	CERR("result: " << res << "\n"); // EQUAL
	return res;
      }

      // both points lie on the left-right-identification, i.e., equalx
      // TODO this interface is NOT official
      CGAL::Object obj1 =
	cv1.curve().asymptotic_value_of_arc(loc1, cv1.arcno());
      CGAL::Object obj2 =
	cv2.curve().asymptotic_value_of_arc(loc1, cv2.arcno());

      typename Point_2::Curved_kernel_via_analysis_2::Curve_kernel_2::
	Algebraic_real_1 y1, y2;
      CGAL::Arr_parameter_space ps1, ps2;

      if (CGAL::assign(ps1, obj1)) {
	if (CGAL::assign(ps2, obj2)) {
	  res = CGAL::EQUAL;
	} else {
	  CGAL_assertion(CGAL::assign(y2, obj2));
	  res = (ps1 == CGAL::ARR_BOTTOM_BOUNDARY ?
		 CGAL::SMALLER : CGAL::LARGER);
	}
      } else {
	CGAL_assertion_code(bool check = )
	  CGAL::assign(y1, obj1);
	CGAL_assertion(check);
	if (CGAL::assign(ps2, obj2)) {
	  res = (ps2 == CGAL::ARR_TOP_BOUNDARY ?
		 CGAL::SMALLER : CGAL::LARGER);
	} else {
	  CGAL_assertion_code(bool check = )
	    CGAL::assign(y2, obj2);
	  CGAL_assertion(check);

	  // Remark: Is filtered
	  res = Base::_ckva()->kernel().compare_1_object()(y1, y2);
	}
      }

      if (res != EQUAL) {
        CERR("result: " << res << "\n");
        return res;
      }

      CGAL_precondition(cv1.is_on_left_right(loc1));
      CGAL_precondition(loc1 == cv2.location(ce));
      // comparing ids is the same as calling is_identical() ??
      if (cv1.id() == cv2.id()) {
        CGAL::Comparison_result res = CGAL::EQUAL;
        CERR("result: " << res << "\n");
        return res;
      }

      // in this setting same handling as for +/-oo ?
      res = cv1._compare_arc_numbers(cv2, loc1);
      CERR("result: " << res << "\n");
      return res;
    }
};

// bottom-top

template < class CurvedKernelViaAnalysis_2 >
class Parameter_space_in_y_2 : public
Curved_kernel_via_analysis_2_functor_base< CurvedKernelViaAnalysis_2 > {

public:
    //! this instance' first template parameter
    typedef CurvedKernelViaAnalysis_2 Curved_kernel_via_analysis_2;

    //! the base type
    typedef
    Curved_kernel_via_analysis_2_functor_base< Curved_kernel_via_analysis_2 >
    Base;

    CGAL_CKvA_2_GRAB_BASE_FUNCTOR_TYPES

    //! the result type
    typedef CGAL::Arr_parameter_space result_type;

    //! the arity of the functor

    /*!\brief
     * Standard constructor
     *
     * \param kernel The kernel
     */
    Parameter_space_in_y_2(Curved_kernel_via_analysis_2 *kernel) :
        Base(kernel) {
    }

    /*! Obtains the parameter space in y at the end of an arc.
     *
     * \param cv The arc
     * \param ce the arc end indicator:
     *     ARR_MIN_END - the minimal end of cv
     *     ARR_MAX_END - the maximal end of cv
     * \return the parameter space at the \c ce end of \c cv
     *   ARR_BOTTOM_BOUNDARY- the arc approaches the bottom boundary of the
     *                        parameter space
     *   ARR_INTERIOR       - the arc does not approach a boundary of the
     *                        parameter space
     *   ARR_TOP_BOUNDARY   - the arc approaches the top boundary of the
     *                        parameter space
     */
    result_type operator()(const Arc_2& cv, CGAL::Arr_curve_end ce) const {

        CGAL::Arr_parameter_space loc = cv.location(ce);
        if(loc == CGAL::ARR_BOTTOM_BOUNDARY || loc == CGAL::ARR_TOP_BOUNDARY)
            return loc;
        return CGAL::ARR_INTERIOR;
    }

    result_type operator()(const Point_2& pt) const {
      return pt.location();
    }

};


/*!\brief
 * Functor that compares x-limits at the top or bottom boundary
 */
template < class CurvedKernelViaAnalysis_2 >
class Compare_x_on_boundary_2 : public
Curved_kernel_via_analysis_2_functor_base< CurvedKernelViaAnalysis_2 > {

public:
    //! this instance' first template parameter
    typedef CurvedKernelViaAnalysis_2 Curved_kernel_via_analysis_2;

    //! the base type
    typedef
    Curved_kernel_via_analysis_2_functor_base< Curved_kernel_via_analysis_2 >
    Base;

    CGAL_CKvA_2_GRAB_BASE_FUNCTOR_TYPES

    //! the result type
    typedef CGAL::Comparison_result result_type;

    //! the arity of the functor

    Compare_x_on_boundary_2(Curved_kernel_via_analysis_2 *kernel) :
        Base(kernel) {
    }

    /*!\brief Compare the x-limit of a vertical with the x-limit of
     * an arc end near the boundary at bottom or top boundary
     *
     * \param p the point direction.
     * \param cv the arc, the endpoint of which is compared.
     * \param ce the arc-end indicator -
     *            ARR_MIN_END - the minimal end of cv or
     *            ARR_MAX_END - the maximal end of cv.
     * \return the comparison result:
     *         SMALLER - x(p) \< x(cv, ce);
     *         EQUAL   - x(p) = x(cv, ce);
     *         LARGER  - x(p) > x(cv, ce).
     *
     * \pre p lies in the interior of the parameter space.
     * \pre the ce end of the line cv lies on a boundary.
     */
    result_type operator()(const Point_2& p, const Arc_2& cv,
                           CGAL::Arr_curve_end ce) const {


        CERR("\ncompare_x_on_boundary: p: " << p << "\n cv: " <<
             cv << "; curve_end: " << ce << "\n");

        // this curve end has boundary only in y
        CGAL_precondition(cv.is_on_bottom_top(cv.location(ce)));
        if (cv.is_singular()) // the curve end goes to contraction => x-order
            return CGAL::EQUAL; // doesn't matter

        CGAL::Comparison_result res =
            Curved_kernel_via_analysis_2::instance().
            kernel().compare_1_object()(
                    p.x(), cv.curve_end_x(ce)
            );
        CERR("result: " << res << "\n");
        return res;
    }

    /*! Compare the x-limits of 2 arcs ends near the top or bottom
     * boundary of the parameter space
     * \param cv1 the first arc.
     * \param ce1 the first arc end indicator -
     *            ARR_MIN_END - the minimal end of cv1 or
     *            ARR_MAX_END - the maximal end of cv1.
     * \param cv2 the second arc.
     * \param ce2 the second arc end indicator -
     *            ARR_MIN_END - the minimal end of cv2 or
     *            ARR_MAX_END - the maximal end of cv2.
     * \return the second comparison result:
     *         SMALLER - x(cv1, ce1) \< x(cv2, ce2);
     *         EQUAL   - x(cv1, ce1) = x(cv2, ce2);
     *         LARGER  - x(cv1, ce1) > x(cv2, ce2).
     *
     * \pre the ce1 end of the arc cv1 lies on a boundary.
     * \pre the ce2 end of the arc cv2 lies on a boundary.
     */
    result_type operator()(const Arc_2& cv1, CGAL::Arr_curve_end ce1,
                           const Arc_2& cv2, CGAL::Arr_curve_end ce2) const {

        CERR("\ncompare_x_on_boundary: cv1: " << cv1 << "\n cv2: " <<
            cv2 << "; end1: " << ce1 << "; end2: " << ce2 << "\n");
        /*CGAL::Arr_boundary_type bnd1 = boundary(end1),
            bnd2 = cv2.boundary(ce2);*/
        CGAL_precondition_code(CGAL::Arr_parameter_space loc1 = cv1.location(ce1));
        CGAL_precondition_code(CGAL::Arr_parameter_space loc2 = cv2.location(ce2));
        CGAL_precondition(cv1.is_on_bottom_top(loc1));
        CGAL_precondition(cv1.is_on_bottom_top(loc2));

        if (cv1.is_singular() != cv1.is_singular()) {
            // only one curve end lies at singularity (another at +/-oo)
            CGAL_error_msg("SINGULARITY + INF comparison is not yet \
                implemented");
        }

        CGAL::Comparison_result res = Curved_kernel_via_analysis_2::instance().
	  kernel().compare_1_object()(
				      cv1.curve_end_x(ce1),
				      cv2.curve_end_x(ce2)
				      );
        CERR("result: " << res << "\n");
        return res;
    }
};


/*!\brief
 * Functor that compares x-coordinates near the top or bottom boundary
 */
template < class CurvedKernelViaAnalysis_2 >
class Compare_x_near_boundary_2 : public
Curved_kernel_via_analysis_2_functor_base< CurvedKernelViaAnalysis_2 > {

public:
    //! this instance' first template parameter
    typedef CurvedKernelViaAnalysis_2 Curved_kernel_via_analysis_2;

    //! the base type
    typedef
    Curved_kernel_via_analysis_2_functor_base< Curved_kernel_via_analysis_2 >
    Base;

    CGAL_CKvA_2_GRAB_BASE_FUNCTOR_TYPES

    //! the result type
    typedef CGAL::Comparison_result result_type;

    //! the arity of the functor

    Compare_x_near_boundary_2(Curved_kernel_via_analysis_2 *kernel) :
        Base(kernel) {
    }

    /*! Compare the x-coordinates of 2 arcs ends near the top or bottom
     * boundary of the parameter space
     * \param cv1 the first arc.
     * \param cv2 the second arc.
     * \param ce the arc end indicator -
     *            ARR_MIN_END - the minimal end of curves or
     *            ARR_MAX_END - the maximal end of curves.
     * \return the second comparison result:
     *         SMALLER - x(cv1, ce) \< x(cv2, ce);
     *         EQUAL   - x(cv1, ce) = x(cv2, ce);
     *         LARGER  - x(cv1, ce) > x(cv2, ce).
     *
     * \pre the ce1 end of the arc cv1 lies on a boundary.
     * \pre the ce2 end of the arc cv2 lies on a boundary.
     * \pre both curve ends are on the same boundary
     */
    result_type operator()(const Arc_2& cv1, const Arc_2& cv2,
			   CGAL::Arr_curve_end ce) const {

        CERR("\ncompare_x_near_boundary: cv1: " << cv1 << "\n cv2: " <<
            cv2 << "; ce: " << ce << "\n");

        CGAL::Arr_parameter_space loc1 = cv1.location(ce);
        CGAL_precondition_code(CGAL::Arr_parameter_space loc2 =
                               cv2.location(ce));
        CGAL_precondition(cv1.is_on_bottom_top(loc1));
        CGAL_precondition(cv1.is_on_bottom_top(loc2));
	CGAL_precondition(cv1.compare_x_on_boundary(ce, cv2, ce) == CGAL::EQUAL);

        CGAL_precondition(loc1 == loc2);

	Coordinate_1 x0(cv1.curve_end_x(ce));
	CGAL::Comparison_result res = cv1._compare_arc_numbers(
				       cv2, CGAL::ARR_INTERIOR, x0,
				       (ce == CGAL::ARR_MIN_END ?
					CGAL::POSITIVE : CGAL::NEGATIVE)
				       );
	if ((ce == CGAL::ARR_MAX_END &&
	     loc1 == CGAL::ARR_TOP_BOUNDARY) ||
	    (ce == CGAL::ARR_MIN_END &&
	     loc1 == CGAL::ARR_BOTTOM_BOUNDARY)) {
	  res = opposite(res);
	}
        CERR("result: " << res << "\n");
        return res;
    }
};


/*!\brief
 * Functor to construct a point on a curve
 */
template < class CurvedKernelViaAnalysis_2 >
class Compare_endpoints_xy_2 : public
Curved_kernel_via_analysis_2_functor_base< CurvedKernelViaAnalysis_2 > {

public:
    //! this instance' first template parameter
    typedef CurvedKernelViaAnalysis_2 Curved_kernel_via_analysis_2;

    //! the base type
    typedef
    Curved_kernel_via_analysis_2_functor_base< Curved_kernel_via_analysis_2 >
    Base;

    CGAL_CKvA_2_GRAB_BASE_FUNCTOR_TYPES

    //! the result type
    typedef CGAL::Comparison_result result_type;

    /*!\brief
     * Standard constructor
     *
     * \param kernel The kernel
     */
    Compare_endpoints_xy_2(Curved_kernel_via_analysis_2 *kernel) :
        Base(kernel) {
    }

    /*!\brief
     * Compares endpoints of arc lexicographically
     *
     * \param arc the arc
     * \return The order of endpoints
     */
    CGAL::Comparison_result operator()(const Arc_2& xcv) {
      if (xcv.is_left_to_right()) {
        return (CGAL::SMALLER);
      } else {
	return (CGAL::LARGER);
      }
      return CGAL::EQUAL;
    }
};


/*!\brief
 * Functor to construct a point on a curve
 */
template < class CurvedKernelViaAnalysis_2 >
class Construct_opposite_2 : public
Curved_kernel_via_analysis_2_functor_base< CurvedKernelViaAnalysis_2 > {

public:
    //! this instance' first template parameter
    typedef CurvedKernelViaAnalysis_2 Curved_kernel_via_analysis_2;

    //! the base type
    typedef
    Curved_kernel_via_analysis_2_functor_base< Curved_kernel_via_analysis_2 >
    Base;

    CGAL_CKvA_2_GRAB_BASE_FUNCTOR_TYPES

    //! the result type
    typedef Arc_2 result_type;

    /*!\brief
     * Standard constructor
     *
     * \param kernel The kernel
     */
    Construct_opposite_2(Curved_kernel_via_analysis_2 *kernel) :
        Base(kernel) {
    }

    /*!\brief
     * Construct an arc of opposite direction
     *
     * \param arc the arc to be reversed
     * \return The reversed arc
     */
    Arc_2 operator()(const Arc_2& xcv) {
      return xcv.flip();
    }
};



/*!\brief
 * Functor that computes the x-extreme points of a curve
 */
template < class CurvedKernelViaAnalysis_2 >
class X_extreme_points_2 : public
Curved_kernel_via_analysis_2_functor_base< CurvedKernelViaAnalysis_2 > {

public:
    //! this instance' first template parameter
    typedef CurvedKernelViaAnalysis_2 Curved_kernel_via_analysis_2;

    //! the base type
    typedef
    Curved_kernel_via_analysis_2_functor_base< Curved_kernel_via_analysis_2 >
    Base;

    CGAL_CKvA_2_GRAB_BASE_FUNCTOR_TYPES

    typedef typename Curve_analysis_2::Coordinate_2 Coordinate_2;

    //! the result type
    typedef CGAL::cpp98::iterator< std::output_iterator_tag, Coordinate_2 >
         result_type;

    //! the arity of the functor

    /*!\brief
     * Standard constructor
     *
     * \param kernel The kernel
     */
    X_extreme_points_2(Curved_kernel_via_analysis_2 *kernel) :
        Base(kernel) {
    }

    /*!\brief
     */
    template < class OutputIterator >
    OutputIterator operator()(const Curve_analysis_2& ca,
                              OutputIterator oi) const {

        typedef typename Curve_analysis_2::Status_line_1 Status_line_1;

        int events = ca.number_of_status_lines_with_event();

        for ( int i = 0; i < events; i++ ) {

            Status_line_1 status_line = ca.status_line_at_event(i);

            int lifts = status_line.number_of_events();

            for( int j = 0; j < lifts; j++ ) {

                std::pair<int, int> arcs =
                     status_line.number_of_incident_branches(j);

                if (arcs.first == 0 || arcs.second == 0)
                    *oi++ = status_line.algebraic_real_2(j);
            }
        }
        return oi;
    }

};

/*!\brief
 * Functor that computes the y-extreme points of a curve
 */
template < class CurvedKernelViaAnalysis_2 >
class Y_extreme_points_2 : public
Curved_kernel_via_analysis_2_functor_base< CurvedKernelViaAnalysis_2 > {

public:
    //! this instance' first template parameter
    typedef CurvedKernelViaAnalysis_2 Curved_kernel_via_analysis_2;

    //! the base type
    typedef
    Curved_kernel_via_analysis_2_functor_base< Curved_kernel_via_analysis_2 >
    Base;

    CGAL_CKvA_2_GRAB_BASE_FUNCTOR_TYPES

    typedef typename Curve_analysis_2::Coordinate_2 Coordinate_2;

    //! the result type
    typedef CGAL::cpp98::iterator< std::output_iterator_tag, Coordinate_2 >
             result_type;

    //! the arity of the functor

    /*!\brief
     * Standard constructor
     *
     * \param kernel The kernel
     */
    Y_extreme_points_2(Curved_kernel_via_analysis_2 *kernel) :
        Base(kernel) {
    }

    /*!\brief
     */
    template < class OutputIterator >
    OutputIterator operator()(const Curve_analysis_2& ca,
                              OutputIterator oi) const {

        typedef typename Curve_analysis_2::Status_line_1 Status_line_1;

        typename Base::Curve_kernel_2 curve_kernel = Base::_ckva()->kernel();

        Curve_analysis_2 ca_yx
            = curve_kernel.swap_x_and_y_2_object() (ca);

        std::vector<Coordinate_2> y_critical_points;

        Base::_ckva()->x_extreme_points_2_object()(ca_yx,
             std::back_inserter(y_critical_points));

        for( typename std::vector<Coordinate_2>::iterator it
                 = y_critical_points.begin();
             it != y_critical_points.end();
             it++ ) {

            Coordinate_1 curr_x = curve_kernel.get_y_2_object()( *it );

            Status_line_1 status_line = ca.status_line_at_exact_x(curr_x);

            int lifts = status_line.number_of_events();

            for( int i = 0; i < lifts; i++ ) {
                Coordinate_2 lift_xy = status_line.algebraic_real_2(i);

                bool y_coordinate_found;

                while(true) {

                    if( curve_kernel.upper_boundary_y_2_object() (lift_xy) <
                        curve_kernel.lower_boundary_x_2_object() (*it) ) {
                        y_coordinate_found = false;
                        break;
                    }
                    if( curve_kernel.upper_boundary_y_2_object() (lift_xy) >=
                        curve_kernel.upper_boundary_x_2_object() (*it) ) {
                        y_coordinate_found = true;
                        break;
                    }

                    curve_kernel.refine_x_2_object() (*it);
                }

                if(y_coordinate_found) {
                    *oi++ = Coordinate_2(curr_x, ca, i);
                    break;
                }
            }
        }
        return oi;
    }

};


#undef CGAL_CKvA_2_GRAB_BASE_FUNCTOR_TYPES

} // namespace Curved_kernel_via_analysis_2_Functors

/*!\brief
 * Collects the main set of functors of a curved kernel
 */
template < class CurvedKernelViaAnalysis_2, class Dummy = void>
class Curved_kernel_via_analysis_2_functors {

public:
    //!\name Public types
    //!@{

    //! this instance's first template parameter
    typedef CurvedKernelViaAnalysis_2 Curved_kernel_via_analysis_2;

//     typedef Curved_kernel_via_analysis_2_functors<
//         CurvedKernelViaAnalysis_2 > Functor_base;

// declares curved kernel functors, for each functor defines a member function
// returning an instance of this functor
#define CGAL_CKvA_2_functor_pred(Y, Z) \
    typedef \
    Curved_kernel_via_analysis_2_Functors::Y< Curved_kernel_via_analysis_2 \
        > Y; \
    Y Z() const { return Y(&Curved_kernel_via_analysis_2::instance()); }

#define CGAL_CKvA_2_functor_cons(Y, Z) CGAL_CKvA_2_functor_pred(Y, Z)

    CGAL_CKvA_2_functor_pred(Compare_x_2, compare_x_2_object);
    CGAL_CKvA_2_functor_pred(Compare_xy_2, compare_xy_2_object);
    CGAL_CKvA_2_functor_pred(Is_vertical_2, is_vertical_2_object);

    CGAL_CKvA_2_functor_cons(Construct_min_vertex_2,
                             construct_min_vertex_2_object);
    CGAL_CKvA_2_functor_cons(Construct_max_vertex_2,
                             construct_max_vertex_2_object);
    CGAL_CKvA_2_functor_cons(Construct_interior_vertex_2,
                             construct_interior_vertex_2_object);

    CGAL_CKvA_2_functor_pred(Compare_y_at_x_2, compare_y_at_x_2_object);
    CGAL_CKvA_2_functor_pred(Compare_y_at_x_left_2,
                             compare_y_at_x_left_2_object);
    CGAL_CKvA_2_functor_pred(Compare_y_at_x_right_2,
                             compare_y_at_x_right_2_object);
    CGAL_CKvA_2_functor_pred(Equal_2, equal_2_object);
    CGAL_CKvA_2_functor_pred(Is_in_x_range_2, is_in_x_range_2_object);
    CGAL_CKvA_2_functor_pred(Do_overlap_2, do_overlap_2_object);
    CGAL_CKvA_2_functor_cons(Intersect_2, intersect_2_object);
    CGAL_CKvA_2_functor_cons(Trim_2, trim_2_object);
    CGAL_CKvA_2_functor_cons(Split_2, split_2_object);
    CGAL_CKvA_2_functor_pred(Are_mergeable_2, are_mergeable_2_object);
    CGAL_CKvA_2_functor_cons(Merge_2, merge_2_object);


    CGAL_CKvA_2_functor_pred(Is_on_2, is_on_2_object);
    CGAL_CKvA_2_functor_cons(Make_x_monotone_2, make_x_monotone_2_object);

    // left-right
    CGAL_CKvA_2_functor_pred(Parameter_space_in_x_2,
                             parameter_space_in_x_2_object);
    CGAL_CKvA_2_functor_pred(Compare_y_near_boundary_2,
                             compare_y_near_boundary_2_object);

    // bottom-top
    CGAL_CKvA_2_functor_pred(Parameter_space_in_y_2,
                             parameter_space_in_y_2_object);
    CGAL_CKvA_2_functor_pred(Compare_x_on_boundary_2,
                             compare_x_on_boundary_2_object);
    CGAL_CKvA_2_functor_pred(Compare_x_near_boundary_2,
                             compare_x_near_boundary_2_object);

    CGAL_CKvA_2_functor_cons(X_extreme_points_2, x_extreme_points_2_object);
    CGAL_CKvA_2_functor_cons(Y_extreme_points_2, y_extreme_points_2_object);

    CGAL_CKvA_2_functor_cons(Construct_point_2,
                             construct_point_2_object);

    CGAL_CKvA_2_functor_cons(Construct_point_on_arc_2,
                             construct_point_on_arc_2_object);

    CGAL_CKvA_2_functor_cons(Construct_arc_2,
                             construct_arc_2_object);

    CGAL_CKvA_2_functor_pred(Compare_endpoints_xy_2,
                             compare_endpoints_xy_2_object);

    CGAL_CKvA_2_functor_cons(Construct_opposite_2,
                             construct_opposite_2_object);

#undef CGAL_CKvA_2_functor_pred
#undef CGAL_CKvA_2_functor_cons

}; // Curved_kernel_via_analysis_2_functors

} // namespace internal

} //namespace CGAL

#endif // CGAL_CURVED_KERNEL_VIA_ANALYSIS_2_FUNCTORS_H
// EOF<|MERGE_RESOLUTION|>--- conflicted
+++ resolved
@@ -1432,11 +1432,7 @@
     CGAL_CKvA_2_GRAB_BASE_FUNCTOR_TYPES
 
     //! the result type
-<<<<<<< HEAD
     typedef CGAL::cpp98::iterator< std::output_iterator_tag, CGAL::Object >
-=======
-    typedef std::iterator< std::output_iterator_tag, CGAL::Object >
->>>>>>> 82b70625
     result_type;
 
     //! the arity of the functor
@@ -1892,11 +1888,7 @@
     CGAL_CKvA_2_GRAB_BASE_FUNCTOR_TYPES
 
     //! the result type
-<<<<<<< HEAD
     typedef CGAL::cpp98::iterator< std::output_iterator_tag, CGAL::Object >
-=======
-    typedef std::iterator< std::output_iterator_tag, CGAL::Object >
->>>>>>> 82b70625
     result_type;
 
     //! the arity of the functor
