// Copyright (c) 2007-09  INRIA Sophia-Antipolis (France).
// All rights reserved.
//
// This file is part of CGAL (www.cgal.org).
//
// $URL$
// $Id$
// SPDX-License-Identifier: GPL-3.0-or-later OR LicenseRef-Commercial
//
// Author(s) : Pierre Alliez and Laurent Saboret

#ifndef CGAL_POINT_SET_PROCESSING_READ_OFF_POINTS_H
#define CGAL_POINT_SET_PROCESSING_READ_OFF_POINTS_H

#include <CGAL/license/Point_set_processing_3.h>

#include <CGAL/IO/io.h>
#include <CGAL/property_map.h>
#include <CGAL/value_type_traits.h>
#include <CGAL/Origin.h>
#include <CGAL/point_set_processing_assertions.h>
#include <CGAL/Kernel_traits.h>
#include <CGAL/iterator.h>
#include <CGAL/is_iterator.h>

#include <CGAL/boost/graph/Named_function_parameters.h>
#include <CGAL/boost/graph/named_params_helper.h>

#include <iostream>
#include <fstream>
#include <sstream>
#include <string>
#include <type_traits>
<<<<<<< HEAD
=======

#ifdef DOXYGEN_RUNNING
#define CGAL_BGL_NP_TEMPLATE_PARAMETERS NamedParameters
#define CGAL_BGL_NP_CLASS NamedParameters
#define CGAL_DEPRECATED
#endif
>>>>>>> cf69d322

#ifdef DOXYGEN_RUNNING
#define CGAL_BGL_NP_TEMPLATE_PARAMETERS NamedParameters
#define CGAL_BGL_NP_CLASS NamedParameters
#define CGAL_DEPRECATED
#endif

<<<<<<< HEAD
namespace CGAL {
=======
namespace IO {
>>>>>>> cf69d322

/**
   \ingroup PkgPointSetProcessing3IOOff

   \brief reads points (positions + normals, if available), using the \ref IOStreamOFF.

   \tparam OutputIteratorValueType type of objects that can be put in `PointOutputIterator`.
   It must be a model of `DefaultConstructible` and defaults to `value_type_traits<PointOutputIterator>::%type`.
   It can be omitted when the default is fine.
   \tparam PointOutputIterator iterator over output points.
   \tparam NamedParameters a sequence of \ref bgl_namedparameters "Named Parameters"

   \param is input stream
   \param output output iterator over points
   \param np an optional sequence of \ref bgl_namedparameters "Named Parameters" among the ones listed below

   \cgalNamedParamsBegin
     \cgalParamNBegin{point_map}
       \cgalParamDescription{a property map associating points to the elements of the point range}
       \cgalParamType{a model of `WritablePropertyMap` with value type `geom_traits::Point_3`}
       \cgalParamDefault{`CGAL::Identity_property_map<geom_traits::Point_3>`}
     \cgalParamNEnd

     \cgalParamNBegin{normal_map}
       \cgalParamDescription{a property map associating normals to the elements of the point range}
       \cgalParamType{a model of `WritablePropertyMap` with value type `geom_traits::Vector_3`}
       \cgalParamDefault{If this parameter is omitted, normals in the input stream are ignored.}
     \cgalParamNEnd

     \cgalParamNBegin{geom_traits}
       \cgalParamDescription{an instance of a geometric traits class}
       \cgalParamType{a model of `Kernel`}
       \cgalParamDefault{a \cgal Kernel deduced from the point type, using `CGAL::Kernel_traits`}
     \cgalParamNEnd
   \cgalNamedParamsEnd

   \returns `true` if reading was successful, `false` otherwise.

   \sa \ref IOStreamOFF
*/
template <typename OutputIteratorValueType,
          typename PointOutputIterator,
          typename CGAL_BGL_NP_TEMPLATE_PARAMETERS>
bool read_OFF(std::istream& is,
              PointOutputIterator output,
              const CGAL_BGL_NP_CLASS& np
#ifndef DOXYGEN_RUNNING
              , typename std::enable_if<CGAL::is_iterator<PointOutputIterator>::value>::type* = nullptr
#endif
              )
{
  using parameters::choose_parameter;
  using parameters::get_parameter;

  typedef Point_set_processing_3::Fake_point_range<OutputIteratorValueType> PointRange;

  // basic geometric types
  typedef typename CGAL::GetPointMap<PointRange, CGAL_BGL_NP_CLASS>::type PointMap;
  typedef typename Point_set_processing_3::GetNormalMap<PointRange, CGAL_BGL_NP_CLASS>::type NormalMap;
  typedef typename Point_set_processing_3::GetK<PointRange, CGAL_BGL_NP_CLASS>::Kernel Kernel;
  typedef typename Kernel::FT                                                          FT;

  bool has_normals = !(boost::is_same<NormalMap,
                       typename Point_set_processing_3::GetNormalMap<PointRange, CGAL_BGL_NP_CLASS>::NoMap>::value);

  PointMap point_map = choose_parameter<PointMap>(get_parameter(np, internal_np::point_map));
  NormalMap normal_map = choose_parameter<NormalMap>(get_parameter(np, internal_np::normal_map));

  // value_type_traits is a workaround as back_insert_iterator's value_type is void
  // typedef typename value_type_traits<OutputIterator>::type Enriched_point;
  typedef OutputIteratorValueType Enriched_point;

  typedef typename Kernel::Point_3 Point;
  typedef typename Kernel::Vector_3 Vector;

  if(!is)
  {
    std::cerr << "Error: cannot open file" << std::endl;
    return false;
  }

  // scan points
  long pointsCount = 0, facesCount = 0, edgesCount = 0; // number of items in file
  int pointsRead = 0; // current number of points read
  int lineNumber = 0; // current line number
  std::string line;
  std::istringstream iss;
  while(getline(is,line))
  {
    iss.clear();
    iss.str(line);

    // Ignore empty lines and comments
    if (line.empty () || line[0] == '#')
      continue;

    lineNumber++;

    // Reads file signature on first line
    if (lineNumber == 1)
    {
      std::string signature;
      if ( !(iss >> signature)
        || (signature != "OFF" && signature != "NOFF") )
      {
        // if wrong file format
        std::cerr << "Incorrect file format line " << lineNumber << " of file" << std::endl;
        return false;
      }
    }

    // Reads number of points on 2nd line
    else if (lineNumber == 2)
    {
      if ( !(iss >> pointsCount >> facesCount >> edgesCount) )
      {
        std::cerr << "Error line " << lineNumber << " of file" << std::endl;
        return false;
      }
    }

    // Reads 3D points on next lines
    else if (pointsRead < pointsCount)
    {
      // Reads position + normal...
      double x,y,z;
      double nx,ny,nz;
      if (iss >> IO::iformat(x) >> IO::iformat(y) >> IO::iformat(z))
      {
        //the extra `()` seem to fix a very strange bug. Without them, the put() won't compile.
        Point point((FT(x)), (FT(y)), (FT(z)));
        Vector normal = CGAL::NULL_VECTOR;
        // ... + normal...
        if (iss >> IO::iformat(nx))
        {
          // In case we could read one number, we expect that there are two more
<<<<<<< HEAD
          if(iss  >> iformat(ny) >> iformat(nz)){
=======
          if(iss  >> IO::iformat(ny) >> IO::iformat(nz)){
>>>>>>> cf69d322
            normal = Vector(FT(nx),FT(ny),FT(nz));
          } else {
            std::cerr << "Error line " << lineNumber << " of file" << std::endl;
            return false;
          }
        }
        Enriched_point pwn;
        put(point_map,  pwn, point);  // point_map[&pwn] = point
        if (has_normals)
          put(normal_map, pwn, normal); // normal_map[&pwn] = normal
        *output++ = pwn;
        pointsRead++;
      }
      // ...or skip comment line
    }
    // Skip remaining lines
  }

  return true;
}

/**
   \ingroup PkgPointSetProcessing3IOOff

   \brief reads points (positions + normals, if available), using the \ref IOStreamOFF.

   \tparam OutputIteratorValueType type of objects that can be put in `PointOutputIterator`.
   It must be a model of `DefaultConstructible` and defaults to `value_type_traits<PointOutputIterator>::%type`.
   It can be omitted when the default is fine.
   \tparam PointOutputIterator iterator over output points.
   \tparam NamedParameters a sequence of \ref bgl_namedparameters "Named Parameters"

   \param fname input file name
   \param output output iterator over points
   \param np optional sequence of \ref bgl_namedparameters "Named Parameters" among the ones listed below.

   \cgalNamedParamsBegin
     \cgalParamNBegin{point_map}
       \cgalParamDescription{a property map associating points to the elements of the point range}
       \cgalParamType{a model of `WritablePropertyMap` with value type `geom_traits::Point_3`}
       \cgalParamDefault{`CGAL::Identity_property_map<geom_traits::Point_3>`}
     \cgalParamNEnd

     \cgalParamNBegin{normal_map}
       \cgalParamDescription{a property map associating normals to the elements of the point range}
       \cgalParamType{a model of `WritablePropertyMap` with value type `geom_traits::Vector_3`}
       \cgalParamDefault{If this parameter is omitted, normals in the input stream are ignored.}
     \cgalParamNEnd

     \cgalParamNBegin{geom_traits}
       \cgalParamDescription{an instance of a geometric traits class}
       \cgalParamType{a model of `Kernel`}
       \cgalParamDefault{a \cgal Kernel deduced from the point type, using `CGAL::Kernel_traits`}
     \cgalParamNEnd
   \cgalNamedParamsEnd

   \returns `true` if reading was successful, `false` otherwise.

   \sa \ref IOStreamOFF
*/
template <typename OutputIteratorValueType,
          typename PointOutputIterator,
          typename CGAL_BGL_NP_TEMPLATE_PARAMETERS>
bool read_OFF(const std::string& fname,
              PointOutputIterator output,
              const CGAL_BGL_NP_CLASS& np
#ifndef DOXYGEN_RUNNING
              , typename std::enable_if<CGAL::is_iterator<PointOutputIterator>::value>::type* = nullptr
#endif
              )
{
  std::ifstream is(fname);
<<<<<<< HEAD
  return read_OFF(is, output, np);
=======
  return read_OFF<OutputIteratorValueType>(is, output, np);
>>>>>>> cf69d322
}

/// \cond SKIP_IN_MANUAL

// variants with default NP
template <typename OutputIteratorValueType,
          typename OutputIterator>
bool read_OFF(std::istream& is, OutputIterator output,
              typename std::enable_if<CGAL::is_iterator<OutputIterator>::value>::type* = nullptr)
{
  return read_OFF<OutputIteratorValueType>(is, output, CGAL::parameters::all_default());
}

template <typename OutputIteratorValueType, typename OutputIterator>
bool read_OFF(const std::string& fname, OutputIterator output,
              typename std::enable_if<CGAL::is_iterator<OutputIterator>::value>::type* = nullptr)
{
  return read_OFF<OutputIteratorValueType>(fname, output, parameters::all_default());
}

// variants with default output iterator value type
template <typename OutputIterator,
          typename CGAL_BGL_NP_TEMPLATE_PARAMETERS>
bool read_OFF(std::istream& is, OutputIterator output, const CGAL_BGL_NP_CLASS& np,
              typename std::enable_if<CGAL::is_iterator<OutputIterator>::value>::type* = nullptr)
{
  return read_OFF<typename value_type_traits<OutputIterator>::type>(is, output, np);
<<<<<<< HEAD
}

template <typename OutputIterator,typename CGAL_BGL_NP_TEMPLATE_PARAMETERS>
bool read_OFF(const std::string& fname, OutputIterator output, const CGAL_BGL_NP_CLASS& np,
              typename std::enable_if<CGAL::is_iterator<OutputIterator>::value>::type* = nullptr)
{
  std::ifstream is(fname);
  return read_OFF<typename value_type_traits<OutputIterator>::type>(is, output, np);
}

// variants with default NP and output iterator value type
template <typename OutputIterator>
bool read_OFF(std::istream& is, OutputIterator output,
              typename std::enable_if<CGAL::is_iterator<OutputIterator>::value>::type* = nullptr)
{
  return read_OFF<typename value_type_traits<OutputIterator>::type>(is, output, CGAL::parameters::all_default());
}

template <typename OutputIterator>
bool read_OFF(const std::string& fname, OutputIterator output,
              typename std::enable_if<CGAL::is_iterator<OutputIterator>::value>::type* = nullptr)
{
  return read_OFF<typename value_type_traits<OutputIterator>::type>(fname, output, parameters::all_default());
}

/// \endcond

=======
}

template <typename OutputIterator,typename CGAL_BGL_NP_TEMPLATE_PARAMETERS>
bool read_OFF(const std::string& fname, OutputIterator output, const CGAL_BGL_NP_CLASS& np,
              typename std::enable_if<CGAL::is_iterator<OutputIterator>::value>::type* = nullptr)
{
  std::ifstream is(fname);
  return read_OFF<typename value_type_traits<OutputIterator>::type>(is, output, np);
}

// variants with default NP and output iterator value type
template <typename OutputIterator>
bool read_OFF(std::istream& is, OutputIterator output,
              typename std::enable_if<CGAL::is_iterator<OutputIterator>::value>::type* = nullptr)
{
  return read_OFF<typename value_type_traits<OutputIterator>::type>(is, output, CGAL::parameters::all_default());
}

template <typename OutputIterator>
bool read_OFF(const std::string& fname, OutputIterator output,
              typename std::enable_if<CGAL::is_iterator<OutputIterator>::value>::type* = nullptr)
{
  return read_OFF<typename value_type_traits<OutputIterator>::type>(fname, output, parameters::all_default());
}

/// \endcond

} // namespace IO

>>>>>>> cf69d322
#ifndef CGAL_NO_DEPRECATED_CODE

/// \cond SKIP_IN_MANUAL

template <typename OutputIteratorValueType,
          typename OutputIterator,
          typename PointPMap,
          typename NormalPMap,
          typename Kernel>
CGAL_DEPRECATED_MSG("you are using the deprecated V1 API of CGAL::read_off_points_and_normals(), please update your code")
bool read_off_points_and_normals(std::istream& is, ///< input stream.
                                 OutputIterator output, ///< output iterator over points.
                                 PointPMap point_map,  ///< property map: value_type of OutputIterator -> Point_3.
                                 NormalPMap normal_map, ///< property map: value_type of OutputIterator -> Vector_3.
                                 const Kernel& /*kernel*/) ///< geometric traits.
{
<<<<<<< HEAD
  return read_OFF<OutputIteratorValueType>(is, output,
                                           parameters::point_map(point_map)
                                                      .normal_map(normal_map)
                                                      .geom_traits(Kernel()));
=======
  return IO::read_OFF<OutputIteratorValueType>(is, output,
                                               parameters::point_map(point_map)
                                                          .normal_map(normal_map)
                                                          .geom_traits(Kernel()));
>>>>>>> cf69d322
}

template <typename OutputIterator,
          typename PointPMap,
          typename NormalPMap,
          typename Kernel>
CGAL_DEPRECATED_MSG("you are using the deprecated V1 API of CGAL::read_off_points_and_normals(), please update your code")
bool read_off_points_and_normals(std::istream& is, ///< input stream.
                                 OutputIterator output, ///< output iterator over points.
                                 PointPMap point_map, ///< property map: value_type of OutputIterator -> Point_3.
                                 NormalPMap normal_map, ///< property map: value_type of OutputIterator -> Vector_3.
                                 const Kernel& kernel) ///< geometric traits.
{
<<<<<<< HEAD
  return read_OFF<typename value_type_traits<OutputIterator>::type>(is, output,
                                                                    parameters::point_map(point_map)
                                                                               .normal_map(normal_map)
                                                                               .geom_traits(kernel));
=======
  return IO::read_OFF<typename value_type_traits<OutputIterator>::type>(is, output,
                                                                        parameters::point_map(point_map)
                                                                                   .normal_map(normal_map)
                                                                                   .geom_traits(kernel));
>>>>>>> cf69d322
}

template <typename OutputIteratorValueType,
          typename OutputIterator,
          typename PointPMap,
          typename NormalPMap>
CGAL_DEPRECATED_MSG("you are using the deprecated V1 API of CGAL::read_off_points_and_normals(), please update your code")
bool read_off_points_and_normals(std::istream& is, ///< input stream.
                                 OutputIterator output, ///< output iterator over points.
                                 PointPMap point_map, ///< property map: value_type of OutputIterator -> Point_3.
                                 NormalPMap normal_map) ///< property map: value_type of OutputIterator -> Vector_3.
{
<<<<<<< HEAD
  return read_OFF<OutputIteratorValueType>(is, output, parameters::point_map(point_map)
=======
  return IO::read_OFF<OutputIteratorValueType>(is, output, parameters::point_map(point_map)
>>>>>>> cf69d322
                                                                      .normal_map(normal_map));
}

template <typename OutputIterator,
          typename PointPMap,
          typename NormalPMap>
CGAL_DEPRECATED_MSG("you are using the deprecated V1 API of CGAL::read_off_points_and_normals(), please update your code")
bool read_off_points_and_normals(std::istream& is, ///< input stream.
                                 OutputIterator output, ///< output iterator over points.
                                 PointPMap point_map, ///< property map: value_type of OutputIterator -> Point_3.
                                 NormalPMap normal_map) ///< property map: value_type of OutputIterator -> Vector_3.
{
<<<<<<< HEAD
  return read_OFF<typename value_type_traits<OutputIterator>::type>(is, output,
                                                                    parameters::point_map(point_map)
                                                                               .normal_map(normal_map));
=======
  return IO::read_OFF<typename value_type_traits<OutputIterator>::type>(is, output,
                                                                        parameters::point_map(point_map)
                                                                                   .normal_map(normal_map));
>>>>>>> cf69d322
}

template <typename OutputIteratorValueType,
          typename OutputIterator,
          typename NormalPMap>
CGAL_DEPRECATED_MSG("you are using the deprecated V1 API of CGAL::read_off_points_and_normals(), please update your code")
bool read_off_points_and_normals(std::istream& is, ///< input stream.
                                 OutputIterator output, ///< output iterator over points.
                                 NormalPMap normal_map) ///< property map: value_type of OutputIterator -> Vector_3.
{
<<<<<<< HEAD
  return read_OFF<OutputIteratorValueType>(is, output, parameters::normal_map(normal_map));
=======
  return IO::read_OFF<OutputIteratorValueType>(is, output, parameters::normal_map(normal_map));
>>>>>>> cf69d322
}

template <typename OutputIterator,
          typename NormalPMap>
CGAL_DEPRECATED_MSG("you are using the deprecated V1 API of CGAL::read_off_points_and_normals(), please update your code")
bool read_off_points_and_normals(std::istream& is, ///< input stream.
                                 OutputIterator output, ///< output iterator over points.
                                 NormalPMap normal_map) ///< property map: value_type of OutputIterator -> Vector_3.
{
<<<<<<< HEAD
  return read_OFF<typename value_type_traits<OutputIterator>::type>(is, output, parameters::normal_map(normal_map));
=======
  return IO::read_OFF<typename value_type_traits<OutputIterator>::type>(is, output, parameters::normal_map(normal_map));
>>>>>>> cf69d322
}

template <typename OutputIteratorValueType,
          typename OutputIterator,
          typename PointPMap,
          typename Kernel
>
CGAL_DEPRECATED_MSG("you are using the deprecated V1 API of CGAL::read_off_points(), please update your code")
bool read_off_points(std::istream& is, ///< input stream.
                     OutputIterator output, ///< output iterator over points.
                     PointPMap point_map, ///< property map: value_type of OutputIterator -> Point_3.
                     const Kernel& kernel) ///< geometric traits.
{
  return read_off_points<OutputIteratorValueType>(is, output, parameters::point_map(point_map)
                                                                             .geom_traits(kernel));
}

template <typename OutputIterator,
          typename PointPMap,
          typename Kernel>
CGAL_DEPRECATED_MSG("you are using the deprecated V1 API of CGAL::read_off_points(), please update your code")
bool read_off_points(std::istream& is, ///< input stream.
                     OutputIterator output, ///< output iterator over points.
                     PointPMap point_map, ///< property map: value_type of OutputIterator -> Point_3.
                     const Kernel& kernel) ///< geometric traits.
{
  return read_off_points<typename value_type_traits<OutputIterator>::type>(is, output,
                                                                           parameters::point_map(point_map)
                                                                                      .geom_traits (kernel));
}

template <typename OutputIteratorValueType,
          typename OutputIterator,
          typename PointPMap>
CGAL_DEPRECATED_MSG("you are using the deprecated V1 API of CGAL::read_off_points(), please update your code")
bool read_off_points(std::istream& is, ///< input stream.
                     OutputIterator output, ///< output iterator over points.
                     PointPMap point_map) ///< property map: value_type of OutputIterator -> Point_3.
{
  return read_off_points<OutputIteratorValueType>(is, output, parameters::point_map (point_map));
}

template <typename OutputIterator, typename PointPMap>
CGAL_DEPRECATED_MSG("you are using the deprecated V1 API of CGAL::read_off_points(), please update your code")
bool read_off_points(std::istream& is, ///< input stream.
                     OutputIterator output, ///< output iterator over points.
                     PointPMap point_map) ///< property map: value_type of OutputIterator -> Point_3.
{
  return read_off_points<typename value_type_traits<OutputIterator>::type>(is, output, parameters::point_map(point_map));
}

/// \endcond

/*!
 \ingroup PkgPointSetProcessing3IODeprecated

<<<<<<< HEAD
 \deprecated This function is deprecated since \cgal 5.2,
             \link PkgPointSetProcessing3IOOff `CGAL::read_OFF()` \endlink should be used instead.
=======
 \deprecated This function is deprecated since \cgal 5.3,
             \link PkgPointSetProcessing3IOOff `CGAL::IO::read_OFF()` \endlink should be used instead.
>>>>>>> cf69d322
*/
template <typename OutputIteratorValueType,
          typename OutputIterator,
          typename CGAL_BGL_NP_TEMPLATE_PARAMETERS>
CGAL_DEPRECATED bool read_off_points(std::istream& is,
                                     OutputIterator output,
                                     const CGAL_BGL_NP_CLASS& np)
{
<<<<<<< HEAD
  return read_OFF(is, output, np);
=======
  return IO::read_OFF(is, output, np);
>>>>>>> cf69d322
}

/// \cond SKIP_IN_MANUAL

template <typename OutputIteratorValueType, typename OutputIterator>
CGAL_DEPRECATED bool read_off_points(std::istream& is, OutputIterator output)
{
<<<<<<< HEAD
  return read_OFF(is, output);
=======
  return IO::read_OFF(is, output);
>>>>>>> cf69d322
}

// variant with default output iterator value type
template <typename OutputIterator, typename CGAL_BGL_NP_TEMPLATE_PARAMETERS>
CGAL_DEPRECATED bool read_off_points(std::istream& is, OutputIterator output, const CGAL_BGL_NP_CLASS& np)
{
<<<<<<< HEAD
  return read_OFF(is, output, np);
=======
  return IO::read_OFF(is, output, np);
>>>>>>> cf69d322
}

// variant with default NP and output iterator value type
template <typename OutputIterator>
CGAL_DEPRECATED bool read_off_points(std::istream& is, OutputIterator output)
{
<<<<<<< HEAD
  return read_OFF(is, output, CGAL::parameters::all_default());
=======
  return IO::read_OFF(is, output, CGAL::parameters::all_default());
>>>>>>> cf69d322
}

/// \endcond

#endif //CGAL_NO_DEPRECATED_CODE

} // namespace CGAL

#endif // CGAL_POINT_SET_PROCESSING_READ_OFF_POINTS_H<|MERGE_RESOLUTION|>--- conflicted
+++ resolved
@@ -31,27 +31,16 @@
 #include <sstream>
 #include <string>
 #include <type_traits>
-<<<<<<< HEAD
-=======
 
 #ifdef DOXYGEN_RUNNING
 #define CGAL_BGL_NP_TEMPLATE_PARAMETERS NamedParameters
 #define CGAL_BGL_NP_CLASS NamedParameters
 #define CGAL_DEPRECATED
 #endif
->>>>>>> cf69d322
-
-#ifdef DOXYGEN_RUNNING
-#define CGAL_BGL_NP_TEMPLATE_PARAMETERS NamedParameters
-#define CGAL_BGL_NP_CLASS NamedParameters
-#define CGAL_DEPRECATED
-#endif
-
-<<<<<<< HEAD
+
 namespace CGAL {
-=======
+
 namespace IO {
->>>>>>> cf69d322
 
 /**
    \ingroup PkgPointSetProcessing3IOOff
@@ -188,11 +177,7 @@
         if (iss >> IO::iformat(nx))
         {
           // In case we could read one number, we expect that there are two more
-<<<<<<< HEAD
-          if(iss  >> iformat(ny) >> iformat(nz)){
-=======
           if(iss  >> IO::iformat(ny) >> IO::iformat(nz)){
->>>>>>> cf69d322
             normal = Vector(FT(nx),FT(ny),FT(nz));
           } else {
             std::cerr << "Error line " << lineNumber << " of file" << std::endl;
@@ -265,11 +250,7 @@
               )
 {
   std::ifstream is(fname);
-<<<<<<< HEAD
-  return read_OFF(is, output, np);
-=======
   return read_OFF<OutputIteratorValueType>(is, output, np);
->>>>>>> cf69d322
 }
 
 /// \cond SKIP_IN_MANUAL
@@ -297,7 +278,6 @@
               typename std::enable_if<CGAL::is_iterator<OutputIterator>::value>::type* = nullptr)
 {
   return read_OFF<typename value_type_traits<OutputIterator>::type>(is, output, np);
-<<<<<<< HEAD
 }
 
 template <typename OutputIterator,typename CGAL_BGL_NP_TEMPLATE_PARAMETERS>
@@ -325,37 +305,8 @@
 
 /// \endcond
 
-=======
-}
-
-template <typename OutputIterator,typename CGAL_BGL_NP_TEMPLATE_PARAMETERS>
-bool read_OFF(const std::string& fname, OutputIterator output, const CGAL_BGL_NP_CLASS& np,
-              typename std::enable_if<CGAL::is_iterator<OutputIterator>::value>::type* = nullptr)
-{
-  std::ifstream is(fname);
-  return read_OFF<typename value_type_traits<OutputIterator>::type>(is, output, np);
-}
-
-// variants with default NP and output iterator value type
-template <typename OutputIterator>
-bool read_OFF(std::istream& is, OutputIterator output,
-              typename std::enable_if<CGAL::is_iterator<OutputIterator>::value>::type* = nullptr)
-{
-  return read_OFF<typename value_type_traits<OutputIterator>::type>(is, output, CGAL::parameters::all_default());
-}
-
-template <typename OutputIterator>
-bool read_OFF(const std::string& fname, OutputIterator output,
-              typename std::enable_if<CGAL::is_iterator<OutputIterator>::value>::type* = nullptr)
-{
-  return read_OFF<typename value_type_traits<OutputIterator>::type>(fname, output, parameters::all_default());
-}
-
-/// \endcond
-
 } // namespace IO
 
->>>>>>> cf69d322
 #ifndef CGAL_NO_DEPRECATED_CODE
 
 /// \cond SKIP_IN_MANUAL
@@ -372,17 +323,10 @@
                                  NormalPMap normal_map, ///< property map: value_type of OutputIterator -> Vector_3.
                                  const Kernel& /*kernel*/) ///< geometric traits.
 {
-<<<<<<< HEAD
-  return read_OFF<OutputIteratorValueType>(is, output,
-                                           parameters::point_map(point_map)
-                                                      .normal_map(normal_map)
-                                                      .geom_traits(Kernel()));
-=======
   return IO::read_OFF<OutputIteratorValueType>(is, output,
                                                parameters::point_map(point_map)
                                                           .normal_map(normal_map)
                                                           .geom_traits(Kernel()));
->>>>>>> cf69d322
 }
 
 template <typename OutputIterator,
@@ -396,17 +340,10 @@
                                  NormalPMap normal_map, ///< property map: value_type of OutputIterator -> Vector_3.
                                  const Kernel& kernel) ///< geometric traits.
 {
-<<<<<<< HEAD
-  return read_OFF<typename value_type_traits<OutputIterator>::type>(is, output,
-                                                                    parameters::point_map(point_map)
-                                                                               .normal_map(normal_map)
-                                                                               .geom_traits(kernel));
-=======
   return IO::read_OFF<typename value_type_traits<OutputIterator>::type>(is, output,
                                                                         parameters::point_map(point_map)
                                                                                    .normal_map(normal_map)
                                                                                    .geom_traits(kernel));
->>>>>>> cf69d322
 }
 
 template <typename OutputIteratorValueType,
@@ -419,11 +356,7 @@
                                  PointPMap point_map, ///< property map: value_type of OutputIterator -> Point_3.
                                  NormalPMap normal_map) ///< property map: value_type of OutputIterator -> Vector_3.
 {
-<<<<<<< HEAD
-  return read_OFF<OutputIteratorValueType>(is, output, parameters::point_map(point_map)
-=======
   return IO::read_OFF<OutputIteratorValueType>(is, output, parameters::point_map(point_map)
->>>>>>> cf69d322
                                                                       .normal_map(normal_map));
 }
 
@@ -436,15 +369,9 @@
                                  PointPMap point_map, ///< property map: value_type of OutputIterator -> Point_3.
                                  NormalPMap normal_map) ///< property map: value_type of OutputIterator -> Vector_3.
 {
-<<<<<<< HEAD
-  return read_OFF<typename value_type_traits<OutputIterator>::type>(is, output,
-                                                                    parameters::point_map(point_map)
-                                                                               .normal_map(normal_map));
-=======
   return IO::read_OFF<typename value_type_traits<OutputIterator>::type>(is, output,
                                                                         parameters::point_map(point_map)
                                                                                    .normal_map(normal_map));
->>>>>>> cf69d322
 }
 
 template <typename OutputIteratorValueType,
@@ -455,11 +382,7 @@
                                  OutputIterator output, ///< output iterator over points.
                                  NormalPMap normal_map) ///< property map: value_type of OutputIterator -> Vector_3.
 {
-<<<<<<< HEAD
-  return read_OFF<OutputIteratorValueType>(is, output, parameters::normal_map(normal_map));
-=======
   return IO::read_OFF<OutputIteratorValueType>(is, output, parameters::normal_map(normal_map));
->>>>>>> cf69d322
 }
 
 template <typename OutputIterator,
@@ -469,11 +392,7 @@
                                  OutputIterator output, ///< output iterator over points.
                                  NormalPMap normal_map) ///< property map: value_type of OutputIterator -> Vector_3.
 {
-<<<<<<< HEAD
-  return read_OFF<typename value_type_traits<OutputIterator>::type>(is, output, parameters::normal_map(normal_map));
-=======
   return IO::read_OFF<typename value_type_traits<OutputIterator>::type>(is, output, parameters::normal_map(normal_map));
->>>>>>> cf69d322
 }
 
 template <typename OutputIteratorValueType,
@@ -530,13 +449,8 @@
 /*!
  \ingroup PkgPointSetProcessing3IODeprecated
 
-<<<<<<< HEAD
- \deprecated This function is deprecated since \cgal 5.2,
-             \link PkgPointSetProcessing3IOOff `CGAL::read_OFF()` \endlink should be used instead.
-=======
  \deprecated This function is deprecated since \cgal 5.3,
              \link PkgPointSetProcessing3IOOff `CGAL::IO::read_OFF()` \endlink should be used instead.
->>>>>>> cf69d322
 */
 template <typename OutputIteratorValueType,
           typename OutputIterator,
@@ -545,11 +459,7 @@
                                      OutputIterator output,
                                      const CGAL_BGL_NP_CLASS& np)
 {
-<<<<<<< HEAD
-  return read_OFF(is, output, np);
-=======
   return IO::read_OFF(is, output, np);
->>>>>>> cf69d322
 }
 
 /// \cond SKIP_IN_MANUAL
@@ -557,33 +467,21 @@
 template <typename OutputIteratorValueType, typename OutputIterator>
 CGAL_DEPRECATED bool read_off_points(std::istream& is, OutputIterator output)
 {
-<<<<<<< HEAD
-  return read_OFF(is, output);
-=======
   return IO::read_OFF(is, output);
->>>>>>> cf69d322
 }
 
 // variant with default output iterator value type
 template <typename OutputIterator, typename CGAL_BGL_NP_TEMPLATE_PARAMETERS>
 CGAL_DEPRECATED bool read_off_points(std::istream& is, OutputIterator output, const CGAL_BGL_NP_CLASS& np)
 {
-<<<<<<< HEAD
-  return read_OFF(is, output, np);
-=======
   return IO::read_OFF(is, output, np);
->>>>>>> cf69d322
 }
 
 // variant with default NP and output iterator value type
 template <typename OutputIterator>
 CGAL_DEPRECATED bool read_off_points(std::istream& is, OutputIterator output)
 {
-<<<<<<< HEAD
-  return read_OFF(is, output, CGAL::parameters::all_default());
-=======
   return IO::read_OFF(is, output, CGAL::parameters::all_default());
->>>>>>> cf69d322
 }
 
 /// \endcond
