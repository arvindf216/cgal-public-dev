--- conflicted
+++ resolved
@@ -4,12 +4,7 @@
 #include <CGAL/make_surface_mesh.h>
 #include <CGAL/Implicit_surface_3.h>
 #include <CGAL/IO/facets_in_complex_2_to_triangle_mesh.h>
-<<<<<<< HEAD
-#include <CGAL/Poisson_reconstruction_function.h>
-=======
 #include <CGAL/Implicit_reconstruction_function.h>
-#include <CGAL/Point_with_normal_3.h>
->>>>>>> 15475617
 #include <CGAL/property_map.h>
 #include <CGAL/IO/read_points.h>
 #include <CGAL/compute_average_spacing.h>
@@ -27,11 +22,6 @@
 typedef Kernel::Point_3 Point;
 typedef Kernel::Vector_3 Vector;
 typedef std::pair<Point, Vector> Point_with_normal;
-<<<<<<< HEAD
-typedef CGAL::First_of_pair_property_map<Point_with_normal> Point_map;
-typedef CGAL::Second_of_pair_property_map<Point_with_normal> Normal_map;
-=======
->>>>>>> 15475617
 typedef Kernel::Sphere_3 Sphere;
 typedef std::vector<Point_with_normal> PointList;
 typedef CGAL::First_of_pair_property_map<Point_with_normal> Point_map;
@@ -53,19 +43,9 @@
     // Note: read_points() requires an iterator over points
     // + property maps to access each point's position and normal.
     PointList points;
-<<<<<<< HEAD
     if(!CGAL::read_points("data/kitten.xyz", std::back_inserter(points),
                           CGAL::parameters::point_map(Point_map())
                                            .normal_map (Normal_map())))
-=======
-    std::ifstream stream("../data/kitten.xyz");
-    if (!stream ||
-        !CGAL::read_xyz_points(
-                              stream,
-                              std::back_inserter(points),
-                              CGAL::parameters::point_map(Point_map()).
-                              normal_map(Normal_map())))
->>>>>>> 15475617
     {
       std::cerr << "Error: cannot read file input file!" << std::endl;
       return EXIT_FAILURE;
@@ -75,30 +55,18 @@
 
     // Note: this method requires an iterator over points
     // + property maps to access each point's position and normal.
-<<<<<<< HEAD
-    Poisson_reconstruction_function function(points.begin(), points.end(), Point_map(), Normal_map());
+    // The position property map can be omitted here as we use iterators over Point_3 elements.
+    Implicit_reconstruction_function function(points, Point_map(), Normal_map());
 
     // Computes the Poisson indicator function f()
     // at each vertex of the triangulation.
-    if ( ! function.compute_implicit_function() )
+    if ( ! function.compute_poisson_implicit_function() )
       return EXIT_FAILURE;
 
     // Computes average spacing
     FT average_spacing = CGAL::compute_average_spacing<CGAL::Sequential_tag>
       (points, 6 /* knn = 1 ring */,
        CGAL::parameters::point_map (Point_map()));
-=======
-    // The position property map can be omitted here as we use iterators over Point_3 elements.
-    Implicit_reconstruction_function function(points, Point_map(), Normal_map());
-
-    // Computes the Poisson indicator function f()
-    // at each vertex of the triangulation.
-    if ( ! function.compute_poisson_implicit_function() ) 
-      return EXIT_FAILURE;
-
-    // Computes average spacing
-    FT average_spacing = CGAL::compute_average_spacing<CGAL::Sequential_tag>(points, 6, CGAL::parameters::point_map(Point_map()) /* knn = 1 ring */);
->>>>>>> 15475617
 
     // Gets one point inside the implicit surface
     // and computes implicit function bounding sphere radius.
@@ -139,15 +107,7 @@
 
     /// [PMP_distance_snippet]
     // computes the approximation error of the reconstruction
-    std::vector<Point> points_coord;
-    points_coord.reserve(points.size());
-    std::transform(points.begin(), 
-                   points.end(), 
-                   std::back_inserter(points_coord), 
-                   [](const Point_with_normal& p){return p.first;});
-
     double max_dist =
-<<<<<<< HEAD
       CGAL::Polygon_mesh_processing::approximate_max_distance_to_point_set
       (output_mesh,
        CGAL::make_range (boost::make_transform_iterator
@@ -155,11 +115,6 @@
                          boost::make_transform_iterator
                          (points.end(), CGAL::Property_map_to_unary_function<Point_map>())),
        4000);
-=======
-      CGAL::Polygon_mesh_processing::approximate_max_distance_to_point_set(output_mesh,
-                                                               points_coord,
-                                                               4000);
->>>>>>> 15475617
     std::cout << "Max distance to point_set: " << max_dist << std::endl;
     /// [PMP_distance_snippet]
 
