--- conflicted
+++ resolved
@@ -99,13 +99,9 @@
     bool      is_degen;         // Is the object degenerate (a single point).
 
   public:
-<<<<<<< HEAD
-
-    /*! Default constructor. */
-=======
+
     /*! Default constructor.
      */
->>>>>>> 84ec799c
     _Linear_object_cached_2() :
       has_source(true),
       has_target(true),
@@ -145,20 +141,11 @@
      * \param seg The segment.
      * \pre The segment is not degenerate.
      */
-<<<<<<< HEAD
-    _Linear_object_cached_2(const Segment_2& seg)
-    {
-      Kernel kernel;
-
-      CGAL_assertion_msg(! kernel.is_degenerate_2_object() (seg),
-                         "Cannot construct a degenerate segment.");
-=======
     _Linear_object_cached_2(const Segment_2& seg) :
       has_source(true),
       has_target(true)
     {
       Kernel kernel;
->>>>>>> 84ec799c
 
       CGAL_assertion_msg(! kernel.is_degenerate_2_object()(seg),
                          "Cannot construct a degenerate segment.");
@@ -167,12 +154,7 @@
       ps = construct_vertex(seg, 0);
       pt = construct_vertex(seg, 1);
 
-<<<<<<< HEAD
-      Comparison_result  res = kernel.compare_xy_2_object()(ps, pt);
-
-=======
       Comparison_result res = kernel.compare_xy_2_object()(ps, pt);
->>>>>>> 84ec799c
       CGAL_assertion(res != EQUAL);
       is_degen = false;
       is_right = (res == SMALLER);
@@ -187,20 +169,11 @@
      * \param ray The ray.
      * \pre The ray is not degenerate.
      */
-<<<<<<< HEAD
-    _Linear_object_cached_2(const Ray_2& ray)
-    {
-      Kernel kernel;
-
-      CGAL_assertion_msg(! kernel.is_degenerate_2_object()(ray),
-                         "Cannot construct a degenerate ray.");
-=======
     _Linear_object_cached_2(const Ray_2& ray) :
       has_source(true),
       has_target(false)
     {
       Kernel kernel;
->>>>>>> 84ec799c
 
       CGAL_assertion_msg(! kernel.is_degenerate_2_object()(ray),
                          "Cannot construct a degenerate ray.");
@@ -233,22 +206,12 @@
 
       CGAL_assertion_msg(! kernel.is_degenerate_2_object()(ln),
                          "Cannot construct a degenerate line.");
-<<<<<<< HEAD
-
-      typename Kernel_::Construct_point_on_2
-        construct_vertex = kernel.construct_point_on_2_object();
-=======
->>>>>>> 84ec799c
 
       auto construct_vertex = kernel.construct_point_on_2_object();
       ps = construct_vertex(ln, 0);         // Some point on the line.
       pt = construct_vertex(ln, 1);         // Some point further on the line.
 
-<<<<<<< HEAD
-      Comparison_result  res = kernel.compare_xy_2_object()(ps, pt);
-=======
       Comparison_result res = kernel.compare_xy_2_object()(ps, pt);
->>>>>>> 84ec799c
       CGAL_assertion(res != EQUAL);
       is_degen = false;
       is_right = (res == SMALLER);
@@ -294,15 +257,7 @@
 
     /*! Check whether the left point is finite.
      */
-<<<<<<< HEAD
-    bool has_left() const
-    {
-      if (is_right) return (has_source);
-      else return (has_target);
-    }
-=======
     bool has_left() const { return (is_right ? has_source : has_target); }
->>>>>>> 84ec799c
 
     /*! Obtain the (lexicographically) left endpoint.
      * \pre The left point is finite.
@@ -322,13 +277,7 @@
     {
       CGAL_precondition(! is_degen);
 
-<<<<<<< HEAD
-      CGAL_precondition_code(
-        Kernel    kernel;
-      );
-=======
       CGAL_precondition_code(Kernel kernel);
->>>>>>> 84ec799c
       CGAL_precondition
         (Segment_assertions::_assert_is_point_on(p, l, Has_exact_division()) &&
          (! check_validity || ! has_right() ||
@@ -390,15 +339,7 @@
 
     /*! Check whether the right point is finite.
      */
-<<<<<<< HEAD
-    bool has_right() const
-    {
-      if (is_right) return (has_target);
-      else return (has_source);
-    }
-=======
     bool has_right() const { return (is_right ? has_target : has_source); }
->>>>>>> 84ec799c
 
     /*! Obtain the (lexicographically) right endpoint.
      * \pre The right endpoint is finite.
@@ -417,11 +358,7 @@
                    bool CGAL_assertion_code(check_validity) = true)
     {
       CGAL_precondition(! is_degen);
-<<<<<<< HEAD
-      CGAL_precondition_code(Kernel kernel;);
-=======
       CGAL_precondition_code(Kernel kernel);
->>>>>>> 84ec799c
       CGAL_precondition
         (Segment_assertions::_assert_is_point_on(p, l, Has_exact_division()) &&
          (! check_validity || ! has_left() ||
@@ -477,15 +414,9 @@
      */
     bool is_in_x_range(const Point_2& p) const
     {
-<<<<<<< HEAD
-      Kernel                          kernel;
-      typename Kernel_::Compare_x_2   compare_x = kernel.compare_x_2_object();
-      Comparison_result               res1;
-=======
       Kernel kernel;
       typename Kernel_::Compare_x_2 compare_x = kernel.compare_x_2_object();
       Comparison_result res1;
->>>>>>> 84ec799c
 
       if (left_infinite_in_x() == ARR_INTERIOR) {
         // Compare with some point on the curve.
@@ -497,13 +428,8 @@
         res1 = LARGER;
       }
 
-<<<<<<< HEAD
-      if (res1 == SMALLER) return (false);
-      else if (res1 == EQUAL) return (true);
-=======
       if (res1 == SMALLER) return false;
       else if (res1 == EQUAL) return true;
->>>>>>> 84ec799c
 
       Comparison_result res2;
 
@@ -535,28 +461,16 @@
       Comparison_result res1;
 
       CGAL_assertion(inf != ARR_TOP_BOUNDARY);
-<<<<<<< HEAD
-      if (inf == ARR_INTERIOR) res1 = compare_y(p, left());
-      else res1 = LARGER;           // p is obviously above.
-
-      if (res1 == SMALLER) return (false);
-      else if (res1 == EQUAL) return (true);
-=======
       if (inf == ARR_INTERIOR) res1 = compare_y (p, left());
       else res1 = LARGER;           // p is obviously above.
 
       if (res1 == SMALLER) return false;
       else if (res1 == EQUAL) return true;
->>>>>>> 84ec799c
 
       Comparison_result res2;
 
       inf = right_infinite_in_y();
-<<<<<<< HEAD
-      CGAL_assertion (inf != ARR_BOTTOM_BOUNDARY);
-=======
       CGAL_assertion(inf != ARR_BOTTOM_BOUNDARY);
->>>>>>> 84ec799c
       if (inf == ARR_INTERIOR) res2 = compare_y(p, right());
       else res2 = SMALLER;          // p is obviously below.
 
@@ -568,16 +482,6 @@
      */
     bool _has_positive_slope() const
     {
-<<<<<<< HEAD
-      if (is_vert) return (true);
-      if (is_horiz) return (false);
-
-      // Construct a horizontal line and compare its slope the that of l.
-      Kernel kernel;
-      Line_2 l_horiz = kernel.construct_line_2_object()(Point_2(0, 0),
-                                                        Point_2(1, 0));
-
-=======
       if (is_vert) return true;
       if (is_horiz) return false;
 
@@ -585,7 +489,6 @@
       Kernel kernel;
       Line_2 l_horiz =
         kernel.construct_line_2_object()(Point_2(0, 0), Point_2(1, 0));
->>>>>>> 84ec799c
       return (kernel.compare_slope_2_object()(l, l_horiz) == LARGER);
     }
   };
@@ -598,12 +501,8 @@
   typedef unsigned int                          Multiplicity;
 
 public:
-<<<<<<< HEAD
-  /*! Default constructor. */
-=======
   /*! Default constructor.
    */
->>>>>>> 84ec799c
   Arr_linear_traits_2() {}
 
   /// \name Basic functor definitions.
@@ -615,11 +514,7 @@
     typedef Arr_linear_traits_2<Kernel> Traits;
 
     /*! The traits (in case it has state) */
-<<<<<<< HEAD
-    const Traits* m_traits;
-=======
     const Traits& m_traits;
->>>>>>> 84ec799c
 
     /*! Constructor
      * \param traits the traits (in case it has state)
@@ -648,11 +543,7 @@
   };
 
   /*! Obtain a Compare_x_2 functor. */
-<<<<<<< HEAD
-  Compare_x_2 compare_x_2_object() const { return Compare_x_2(this); }
-=======
   Compare_x_2 compare_x_2_object() const { return Compare_x_2(*this); }
->>>>>>> 84ec799c
 
   /*! A functor that compares the he endpoints of an $x$-monotone curve. */
   class Compare_endpoints_xy_2{
@@ -784,11 +675,7 @@
   /*! A functor that obtains the left endpoint of a segment or a ray. */
   class Construct_min_vertex_2 {
   public:
-<<<<<<< HEAD
-    /*! Get the left endpoint of the x-monotone curve (segment).
-=======
     /*! Obtain the left endpoint of the x-monotone curve (segment).
->>>>>>> 84ec799c
      * \param cv The curve.
      * \pre The left end of cv is a valid (bounded) point.
      * \return The left endpoint.
@@ -809,11 +696,7 @@
   /*! A functor that obtains the right endpoint of a segment or a ray. */
   class Construct_max_vertex_2 {
   public:
-<<<<<<< HEAD
-    /*! Get the right endpoint of the x-monotone curve (segment).
-=======
     /*! Obtain the right endpoint of the x-monotone curve (segment).
->>>>>>> 84ec799c
      * \param cv The curve.
      * \pre The right end of cv is a valid (bounded) point.
      * \return The right endpoint.
@@ -822,10 +705,7 @@
     {
       CGAL_precondition(! cv.is_degenerate());
       CGAL_precondition(cv.has_right());
-<<<<<<< HEAD
-=======
-
->>>>>>> 84ec799c
+
       return (cv.right());
     }
   };
@@ -873,11 +753,7 @@
     friend class Arr_linear_traits_2<Kernel>;
 
   public:
-<<<<<<< HEAD
-    /*! Return the location of the given point with respect to the input curve.
-=======
     /*! Obtain the location of the given point with respect to the input curve.
->>>>>>> 84ec799c
      * \param cv The curve.
      * \param p The point.
      * \pre p is in the x-range of cv.
@@ -889,25 +765,15 @@
                                  const X_monotone_curve_2& cv) const
     {
       CGAL_precondition(! cv.is_degenerate());
-<<<<<<< HEAD
-      CGAL_precondition(cv.is_in_x_range (p));
-
-      const Kernel* kernel = m_traits;
-=======
       CGAL_precondition(cv.is_in_x_range(p));
 
       const Kernel& kernel = m_traits;
->>>>>>> 84ec799c
       if (! cv.is_vertical())
         // Compare p with the segment's supporting line.
         return (kernel.compare_y_at_x_2_object()(p, cv.supp_line()));
 
       // Compare with the vertical segment's end-points.
-<<<<<<< HEAD
-      typename Kernel::Compare_y_2 compare_y = kernel->compare_y_2_object();
-=======
       typename Kernel::Compare_y_2 compare_y = kernel.compare_y_2_object();
->>>>>>> 84ec799c
       const Comparison_result res1 =
         cv.has_left() ? compare_y(p, cv.left()) : LARGER;
       const Comparison_result res2 =
@@ -919,11 +785,7 @@
 
   /*! Obtain a Compare_y_at_x_2 functor object. */
   Compare_y_at_x_2 compare_y_at_x_2_object() const
-<<<<<<< HEAD
-  { return Compare_y_at_x_2(this); }
-=======
   { return Compare_y_at_x_2(*this); }
->>>>>>> 84ec799c
 
   /*! A functor that compares compares the y-coordinates of two linear
    * curves immediately to the left of their intersection point.
@@ -1011,15 +873,9 @@
          Segment_assertions::_assert_is_point_on(p, cv2, Has_exact_division()));
 
       CGAL_precondition((! cv1.has_right() ||
-<<<<<<< HEAD
-                          compare_xy(cv1.right(), p) == LARGER) &&
-                         (! cv2.has_right() ||
-                          compare_xy(cv2.right(), p) == LARGER));
-=======
                          compare_xy(cv1.right(), p) == LARGER) &&
                         (! cv2.has_right() ||
                          compare_xy(cv2.right(), p) == LARGER));
->>>>>>> 84ec799c
 
       // Compare the slopes of the two segments to determine thir relative
       // position immediately to the left of q.
@@ -1057,26 +913,17 @@
       if (! equal(cv1.supp_line(), cv2.supp_line()) &&
           ! equal(cv1.supp_line(),
                   kernel.construct_opposite_line_2_object()(cv2.supp_line())))
-<<<<<<< HEAD
-      { return (false); }
-=======
       {
         return false;
       }
->>>>>>> 84ec799c
 
       // Check that either the two left endpoints are at infinity, or they
       // are bounded and equal.
       if ((cv1.has_left() != cv2.has_left()) ||
-<<<<<<< HEAD
-          (cv1.has_left() && ! equal (cv1.left(), cv2.left())))
-      { return (false); }
-=======
           (cv1.has_left() && ! equal(cv1.left(), cv2.left())))
       {
         return false;
       }
->>>>>>> 84ec799c
 
       // Check that either the two right endpoints are at infinity, or they
       // are bounded and equal.
@@ -1175,11 +1022,7 @@
      * \param p the point.
      * \return the parameter space at p.
      */
-<<<<<<< HEAD
     Arr_parameter_space operator()(const Point_2 /* p */) const
-=======
-    Arr_parameter_space operator()(const Point_2 ) const
->>>>>>> 84ec799c
     { return ARR_INTERIOR; }
   };
 
@@ -1203,11 +1046,7 @@
      * obtaining function, which is a member of the nesting class,
      * constructing it.
      */
-<<<<<<< HEAD
-    Compare_x_on_boundary_2(const Traits* traits) : m_traits(traits) {}
-=======
-    Compare_x_at_limit_2(const Traits& traits) : m_traits(traits) {}
->>>>>>> 84ec799c
+    Compare_x_on_boundary_2(const Traits& traits) : m_traits(traits) {}
 
     //! Allow its functor obtaining function calling the private constructor.
     friend class Arr_linear_traits_2<Kernel>;
@@ -1275,15 +1114,9 @@
     }
   };
 
-<<<<<<< HEAD
   /*! Obtain a Compare_x_on_boundary_2 function object */
   Compare_x_on_boundary_2 compare_x_on_boundary_2_object() const
-  { return Compare_x_on_boundary_2(this); }
-=======
-  /*! Obtain a Compare_x_at_limit_2 function object */
-  Compare_x_at_limit_2 compare_x_at_limit_2_object() const
-  { return Compare_x_at_limit_2(*this); }
->>>>>>> 84ec799c
+  { return Compare_x_on_boundary_2(*this); }
 
   /*! A function object that compares the x-coordinates of arc ends near the
    * boundary of the parameter space
@@ -1417,11 +1250,7 @@
     {
       // Wrap the curve with an object.
       *oi++ = make_object(cv);
-<<<<<<< HEAD
-      return (oi);
-=======
       return oi;
->>>>>>> 84ec799c
     }
   };
 
@@ -1465,10 +1294,6 @@
 
   /*! Obtain a Split_2 functor object. */
   Split_2 split_2_object() const { return Split_2(); }
-<<<<<<< HEAD
-
-  class Intersect_2 {
-=======
 
   class Intersect_2 {
   protected:
@@ -1484,7 +1309,6 @@
 
     friend class Arr_linear_traits_2<Kernel>;
 
->>>>>>> 84ec799c
   public:
     /*! Find the intersections of the two given curves and insert them into the
      * given output iterator. As two segments may itersect only once, only a
@@ -1499,13 +1323,10 @@
                               const X_monotone_curve_2& cv2,
                               OutputIterator oi) const
     {
-<<<<<<< HEAD
-=======
       typedef std::pair<Point_2, Multiplicity>          Intersection_point;
       typedef boost::variant<Intersection_point, X_monotone_curve_2>
                                                         Intersection_result;
 
->>>>>>> 84ec799c
       CGAL_precondition(! cv1.is_degenerate());
       CGAL_precondition(! cv2.is_degenerate());
 
@@ -1513,46 +1334,25 @@
       const Kernel& kernel = m_traits;
       auto res = kernel.intersect_2_object()(cv1.supp_line(), cv2.supp_line());
 
-<<<<<<< HEAD
-      if (obj.is_empty()) {
-        // The supporting line are parallel lines and do not intersect:
-        return (oi);
-      }
-
-      // Check whether we have a single intersection point.
-      const Point_2* ip = object_cast<Point_2> (&obj);
-
-=======
       // The supporting line are parallel lines and do not intersect:
       if (! res) return oi;
 
       // Check whether we have a single intersection point.
       const Point_2* ip = boost::get<Point_2>(&*res);
->>>>>>> 84ec799c
       if (ip != nullptr) {
         // Check whether the intersection point ip lies on both segments.
         const bool ip_on_cv1 = cv1.is_vertical() ?
           cv1.is_in_y_range(*ip) : cv1.is_in_x_range(*ip);
 
         if (ip_on_cv1) {
-<<<<<<< HEAD
-          const bool  ip_on_cv2 = cv2.is_vertical() ? cv2.is_in_y_range(*ip) :
-                                                      cv2.is_in_x_range(*ip);
-=======
           const bool ip_on_cv2 = cv2.is_vertical() ?
             cv2.is_in_y_range(*ip) : cv2.is_in_x_range(*ip);
->>>>>>> 84ec799c
 
           if (ip_on_cv2) {
             // Create a pair representing the point with its multiplicity,
             // which is always 1 for line segments.
-<<<<<<< HEAD
-            std::pair<Point_2,Multiplicity> ip_mult(*ip, 1);
-            *oi++ = make_object(ip_mult);
-=======
             Intersection_point ip_mult(*ip, 1);
             *oi++ = Intersection_result(ip_mult);
->>>>>>> 84ec799c
           }
         }
         return oi;
@@ -1571,13 +1371,8 @@
           ovlp.set_left (cv2.left(), false);
         }
         else {
-<<<<<<< HEAD
-          if (compare_xy (cv1.left(), cv2.left()) == SMALLER)
-            ovlp.set_left (cv2.left(), false);
-=======
           if (compare_xy(cv1.left(), cv2.left()) == SMALLER)
             ovlp.set_left(cv2.left(), false);
->>>>>>> 84ec799c
         }
       }
 
@@ -1588,11 +1383,7 @@
           ovlp.set_right(cv2.right(), false);
         }
         else {
-<<<<<<< HEAD
-          if (compare_xy (cv1.right(), cv2.right()) == LARGER)
-=======
           if (compare_xy(cv1.right(), cv2.right()) == LARGER)
->>>>>>> 84ec799c
             ovlp.set_right(cv2.right(), false);
         }
       }
@@ -1603,18 +1394,6 @@
       if (ovlp.has_left() && ovlp.has_right())
         cmp_res = compare_xy(ovlp.left(), ovlp.right());
 
-<<<<<<< HEAD
-      if (res == SMALLER) {
-        // We have discovered a true overlapping subcurve:
-        *oi++ = make_object(ovlp);
-      }
-      else if (res == EQUAL) {
-        // The two objects have the same supporting line, but they just share
-        // a common endpoint. Thus we have an intersection point, but we leave
-        // the multiplicity of this point undefined.
-        std::pair<Point_2,Multiplicity>   ip_mult (ovlp.left(), 0);
-        *oi++ = make_object(ip_mult);
-=======
       if (cmp_res == SMALLER) {
         // We have discovered a true overlapping subcurve:
         *oi++ = Intersection_result(ovlp);
@@ -1625,7 +1404,6 @@
         // the multiplicity of this point undefined.
         Intersection_point ip_mult(ovlp.left(), 0);
         *oi++ = Intersection_result(ip_mult);
->>>>>>> 84ec799c
       }
 
       return oi;
@@ -1633,11 +1411,7 @@
   };
 
   /*! Obtain an Intersect_2 functor object. */
-<<<<<<< HEAD
-  Intersect_2 intersect_2_object() const { return Intersect_2(); }
-=======
   Intersect_2 intersect_2_object () const { return Intersect_2(*this); }
->>>>>>> 84ec799c
 
   class Are_mergeable_2 {
   public:
@@ -1672,11 +1446,7 @@
   };
 
   /*! Obtain an Are_mergeable_2 functor object. */
-<<<<<<< HEAD
-  Are_mergeable_2 are_mergeable_2_object() const { return Are_mergeable_2(); }
-=======
   Are_mergeable_2 are_mergeable_2_object () const { return Are_mergeable_2(); }
->>>>>>> 84ec799c
 
   /*! \class Merge_2
    * A functor that merges two x-monotone arcs into one.
@@ -1737,11 +1507,7 @@
   };
 
   /*! Obtain a Merge_2 functor object. */
-<<<<<<< HEAD
-  Merge_2 merge_2_object() const { return Merge_2(this); }
-=======
   Merge_2 merge_2_object() const { return Merge_2(*this); }
->>>>>>> 84ec799c
   //@}
 
   /// \name Functor definitions for the landmarks point-location strategy.
@@ -1759,17 +1525,8 @@
      */
     Approximate_number_type operator()(const Point_2& p, int i) const
     {
-<<<<<<< HEAD
-      CGAL_precondition(i == 0 || i == 1);
-
-      if (i == 0)
-        return (CGAL::to_double(p.x()));
-      else
-        return (CGAL::to_double(p.y()));
-=======
       CGAL_precondition((i == 0) || (i == 1));
       return (i == 0) ? CGAL::to_double(p.x()) : CGAL::to_double(p.y());
->>>>>>> 84ec799c
     }
   };
 
@@ -1778,12 +1535,7 @@
 
   class Construct_x_monotone_curve_2 {
   public:
-<<<<<<< HEAD
-    /*!
-     * Return an x-monotone curve connecting the two given endpoints.
-=======
     /*! Obtain an x-monotone curve connecting the two given endpoints.
->>>>>>> 84ec799c
      * \param p The first point.
      * \param q The second point.
      * \pre p and q must not be the same.
@@ -1792,12 +1544,8 @@
     X_monotone_curve_2 operator()(const Point_2& p, const Point_2& q) const
     {
       Kernel kernel;
-<<<<<<< HEAD
-      Segment_2 seg = kernel.construct_segment_2_object() (p, q);
-=======
       Segment_2 seg = kernel.construct_segment_2_object()(p, q);
 
->>>>>>> 84ec799c
       return (X_monotone_curve_2(seg));
     }
   };
@@ -1828,12 +1576,8 @@
   typedef typename Kernel::Line_2                           Line_2;
 
 public:
-<<<<<<< HEAD
-  /*! Default constructor. */
-=======
   /*! Default constructor.
    */
->>>>>>> 84ec799c
   Arr_linear_object_2() : Base() {}
 
   /*! Constructor from two points.
@@ -1928,13 +1672,7 @@
   {
     CGAL_precondition(! is_line());
 
-<<<<<<< HEAD
-    if (this->is_degen)
-      return (this->ps);      // For a point.
-
-=======
     if (this->is_degen) return (this->ps);      // For a point.
->>>>>>> 84ec799c
     if (this->has_source) return (this->ps);    // For a segment or a ray.
     else return (this->pt);                     // For a "flipped" ray.
   }
@@ -1954,13 +1692,8 @@
   {
     CGAL_precondition(this->is_segment());
     Kernel kernel;
-<<<<<<< HEAD
-    Segment_2 seg = kernel.construct_segment_2_object() (this->ps, this->pt);
-    return (kernel.construct_bbox_2_object() (seg));
-=======
     Segment_2 seg = kernel.construct_segment_2_object()(this->ps, this->pt);
     return (kernel.construct_bbox_2_object()(seg));
->>>>>>> 84ec799c
   }
 
   // Introducing casting operators instead from a curve to
@@ -1991,10 +1724,6 @@
 {
   // Read the object type.
   char c;
-<<<<<<< HEAD
-=======
-
->>>>>>> 84ec799c
   do {
     is >> c;
   } while ((c != 'S' && c != 's') &&
@@ -2003,11 +1732,7 @@
 
   // Read the object accordingly.
   if (c == 'S' || c == 's') {
-<<<<<<< HEAD
     typename Kernel::Segment_2 seg;
-=======
-    typename Kernel::Segment_2  seg;
->>>>>>> 84ec799c
     is >> seg;
     lobj = seg;
   }
