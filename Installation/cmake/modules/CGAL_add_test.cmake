--- conflicted
+++ resolved
@@ -188,11 +188,7 @@
     set(test_name "execution___of__${exe_name}")
   endif()
 #  message("  test_name: ${test_name}")
-<<<<<<< HEAD
-  if(cgal_add_test_NO_EXECUTION OR TEST ${test_name})
-=======
   if(cgal_add_test_NO_EXECUTION OR NOT POLICY CMP0064 OR TEST ${test_name})
->>>>>>> 1dd41508
     return()
   endif()
 #  message("Add test ${test_name}")
