// Copyright (c) 2012-2015  GeometryFactory Sarl (France)
// All rights reserved.
//
// This file is part of CGAL (www.cgal.org).
// You can redistribute it and/or modify it under the terms of the GNU
// General Public License as published by the Free Software Foundation,
// either version 3 of the License, or (at your option) any later version.
//
// Licensees holding a valid commercial license may use this file in
// accordance with the commercial license agreement provided with the software.
//
// This file is provided AS IS with NO WARRANTY OF ANY KIND, INCLUDING THE
// WARRANTY OF DESIGN, MERCHANTABILITY AND FITNESS FOR A PARTICULAR PURPOSE.
//
// $URL$
// $Id$
// SPDX-License-Identifier: GPL-3.0+
//
//
// Author(s)     : Laurent RINEAU, Maxime Gimeno

#ifndef SCENE_ITEM_H
#define SCENE_ITEM_H

#include <CGAL/license/Three.h>

#include <CGAL/Three/Scene_item_config.h>
#include <CGAL/Three/Scene_interface.h>
#include <QString>
#include <QPixmap>
#include <QFont>
#include <QOpenGLBuffer>
#include <QOpenGLShader>
#include <QOpenGLVertexArrayObject>
#include <vector>
#include <CGAL/Bbox_3.h>

namespace CGAL {
namespace Three {
  class Viewer_interface;
}
}
namespace CGAL{
namespace qglviewer {
  class ManipulatedFrame;
}
}

class QMenu;
class QKeyEvent;
namespace CGAL {
namespace Three {

class Scene_group_item;
class Viewer_interface;
//! This class represents an object in the OpenGL scene.
//! It contains all the functions called by the Scene. It
//! acts like a mix between an interface and a helper.
class SCENE_ITEM_EXPORT Scene_item : public QObject{
  Q_OBJECT
  Q_PROPERTY(QColor color READ color WRITE setColor)
  Q_PROPERTY(QString name READ name WRITE setName)
  Q_PROPERTY(bool visible READ visible WRITE setVisible)
  Q_ENUMS(RenderingMode)
  Q_PROPERTY(RenderingMode renderingMode READ renderingMode WRITE setRenderingMode)
public:
 /*!
   * \brief The OpenGL_program_IDs enum
   *
   * This enum holds the OpenGL programs IDs that are given to getShaderProgram() and attribBuffers().
   * @see getShaderProgram
   * @see attribBuffers
   */
  enum OpenGL_program_IDs
  {
   PROGRAM_WITH_LIGHT = 0,      //! Used to render a surface or an edge affected by the light. It uses a per fragment lighting model, and renders the selected item brighter.
   PROGRAM_WITHOUT_LIGHT,       //! Used to render a polyhedron edge or points. It renders in a uniform color and is not affected by light. \attention It renders the selected item in black.
   PROGRAM_NO_SELECTION,        //! Used to render a polyline or a surface that is not affected by light, like a cutting plane. It renders in a uniform color that does not change with selection.
   PROGRAM_WITH_TEXTURE,        //! Used to render a textured polyhedron. Affected by light.
   PROGRAM_PLANE_TWO_FACES,     //! Used to render a two-faced plane. The two faces have a different color. Not affected by light.
   PROGRAM_WITH_TEXTURED_EDGES, //! Used to render the edges of a textured polyhedron. Not affected by light.
   PROGRAM_INSTANCED,           //! Used to display instanced rendered spheres.Affected by light.
   PROGRAM_INSTANCED_WIRE,      //! Used to display instanced rendered wired spheres. Not affected by light.
   PROGRAM_C3T3,                //! Used to render a c3t3_item. It discards any fragment on a side of a plane, meaning that nothing is displayed on this side of the plane. Affected by light.
   PROGRAM_C3T3_EDGES,          //! Used to render the edges of a c3t3_item. It discards any fragment on a side of a plane, meaning that nothing is displayed on this side of the plane. Not affected by light.
   PROGRAM_CUTPLANE_SPHERES,    //! Used to render the spheres of an item with a cut plane.
   PROGRAM_SPHERES,             //! Used to render one or several spheres.
<<<<<<< HEAD
   PROGRAM_DARK_SPHERES,        //! Used to render one or several spheres without light (for picking for example).
   PROGRAM_FLAT,                /** Used to render flat shading without pre computing normals*/
   PROGRAM_OLD_FLAT,            /** Used to render flat shading without pre computing normals without geometry shader*/
   PROGRAM_SOLID_WIREFRAME,     //! Used to render edges with width superior to 1.
   PROGRAM_NO_INTERPOLATION,   //! Used to render faces without interpolating their color.
=======
   PROGRAM_FLAT,                /** Used to render flat shading without pre computing normals*/
   PROGRAM_OLD_FLAT,            /** Used to render flat shading without pre computing normals without geometry shader*/
   PROGRAM_SOLID_WIREFRAME,     //! Used to render edges with width superior to 1.
   PROGRAM_HEAT_INTENSITY,      //! Used to render special item in Display_property_plugin
>>>>>>> daa1493e
   NB_OF_PROGRAMS               //! Holds the number of different programs in this enum.
  };
  typedef CGAL::Bbox_3 Bbox;
  typedef CGAL::qglviewer::ManipulatedFrame ManipulatedFrame;
  //! \brief The default color of a scene_item.
  //!
  //! This color is the one that will be displayed if none is specified after its creation.
  static const QColor defaultColor; // defined in Scene_item.cpp

  //!\brief The Constructor.
  //!
  //! This is where the vectors of VBOs and VAOs are initialized.
  Scene_item(int buffers_size = 20, int vaos_size = 10);

  //! \brief Sets the number of isolated vertices.
  //!
  //! This number will be displayed in a warning box at loading.
  //! @see getNbIsolatedvertices
  void setNbIsolatedvertices(std::size_t nb) { nb_isolated_vertices = nb;}
  //! Getter for the number of isolated vertices.
  //! @see setNbIsolatedvertices
  std::size_t getNbIsolatedvertices() const {return nb_isolated_vertices;}
  virtual ~Scene_item();
  //! \brief Duplicates the item.
  //!
  //! Creates a new item as a copy of this one.
  virtual Scene_item* clone() const = 0;

  //! \brief Indicates if `m` is supported
  //!
  //! If it is, it will be displayed in the context menu of the item.
  virtual bool supportsRenderingMode(RenderingMode m) const = 0;
  //! Deprecated. Does nothing.
  virtual void draw() const {}
  /*! \brief The drawing function for faces.
   *
   * Draws the faces of the item in the viewer. The data
   * for the drawing is gathered in computeElements(), and is sent
   * to buffers in initializeBuffers().
   * @see computeElements()
   * @see initializeBuffers()
   */
  virtual void draw(CGAL::Three::Viewer_interface*) const  { draw(); }
  //! Deprecated. Does nothing.
  virtual void drawEdges() const { draw(); }
  /*! \brief The drawing function for the edges.
   *
   * Draws the edges and lines of the item in the viewer. The data
   * for the drawing is gathered in computeElements(), and is sent
   * to buffers in initializeBuffers().
   * @see computeElements()
   * @see initializeBuffers()
   */
  virtual void drawEdges(CGAL::Three::Viewer_interface* viewer) const { draw(viewer); }
  //! Deprecated. Does nothing.
  virtual void drawPoints() const { draw(); }
  /*! \brief The drawing function for the points.
   *
   * Draws the points of the item in the viewer. The data
   * for the drawing is gathered in computeElements(), and is sent
   * to buffers in initializeBuffers().
   * @see computeElements()
   * @see initializeBuffers()
   */
  virtual void drawPoints(CGAL::Three::Viewer_interface*) const { drawPoints(); }

  //! Called by the scene. If b is true, then this item is currently selected.
  virtual void selection_changed(bool b);

  // Functions for displaying meta-data of the item
  //!\brief Contains meta-data about the item.
  //! @returns a QString containing meta-data about the item.
  virtual QString toolTip() const = 0;
  //! \brief Contains graphical meta-data about the item.
  //! @returns a QPixmap containing graphical meta-data about the item.
  virtual QPixmap graphicalToolTip() const { return QPixmap(); }
  //! \brief Contains the font used for the data of the item.
  //! @returns a QFont containing the font used for the data of the item.
  virtual QFont font() const { return QFont(); }

  // Functions that help the Scene to compute its bbox
  //! \brief Determines if the item is finite or not.
  //!
  //! For example, a plane is not finite.
  //! If false, the BBox is not computed.
  virtual bool isFinite() const { return true; }
  //! Specifies if the item is empty or null.
  //! If true, the BBox is not computed.
  virtual bool isEmpty() const { return true; }
  //! \brief The item's bounding box.
  //!
  //! If the Bbox has never been computed, computes it and
  //! saves the result for further calls.
  //! @returns the item's bounding box.
  virtual Bbox bbox() const {
      if(!is_bbox_computed)
          compute_bbox();
      is_bbox_computed = true;
      return _bbox;
  }
  //! \brief the item's bounding box's diagonal length.
  //!
  //! If the diagonal's length has never been computed, computes it and
  //! saves the result for further calls.
  //! @returns the item's bounding box's diagonal length.
  virtual double diagonalBbox() const {
   if(!is_diag_bbox_computed)
       compute_diag_bbox();
   is_diag_bbox_computed = true;
   return _diag_bbox;
  }

  // Function about manipulation
  //! Returns true if the item has a ManipulatedFrame.
  //! @see manipulatedFrame()
  virtual bool manipulatable() const { return false; }
  //!\brief The manipulatedFrame of the item.
  //!
  //! A manipulated frame is an independant system that can be
  //! translated or rotated using the Ctrl key and the mouse.
  //!@returns the manipulatedFrame of the item.
  virtual ManipulatedFrame* manipulatedFrame() { return 0; }

  // Getters for the four basic properties
  //!Getter for the item's color.
  //! @returns the current color of the item.
  virtual QColor color() const { return color_; }
  //!Getter for the item's name.
  //! @returns the current name of the item.
  virtual QString name() const { return name_; }
  //! If the item is not visible, it is not drawn and its Bbox
  //! is ignored in the computation of the scene's.
  //! @returns the current visibility of the item.
  virtual bool visible() const { return visible_; }
  //!Getter for the item's rendering mode.
  //! @returns the current rendering mode of the item.
  //!@see RenderingMode
  virtual RenderingMode renderingMode() const { return rendering_mode; }
  //!The renderingMode's name.
  //! @returns the current rendering mode of the item as a human readable string.
  virtual QString renderingModeName() const;

  //! \brief Context menu
  //!
  //! Contains the list of the supported rendering modes,
  //! the Operations menu, actions to save or clone the item if it is supported
  //! and any contextual action for the item.
  virtual QMenu* contextMenu();
  //!
  //! \brief setId informs the item of its current index in the scene entries.
  //!
  void setId(int id);

  //!
  //! \brief getId returns the current index of this item in the scene entries.
  //!
  int getId()const;

  //! invalidates the context menu. Call it when supportsRenderingMode() changes, 
  //! for example.
  void resetMenu();
  //!Handles key press events.
  virtual bool keyPressEvent(QKeyEvent*){return false;}

  //!The group containing the item.
  //! \returns the parent group if the item is in a group
  //! \returns 0 if the item is not in a group.
  Scene_group_item* parentGroup() const;

  //!Contains the header for the table in the statistics dialog
  /*!
   * A header data is composed of 2 columns : the Categories and the titles.
   * A category is the name given to an association of titles.
   * A title is the name of a line.
   *\verbatim
   * For example,
   * Category :    | Titles| Values
   * 2 lines       |       |
   *  ____________________________
   * |             |Name   |Cube |
   * |             |_______|_____|
   * |General Info | #Edges|12   |
   * |_____________|_______|_____|
   *
   *  would be stored as follows :
   * categories = std::pair<QString,int>(QString("General Info"),2)
   * titles.append("Name");
   * titles.append("#Edges");\endverbatim
   */
  struct Header_data{
   //!Contains the name of the category of statistics and the number of lines it will contain
   QList<std::pair<QString, int> > categories;
   //!Contains the name of the lines of each category. Must be sorted from top to bottom.
   QList<QString> titles;
  };
  //!Returns a Header_data struct containing the header information.
  virtual Header_data header()const;
  //!Returns true if the item has statistics.
  virtual bool has_stats()const{return false;}
  //!Returns a QString containing the requested value for the the table in the statistics dialog
  /*! \verbatim
   * Example :
   *  ____________________________
   * |             |Name   |Cube |
   * |             |_______|_____|
   * |General Info | #Edges|12   |
   * |_____________|_______|_____|
   * compute stats(0) should return "Cube" and computeStats(1) should return QString::number(12);
   * The numbers must be coherent with the order of declaration of the titles in the header.
   * \endverbatim
   *
   */
  virtual QString computeStats(int i);

  //!Contains the number of group and subgroups containing this item.
  int has_group;
  //!
  //! \brief newViewer adds Vaos for `viewer`.
  //!
  //! Must be overriden;
  //!
  virtual void newViewer(CGAL::Three::Viewer_interface* viewer) = 0;
  //!
  //! \brief removeViewer removes the Vaos fo `viewer`.
  //!
  //! Must be overriden;
  //!
  virtual void removeViewer(CGAL::Three::Viewer_interface* viewer) = 0;

public Q_SLOTS:

  //! Notifies the program that the internal data or the properties of
  //! an item has changed, and that it must be computed again. It is
  //! important to call this function whenever the internal data is changed,
  //! or the displayed item will not be updated.
  virtual void invalidateOpenGLBuffers();
  //!Setter for the color of the item.
  virtual void setColor(QColor c) { color_ = c;}
  //!Setter for the RGB color of the item. Calls setColor(QColor).
  //!@see setColor(QColor c)
  void setRgbColor(int r, int g, int b) { setColor(QColor(r, g, b)); }
  //!Sets the name of the item.
  virtual void setName(QString n) { name_ = n; }
    //!Sets the visibility of the item.
  virtual void setVisible(bool b);
  //!Set the parent group. If `group==0`, then the item has no parent.
  //!This function is called by `Scene::changeGroup` and should not be
  //!called manually.
  virtual void moveToGroup(Scene_group_item* group);
  void setRenderingMode(int m) { setRenderingMode((RenderingMode)m);}
  //!Sets the rendering mode of the item.
  //!@see RenderingMode
  virtual void setRenderingMode(RenderingMode m) { 
    if (supportsRenderingMode(m))
      rendering_mode = m; 
    Q_EMIT redraw();
  }
  //!Sets the RenderingMode to Points.
  void setPointsMode() {
    setRenderingMode(Points);
  }
  //!Sets the RenderingMode to Points.
  void setShadedPointsMode() {
    setRenderingMode(ShadedPoints);
  }
  //!Sets the RenderingMode to Wireframe.
  void setWireframeMode() {
    setRenderingMode(Wireframe);
  }

  //!Sets the RenderingMode to Flat.
  void setFlatMode() {
    setRenderingMode(Flat);
  }
  //!Set the RenderingMode to FlatPlusEdges.
  void setFlatPlusEdgesMode() {
    setRenderingMode(FlatPlusEdges);
  }
  //!Sets the RenderingMode to Gouraud.
  void setGouraudMode() {
    setRenderingMode(Gouraud);
  }
  //!Sets the RenderingMode to PointsPlusNormals.
  void setPointsPlusNormalsMode(){
    setRenderingMode(PointsPlusNormals);
  }
  
  //!Emits an aboutToBeDestroyed() signal.
  //!Override this function to delete what needs to be deleted on destruction.
  //!This might be needed as items are not always deleted right away by Qt and this behaviour may cause a simily
  //!memory leak, for example when multiple items are created at the same time.
  virtual void itemAboutToBeDestroyed(Scene_item*);
  //!Returns the alpha value for the item.
    //! Must be called within a valid openGl context.
    virtual float alpha() const;
  
    //! Sets the value of the aplha Slider for this item.
    //!
    //! Must be overriden;
    //! \param alpha must be between 0 and 255
    virtual void setAlpha(int alpha);
  //!Selects a point through raycasting.
  virtual void select(double orig_x,
                      double orig_y,
                      double orig_z,
                      double dir_x,
                      double dir_y,
                      double dir_z);



Q_SIGNALS:
  //! Is emitted to notify a change in the item's data.
  void itemChanged();
  //! Is emitted when the item is shown to notify a change in the item's visibility.
  //! Typically used to update the scene's bbox;
  void itemVisibilityChanged();
  //! Is emitted to notify that the item is about to be deleted.
  void aboutToBeDestroyed();
  //! Is emitted to require a new display.
  void redraw();

protected:
  //!Holds the BBox of the item
  mutable Bbox _bbox;
  mutable double _diag_bbox;
  mutable bool is_bbox_computed;
  mutable bool is_diag_bbox_computed;
  virtual void compute_bbox()const{}
  virtual void compute_diag_bbox()const;
  // The four basic properties
  //!The name of the item.
  QString name_;
  //!The color of the item.
  QColor color_;
  //!The visibility of the item.
  bool visible_;
  //!The parent group, or 0 if the item is not in a group.
  Scene_group_item* parent_group;
  //!Specifies if the item is currently selected.
  bool is_selected;
  //! Holds the number of vertices that are not linked to the polyhedron from the OFF
  //! file.
  std::size_t nb_isolated_vertices;
  /*! Decides if the draw function must call initializeBuffers() or not. It is set
   * to true in the end of initializeBuffers() and to false in invalidateOpenGLBuffers(). The need of
   * this boolean comes from the need of a context from the OpenGLFunctions used in
   * initializeBuffers().
   * @see initializeBuffers()
   * @see invalidateOpenGLBuffers()
   */
  mutable bool are_buffers_filled;
  //!The rendering mode of the item.
  //!@see RenderingMode
  RenderingMode rendering_mode;
  //!The default context menu.
  QMenu* defaultContextMenu;
  /*! Contains the previous RenderingMode.
   * This is used to determine if invalidateOpenGLBuffers should be called or not
   * in certain cases.
   * @see invalidateOpenGLBuffers()*/
  RenderingMode prev_shading;
  /*! \todo replace it by RenderingMode().
   * \brief Contains the current RenderingMode.
   *
   * This is used to determine if invalidateOpenGLBuffers should be called or not
   * in certain cases.
   * @see invalidateOpenGLBuffers()*/
  RenderingMode cur_shading;
  //!Contains the size of the vector of VBOs
  int buffersSize;
  //!Contains the size of the map of VAOs
  int vaosSize;
  //!Contains the VBOs
  mutable std::vector<QOpenGLBuffer> buffers;
  /*! Contains the VAOs.
   */
  std::vector<QOpenGLVertexArrayObject*> vaos;
  int cur_id;
  //!Adds a VAO to the Map.
  void addVaos(int i)
  {
      QOpenGLVertexArrayObject* n_vao = new QOpenGLVertexArrayObject();
      vaos[i] = n_vao;
  }

  /*! Fills the VBOs with data.
   */
  void initializeBuffers(){}

  /*! Passes all the uniform data to the shaders.
   * According to program_name, this data may change.
   */
  void attribBuffers(CGAL::Three::Viewer_interface*, int program_name) const;

  /*! Compatibility function. Calls `viewer->getShaderProgram()`. */
  virtual QOpenGLShaderProgram* getShaderProgram(int name , CGAL::Three::Viewer_interface *viewer = 0) const;
public:
  //! \brief defaultSaveName returns the name to be used as default
  //! when saving this item.
  //! 
  //! Default is `name()`.
  //! \return A new name for the default value in the "save as" dialog.
  virtual QString defaultSaveName() const { return name(); }
}; // end class Scene_item
}
}

#include <QMetaType>
Q_DECLARE_METATYPE(CGAL::Three::Scene_item*)

#endif // SCENE_ITEM_H<|MERGE_RESOLUTION|>--- conflicted
+++ resolved
@@ -73,31 +73,25 @@
    */
   enum OpenGL_program_IDs
   {
-   PROGRAM_WITH_LIGHT = 0,      //! Used to render a surface or an edge affected by the light. It uses a per fragment lighting model, and renders the selected item brighter.
-   PROGRAM_WITHOUT_LIGHT,       //! Used to render a polyhedron edge or points. It renders in a uniform color and is not affected by light. \attention It renders the selected item in black.
-   PROGRAM_NO_SELECTION,        //! Used to render a polyline or a surface that is not affected by light, like a cutting plane. It renders in a uniform color that does not change with selection.
-   PROGRAM_WITH_TEXTURE,        //! Used to render a textured polyhedron. Affected by light.
-   PROGRAM_PLANE_TWO_FACES,     //! Used to render a two-faced plane. The two faces have a different color. Not affected by light.
-   PROGRAM_WITH_TEXTURED_EDGES, //! Used to render the edges of a textured polyhedron. Not affected by light.
-   PROGRAM_INSTANCED,           //! Used to display instanced rendered spheres.Affected by light.
-   PROGRAM_INSTANCED_WIRE,      //! Used to display instanced rendered wired spheres. Not affected by light.
-   PROGRAM_C3T3,                //! Used to render a c3t3_item. It discards any fragment on a side of a plane, meaning that nothing is displayed on this side of the plane. Affected by light.
-   PROGRAM_C3T3_EDGES,          //! Used to render the edges of a c3t3_item. It discards any fragment on a side of a plane, meaning that nothing is displayed on this side of the plane. Not affected by light.
-   PROGRAM_CUTPLANE_SPHERES,    //! Used to render the spheres of an item with a cut plane.
-   PROGRAM_SPHERES,             //! Used to render one or several spheres.
-<<<<<<< HEAD
-   PROGRAM_DARK_SPHERES,        //! Used to render one or several spheres without light (for picking for example).
-   PROGRAM_FLAT,                /** Used to render flat shading without pre computing normals*/
-   PROGRAM_OLD_FLAT,            /** Used to render flat shading without pre computing normals without geometry shader*/
-   PROGRAM_SOLID_WIREFRAME,     //! Used to render edges with width superior to 1.
-   PROGRAM_NO_INTERPOLATION,   //! Used to render faces without interpolating their color.
-=======
-   PROGRAM_FLAT,                /** Used to render flat shading without pre computing normals*/
-   PROGRAM_OLD_FLAT,            /** Used to render flat shading without pre computing normals without geometry shader*/
-   PROGRAM_SOLID_WIREFRAME,     //! Used to render edges with width superior to 1.
-   PROGRAM_HEAT_INTENSITY,      //! Used to render special item in Display_property_plugin
->>>>>>> daa1493e
-   NB_OF_PROGRAMS               //! Holds the number of different programs in this enum.
+    ROGRAM_WITH_LIGHT = 0,      //! Used to render a surface or an edge affected by the light. It uses a per fragment lighting model, and renders the selected item brighter.
+    PROGRAM_WITHOUT_LIGHT,       //! Used to render a polyhedron edge or points. It renders in a uniform color and is not affected by light. \attention It renders the selected item in black.
+    PROGRAM_NO_SELECTION,        //! Used to render a polyline or a surface that is not affected by light, like a cutting plane. It renders in a uniform color that does not change with selection.
+    PROGRAM_WITH_TEXTURE,        //! Used to render a textured polyhedron. Affected by light.
+    PROGRAM_PLANE_TWO_FACES,     //! Used to render a two-faced plane. The two faces have a different color. Not affected by light.
+    PROGRAM_WITH_TEXTURED_EDGES, //! Used to render the edges of a textured polyhedron. Not affected by light.
+    PROGRAM_INSTANCED,           //! Used to display instanced rendered spheres.Affected by light.
+    PROGRAM_INSTANCED_WIRE,      //! Used to display instanced rendered wired spheres. Not affected by light.
+    PROGRAM_C3T3,                //! Used to render a c3t3_item. It discards any fragment on a side of a plane, meaning that nothing is displayed on this side of the plane. Affected by light.
+    PROGRAM_C3T3_EDGES,          //! Used to render the edges of a c3t3_item. It discards any fragment on a side of a plane, meaning that nothing is displayed on this side of the plane. Not affected by light.
+    PROGRAM_CUTPLANE_SPHERES,    //! Used to render the spheres of an item with a cut plane.
+    PROGRAM_SPHERES,             //! Used to render one or several spheres.
+    PROGRAM_DARK_SPHERES,        //! Used to render one or several spheres without light (for picking for example).
+    PROGRAM_FLAT,                /** Used to render flat shading without pre computing normals*/
+    PROGRAM_OLD_FLAT,            /** Used to render flat shading without pre computing normals without geometry shader*/
+    PROGRAM_SOLID_WIREFRAME,     //! Used to render edges with width superior to 1.
+    PROGRAM_NO_INTERPOLATION,   //! Used to render faces without interpolating their color.
+    PROGRAM_HEAT_INTENSITY,      //! Used to render special item in Display_property_plugin
+    NB_OF_PROGRAMS               //! Holds the number of different programs in this enum.
   };
   typedef CGAL::Bbox_3 Bbox;
   typedef CGAL::qglviewer::ManipulatedFrame ManipulatedFrame;
