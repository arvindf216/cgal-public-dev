--- conflicted
+++ resolved
@@ -32,33 +32,6 @@
 #include <vector>
 
 namespace CGAL {
-<<<<<<< HEAD
-
-#if defined(BOOST_MSVC)
-#  pragma warning(push)
-#  pragma warning(disable:4003) // not enough actual parameters for macro
-#endif
-
-// see <CGAL/config.h>
-CGAL_PRAGMA_DIAG_PUSH
-// see <CGAL/boost/parameter.h>
-CGAL_IGNORE_BOOST_PARAMETER_NAME_WARNINGS
-
-BOOST_PARAMETER_FUNCTION(
-  (Mesh_optimization_return_code),
-  perturb_mesh_3,
-  parameters::tag,
-  (required (in_out(c3t3),*) (domain,*) )
-  (optional
-    (time_limit_, *, 0 )
-    (sliver_bound_, *, parameters::default_values_for_mesh_3::perturb_sliver_bound )
-    (sliver_criterion_, *,
-       parameters::default_values_for_mesh_3::default_sliver_criterion(c3t3,sliver_bound_))
-    (perturbation_vector_, *,
-       default_perturbation_vector(c3t3,domain,sliver_criterion_))
-  )
-)
-=======
 /*!
  * \ingroup PkgMesh3Functions
  *
@@ -130,7 +103,6 @@
  */
 template<typename C3T3, typename MeshDomain, typename CGAL_NP_TEMPLATE_PARAMETERS>
 Mesh_optimization_return_code perturb_mesh_3(C3T3& c3t3, MeshDomain& domain, const CGAL_NP_CLASS& np = parameters::default_values())
->>>>>>> 01f8f1bc
 {
     using parameters::choose_parameter;
     using parameters::get_parameter;
