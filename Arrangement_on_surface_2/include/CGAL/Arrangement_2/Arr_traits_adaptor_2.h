--- conflicted
+++ resolved
@@ -638,25 +638,7 @@
       return parameter_space_in_y(xcv, ind, Bottom_or_top_sides_category());
     }
 
-<<<<<<< HEAD
     /*! Obtain the location of the given point end in y.
-=======
-    /*!
-     * Obtain the location of the given curve end in y.
-     * \param xcv The curve.
-     * \return The location of the curve end in y direction.
-     */
-    Arr_parameter_space operator()(const X_monotone_curve_2& xcv) const
-    {
-      // The function is implemented based on the tag dispatching.
-      // If the traits class does not support special boundaries, we just
-      // return ARR_INTERIOR.
-      return parameter_space_in_y(xcv, Psy_2_curve_tag());
-    }
-
-    /*!
-     * Obtain the location of the given point end in y.
->>>>>>> d94f015a
      * \param p The point.
      * \return The location of the point end in y direction.
      */
