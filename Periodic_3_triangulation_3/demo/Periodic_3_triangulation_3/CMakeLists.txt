--- conflicted
+++ resolved
@@ -16,24 +16,15 @@
 # Find CGAL
 find_package(CGAL REQUIRED OPTIONAL_COMPONENTS Qt6)
 
-<<<<<<< HEAD
 # Find Qt6 itself
-find_package(Qt6 QUIET COMPONENTS OpenGLWidgets Help Core)
-=======
-# Find Qt5 itself
-find_package(Qt5 QUIET COMPONENTS Widgets OpenGL Help)
->>>>>>> fe5a36c0
+find_package(Qt6 QUIET COMPONENTS Widgets OpenGL OpenGLWidgets Help ToolsTools)
 
 if(Qt6_FOUND)
   add_definitions(-DQT_NO_KEYWORDS)
   set(CMAKE_INCLUDE_CURRENT_DIR ON)
 endif(Qt6_FOUND)
 
-if(Qt6Help_VERSION VERSION_LESS 5.12)
-  set(CGAL_QCOLLECTIONGENERATOR_TARGET Qt6::qcollectiongenerator)
-else()
-  set(CGAL_QCOLLECTIONGENERATOR_TARGET Qt6::qhelpgenerator)
-endif()
+set(CGAL_QCOLLECTIONGENERATOR_TARGET Qt6::qhelpgenerator)
 
 if(CGAL_Qt6_FOUND
    AND Qt6_FOUND
@@ -78,11 +69,7 @@
   add_to_cached_list(CGAL_EXECUTABLE_TARGETS periodic_3_triangulation_3_demo)
 
   target_link_libraries(periodic_3_triangulation_3_demo
-<<<<<<< HEAD
-                        PRIVATE CGAL::CGAL CGAL::CGAL_Qt6 Qt6::OpenGLWidgets)
-=======
-                        PRIVATE CGAL::CGAL CGAL::CGAL_Qt5 Qt5::Widgets Qt5::OpenGL)
->>>>>>> fe5a36c0
+                        PRIVATE CGAL::CGAL CGAL::CGAL_Qt6 Qt6::OpenGLWidgets Qt6::OpenGL)
 
   include(${CGAL_MODULES_DIR}/CGAL_add_test.cmake)
   cgal_add_compilation_test(periodic_3_triangulation_3_demo)
