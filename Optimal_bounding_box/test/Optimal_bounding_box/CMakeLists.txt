# Created by the script cgal_create_CMakeLists
# This is the CMake script for compiling a set of CGAL applications.

cmake_minimum_required(VERSION 3.1...3.15)
project(Optimal_bounding_box_Tests)

find_package(CGAL REQUIRED)

include(${CGAL_USE_FILE})

find_package(Eigen3 3.1.0 REQUIRED) #(3.1.0 or greater)
<<<<<<< HEAD
include(CGAL_Eigen_support)
if(NOT TARGET CGAL::Eigen_support)
  message(
    STATUS "This project requires the Eigen library, and will not be compiled.")
=======
include(CGAL_Eigen3_support)
if (NOT TARGET CGAL::Eigen3_support)
  message(STATUS "This project requires the Eigen library, and will not be compiled.")
>>>>>>> eecb0053
  return()
endif()

create_single_source_cgal_program("test_OBB_traits.cpp")
create_single_source_cgal_program("test_nelder_mead.cpp")
create_single_source_cgal_program("test_optimization_algorithms.cpp")

<<<<<<< HEAD
foreach(target test_OBB_traits test_nelder_mead test_optimization_algorithms)
  target_link_libraries(${target} PUBLIC CGAL::Eigen_support)
=======
foreach(target
        test_OBB_traits
        test_nelder_mead
        test_optimization_algorithms)
  target_link_libraries(${target} PUBLIC CGAL::Eigen3_support)
>>>>>>> eecb0053
endforeach()<|MERGE_RESOLUTION|>--- conflicted
+++ resolved
@@ -9,16 +9,10 @@
 include(${CGAL_USE_FILE})
 
 find_package(Eigen3 3.1.0 REQUIRED) #(3.1.0 or greater)
-<<<<<<< HEAD
-include(CGAL_Eigen_support)
-if(NOT TARGET CGAL::Eigen_support)
+include(CGAL_Eigen3_support)
+if(NOT TARGET CGAL::Eigen3_support)
   message(
     STATUS "This project requires the Eigen library, and will not be compiled.")
-=======
-include(CGAL_Eigen3_support)
-if (NOT TARGET CGAL::Eigen3_support)
-  message(STATUS "This project requires the Eigen library, and will not be compiled.")
->>>>>>> eecb0053
   return()
 endif()
 
@@ -26,14 +20,6 @@
 create_single_source_cgal_program("test_nelder_mead.cpp")
 create_single_source_cgal_program("test_optimization_algorithms.cpp")
 
-<<<<<<< HEAD
 foreach(target test_OBB_traits test_nelder_mead test_optimization_algorithms)
-  target_link_libraries(${target} PUBLIC CGAL::Eigen_support)
-=======
-foreach(target
-        test_OBB_traits
-        test_nelder_mead
-        test_optimization_algorithms)
   target_link_libraries(${target} PUBLIC CGAL::Eigen3_support)
->>>>>>> eecb0053
 endforeach()