--- conflicted
+++ resolved
@@ -610,20 +610,14 @@
       else
         ++epp_it;
     }
-<<<<<<< HEAD
     for(edge_descriptor ed : inter_edges_to_remove1)
-      intersection_edges1.erase(ed);
-    for(edge_descriptor ed : inter_edges_to_remove2)
-=======
-    BOOST_FOREACH(edge_descriptor ed, inter_edges_to_remove1)
     {
       put(marks_on_input_edges.ecm1, ed, false);
       intersection_edges1.erase(ed);
     }
-    BOOST_FOREACH(edge_descriptor ed, inter_edges_to_remove2)
+    for(edge_descriptor ed : inter_edges_to_remove2)
     {
       put(marks_on_input_edges.ecm2, ed, false);
->>>>>>> 64bc06e2
       intersection_edges2.erase(ed);
     }
 
