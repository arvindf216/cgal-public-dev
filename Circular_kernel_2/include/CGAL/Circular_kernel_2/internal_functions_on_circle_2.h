--- conflicted
+++ resolved
@@ -133,11 +133,7 @@
     Equation e2 = CircularFunctors::get_equation<CK>(c2);
     
     if (e1 == e2) {
-<<<<<<< HEAD
-      *res++ = make_object(c1);
-=======
       *res++ = CGAL::internal::ck2_intersection_return<result_type>(c1);
->>>>>>> 34362d2a
       return res;
     }
 
