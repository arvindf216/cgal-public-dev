--- conflicted
+++ resolved
@@ -23,27 +23,18 @@
 typedef Kernel::Segment_2 Segment_2;
 typedef Kernel::Triangle_3 Triangle;
 
-<<<<<<< HEAD
 typedef Kernel::Point_2             Point_2;
 typedef Kernel::Segment_2           Segment_2;
 
 // point set
-=======
->>>>>>> e07eca01
 typedef CGAL::First_of_pair_property_map<std::pair<Point, Vector> > Point_map;
 typedef CGAL::Second_of_pair_property_map<std::pair<Point, Vector> > Normal_map;
 typedef CGAL::Point_set_3< Point, Vector > Pointset;
 
 // triangle fit
-<<<<<<< HEAD
 typedef CGAL::Polyhedron_3<Kernel>      Polyhedron;
 typedef std::vector<Point>              PointList;
 typedef CGAL::Bbox_3                    Bbox;
-=======
-typedef CGAL::Polyhedron_3<Kernel> Polyhedron;
-typedef std::vector<Point> PointList;
-typedef CGAL::Bbox_3 Bbox;
->>>>>>> e07eca01
 
 
 /// @brief 
