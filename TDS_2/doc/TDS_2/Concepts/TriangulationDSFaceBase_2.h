
/*!
\ingroup PkgTDS2Concepts
\cgalConcept

\cgalRefines `TriangulationDataStructure_2::Face`

The concept `TriangulationDSFaceBase_2` describes the requirements for
the face base class of a `CGAL::Triangulation_data_structure_2<Vb,Fb>`.

Note that if the `CGAL::Triangulation_data_structure_2`
is plugged into a triangulation class,
the face base class may have additional geometric
requirements depending on the triangulation class.

At the base level,
(see Sections \ref Section_2D_Triangulations_Software_Design
and \ref TDS_2D_default ),
a face stores handles
on its three vertices and on the three neighboring faces.
The vertices and neighbors are indexed 0,1 and 2.
Neighbor `i` lies opposite to vertex `i`.

Since the `CGAL::Triangulation_data_structure_2` is the class
which defines the handle
types, the face base class has to be somehow
parameterized by the triangulation
data structure. But since the `CGAL::Triangulation_data_structure_2`
itself is parameterized by the face and vertex
base classes, there is a cycle in the definition of these classes.
In order
to break the cycle, the base classes for faces and vertices
which are plugged in to instantiate a
`CGAL::Triangulation_data_structure_2`
use  `void` as triangulation
data structure parameter. Then,
the `CGAL::Triangulation_data_structure_2`
uses a <I>rebind</I> mechanism (similar to the one specified in
`std::allocator`) in order to plug itself
as parameter in the face and vertex base classes.
This mechanism requires that the base class provides
a templated nested class `Rebind_TDS` that
itself provides
the subtype `Rebind_TDS::Other`
which is the <I>rebound</I> version of the base class.
This <I>rebound</I> base class is the class
that the `CGAL::Triangulation_data_structure_2`
actually uses as a base class for the class
`CGAL::Triangulation_data_structure_2::Face`.

\cgalHasModel `CGAL::Triangulation_ds_face_base_2<TDS>`

\sa `TriangulationDSVertexBase_2`
\sa `CGAL::Triangulation_data_structure_2<Vb,Fb>`

*/

class TriangulationDSFaceBase_2
{
public:

/// \name Types
/// The concept `TriangulationDSFaceBase_2` has to provide the
/// following types.
/// @{

/*!
This template class has to define a type `Rebind_TDS<TDS_2>::%Other` which is the
<I>rebound</I> face base, where the
`CGAL::Triangulation_data_structure_2` is actually plugged in.
This type `Other` will be the actual base
of the class `CGAL::Triangulation_data_structure_2::Face`.
\note It can be implemented using a nested template class.
\sa Section \ref TDS_2TheRebindMechanism
*/
template <typename TDS2>
using Rebind_TDS = unspecified_type;

/*!

*/
typedef TriangulationDataStructure_2 Triangulation_data_structure;

/*!

*/
typedef TriangulationDataStructure_2::Vertex_handle Vertex_handle;

/*!

<<<<<<< HEAD
*/ 
typedef TriangulationDataStructure_2::Face_handle Face_handle; 

/*!

*/
typedef TriangulationDataStructure_2::Face_data TDS_data;

/// @} 

/// \name Creation 
/// @{

/*!
default constructor. 
*/ 
TriangulationDSFaceBase_2(); 
=======
*/
typedef TriangulationDataStructure_2::Face_handle Face_handle;
>>>>>>> 5a02f47c

/// @}

/// \name Creation
/// @{

/*!
default constructor.
*/
TriangulationDSFaceBase_2();

/*!
Initializes the vertices with `v0, v1, v2` and the neighbors
with `Face_handle()`.
*/
TriangulationDSFaceBase_2(Vertex_handle v0,
                          Vertex_handle v1,
                          Vertex_handle v2);

/*!
initializes the vertices with `v0,v1, v2` and the neighbors with
`n0, n1, n2`.
*/
TriangulationDSFaceBase_2(Vertex_handle v0,
                          Vertex_handle v1,
                          Vertex_handle v2,
                          Face_handle n0,
                          Face_handle n1,
                          Face_handle n2);

/// @}

/// \name Access Functions
/// @{

/*!
returns the dimension.
*/
int dimension();

/// @}

/// \name Orientation
/// @{

/*!
Changes the orientation of the face by exchanging `vertex(0)`
with `vertex(1)` and `neighbor(0)` with `neighbor(1)`.
*/
void reorient();

/*!
performs a counterclockwise permutation of the
vertices and neighbors of the face.
*/
void ccw_permute();

/*!
performs a clockwise permutation of the
vertices and neighbors of the face.
*/
void cw_permute();

/// @}

/// \name Checking
/// @{

/*!
performs any required test on a face.

If `verbose` is set to `true`, messages are printed to give
a precise indication of the kind of invalidity encountered.
*/
bool is_valid(bool verbose = false) const;

/// @}

/// \name Various
/// These member functions are required by
/// `CGAL::Triangulation_data_structure_2` because it uses
/// `CGAL::Compact_container` to store its faces. See the documentation of
/// `CGAL::Compact_container` for the exact requirements.
/// @{

/*!

*/
void * for_compact_container() const;

/*!

*/
void for_compact_container(void *p);

/// @}

/// \name Internal
/// \cgalAdvancedBegin
/// These functions are used internally by the triangulation data
/// structure. The user is not encouraged to use them directly as they
/// may change in the future.
/// \cgalAdvancedEnd
/// @{

/*!

*/
TDS_data& tds_data();

/*!

*/
const TDS_data& tds_data() const;

/// @}

}; /* end TriangulationDSFaceBase_2 */
<|MERGE_RESOLUTION|>--- conflicted
+++ resolved
@@ -88,28 +88,13 @@
 
 /*!
 
-<<<<<<< HEAD
-*/ 
-typedef TriangulationDataStructure_2::Face_handle Face_handle; 
+*/
+typedef TriangulationDataStructure_2::Face_handle Face_handle;
 
 /*!
 
 */
 typedef TriangulationDataStructure_2::Face_data TDS_data;
-
-/// @} 
-
-/// \name Creation 
-/// @{
-
-/*!
-default constructor. 
-*/ 
-TriangulationDSFaceBase_2(); 
-=======
-*/
-typedef TriangulationDataStructure_2::Face_handle Face_handle;
->>>>>>> 5a02f47c
 
 /// @}
 
