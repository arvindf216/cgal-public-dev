// Copyright (c) 2016 GeometryFactory (France).
// All rights reserved.
//
// This file is part of CGAL (www.cgal.org).
//
// $URL$
// $Id$
// SPDX-License-Identifier: GPL-3.0-or-later OR LicenseRef-Commercial
//
//
// Author(s)     : Sebastien Loriot

#ifndef CGAL_POLYGON_MESH_PROCESSING_INTERNAL_COREFINEMENT_VISITOR_H
#define CGAL_POLYGON_MESH_PROCESSING_INTERNAL_COREFINEMENT_VISITOR_H

#include <CGAL/license/Polygon_mesh_processing/corefinement.h>

#include <CGAL/disable_warnings.h>

#include <CGAL/Polygon_mesh_processing/internal/Corefinement/predicates.h>
#include <CGAL/Polygon_mesh_processing/internal/Corefinement/face_graph_utils.h>
#include <CGAL/utility.h>
#include <CGAL/Default.h>
#include <CGAL/boost/graph/Euler_operations.h>
#include <CGAL/Constrained_Delaunay_triangulation_2.h>
#include <CGAL/Triangulation_2_projection_traits_3.h>
#include <CGAL/Triangulation_vertex_base_with_info_2.h>

namespace CGAL{
namespace Polygon_mesh_processing {
namespace Corefinement{

// TODO option to ignore internal edges for patches of coplanar faces

//binds two edge constrained pmaps
template <class G, class Ecm1, class Ecm2=Ecm1>
struct Ecm_bind{
  G& g1;
  Ecm1& ecm1;
  G& g2;
  Ecm2& ecm2;

  Ecm_bind(G& g1, G& g2, Ecm1& ecm1, Ecm2& ecm2)
  : g1(g1), ecm1(ecm1), g2(g2), ecm2(ecm2)
  {}

  typedef typename boost::graph_traits<G>::edge_descriptor edge_descriptor;

  void call_put(G& g, edge_descriptor e, bool b) const
  {
    if ( &g==&g1 )
      put(ecm1,e,b);
    else
    {
      CGAL_assertion( &g==&g2 );
      put(ecm2,e,b);
    }
  }

  bool call_get(G& g, edge_descriptor e) const
  {
    if ( &g==&g1 )
      return get(ecm1,e);
    CGAL_assertion( &g==&g2 );
    return get(ecm2,e);
  }
};

template <class G>
struct Ecm_bind<G, No_mark<G>, No_mark<G> >
{
  No_mark<G> ecm1, ecm2;
  Ecm_bind(G&, G&, const No_mark<G>&, const No_mark<G>&){}
  typedef typename boost::graph_traits<G>::edge_descriptor edge_descriptor;
  void call_put(G&, edge_descriptor, bool) const {}
  bool call_get(G&, edge_descriptor) const {
    return false;
  }
};

template<class G>
struct No_extra_output_from_corefinement
{
  void start_new_polyline(std::size_t, std::size_t) {}
  void add_node_to_polyline(std::size_t){}
  template<class Node_id_pair, class halfedge_descriptor>
  void set_edge_per_polyline(G& /*tm*/,
                             Node_id_pair /*indices*/,
                             halfedge_descriptor /*hedge*/){}
  template <class vertex_descriptor, class Node_id>
  void set_vertex_id(vertex_descriptor, Node_id, const G&){}
  template <class Node_vector,
            class Mesh_to_map_node>
  void operator()(
    const Node_vector& /*nodes*/,
    bool /*input_have_coplanar_faces*/,
    const boost::dynamic_bitset<>& /* is_node_of_degree_one */,
    const Mesh_to_map_node& /*mesh_to_node_id_to_vertex*/) const
  {}
};

// A visitor for Intersection_of_triangle_meshes that can be used to corefine
// two meshes
template< class TriangleMesh,
          class VertexPointMap1,
          class VertexPointMap2,
          class OutputBuilder_ = Default,
          class EdgeMarkMapBind_ = Default,
          class UserVisitor_ = Default,
          bool doing_autorefinement = false,
          bool handle_non_manifold_features = false >
class Surface_intersection_visitor_for_corefinement{
//default template parameters
  typedef typename Default::Get<EdgeMarkMapBind_,
    Ecm_bind<TriangleMesh, No_mark<TriangleMesh> > >::type      EdgeMarkMapBind;
  typedef typename Default::Get<OutputBuilder_,
    No_extra_output_from_corefinement<TriangleMesh> >::type       OutputBuilder;
  typedef typename Default::Get<
    UserVisitor_, Default_visitor<TriangleMesh> >::type  UserVisitor;

// config flags
public:
  static const bool Predicates_on_constructions_needed = true;
  static const bool do_need_vertex_graph = true;
// typdefs
private:
  typedef std::size_t                                                   Node_id;
  typedef boost::graph_traits<TriangleMesh>                        Graph_traits;
  typedef typename Graph_traits::edge_descriptor                edge_descriptor;
  typedef typename Graph_traits::face_descriptor                face_descriptor;
  typedef typename Graph_traits::vertex_descriptor            vertex_descriptor;
  typedef typename Graph_traits::halfedge_descriptor        halfedge_descriptor;
   typedef std::vector<Node_id>                                        Node_ids;
   typedef boost::unordered_map<face_descriptor,Node_ids>           On_face_map;
   typedef boost::unordered_map<edge_descriptor,Node_ids>           On_edge_map;
   //to keep the correspondance between node_id and vertex_handle in each mesh
   typedef std::vector<vertex_descriptor>                     Node_id_to_vertex;
   typedef std::map<const TriangleMesh*, Node_id_to_vertex >         Mesh_to_map_node;
   //to handle coplanar halfedge of polyhedra that are full in the intersection
   typedef std::multimap<Node_id,halfedge_descriptor>    Node_to_target_of_hedge_map;
   typedef std::map<TriangleMesh*,Node_to_target_of_hedge_map>
                                           Mesh_to_vertices_on_intersection_map;
   typedef boost::unordered_map<vertex_descriptor,Node_id>    Vertex_to_node_id;
   typedef std::map<TriangleMesh*, Vertex_to_node_id> Mesh_to_vertex_to_node_id;
   typedef Non_manifold_feature_map<TriangleMesh>               NM_features_map;
// typedef for the CDT
   typedef Intersection_nodes<TriangleMesh, VertexPointMap1, VertexPointMap2,
            Predicates_on_constructions_needed>                          INodes;
   typedef typename INodes::Exact_kernel                                     EK;
    typedef Triangulation_2_projection_traits_3<EK>                  CDT_traits;
    typedef Triangulation_vertex_base_with_info_2<Node_id,CDT_traits>        Vb;
    typedef Constrained_triangulation_face_base_2<CDT_traits>                Fb;
    typedef Triangulation_data_structure_2<Vb,Fb>                         TDS_2;
    typedef Constrained_Delaunay_triangulation_2<CDT_traits,TDS_2>          CDT;
    typedef typename CDT::Vertex_handle                       CDT_Vertex_handle;
// data members
private:
  boost::dynamic_bitset<> is_node_on_boundary; // indicate if a vertex is a border vertex in tm1 or tm2
  std::vector< std::vector<Node_id> > graph_of_constraints;
  boost::dynamic_bitset<> is_node_of_degree_one;
  //nb of intersection points between coplanar faces, see fixes XSL_TAG_CPL_VERT
  std::size_t number_coplanar_vertices;
  std::map<TriangleMesh*,On_face_map> on_face;
  std::map<TriangleMesh*,On_edge_map> on_edge;
  Mesh_to_vertices_on_intersection_map mesh_to_vertices_on_inter;
  Mesh_to_map_node mesh_to_node_id_to_vertex;
  // map an input vertex to a node id (input vertex on the intersection)
  Mesh_to_vertex_to_node_id mesh_to_vertex_to_node_id;

  std::map< Node_id,std::set<Node_id> > coplanar_constraints;

// optional data members to handle non-manifold issues
  std::map<const TriangleMesh*, const NM_features_map*> non_manifold_feature_maps;

//data members that require initialization in the constructor
  UserVisitor& user_visitor;
  OutputBuilder& output_builder;
  EdgeMarkMapBind marks_on_edges;
  bool input_with_coplanar_faces;
  TriangleMesh* const_mesh_ptr;

  template <class Ecm1, class Ecm2>
  void call_put(Ecm_bind<TriangleMesh, Ecm1, Ecm2>& ecm,
                TriangleMesh& tm, edge_descriptor ed, bool v)
  {
    ecm.call_put(tm, ed, v);
  }
  template <class Ecm>
  void call_put(Ecm& ecm,
                TriangleMesh&, edge_descriptor ed, bool v)
  {
    put(ecm, ed, v);
  }

  template <class Ecm1, class Ecm2>
  bool call_get(const Ecm_bind<TriangleMesh, Ecm1, Ecm2>& ecm,
                TriangleMesh& tm, edge_descriptor ed)
  {
    return ecm.call_get(tm, ed);
  }
  template <class Ecm>
  bool call_get(const Ecm& ecm,
                TriangleMesh&, edge_descriptor ed)
  {
    return get(ecm, ed);
  }

// visitor public functions
public:
  Surface_intersection_visitor_for_corefinement(
    UserVisitor& uv, OutputBuilder& o, const EdgeMarkMapBind& emm, TriangleMesh* const_mesh_ptr=nullptr)
    : number_coplanar_vertices(0)
    , user_visitor(uv)
    , output_builder(o)
    , marks_on_edges(emm)
    , input_with_coplanar_faces(false)
    , const_mesh_ptr(const_mesh_ptr)
  {}

  void
  set_non_manifold_feature_map(
    const TriangleMesh& tm,
    const NM_features_map& nm)
  {
    non_manifold_feature_maps[&tm] = &nm;
  }

  void copy_nodes_ids_for_non_manifold_features()
  {
    static const constexpr std::size_t NM_NID((std::numeric_limits<std::size_t>::max)());

    for(const std::pair<const TriangleMesh*, const NM_features_map*>& tm_and_nm :
        non_manifold_feature_maps)
    {
      TriangleMesh* tm_ptr = const_cast<TriangleMesh*>(tm_and_nm.first);
      // update nodes on edges
      On_edge_map& on_edge_map = on_edge[tm_ptr];
      std::vector< std::pair<std::size_t, const Node_ids*> > edges_to_copy;
      for (const std::pair<const edge_descriptor, Node_ids>& ed_and_ids : on_edge_map)
      {
        std::size_t eid = get(tm_and_nm.second->e_nm_id, ed_and_ids.first);
        if (eid!=NM_NID)
          edges_to_copy.push_back(std::make_pair(eid,&(ed_and_ids.second)));
      }
      for(const std::pair<const std::size_t, const Node_ids*>& id_and_nodes : edges_to_copy)
      {
        const std::vector<edge_descriptor>& nm_edges =
          tm_and_nm.second->non_manifold_edges[id_and_nodes.first];
        CGAL_assertion( on_edge_map.count(nm_edges.front())==1 );

        for (std::size_t i=1; i<nm_edges.size(); ++i)
          on_edge_map[nm_edges[i]] = *id_and_nodes.second;
      }

      // update map vertex -> node_id
      Vertex_to_node_id& vertex_to_node_id = mesh_to_vertex_to_node_id[tm_ptr];
      Node_to_target_of_hedge_map& vertices_on_inter = mesh_to_vertices_on_inter[tm_ptr];

      std::vector< std::pair<vertex_descriptor, Node_id> > vertices_to_add;
      for (const typename std::pair<const vertex_descriptor, Node_id>& vd_and_id
          : vertex_to_node_id)
      {
        std::size_t vid = get(tm_and_nm.second->v_nm_id, vd_and_id.first);
        if (vid!=NM_NID)
          vertices_to_add.push_back(std::make_pair(vd_and_id.first,vd_and_id.second));
      }

      for(const std::pair<vertex_descriptor, Node_id>& vd_and_nid : vertices_to_add)
      {
        std::size_t vid = get(tm_and_nm.second->v_nm_id, vd_and_nid.first);
        for(vertex_descriptor vd : tm_and_nm.second->non_manifold_vertices[vid])
        {
          if (vd != vd_and_nid.first)
          {
            vertex_to_node_id.insert(std::make_pair(vd,vd_and_nid.second));
            output_builder.set_vertex_id(vd, vd_and_nid.second, *tm_ptr);
            vertices_on_inter.insert(std::make_pair(vd_and_nid.second,halfedge(vd,*tm_ptr)));
          }
        }
      }
    }
  }

  template<class Graph_node>
  void annotate_graph(std::vector<Graph_node>& graph)
  {
    std::size_t nb_nodes=graph.size();
    graph_of_constraints.resize(nb_nodes);
    is_node_of_degree_one.resize(nb_nodes);
    for(std::size_t node_id=0;node_id<nb_nodes;++node_id)
    {
      graph_of_constraints[node_id].assign(
        graph[node_id].neighbors.begin(),
        graph[node_id].neighbors.end());

      if (graph_of_constraints[node_id].size()==1)
        is_node_of_degree_one.set(node_id);

      // mark every vertex on the boundary connected to another vertex by a non-boundary edge
      // The logic is somehow equivalent to what was done with the container `non_manifold_nodes`
      // that was used to split polylines at certains points. Non-manifold was used in the context
      // of the combinatorial map where the import inside the combinatorial map was possible (see broken_bound-[12].off)
      if (is_node_on_boundary.test(node_id))
      {
        // TODO: the commented condition is not restrictive enough. It only tests the vertices, not the edge used
        //       to go from one vertex to the other. Right now we are marking too many norder vertices as
        //       terminal than necessary. We cannot use mesh_to_node_id_to_vertex since it will be filled only
        //       after the call to visitor.finalize() in the main algorithm
        //       The current version of the code is correct but too many nodes are potentially
        //       marked as terminal
        if (graph_of_constraints[node_id].size()==2 /* && (
            !is_node_on_boundary.test(graph_of_constraints[node_id][0]) ||
            !is_node_on_boundary.test(graph_of_constraints[node_id][1]) ) */ )
        {
          graph[node_id].make_terminal();
        }
      }
    }
  }

  void start_new_polyline(Node_id i, Node_id j)
  {
    if ( i==j ) //case of a single point
    {
      // TODO shall we insert the point?????
      //TAG SL001
      //nothing is done
      return;
    }
    output_builder.start_new_polyline(i,j);
  }

  void add_node_to_polyline(Node_id i)
  {
    output_builder.add_node_to_polyline(i);
  }

  void set_number_of_intersection_points_from_coplanar_faces(std::size_t n)
  {
      number_coplanar_vertices=n;
  }

  void input_have_coplanar_faces()
  {
    input_with_coplanar_faces=true;
  }

  void update_terminal_nodes(std::vector<bool>&)
  {
    CGAL_error_msg("This function should not be called");
  }

void check_node_on_boundary_edge_case(std::size_t node_id,
                                     halfedge_descriptor h,
                                     const TriangleMesh& tm)
{
  if ( is_border_edge(h,tm) )
    is_node_on_boundary.set(node_id);
}

void check_node_on_boundary_vertex_case(std::size_t node_id,
                                       halfedge_descriptor h,
                                       const TriangleMesh& tm)
{
  //we turn around the hedge and check no halfedge is a border halfedge
   for(halfedge_descriptor hc :halfedges_around_target(h,tm))
    if ( is_border_edge(hc,tm) )
    {
      is_node_on_boundary.set(node_id);
      return;
    }
}

  //keep track of the fact that a polyhedron original vertex is a node
  void all_incident_faces_got_a_node_as_vertex(
      halfedge_descriptor h,
      Node_id node_id,
      TriangleMesh& tm)
  {
    CGAL_assertion_code(bool insert_ok = )
    mesh_to_vertex_to_node_id[&tm].insert(std::make_pair(target(h,tm),node_id))
    CGAL_assertion_code(.second);
    CGAL_assertion(insert_ok || mesh_to_vertex_to_node_id[&tm][target(h,tm)]==node_id);
  }

  void new_node_added_triple_face(std::size_t node_id,
                                  face_descriptor f1,
                                  face_descriptor f2,
                                  face_descriptor f3,
                                  const TriangleMesh& tm) // TODO check if we need a special case if the endpoint of the intersect edge is on the third face
  {
    CGAL_assertion(f1!=f2 && f1!=f3 && f2!=f3);
    TriangleMesh* tm_ptr = const_cast<TriangleMesh*>(&tm);
//    user_visitor.new_node_added_triple_face(node_id, f1, f2, f3, tm); // NODE_VISITOR_TAG
#ifdef CGAL_DEBUG_AUTOREFINEMENT
    std::cout << "adding node " << node_id << " " << f1 << " " << f2 << " " << f3 << "\n";
#endif
    on_face[tm_ptr][f1].push_back(node_id);
    on_face[tm_ptr][f2].push_back(node_id);
    on_face[tm_ptr][f3].push_back(node_id);
  }

  void new_node_added(std::size_t node_id,
                      Intersection_type type,
                      halfedge_descriptor h_1,
                      halfedge_descriptor h_2,
                      const TriangleMesh& tm1,
                      const TriangleMesh& tm2,
                      bool is_target_coplanar,
                      bool is_source_coplanar)
  {
    is_node_on_boundary.resize(node_id+1, false);

    TriangleMesh* tm1_ptr = const_cast<TriangleMesh*>(&tm1);
    TriangleMesh* tm2_ptr = const_cast<TriangleMesh*>(&tm2);

    //forward to the visitor
//    user_visitor.new_node_added(node_id, type, h_1, h_2, is_target_coplanar, is_source_coplanar); // NODE_VISITOR_TAG
    if (tm2_ptr!=const_mesh_ptr)
    {
      switch(type)
      {
        case ON_FACE: //Face intersected by an edge
          on_face[tm2_ptr][face(h_2,tm2)].push_back(node_id);
        break;
        case ON_EDGE: //Edge intersected by an edge
        {
          on_edge[tm2_ptr][edge(h_2,tm2)].push_back(node_id);
          check_node_on_boundary_edge_case(node_id,h_2,tm2);
        }
        break;
        case ON_VERTEX:
        {
          //grab original vertex that is on commom intersection
          mesh_to_vertices_on_inter[tm2_ptr].insert(std::make_pair(node_id,h_2));
          Node_id_to_vertex& node_id_to_vertex=mesh_to_node_id_to_vertex[tm2_ptr];
          if (node_id_to_vertex.size()<=node_id)
            node_id_to_vertex.resize(node_id+1,Graph_traits::null_vertex());
          node_id_to_vertex[node_id]=target(h_2,tm2);
          all_incident_faces_got_a_node_as_vertex(h_2,node_id,*tm2_ptr);
          check_node_on_boundary_vertex_case(node_id,h_2,tm2);
          output_builder.set_vertex_id(target(h_2, tm2), node_id, tm2);
        }
        break;
        default:
        return;
      }
    }

    if (tm1_ptr==const_mesh_ptr)
      return;

    CGAL_assertion(!is_target_coplanar || !is_source_coplanar); //coplanar edge are not forwarded

    if ( is_target_coplanar )
    {
      //grab original vertex that is on commom intersection
      mesh_to_vertices_on_inter[tm1_ptr].insert(std::make_pair(node_id,h_1));
      Node_id_to_vertex& node_id_to_vertex=mesh_to_node_id_to_vertex[tm1_ptr];
      if (node_id_to_vertex.size()<=node_id)
        node_id_to_vertex.resize(node_id+1,Graph_traits::null_vertex());
      node_id_to_vertex[node_id]=target(h_1,tm1);
      all_incident_faces_got_a_node_as_vertex(h_1,node_id, *tm1_ptr);
      // register the vertex in the output builder
      output_builder.set_vertex_id(target(h_1, tm1), node_id, tm1);
      check_node_on_boundary_vertex_case(node_id,h_1,tm1);
    }
    else{
      if ( is_source_coplanar ){
        //grab original vertex that is on commom intersection
        halfedge_descriptor h_1_opp=opposite(h_1,tm1);
        mesh_to_vertices_on_inter[tm1_ptr].insert(std::make_pair(node_id,h_1_opp));
        Node_id_to_vertex& node_id_to_vertex=mesh_to_node_id_to_vertex[tm1_ptr];
        if(node_id_to_vertex.size()<=node_id)
          node_id_to_vertex.resize(node_id+1,Graph_traits::null_vertex());
        node_id_to_vertex[node_id]=source(h_1,tm1);
        all_incident_faces_got_a_node_as_vertex(h_1_opp,node_id, *tm1_ptr);
        // register the vertex in the output builder
        output_builder.set_vertex_id(source(h_1, tm1), node_id, tm1);
        check_node_on_boundary_vertex_case(node_id,h_1_opp,tm1);
      }
      else{
        //handle intersection on principal edge
        typename std::map<const TriangleMesh*, const NM_features_map*>::iterator it_find =
          non_manifold_feature_maps.find(&tm1);
        if ( it_find != non_manifold_feature_maps.end() )
        {
          // update h_1 if it is not the canonical non-manifold edge
          // This is important to make sure intersection points on non-manifold
          // edges are all connected for the same edge so that the redistribution
          // on other edges does not overwrite some nodes.
          // This update might be required in case of EDGE-EDGE intersection or
          // COPLANAR intersection.
          const NM_features_map& nm_features_map_1 = *it_find->second;
          std::size_t eid1 = nm_features_map_1.non_manifold_edges.empty()
                           ? std::size_t(-1)
                           : get(nm_features_map_1.e_nm_id, edge(h_1, tm1));

          if (eid1 != std::size_t(-1))
          {
            if ( edge(h_1, tm1) != nm_features_map_1.non_manifold_edges[eid1].front() )
              h_1 = halfedge(nm_features_map_1.non_manifold_edges[eid1].front(), tm1);
          }
        }

        on_edge[tm1_ptr][edge(h_1,tm1)].push_back(node_id);
        check_node_on_boundary_edge_case(node_id,h_1,tm1);
      }
    }
  }

  //sort node ids so that we can split the hedge
  //consecutively
  template <class VPM, class Node_vector>
  void sort_vertices_along_hedge(std::vector<std::size_t>& node_ids,
                                 halfedge_descriptor hedge,
                                 const TriangleMesh& tm,
                                 const VPM& vpm,
                                 const Node_vector& nodes)
  {
    std::sort(node_ids.begin(),
              node_ids.end(),
              Less_along_a_halfedge<TriangleMesh, VPM, Node_vector>
                (hedge, tm, vpm, nodes)
    );
  }

  struct Face_boundary{
    std::vector<std::size_t> node_ids_array[3]; // the node_ids on each halfedges
    std::map<halfedge_descriptor,int> hedges_ids;
    halfedge_descriptor halfedges[3]; //the three halfedges of the original face
    vertex_descriptor   vertices[3];  //the three vertices  of the original face
    //node_ids_array[0] corresponds to the original edge vertices[0],vertices[1] = halfedges[0]
    //node_ids_array[1] corresponds to the original edge vertices[1],vertices[2] = halfedges[1]
    //node_ids_array[2] corresponds to the original edge vertices[2],vertices[0] = halfedges[2]
    Face_boundary(halfedge_descriptor first, TriangleMesh& tm)
    {
      CGAL_assertion(is_triangle(first,tm));
      halfedges[0]=first;
      halfedges[1]=next(first,tm);
      halfedges[2]=next(halfedges[1],tm);

      vertices[0]=source(halfedges[0],tm);
      vertices[1]=source(halfedges[1],tm);
      vertices[2]=source(halfedges[2],tm);

      hedges_ids.insert(std::make_pair(halfedges[0],0));
      hedges_ids.insert(std::make_pair(halfedges[1],1));
      hedges_ids.insert(std::make_pair(halfedges[2],2));
    }

    //used when object was created with hedge but opposite was used to split the original face
    void update_original_halfedge(halfedge_descriptor original,
                                  halfedge_descriptor new_hedge,
                                  TriangleMesh& /*tm*/)
    {
      typename std::map<halfedge_descriptor,int>::iterator it_id =
        hedges_ids.find(original);
      CGAL_assertion(it_id!=hedges_ids.end());
      int index=it_id->second;
      CGAL_assertion(halfedges[index]==original);
      hedges_ids.erase(it_id);
      hedges_ids.insert(std::make_pair(new_hedge,index));
      halfedges[index]=new_hedge;
    }

    template <class Iterator>
    void copy_node_ids(halfedge_descriptor hedge,Iterator begin,Iterator end)
    {
      typename std::map<halfedge_descriptor,int>::iterator it_id =
        hedges_ids.find(hedge);
      CGAL_assertion(it_id!=hedges_ids.end());
      std::copy(begin,end,std::back_inserter(node_ids_array[it_id->second]));
    }

    // Used by the autorefinement and non-manifold edge handling to re-set
    // the id of nodes on the boundary of a face since another vertex
    // (inside a face or on another edge) might have
    // overwritten the vertex in node_id_to_vertex
    template <class Node_id_to_vertex>
    void update_node_id_to_vertex_map(Node_id_to_vertex& node_id_to_vertex,
                                      TriangleMesh& tm)
    {
      for (int i=0; i<3; ++i)
      {
        halfedge_descriptor h = halfedges[(i+2)%3];
        h = next(h, tm);
        for(std::size_t id : node_ids_array[i])
        {
          node_id_to_vertex[id] = target(h, tm);
          h = next(h, tm);
        }
        CGAL_assertion(h ==  halfedges[i]);
      }
    }

  };

  typedef boost::unordered_map<face_descriptor,Face_boundary>  Face_boundaries;

  //update the id of input mesh vertex that are also a node
  void update_face_indices(
    std::array<vertex_descriptor,3>& f_vertices,
    std::array<Node_id,3>& f_indices,
    Vertex_to_node_id& vertex_to_node_id)
  {
    for (int k=0;k<3;++k){
      typename boost::unordered_map<vertex_descriptor,Node_id>::iterator it =
        vertex_to_node_id.find(f_vertices[k]);
      if (it!=vertex_to_node_id.end())
        f_indices[k]=it->second;
    }
  }

  //insert intersection edge as constrained edges in a CDT triangulation
  void insert_constrained_edges_coplanar_case(
    Node_id node_id,
    CDT& cdt,
    std::map<Node_id,CDT_Vertex_handle>& id_to_CDT_vh)
  {
    if (node_id < number_coplanar_vertices){
      //XSL_TAG_CPL_VERT
      // Insert constrained edges from coplanar faces that have been
      // retriangulated. This ensure that triangulations are compatible.
      // This edges were not constrained in the first mesh but are in the
      // second (ensuring compatibility)
      typename std::map< Node_id,std::set<Node_id> >::iterator it_neighbors =
        coplanar_constraints.find(node_id);
      if (it_neighbors!=coplanar_constraints.end())
      {
        CDT_Vertex_handle vh=id_to_CDT_vh[node_id];
        for(Node_id id :it_neighbors->second)
        {
          typename std::map<Node_id,CDT_Vertex_handle>
            ::iterator it_vh=id_to_CDT_vh.find(id);
          // this condition ensures to consider only graph edges that are in
          // the same triangle (not in a neighbor one when involving node on
          // a triangle edge) here we can't make the difference between a point
          // on the interior or the boundary, so points_on_triangle is not used.
          if ( it_vh!=id_to_CDT_vh.end() )
            cdt.insert_constraint(vh,it_vh->second);
        }
      }
    }
  }

  //insert intersection edges as constrained edges in a CDT triangulation
  void insert_constrained_edges(
    Node_ids& node_ids,
    CDT& cdt,
    std::map<Node_id, CDT_Vertex_handle>& id_to_CDT_vh,
    std::vector<std::pair<Node_id,Node_id> >& constrained_edges,
    bool points_on_triangle=false)
  {
    for(Node_id id : node_ids)
    {
      CGAL_assertion(id < graph_of_constraints.size());
      std::vector<Node_id>& neighbors=graph_of_constraints[id];
      if (!neighbors.empty())
      {
        CDT_Vertex_handle vh=id_to_CDT_vh.find(id)->second;
        for(Node_id id_n :neighbors)
        {
        //   if (id_n < id) continue; //no need to do it twice
          typename std::map<Node_id,CDT_Vertex_handle>
            ::iterator it_vh=id_to_CDT_vh.find(id_n);
          // this condition ensures to consider only graph edges that are in
          // the same triangle
          if ( !points_on_triangle || it_vh!=id_to_CDT_vh.end() ){
            CGAL_assertion(doing_autorefinement || handle_non_manifold_features || it_vh!=id_to_CDT_vh.end());
            if (it_vh==id_to_CDT_vh.end()) continue; // needed for autorefinement (interior nodes)
            cdt.insert_constraint(vh,it_vh->second);
            constrained_edges.push_back(std::make_pair(id,id_n));
            constrained_edges.push_back(std::make_pair(id_n,id));
          }
        }
      }
      #ifdef CGAL_COREFINEMENT_DEBUG
      else
        std::cout << "X0: Found an isolated point" << std::endl;
      #endif
      insert_constrained_edges_coplanar_case(id,cdt,id_to_CDT_vh);
    }
  }

  // insert a point on the convex_hull using the infinite incident face to the edge the point is inserted into
  // warning: fh is updated
  typename CDT::Vertex_handle
  insert_point_on_ch_edge(CDT& cdt, typename CDT::Face_handle& fh, const typename CDT::Point& p)
  {
    CGAL_assertion(cdt.is_infinite(fh));
    int fi = fh->index(cdt.infinite_vertex());
    typename CDT::Vertex_handle vh = cdt.insert(p, CDT::EDGE, fh, fi);
    typename CDT::Edge_circulator ec = cdt.incident_edges(vh);
    while(ec->first->vertex(CDT::ccw(ec->second)) != cdt.infinite_vertex()){
      ++ec;
    }
    fh = ec->first->neighbor(ec->second);
    CGAL_assertion( cdt.is_valid() );
    return vh;
  }

  template <class OnEdgeMapIterator, class VPM>
  void split_halfedges(OnEdgeMapIterator it,
                       const VPM& vpm,
                       INodes& nodes,
                       std::map<TriangleMesh*, Face_boundaries>& mesh_to_face_boundaries)
  {
    TriangleMesh& tm=*it->first;
    CGAL_assertion(&tm!=const_mesh_ptr);

    On_edge_map& on_edge_map=it->second;
    On_face_map& on_face_map=on_face[&tm];
    Face_boundaries& face_boundaries=mesh_to_face_boundaries[&tm];

    for(typename On_edge_map::iterator it2=on_edge_map.begin();
                                       it2!=on_edge_map.end();
                                       ++it2)
    {
      //the edge to be split
      halfedge_descriptor hedge=halfedge(it2->first,tm);
      //indices of the nodes to be inserted
      Node_ids& node_ids=it2->second;
      CGAL_assertion( std::set<Node_id>(node_ids.begin(), node_ids.end())
                        .size()==node_ids.size() );
      //sort nodes along the egde to allow consecutive splits
      sort_vertices_along_hedge(node_ids,hedge,tm,vpm,nodes);

      //save original face and nodes for face of hedge (1)
      if ( !is_border(hedge,tm) ){
        face_descriptor f=face(hedge,tm);
        typename Face_boundaries::iterator it_face = face_boundaries.find(f);
        if (it_face==face_boundaries.end())
          it_face=face_boundaries.insert(std::make_pair(f,Face_boundary(hedge,tm))).first;
        it_face->second.copy_node_ids(hedge,node_ids.begin(),node_ids.end());
      }

      //save original face and nodes for face of hedge->opposite (2)
      typename Face_boundaries::iterator opposite_original_info=face_boundaries.end();
      halfedge_descriptor hedge_opp = opposite(hedge,tm);
      if ( !is_border(hedge_opp,tm) ){
        face_descriptor f=face(hedge_opp,tm);
        opposite_original_info=face_boundaries.find(f);
        if (opposite_original_info==face_boundaries.end())
          opposite_original_info=face_boundaries.insert(std::make_pair(f,Face_boundary(hedge_opp,tm))).first;
        opposite_original_info->second.copy_node_ids(hedge_opp,node_ids.rbegin(),node_ids.rend());
      }

      typename Mesh_to_map_node::iterator it_map=mesh_to_node_id_to_vertex.find(&tm);
      CGAL_assertion(it_map!=mesh_to_node_id_to_vertex.end());
      //a map to identify the vertex in the polyhedron corresponding to an intersection point
      Node_id_to_vertex& node_id_to_vertex=it_map->second;

      CGAL_assertion_code(vertex_descriptor original_vertex=source(hedge,tm);)

      //We need an edge incident to the source vertex of hedge. This is the first opposite edge created.
      bool first=true;
      halfedge_descriptor hedge_incident_to_src=Graph_traits::null_halfedge();
      bool hedge_is_marked = call_get(marks_on_edges,tm,edge(hedge,tm));
      //do split the edges
      CGAL_assertion_code(vertex_descriptor expected_src=source(hedge,tm));
      for(std::size_t node_id : node_ids)
      {
        halfedge_descriptor hnew = Euler::split_edge(hedge, tm);
        CGAL_assertion(expected_src==source(hnew,tm));
        vertex_descriptor vnew=target(hnew,tm);
//          user_visitor.new_vertex_added(node_id, vnew, tm); // NODE_VISITOR_TAG
        nodes.call_put(vpm, vnew, node_id, tm);
        // register the new vertex in the output builder
        output_builder.set_vertex_id(vnew, node_id, tm);
        node_id_to_vertex[node_id]=vnew;
        if (first){
          first=false;
          hedge_incident_to_src=next(opposite(hedge,tm),tm);
        }

        //update marker tags. If the edge was marked, then the resulting edges in the split must be marked
        if ( hedge_is_marked )
          call_put(marks_on_edges,tm,edge(hnew,tm),true);

        CGAL_assertion_code(expected_src=vnew);
      }

      CGAL_assertion(target(hedge_incident_to_src,tm)==original_vertex);
      CGAL_assertion(face(hedge_incident_to_src,tm)==face(hedge_opp,tm));

      //save original face and nodes for face of hedge->opposite (2)
      if ( !is_border(hedge_opp,tm) ){
        CGAL_assertion(opposite_original_info!=face_boundaries.end());
        opposite_original_info->second.update_original_halfedge(
          hedge_opp,hedge_incident_to_src,tm);
      }

      //insert the two incident faces in on_face map so that they will be triangulated.
      if (!is_border(hedge,tm)) on_face_map[face(hedge,tm)];
      if (!is_border(hedge_opp,tm)) on_face_map[face(hedge_opp,tm)];
    }
  }

  template <class OnFaceMapIterator, class VPM>
  void triangulate_intersected_faces(OnFaceMapIterator it,
                                     const VPM& vpm,
                                     INodes& nodes,
                                     std::map<TriangleMesh*, Face_boundaries>& mesh_to_face_boundaries)
  {
    TriangleMesh& tm=*it->first;
    CGAL_assertion(&tm!=const_mesh_ptr);

    On_face_map& on_face_map=it->second;
    Face_boundaries& face_boundaries=mesh_to_face_boundaries[&tm];
    Node_id_to_vertex& node_id_to_vertex=mesh_to_node_id_to_vertex[&tm];
    Vertex_to_node_id& vertex_to_node_id=mesh_to_vertex_to_node_id[&tm];

    const Node_id nb_nodes = nodes.size();

    for (typename On_face_map::iterator it=on_face_map.begin();
          it!=on_face_map.end();++it)
    {
      face_descriptor f = it->first; //the face to be triangulated
      Node_ids& node_ids  = it->second; // ids of nodes in the interior of f
      typename Face_boundaries::iterator it_fb=face_boundaries.find(f);

      std::map<Node_id,typename CDT::Vertex_handle> id_to_CDT_vh;

      //associate an edge of the triangulation to a halfedge in a given polyhedron
      std::map<std::pair<Node_id,Node_id>,halfedge_descriptor> edge_to_hedge;

      // the vertices of f
      std::array<vertex_descriptor,3> f_vertices;
      // the node_id of an input vertex or a fake id (>=nb_nodes)
      std::array<Node_id,3> f_indices = {{nb_nodes,nb_nodes+1,nb_nodes+2}};
      if (it_fb!=face_boundaries.end()){ //the boundary of the triangle face was refined
        f_vertices[0]=it_fb->second.vertices[0];
        f_vertices[1]=it_fb->second.vertices[1];
        f_vertices[2]=it_fb->second.vertices[2];
        update_face_indices(f_vertices,f_indices,vertex_to_node_id);
        if (doing_autorefinement)
          it_fb->second.update_node_id_to_vertex_map(node_id_to_vertex, tm);
      }
      else{
        CGAL_assertion( is_triangle(halfedge(f,tm),tm) );
        halfedge_descriptor h0=halfedge(f,tm), h1=next(h0,tm), h2=next(h1,tm);
        f_vertices[0]=target(h0,tm); //nb_nodes
        f_vertices[1]=target(h1,tm); //nb_nodes+1
        f_vertices[2]=target(h2,tm); //nb_nodes+2

        update_face_indices(f_vertices,f_indices,vertex_to_node_id);
        edge_to_hedge[std::make_pair( f_indices[2],f_indices[0] )] = h0;
        edge_to_hedge[std::make_pair( f_indices[0],f_indices[1] )] = h1;
        edge_to_hedge[std::make_pair( f_indices[1],f_indices[2] )] = h2;
      }

      typename EK::Point_3 p = nodes.to_exact(get(vpm,f_vertices[0])),
                           q = nodes.to_exact(get(vpm,f_vertices[1])),
                           r = nodes.to_exact(get(vpm,f_vertices[2]));
///TODO use a positive normal and remove all work around to guarantee that triangulation of coplanar patches are compatible
      CDT_traits traits(typename EK::Construct_normal_3()(p,q,r));
      CDT cdt(traits);

      // insert triangle points
      std::array<CDT_Vertex_handle,3> triangle_vertices;
      //we can do this to_exact because these are supposed to be input points.
      triangle_vertices[0]=cdt.insert_outside_affine_hull(p);
      triangle_vertices[1]=cdt.insert_outside_affine_hull(q);
      triangle_vertices[2]=cdt.tds().insert_dim_up(cdt.infinite_vertex(), false);
      triangle_vertices[2]->set_point(r);


      triangle_vertices[0]->info()=f_indices[0];
      triangle_vertices[1]->info()=f_indices[1];
      triangle_vertices[2]->info()=f_indices[2];

      node_id_to_vertex[nb_nodes  ]=f_vertices[0];
      node_id_to_vertex[nb_nodes+1]=f_vertices[1];
      node_id_to_vertex[nb_nodes+2]=f_vertices[2];

      //if one of the triangle input vertex is also a node
      for (int ik=0;ik<3;++ik){
        if ( f_indices[ik]<nb_nodes )
        {
          id_to_CDT_vh.insert(
              std::make_pair(f_indices[ik],triangle_vertices[ik]));
          if (doing_autorefinement)
            // update the current vertex in node_id_to_vertex
            // to match the one of the face
            node_id_to_vertex[f_indices[ik]]=f_vertices[ik];
        }
      }
      //insert points on edges
      if (it_fb!=face_boundaries.end()) //if f not a triangle?
      {
        // collect infinite faces incident to the initial triangle
        typename CDT::Face_handle infinite_faces[3];
        for (int i=0;i<3;++i)
        {
          int oi=-1;
          CGAL_assertion_code(bool is_edge = )
          cdt.is_edge(triangle_vertices[i], triangle_vertices[(i+1)%3], infinite_faces[i], oi);
          CGAL_assertion(is_edge);
          CGAL_assertion( cdt.is_infinite( infinite_faces[i]->vertex(oi) ) );
        }

        // In this loop, for each original edge of the triangle, we insert
        // the constrained edges and we recover the halfedge_descriptor
        // corresponding to these constrained (they are already in tm)
        Face_boundary& f_boundary=it_fb->second;
        for (int i=0;i<3;++i){
          //handle case of halfedge starting at triangle_vertices[i]
          // and ending at triangle_vertices[(i+1)%3]

          const Node_ids& ids_on_edge=f_boundary.node_ids_array[i];
          CDT_Vertex_handle previous=triangle_vertices[i];
          Node_id prev_index=f_indices[i];// node-id of the mesh vertex
          halfedge_descriptor hedge = next(f_boundary.halfedges[(i+2)%3],tm);
          CGAL_assertion( source(hedge,tm)==f_boundary.vertices[i] );
          if (!ids_on_edge.empty()){ //is there at least one node on this edge?
            // fh must be an infinite face
            // The points must be ordered from fh->vertex(cw(infinite_vertex)) to fh->vertex(ccw(infinite_vertex))
            for(Node_id id : ids_on_edge)
            {
              CDT_Vertex_handle vh=insert_point_on_ch_edge(cdt,infinite_faces[i],nodes.exact_node(id));
              vh->info()=id;
              id_to_CDT_vh.insert(std::make_pair(id,vh));
              edge_to_hedge[std::make_pair(prev_index,id)]=hedge;
              previous=vh;
              hedge=next(hedge,tm);
              prev_index=id;
            }
          }
          else{
          CGAL_assertion_code(halfedge_descriptor hd=f_boundary.halfedges[i]);
            CGAL_assertion( target(hd,tm) == f_boundary.vertices[(i+1)%3] );
            CGAL_assertion( source(hd,tm) == f_boundary.vertices[ i ] );
          }
          CGAL_assertion(hedge==f_boundary.halfedges[i]);
          edge_to_hedge[std::make_pair(prev_index,f_indices[(i+1)%3])] =
            it_fb->second.halfedges[i];
        }
      }

      //insert point inside face
      for(Node_id node_id : node_ids)
      {
        CDT_Vertex_handle vh=cdt.insert(nodes.exact_node(node_id));
        vh->info()=node_id;
        id_to_CDT_vh.insert(std::make_pair(node_id,vh));
      }

      std::vector<std::pair<Node_id,Node_id> > constrained_edges;

      // insert constraints that are interior to the triangle (in the case
      // no edges are collinear in the meshes)
      insert_constrained_edges(node_ids,cdt,id_to_CDT_vh,constrained_edges);

      // insert constraints between points that are on the boundary
      // (not a contrained on the triangle boundary)
      if (it_fb!=face_boundaries.end()) //is f not a triangle ?
      {
        for (int i=0;i<3;++i)
        {
          Node_ids& ids=it_fb->second.node_ids_array[i];
          insert_constrained_edges(ids,cdt,id_to_CDT_vh,constrained_edges,1);
        }
      }

      //insert coplanar edges for endpoints of triangles
      for (int i=0;i<3;++i){
        Node_id nindex=triangle_vertices[i]->info();
        if ( nindex < nb_nodes )
          insert_constrained_edges_coplanar_case(nindex,cdt,id_to_CDT_vh);
      }

      //XSL_TAG_CPL_VERT
      //collect edges incident to a point that is the intersection of two
      // coplanar faces. This ensure that triangulations are compatible.
      if (it_fb!=face_boundaries.end()) //is f not a triangle ?
      {
        for (typename CDT::Finite_vertices_iterator
              vit=cdt.finite_vertices_begin(),
              vit_end=cdt.finite_vertices_end();vit_end!=vit;++vit)
        {
          //skip original vertices (that are not nodes) and non-coplanar face
          // issued vertices (this is working because intersection points
          // between coplanar facets are the first inserted)
          if (vit->info() >= nb_nodes ||
              vit->info() >= number_coplanar_vertices) continue;
          // \todo no need to insert constrained edges (they also are constrained
          // in the other mesh)!!
          typename std::map< Node_id,std::set<Node_id> >::iterator res =
              coplanar_constraints.insert(
                  std::make_pair(vit->info(),std::set<Node_id>())).first;
          //turn around the vertex and get incident edge
          typename CDT::Edge_circulator  start=cdt.incident_edges(vit);
          typename CDT::Edge_circulator  curr=start;
          do{
            if (cdt.is_infinite(*curr) ) continue;
            typename CDT::Edge mirror=cdt.mirror_edge(*curr);
            if ( cdt.is_infinite( curr->first->vertex(curr->second) ) ||
                 cdt.is_infinite( mirror.first->vertex(mirror.second) ) )
              continue; // skip edges that are on the boundary of the triangle
                        // (these are already constrained)
            //insert edges in the set of constraints
            CDT_Vertex_handle vh=vit;
            int nindex = curr->first->vertex((curr->second+1)%3)==vh
                           ? (curr->second+2)%3
                           : (curr->second+1)%3;
            CDT_Vertex_handle vn=curr->first->vertex(nindex);
            if ( vit->info() > vn->info() || vn->info()>=nb_nodes)
              continue; //take only one out of the two edges + skip input
            CGAL_assertion(vn->info()<nb_nodes);
            res->second.insert( vn->info() );
          }while(start!=++curr);
        }
      }

      // import the triangle in `cdt` in the face `f` of `tm`
      triangulate_a_face(f, tm, nodes, node_ids, node_id_to_vertex,
        edge_to_hedge, cdt, vpm, output_builder, user_visitor);

      // TODO Here we do the update only for internal edges.
      // Update for border halfedges could be done during the split

      //3) mark halfedges that are common to two polyhedral surfaces
      //recover halfedges inserted that are on the intersection
      typedef std::pair<Node_id,Node_id> Node_id_pair;
      for(const Node_id_pair& node_id_pair : constrained_edges)
      {
        typename std::map<Node_id_pair,halfedge_descriptor>
          ::iterator it_poly_hedge=edge_to_hedge.find(node_id_pair);
        //we cannot have an assertion here in case an edge or part of an edge is a constraints.
        //Indeed, the graph_of_constraints report an edge 0,1 and 1,0 for example while only one of the two
        //is defined as one of them defines an adjacent face
        //CGAL_assertion(it_poly_hedge!=edge_to_hedge.end());
        if( it_poly_hedge!=edge_to_hedge.end() ){
          call_put(marks_on_edges,tm,edge(it_poly_hedge->second,tm),true);
          output_builder.set_edge_per_polyline(tm,node_id_pair,it_poly_hedge->second);
        }
        else{
          //WARNING: in few case this is needed if the marked edge is on the border
          //to optimize it might be better to only use sorted pair. TAG_SLXX1
          Node_id_pair opposite_pair(node_id_pair.second,node_id_pair.first);
          it_poly_hedge=edge_to_hedge.find(opposite_pair);
          CGAL_assertion( it_poly_hedge!=edge_to_hedge.end() );

          call_put(marks_on_edges,tm,edge(it_poly_hedge->second,tm),true);
          output_builder.set_edge_per_polyline(tm,opposite_pair,it_poly_hedge->second);
        }
      }
    }
  }

  void finalize(INodes& nodes,
                const TriangleMesh& tm1,
                const TriangleMesh& tm2,
                const VertexPointMap1& vpm1,
                const VertexPointMap2& vpm2)
  {
    copy_nodes_ids_for_non_manifold_features();

    nodes.all_nodes_created();

    TriangleMesh* tm1_ptr = const_cast<TriangleMesh*>(&tm1);
    TriangleMesh* tm2_ptr = const_cast<TriangleMesh*>(&tm2);

<<<<<<< HEAD
=======
    std::map<TriangleMesh*, VertexPointMap> vpms;
    vpms.insert( std::make_pair(tm1_ptr, vpm1) );
    vpms.insert( std::make_pair(tm2_ptr, vpm2) );

>>>>>>> 82d56177
    vertex_descriptor null_vertex = Graph_traits::null_vertex();
    const Node_id nb_nodes = nodes.size();
    // we reserve nb_nodes+3 because we use the last three entries for the
    // face triangulation
    mesh_to_node_id_to_vertex[tm1_ptr].resize(nb_nodes+3, null_vertex);
    mesh_to_node_id_to_vertex[tm2_ptr].resize(nb_nodes+3, null_vertex);

    //store for each triangle face which boundary is intersected by the other surface,
    //original vertices (and halfedges in the refined mesh pointing on these vertices)
    std::map<TriangleMesh*,Face_boundaries> mesh_to_face_boundaries;

    //0) For each triangle mesh, collect original vertices that belongs to the intersection.
    //   From the graph of constraints, extract intersection edges that are incident to such vertices. In case
    //   there exists another original vertex adjacent to the first one found, this halfedge must be
    //   marked on the boundary (and possibly update an_edge_per_polyline).
    //   This is done first to avoid halfedges stored to be modified in the steps following.
    for (typename Mesh_to_vertices_on_intersection_map::iterator
          it=mesh_to_vertices_on_inter.begin();
          it!=mesh_to_vertices_on_inter.end();
          ++it)
    {
      TriangleMesh& tm=*it->first;
      CGAL_assertion(&tm!=const_mesh_ptr);

    //   Face_boundaries& face_boundaries=mesh_to_face_boundaries[&tm];

      Node_to_target_of_hedge_map& nodes_to_hedge=it->second;

      // iterate on the vertices that are on the intersection between the input meshes
      for(typename Node_to_target_of_hedge_map::iterator
            it_node_2_hedge=nodes_to_hedge.begin();
            it_node_2_hedge!=nodes_to_hedge.end();
            ++it_node_2_hedge)
      {
        Node_id node_id_of_first=it_node_2_hedge->first;
        // look for neighbors of the current node in the intersection graph
        std::vector<Node_id>& neighbors=graph_of_constraints[node_id_of_first];
        if ( !neighbors.empty() )
        {
          // for all neighbors look for input vertices that are also on the intersection
          for(Node_id node_id : neighbors)
          {
            //if already done for the opposite
            if (node_id >= node_id_of_first) continue;

            typename Node_to_target_of_hedge_map::iterator
              it_node_2_hedge_two = nodes_to_hedge.find(node_id);
            if ( it_node_2_hedge_two!=nodes_to_hedge.end() ) //a full edge is on intersection
            {
              //get the corresponding halfedge with vertex corresponding to node_id_of_first
              halfedge_descriptor hedge=it_node_2_hedge->second;
              halfedge_descriptor start=hedge;
              bool did_break=false;
              while ( source(hedge,tm) !=
                      target(it_node_2_hedge_two->second,tm) )
              {
                hedge=opposite(next(hedge,tm),tm);
                if ((doing_autorefinement || handle_non_manifold_features) && hedge==start)
                {
                  ++it_node_2_hedge_two; // we are using a multimap and
                                         // the halfedge we are looking for
                                         // might be on another sheet
                  if (it_node_2_hedge_two==nodes_to_hedge.end() ||
                      node_id!=it_node_2_hedge_two->first)
                  {
                    did_break=true;
                    break;
                  }
                  CGAL_assertion(it_node_2_hedge_two!=nodes_to_hedge.end());
                  CGAL_assertion(it_node_2_hedge->first==node_id_of_first);
                }
                else
                {
                  CGAL_assertion(hedge!=start);
                }
              }
              if (did_break) continue;
              std::pair<Node_id,Node_id> edge_pair(node_id,node_id_of_first);
              call_put(marks_on_edges,tm,edge(hedge,tm),true);
              output_builder.set_edge_per_polyline(tm,edge_pair,hedge);
            }
          }
        }
        #ifdef CGAL_COREFINEMENT_DEBUG
        else
        {
          std::cout << "X1: Found an isolated point" << std::endl;
        }
        #endif
      }
    }

    //1) First split halfedges cut by the intersection polyline(s)
    for (typename std::map<TriangleMesh*,On_edge_map>::iterator
      it=on_edge.begin(); it!=on_edge.end(); ++it)
    {
      if(it->first == tm1_ptr)
        split_halfedges(it, vpm1, nodes, mesh_to_face_boundaries);
      else
        split_halfedges(it, vpm2, nodes, mesh_to_face_boundaries);
    }

    //2)triangulation of the triangle faces containing intersection point in their interior
    //  and also those with intersection points only on the boundary.
    for (typename std::map<TriangleMesh*,On_face_map>::iterator
      it=on_face.begin(); it!=on_face.end(); ++it)
    {
<<<<<<< HEAD
      if(it->first == tm1_ptr)
        triangulate_intersected_faces(it, vpm1, nodes, mesh_to_face_boundaries);
      else
        triangulate_intersected_faces(it, vpm2, nodes, mesh_to_face_boundaries);
=======
      TriangleMesh& tm=*it->first;
      CGAL_assertion(&tm!=const_mesh_ptr);
      const VertexPointMap& vpm=vpms[&tm];
      On_face_map& on_face_map=it->second;
      Face_boundaries& face_boundaries=mesh_to_face_boundaries[&tm];
      Node_id_to_vertex& node_id_to_vertex=mesh_to_node_id_to_vertex[&tm];
      Vertex_to_node_id& vertex_to_node_id=mesh_to_vertex_to_node_id[&tm];

      for (typename On_face_map::iterator it=on_face_map.begin();
            it!=on_face_map.end();++it)
      {
        face_descriptor f = it->first; //the face to be triangulated
        Node_ids& node_ids  = it->second; // ids of nodes in the interior of f
        typename Face_boundaries::iterator it_fb=face_boundaries.find(f);

        std::map<Node_id,typename CDT::Vertex_handle> id_to_CDT_vh;

        //associate an edge of the triangulation to a halfedge in a given polyhedron
        std::map<std::pair<Node_id,Node_id>,halfedge_descriptor> edge_to_hedge;

        // the vertices of f
        std::array<vertex_descriptor,3> f_vertices;
        // the node_id of an input vertex or a fake id (>=nb_nodes)
        std::array<Node_id,3> f_indices = {{nb_nodes,nb_nodes+1,nb_nodes+2}};
        if (it_fb!=face_boundaries.end()){ //the boundary of the triangle face was refined
          f_vertices[0]=it_fb->second.vertices[0];
          f_vertices[1]=it_fb->second.vertices[1];
          f_vertices[2]=it_fb->second.vertices[2];
          update_face_indices(f_vertices,f_indices,vertex_to_node_id);
          if (doing_autorefinement || handle_non_manifold_features)
            it_fb->second.update_node_id_to_vertex_map(node_id_to_vertex, tm);
        }
        else{
          CGAL_assertion( is_triangle(halfedge(f,tm),tm) );
          halfedge_descriptor h0=halfedge(f,tm), h1=next(h0,tm), h2=next(h1,tm);
          f_vertices[0]=target(h0,tm); //nb_nodes
          f_vertices[1]=target(h1,tm); //nb_nodes+1
          f_vertices[2]=target(h2,tm); //nb_nodes+2

          update_face_indices(f_vertices,f_indices,vertex_to_node_id);
          edge_to_hedge[std::make_pair( f_indices[2],f_indices[0] )] = h0;
          edge_to_hedge[std::make_pair( f_indices[0],f_indices[1] )] = h1;
          edge_to_hedge[std::make_pair( f_indices[1],f_indices[2] )] = h2;
        }

        typename EK::Point_3 p = nodes.to_exact(get(vpm,f_vertices[0])),
                             q = nodes.to_exact(get(vpm,f_vertices[1])),
                             r = nodes.to_exact(get(vpm,f_vertices[2]));
///TODO use a positive normal and remove all work around to guarantee that triangulation of coplanar patches are compatible
        CDT_traits traits(typename EK::Construct_normal_3()(p,q,r));
        CDT cdt(traits);

        // insert triangle points
        std::array<CDT_Vertex_handle,3> triangle_vertices;
        //we can do this to_exact because these are supposed to be input points.
        triangle_vertices[0]=cdt.insert_outside_affine_hull(p);
        triangle_vertices[1]=cdt.insert_outside_affine_hull(q);
        triangle_vertices[2]=cdt.tds().insert_dim_up(cdt.infinite_vertex(), false);
        triangle_vertices[2]->set_point(r);


        triangle_vertices[0]->info()=f_indices[0];
        triangle_vertices[1]->info()=f_indices[1];
        triangle_vertices[2]->info()=f_indices[2];

        node_id_to_vertex[nb_nodes  ]=f_vertices[0];
        node_id_to_vertex[nb_nodes+1]=f_vertices[1];
        node_id_to_vertex[nb_nodes+2]=f_vertices[2];

        //if one of the triangle input vertex is also a node
        for (int ik=0;ik<3;++ik){
          if ( f_indices[ik]<nb_nodes )
          {
            id_to_CDT_vh.insert(
                std::make_pair(f_indices[ik],triangle_vertices[ik]));
            if (doing_autorefinement || handle_non_manifold_features)
              // update the current vertex in node_id_to_vertex
              // to match the one of the face
              node_id_to_vertex[f_indices[ik]]=f_vertices[ik];
          }
        }
        //insert points on edges
        if (it_fb!=face_boundaries.end()) //if f not a triangle?
        {
          // collect infinite faces incident to the initial triangle
          typename CDT::Face_handle infinite_faces[3];
          for (int i=0;i<3;++i)
          {
            int oi=-1;
            CGAL_assertion_code(bool is_edge = )
            cdt.is_edge(triangle_vertices[i], triangle_vertices[(i+1)%3], infinite_faces[i], oi);
            CGAL_assertion(is_edge);
            CGAL_assertion( cdt.is_infinite( infinite_faces[i]->vertex(oi) ) );
          }

          // In this loop, for each original edge of the triangle, we insert
          // the constrained edges and we recover the halfedge_descriptor
          // corresponding to these constrained (they are already in tm)
          Face_boundary& f_boundary=it_fb->second;
          for (int i=0;i<3;++i){
            //handle case of halfedge starting at triangle_vertices[i]
            // and ending at triangle_vertices[(i+1)%3]

            const Node_ids& ids_on_edge=f_boundary.node_ids_array[i];
            CDT_Vertex_handle previous=triangle_vertices[i];
            Node_id prev_index=f_indices[i];// node-id of the mesh vertex
            halfedge_descriptor hedge = next(f_boundary.halfedges[(i+2)%3],tm);
            CGAL_assertion( source(hedge,tm)==f_boundary.vertices[i] );
            if (!ids_on_edge.empty()){ //is there at least one node on this edge?
              // fh must be an infinite face
              // The points must be ordered from fh->vertex(cw(infinite_vertex)) to fh->vertex(ccw(infinite_vertex))
              for(Node_id id : ids_on_edge)
              {
                CDT_Vertex_handle vh=insert_point_on_ch_edge(cdt,infinite_faces[i],nodes.exact_node(id));
                vh->info()=id;
                id_to_CDT_vh.insert(std::make_pair(id,vh));
                edge_to_hedge[std::make_pair(prev_index,id)]=hedge;
                previous=vh;
                hedge=next(hedge,tm);
                prev_index=id;
              }
            }
            else{
            CGAL_assertion_code(halfedge_descriptor hd=f_boundary.halfedges[i]);
              CGAL_assertion( target(hd,tm) == f_boundary.vertices[(i+1)%3] );
              CGAL_assertion( source(hd,tm) == f_boundary.vertices[ i ] );
            }
            CGAL_assertion(hedge==f_boundary.halfedges[i]);
            edge_to_hedge[std::make_pair(prev_index,f_indices[(i+1)%3])] =
              it_fb->second.halfedges[i];
          }
        }

        //insert point inside face
        for(Node_id node_id : node_ids)
        {
          CDT_Vertex_handle vh=cdt.insert(nodes.exact_node(node_id));
          vh->info()=node_id;
          id_to_CDT_vh.insert(std::make_pair(node_id,vh));
        }

        std::vector<std::pair<Node_id,Node_id> > constrained_edges;

        // insert constraints that are interior to the triangle (in the case
        // no edges are collinear in the meshes)
        insert_constrained_edges(node_ids,cdt,id_to_CDT_vh,constrained_edges);

        // insert constraints between points that are on the boundary
        // (not a contrained on the triangle boundary)
        if (it_fb!=face_boundaries.end()) //is f not a triangle ?
        {
          for (int i=0;i<3;++i)
          {
            Node_ids& ids=it_fb->second.node_ids_array[i];
            insert_constrained_edges(ids,cdt,id_to_CDT_vh,constrained_edges,1);
          }
        }

        //insert coplanar edges for endpoints of triangles
        for (int i=0;i<3;++i){
          Node_id nindex=triangle_vertices[i]->info();
          if ( nindex < nb_nodes )
            insert_constrained_edges_coplanar_case(nindex,cdt,id_to_CDT_vh);
        }

        //XSL_TAG_CPL_VERT
        //collect edges incident to a point that is the intersection of two
        // coplanar faces. This ensure that triangulations are compatible.
        if (it_fb!=face_boundaries.end()) //is f not a triangle ?
        {
          for (typename CDT::Finite_vertices_iterator
                vit=cdt.finite_vertices_begin(),
                vit_end=cdt.finite_vertices_end();vit_end!=vit;++vit)
          {
            //skip original vertices (that are not nodes) and non-coplanar face
            // issued vertices (this is working because intersection points
            // between coplanar facets are the first inserted)
            if (vit->info() >= nb_nodes ||
                vit->info() >= number_coplanar_vertices) continue;
            // \todo no need to insert constrained edges (they also are constrained
            // in the other mesh)!!
            typename std::map< Node_id,std::set<Node_id> >::iterator res =
                coplanar_constraints.insert(
                    std::make_pair(vit->info(),std::set<Node_id>())).first;
            //turn around the vertex and get incident edge
            typename CDT::Edge_circulator  start=cdt.incident_edges(vit);
            typename CDT::Edge_circulator  curr=start;
            do{
              if (cdt.is_infinite(*curr) ) continue;
              typename CDT::Edge mirror=cdt.mirror_edge(*curr);
              if ( cdt.is_infinite( curr->first->vertex(curr->second) ) ||
                   cdt.is_infinite( mirror.first->vertex(mirror.second) ) )
                continue; // skip edges that are on the boundary of the triangle
                          // (these are already constrained)
              //insert edges in the set of constraints
              CDT_Vertex_handle vh=vit;
              int nindex = curr->first->vertex((curr->second+1)%3)==vh
                             ? (curr->second+2)%3
                             : (curr->second+1)%3;
              CDT_Vertex_handle vn=curr->first->vertex(nindex);
              if ( vit->info() > vn->info() || vn->info()>=nb_nodes)
                continue; //take only one out of the two edges + skip input
              CGAL_assertion(vn->info()<nb_nodes);
              res->second.insert( vn->info() );
            }while(start!=++curr);
          }
        }

        // import the triangle in `cdt` in the face `f` of `tm`
        triangulate_a_face(f, tm, nodes, node_ids, node_id_to_vertex,
          edge_to_hedge, cdt, vpm, output_builder, user_visitor);

        // TODO Here we do the update only for internal edges.
        // Update for border halfedges could be done during the split

        //3) mark halfedges that are common to two polyhedral surfaces
        //recover halfedges inserted that are on the intersection
        typedef std::pair<Node_id,Node_id> Node_id_pair;
        for(const Node_id_pair& node_id_pair : constrained_edges)
        {
          typename std::map<Node_id_pair,halfedge_descriptor>
            ::iterator it_poly_hedge=edge_to_hedge.find(node_id_pair);
          //we cannot have an assertion here in case an edge or part of an edge is a constraints.
          //Indeed, the graph_of_constraints report an edge 0,1 and 1,0 for example while only one of the two
          //is defined as one of them defines an adjacent face
          //CGAL_assertion(it_poly_hedge!=edge_to_hedge.end());
          if( it_poly_hedge!=edge_to_hedge.end() ){
            call_put(marks_on_edges,tm,edge(it_poly_hedge->second,tm),true);
            output_builder.set_edge_per_polyline(tm,node_id_pair,it_poly_hedge->second);
          }
          else{
            //WARNING: in few case this is needed if the marked edge is on the border
            //to optimize it might be better to only use sorted pair. TAG_SLXX1
            Node_id_pair opposite_pair(node_id_pair.second,node_id_pair.first);
            it_poly_hedge=edge_to_hedge.find(opposite_pair);
            CGAL_assertion( it_poly_hedge!=edge_to_hedge.end() );

            call_put(marks_on_edges,tm,edge(it_poly_hedge->second,tm),true);
            output_builder.set_edge_per_polyline(tm,opposite_pair,it_poly_hedge->second);
          }
        }
      }
>>>>>>> 82d56177
    }

    nodes.finalize(mesh_to_node_id_to_vertex);

    // additional operations
    output_builder(nodes,
                   input_with_coplanar_faces,
                   is_node_of_degree_one,
                   mesh_to_node_id_to_vertex);
  }
};

} } } // CGAL::Polygon_mesh_processing::Corefinement

#include <CGAL/enable_warnings.h>

#endif //CGAL_POLYGON_MESH_PROCESSING_INTERNAL_COREFINEMENT_VISITOR_H<|MERGE_RESOLUTION|>--- conflicted
+++ resolved
@@ -834,7 +834,7 @@
         f_vertices[1]=it_fb->second.vertices[1];
         f_vertices[2]=it_fb->second.vertices[2];
         update_face_indices(f_vertices,f_indices,vertex_to_node_id);
-        if (doing_autorefinement)
+        if (doing_autorefinement || handle_non_manifold_features)
           it_fb->second.update_node_id_to_vertex_map(node_id_to_vertex, tm);
       }
       else{
@@ -880,7 +880,7 @@
         {
           id_to_CDT_vh.insert(
               std::make_pair(f_indices[ik],triangle_vertices[ik]));
-          if (doing_autorefinement)
+          if (doing_autorefinement || handle_non_manifold_features)
             // update the current vertex in node_id_to_vertex
             // to match the one of the face
             node_id_to_vertex[f_indices[ik]]=f_vertices[ik];
@@ -1062,13 +1062,6 @@
     TriangleMesh* tm1_ptr = const_cast<TriangleMesh*>(&tm1);
     TriangleMesh* tm2_ptr = const_cast<TriangleMesh*>(&tm2);
 
-<<<<<<< HEAD
-=======
-    std::map<TriangleMesh*, VertexPointMap> vpms;
-    vpms.insert( std::make_pair(tm1_ptr, vpm1) );
-    vpms.insert( std::make_pair(tm2_ptr, vpm2) );
-
->>>>>>> 82d56177
     vertex_descriptor null_vertex = Graph_traits::null_vertex();
     const Node_id nb_nodes = nodes.size();
     // we reserve nb_nodes+3 because we use the last three entries for the
@@ -1176,255 +1169,10 @@
     for (typename std::map<TriangleMesh*,On_face_map>::iterator
       it=on_face.begin(); it!=on_face.end(); ++it)
     {
-<<<<<<< HEAD
       if(it->first == tm1_ptr)
         triangulate_intersected_faces(it, vpm1, nodes, mesh_to_face_boundaries);
       else
         triangulate_intersected_faces(it, vpm2, nodes, mesh_to_face_boundaries);
-=======
-      TriangleMesh& tm=*it->first;
-      CGAL_assertion(&tm!=const_mesh_ptr);
-      const VertexPointMap& vpm=vpms[&tm];
-      On_face_map& on_face_map=it->second;
-      Face_boundaries& face_boundaries=mesh_to_face_boundaries[&tm];
-      Node_id_to_vertex& node_id_to_vertex=mesh_to_node_id_to_vertex[&tm];
-      Vertex_to_node_id& vertex_to_node_id=mesh_to_vertex_to_node_id[&tm];
-
-      for (typename On_face_map::iterator it=on_face_map.begin();
-            it!=on_face_map.end();++it)
-      {
-        face_descriptor f = it->first; //the face to be triangulated
-        Node_ids& node_ids  = it->second; // ids of nodes in the interior of f
-        typename Face_boundaries::iterator it_fb=face_boundaries.find(f);
-
-        std::map<Node_id,typename CDT::Vertex_handle> id_to_CDT_vh;
-
-        //associate an edge of the triangulation to a halfedge in a given polyhedron
-        std::map<std::pair<Node_id,Node_id>,halfedge_descriptor> edge_to_hedge;
-
-        // the vertices of f
-        std::array<vertex_descriptor,3> f_vertices;
-        // the node_id of an input vertex or a fake id (>=nb_nodes)
-        std::array<Node_id,3> f_indices = {{nb_nodes,nb_nodes+1,nb_nodes+2}};
-        if (it_fb!=face_boundaries.end()){ //the boundary of the triangle face was refined
-          f_vertices[0]=it_fb->second.vertices[0];
-          f_vertices[1]=it_fb->second.vertices[1];
-          f_vertices[2]=it_fb->second.vertices[2];
-          update_face_indices(f_vertices,f_indices,vertex_to_node_id);
-          if (doing_autorefinement || handle_non_manifold_features)
-            it_fb->second.update_node_id_to_vertex_map(node_id_to_vertex, tm);
-        }
-        else{
-          CGAL_assertion( is_triangle(halfedge(f,tm),tm) );
-          halfedge_descriptor h0=halfedge(f,tm), h1=next(h0,tm), h2=next(h1,tm);
-          f_vertices[0]=target(h0,tm); //nb_nodes
-          f_vertices[1]=target(h1,tm); //nb_nodes+1
-          f_vertices[2]=target(h2,tm); //nb_nodes+2
-
-          update_face_indices(f_vertices,f_indices,vertex_to_node_id);
-          edge_to_hedge[std::make_pair( f_indices[2],f_indices[0] )] = h0;
-          edge_to_hedge[std::make_pair( f_indices[0],f_indices[1] )] = h1;
-          edge_to_hedge[std::make_pair( f_indices[1],f_indices[2] )] = h2;
-        }
-
-        typename EK::Point_3 p = nodes.to_exact(get(vpm,f_vertices[0])),
-                             q = nodes.to_exact(get(vpm,f_vertices[1])),
-                             r = nodes.to_exact(get(vpm,f_vertices[2]));
-///TODO use a positive normal and remove all work around to guarantee that triangulation of coplanar patches are compatible
-        CDT_traits traits(typename EK::Construct_normal_3()(p,q,r));
-        CDT cdt(traits);
-
-        // insert triangle points
-        std::array<CDT_Vertex_handle,3> triangle_vertices;
-        //we can do this to_exact because these are supposed to be input points.
-        triangle_vertices[0]=cdt.insert_outside_affine_hull(p);
-        triangle_vertices[1]=cdt.insert_outside_affine_hull(q);
-        triangle_vertices[2]=cdt.tds().insert_dim_up(cdt.infinite_vertex(), false);
-        triangle_vertices[2]->set_point(r);
-
-
-        triangle_vertices[0]->info()=f_indices[0];
-        triangle_vertices[1]->info()=f_indices[1];
-        triangle_vertices[2]->info()=f_indices[2];
-
-        node_id_to_vertex[nb_nodes  ]=f_vertices[0];
-        node_id_to_vertex[nb_nodes+1]=f_vertices[1];
-        node_id_to_vertex[nb_nodes+2]=f_vertices[2];
-
-        //if one of the triangle input vertex is also a node
-        for (int ik=0;ik<3;++ik){
-          if ( f_indices[ik]<nb_nodes )
-          {
-            id_to_CDT_vh.insert(
-                std::make_pair(f_indices[ik],triangle_vertices[ik]));
-            if (doing_autorefinement || handle_non_manifold_features)
-              // update the current vertex in node_id_to_vertex
-              // to match the one of the face
-              node_id_to_vertex[f_indices[ik]]=f_vertices[ik];
-          }
-        }
-        //insert points on edges
-        if (it_fb!=face_boundaries.end()) //if f not a triangle?
-        {
-          // collect infinite faces incident to the initial triangle
-          typename CDT::Face_handle infinite_faces[3];
-          for (int i=0;i<3;++i)
-          {
-            int oi=-1;
-            CGAL_assertion_code(bool is_edge = )
-            cdt.is_edge(triangle_vertices[i], triangle_vertices[(i+1)%3], infinite_faces[i], oi);
-            CGAL_assertion(is_edge);
-            CGAL_assertion( cdt.is_infinite( infinite_faces[i]->vertex(oi) ) );
-          }
-
-          // In this loop, for each original edge of the triangle, we insert
-          // the constrained edges and we recover the halfedge_descriptor
-          // corresponding to these constrained (they are already in tm)
-          Face_boundary& f_boundary=it_fb->second;
-          for (int i=0;i<3;++i){
-            //handle case of halfedge starting at triangle_vertices[i]
-            // and ending at triangle_vertices[(i+1)%3]
-
-            const Node_ids& ids_on_edge=f_boundary.node_ids_array[i];
-            CDT_Vertex_handle previous=triangle_vertices[i];
-            Node_id prev_index=f_indices[i];// node-id of the mesh vertex
-            halfedge_descriptor hedge = next(f_boundary.halfedges[(i+2)%3],tm);
-            CGAL_assertion( source(hedge,tm)==f_boundary.vertices[i] );
-            if (!ids_on_edge.empty()){ //is there at least one node on this edge?
-              // fh must be an infinite face
-              // The points must be ordered from fh->vertex(cw(infinite_vertex)) to fh->vertex(ccw(infinite_vertex))
-              for(Node_id id : ids_on_edge)
-              {
-                CDT_Vertex_handle vh=insert_point_on_ch_edge(cdt,infinite_faces[i],nodes.exact_node(id));
-                vh->info()=id;
-                id_to_CDT_vh.insert(std::make_pair(id,vh));
-                edge_to_hedge[std::make_pair(prev_index,id)]=hedge;
-                previous=vh;
-                hedge=next(hedge,tm);
-                prev_index=id;
-              }
-            }
-            else{
-            CGAL_assertion_code(halfedge_descriptor hd=f_boundary.halfedges[i]);
-              CGAL_assertion( target(hd,tm) == f_boundary.vertices[(i+1)%3] );
-              CGAL_assertion( source(hd,tm) == f_boundary.vertices[ i ] );
-            }
-            CGAL_assertion(hedge==f_boundary.halfedges[i]);
-            edge_to_hedge[std::make_pair(prev_index,f_indices[(i+1)%3])] =
-              it_fb->second.halfedges[i];
-          }
-        }
-
-        //insert point inside face
-        for(Node_id node_id : node_ids)
-        {
-          CDT_Vertex_handle vh=cdt.insert(nodes.exact_node(node_id));
-          vh->info()=node_id;
-          id_to_CDT_vh.insert(std::make_pair(node_id,vh));
-        }
-
-        std::vector<std::pair<Node_id,Node_id> > constrained_edges;
-
-        // insert constraints that are interior to the triangle (in the case
-        // no edges are collinear in the meshes)
-        insert_constrained_edges(node_ids,cdt,id_to_CDT_vh,constrained_edges);
-
-        // insert constraints between points that are on the boundary
-        // (not a contrained on the triangle boundary)
-        if (it_fb!=face_boundaries.end()) //is f not a triangle ?
-        {
-          for (int i=0;i<3;++i)
-          {
-            Node_ids& ids=it_fb->second.node_ids_array[i];
-            insert_constrained_edges(ids,cdt,id_to_CDT_vh,constrained_edges,1);
-          }
-        }
-
-        //insert coplanar edges for endpoints of triangles
-        for (int i=0;i<3;++i){
-          Node_id nindex=triangle_vertices[i]->info();
-          if ( nindex < nb_nodes )
-            insert_constrained_edges_coplanar_case(nindex,cdt,id_to_CDT_vh);
-        }
-
-        //XSL_TAG_CPL_VERT
-        //collect edges incident to a point that is the intersection of two
-        // coplanar faces. This ensure that triangulations are compatible.
-        if (it_fb!=face_boundaries.end()) //is f not a triangle ?
-        {
-          for (typename CDT::Finite_vertices_iterator
-                vit=cdt.finite_vertices_begin(),
-                vit_end=cdt.finite_vertices_end();vit_end!=vit;++vit)
-          {
-            //skip original vertices (that are not nodes) and non-coplanar face
-            // issued vertices (this is working because intersection points
-            // between coplanar facets are the first inserted)
-            if (vit->info() >= nb_nodes ||
-                vit->info() >= number_coplanar_vertices) continue;
-            // \todo no need to insert constrained edges (they also are constrained
-            // in the other mesh)!!
-            typename std::map< Node_id,std::set<Node_id> >::iterator res =
-                coplanar_constraints.insert(
-                    std::make_pair(vit->info(),std::set<Node_id>())).first;
-            //turn around the vertex and get incident edge
-            typename CDT::Edge_circulator  start=cdt.incident_edges(vit);
-            typename CDT::Edge_circulator  curr=start;
-            do{
-              if (cdt.is_infinite(*curr) ) continue;
-              typename CDT::Edge mirror=cdt.mirror_edge(*curr);
-              if ( cdt.is_infinite( curr->first->vertex(curr->second) ) ||
-                   cdt.is_infinite( mirror.first->vertex(mirror.second) ) )
-                continue; // skip edges that are on the boundary of the triangle
-                          // (these are already constrained)
-              //insert edges in the set of constraints
-              CDT_Vertex_handle vh=vit;
-              int nindex = curr->first->vertex((curr->second+1)%3)==vh
-                             ? (curr->second+2)%3
-                             : (curr->second+1)%3;
-              CDT_Vertex_handle vn=curr->first->vertex(nindex);
-              if ( vit->info() > vn->info() || vn->info()>=nb_nodes)
-                continue; //take only one out of the two edges + skip input
-              CGAL_assertion(vn->info()<nb_nodes);
-              res->second.insert( vn->info() );
-            }while(start!=++curr);
-          }
-        }
-
-        // import the triangle in `cdt` in the face `f` of `tm`
-        triangulate_a_face(f, tm, nodes, node_ids, node_id_to_vertex,
-          edge_to_hedge, cdt, vpm, output_builder, user_visitor);
-
-        // TODO Here we do the update only for internal edges.
-        // Update for border halfedges could be done during the split
-
-        //3) mark halfedges that are common to two polyhedral surfaces
-        //recover halfedges inserted that are on the intersection
-        typedef std::pair<Node_id,Node_id> Node_id_pair;
-        for(const Node_id_pair& node_id_pair : constrained_edges)
-        {
-          typename std::map<Node_id_pair,halfedge_descriptor>
-            ::iterator it_poly_hedge=edge_to_hedge.find(node_id_pair);
-          //we cannot have an assertion here in case an edge or part of an edge is a constraints.
-          //Indeed, the graph_of_constraints report an edge 0,1 and 1,0 for example while only one of the two
-          //is defined as one of them defines an adjacent face
-          //CGAL_assertion(it_poly_hedge!=edge_to_hedge.end());
-          if( it_poly_hedge!=edge_to_hedge.end() ){
-            call_put(marks_on_edges,tm,edge(it_poly_hedge->second,tm),true);
-            output_builder.set_edge_per_polyline(tm,node_id_pair,it_poly_hedge->second);
-          }
-          else{
-            //WARNING: in few case this is needed if the marked edge is on the border
-            //to optimize it might be better to only use sorted pair. TAG_SLXX1
-            Node_id_pair opposite_pair(node_id_pair.second,node_id_pair.first);
-            it_poly_hedge=edge_to_hedge.find(opposite_pair);
-            CGAL_assertion( it_poly_hedge!=edge_to_hedge.end() );
-
-            call_put(marks_on_edges,tm,edge(it_poly_hedge->second,tm),true);
-            output_builder.set_edge_per_polyline(tm,opposite_pair,it_poly_hedge->second);
-          }
-        }
-      }
->>>>>>> 82d56177
     }
 
     nodes.finalize(mesh_to_node_id_to_vertex);
