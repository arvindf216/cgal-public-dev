--- conflicted
+++ resolved
@@ -39,12 +39,9 @@
 #include <set>
 #include <type_traits>
 #include <unordered_map>
-<<<<<<< HEAD
 #include <utility>
 #include <vector>
-=======
 #include <bitset>
->>>>>>> 8a38a75f
 
 namespace CGAL{
 namespace Polygon_mesh_processing {
