--- conflicted
+++ resolved
@@ -149,18 +149,16 @@
 <!-- Mesh Generation -->
 <!-- Surface Reconstruction -->
 <!-- Geometry Processing -->
-<<<<<<< HEAD
- <h3>Polygon Mesh Processing</h3>
-  <ul>
-    <li> Added new functions for feature detection and feature-guided segmentation:
-      <ul>
-        <li><code>CGAL::Polygon_mesh_processing::detect_sharp_edges()</code></li>
-        <li><code>CGAL::Polygon_mesh_processing::detect_vertex_incident_patches()</code></li>
-        <li><code>CGAL::Polygon_mesh_processing::sharp_edges_segmentation()</code></li>
-      </ul>
-    </li>
-  </ul>
-=======
+<h3>Polygon Mesh Processing</h3>
+<ul>
+  <li> Added new functions for feature detection and feature-guided segmentation:
+    <ul>
+      <li><code>CGAL::Polygon_mesh_processing::detect_sharp_edges()</code></li>
+      <li><code>CGAL::Polygon_mesh_processing::detect_vertex_incident_patches()</code></li>
+      <li><code>CGAL::Polygon_mesh_processing::sharp_edges_segmentation()</code></li>
+    </ul>
+  </li>
+</ul>
 <h3>Point Set Shape Detection</h3>
 <ul>
   <li>New algorithm: <code>CGAL::Region_growing</code>. This is a
@@ -175,7 +173,6 @@
   of <code>CGAL::structure_point_set()</code> is generalized to accept
   other types of input than the RANSAC output.</li>
 </ul>
->>>>>>> d5bca02d
 <!-- Spatial Searching and Sorting -->
 <!-- Geometric Optimization -->
 <!-- Interpolation -->
