// Copyright (C) 2001-2005 by Computer Graphics Group, RWTH Aachen
// Copyright (C) 2011 by Graphics & Geometry Group, Bielefeld University
// Copyright (C) 2014 GeometryFactory
//
// This file is part of CGAL (www.cgal.org).
//
// $URL$
// $Id$
// SPDX-License-Identifier: GPL-3.0-or-later OR LicenseRef-Commercial
//

#ifndef CGAL_SURFACE_MESH_H
#define CGAL_SURFACE_MESH_H

#include <CGAL/license/Surface_mesh.h>

#include <CGAL/disable_warnings.h>

#include <CGAL/Surface_mesh/IO.h>
#include <CGAL/Surface_mesh/Surface_mesh_fwd.h>
#include <CGAL/Property_container.h>

#include <CGAL/assertions.h>
#include <CGAL/boost/graph/copy_face_graph.h>
#include <CGAL/boost/graph/graph_traits_Surface_mesh.h>
#include <CGAL/boost/graph/Euler_operations.h>
#include <CGAL/boost/graph/iterator.h>
#include <CGAL/boost/graph/named_params_helper.h>
#include <CGAL/Named_function_parameters.h>
#include <CGAL/circulator.h>
#include <CGAL/Handle_hash_function.h>
#include <CGAL/IO/Verbose_ostream.h>
#include <CGAL/Iterator_range.h>
#include <CGAL/property_map.h>

#include <boost/cstdint.hpp>
#include <boost/iterator/iterator_facade.hpp>

#include <algorithm>
#include <cstddef>
#include <functional>
#include <iterator>
#include <iostream>
#include <sstream>
#include <string>
#include <typeinfo>
#include <utility>
#include <vector>

namespace CGAL {

#ifndef DOXYGEN_RUNNING
    /// Base class for vertex, halfedge, edge, and face index.
    ///
    /// \attention Note that `Index` is not a model of the concept `Handle`,
    /// because it cannot be dereferenced.
    /// \sa `Vertex_index`, `Halfedge_index`, `Edge_index`, `Face_index`.
    template<typename T>
    class SM_Index
    {
    public:
    typedef std::uint32_t size_type;
        /// Constructor. %Default construction creates an invalid index.
        /// We write -1, which is <a href="https://en.cppreference.com/w/cpp/types/numeric_limits">
        /// <tt>(std::numeric_limits<size_type>::max)()</tt></a>
        /// as `size_type` is an unsigned type.
        explicit SM_Index(size_type _idx=(std::numeric_limits<size_type>::max)()) : idx_(_idx) {}

        /// Get the underlying index of this index
        operator size_type() const { return idx_; }

        /// reset index to be invalid (index=(std::numeric_limits<size_type>::max)())
        void reset() { idx_=(std::numeric_limits<size_type>::max)(); }

        /// return whether the index is valid, i.e., the index is not equal to `%std::numeric_limits<size_type>::max()`.
        bool is_valid() const {
          size_type inf = (std::numeric_limits<size_type>::max)();
          return idx_ != inf;
        }

        // Compatibility with OpenMesh handle
        size_type idx() const {
          return idx_;
        }
        // For convenience
        size_type id() const {
          return idx_;
        }

        /// increments the internal index. This operation does not
        /// guarantee that the index is valid or undeleted after the
        /// increment.
        SM_Index& operator++() { ++idx_; return *this; }
        /// decrements the internal index. This operation does not
        /// guarantee that the index is valid or undeleted after the
        /// decrement.
        SM_Index& operator--() { --idx_; return *this; }

        /// increments the internal index. This operation does not
        /// guarantee that the index is valid or undeleted after the
        /// increment.
        SM_Index operator++(int) { SM_Index tmp(*this); ++idx_; return tmp; }
        /// decrements the internal index. This operation does not
        /// guarantee that the index is valid or undeleted after the
        /// decrement.
        SM_Index operator--(int) { SM_Index tmp(*this); --idx_; return tmp; }

        SM_Index operator+=(std::ptrdiff_t n) { idx_ = size_type(std::ptrdiff_t(idx_) + n); return *this; }

    protected:
        size_type idx_;
    };

  template <class T>
  std::size_t hash_value(const SM_Index<T>&  i)
  {
    std::size_t ret = i;
    return ret;
  }


    // Implementation for Surface_mesh::Vertex_index
    class SM_Vertex_index
 : public SM_Index<SM_Vertex_index>
    {
    public:

        SM_Vertex_index() : SM_Index<SM_Vertex_index>((std::numeric_limits<size_type>::max)()) {}

        explicit SM_Vertex_index(size_type _idx) : SM_Index<SM_Vertex_index>(_idx) {}

        template<class T> bool operator==(const T&) const = delete;
        template<class T> bool operator!=(const T&) const = delete;
        template<class T> bool operator<(const T&) const = delete;

        /// are two indices equal?
        bool operator==(const SM_Vertex_index& _rhs) const {
            return this->idx_ == _rhs.idx_;
        }

        /// are two indices different?
        bool operator!=(const SM_Vertex_index& _rhs) const {
            return this->idx_ != _rhs.idx_;
        }

        /// Comparison by index.
        bool operator<(const SM_Vertex_index& _rhs) const {
          return this->idx_ < _rhs.idx_;
        }


        friend std::ostream& operator<<(std::ostream& os, SM_Vertex_index const& v)
        {
          return (os << 'v' << (size_type)v );
        }
    };

    // Implementation of Surface_mesh::Halfedge_index
    class SM_Halfedge_index
      : public SM_Index<SM_Halfedge_index>
    {
    public:

        // Workaround for a bug in g++4.4 in ADL for function next:
        // we provide the types needed for std::iterator_traits<Surface_mesh::halfedge_index>,
        // although this descriptor is not an iterator.
        typedef void iterator_category;
        typedef void value_type;
        typedef void difference_type;
        typedef void pointer;
        typedef void reference;

        SM_Halfedge_index() : SM_Index<SM_Halfedge_index>((std::numeric_limits<size_type>::max)()) {}

        explicit SM_Halfedge_index(size_type _idx) : SM_Index<SM_Halfedge_index>(_idx) {}

        template<class T> bool operator==(const T&) const = delete;
        template<class T> bool operator!=(const T&) const = delete;
        template<class T> bool operator<(const T&) const = delete;

        /// are two indices equal?
        bool operator==(const SM_Halfedge_index& _rhs) const {
            return this->idx_ == _rhs.idx_;
        }

        /// are two indices different?
        bool operator!=(const SM_Halfedge_index& _rhs) const {
            return this->idx_ != _rhs.idx_;
        }

        /// Comparison by index.
        bool operator<(const SM_Halfedge_index& _rhs) const {
          return this->idx_ < _rhs.idx_;
        }

        friend std::ostream& operator<<(std::ostream& os, SM_Halfedge_index const& h)
        {
          return (os << 'h' << (size_type)h );
        }
    };

    /// Implementation of Surfae_mesh::Face_index
    class SM_Face_index
      : public SM_Index<SM_Face_index>
    {
    public:

        SM_Face_index() : SM_Index<SM_Face_index>((std::numeric_limits<size_type>::max)()) {}

        explicit SM_Face_index(size_type _idx) : SM_Index<SM_Face_index>(_idx) {}

        template<class T> bool operator==(const T&) const = delete;
        template<class T> bool operator!=(const T&) const = delete;
        template<class T> bool operator<(const T&) const = delete;

        /// are two indices equal?
        bool operator==(const SM_Face_index& _rhs) const {
            return this->idx_ == _rhs.idx_;
        }

        /// are two indices different?
        bool operator!=(const SM_Face_index& _rhs) const {
            return this->idx_ != _rhs.idx_;
        }

        /// Comparison by index.
        bool operator<(const SM_Face_index& _rhs) const {
          return this->idx_ < _rhs.idx_;
        }

        friend std::ostream& operator<<(std::ostream& os, SM_Face_index const& f)
        {
          return (os << 'f' << (size_type)f );
        }
    };

    /// Implementation of Surface_mesh::Edge_index
    class SM_Edge_index
    {
    public:
        // todo: why does Edge_index use a different size type from other indices?
        typedef std::size_t size_type;

        SM_Edge_index() = default;

        explicit SM_Edge_index(size_type idx) : halfedge_(idx * 2) { }

        explicit SM_Edge_index(SM_Halfedge_index he) : halfedge_(he) { }

        // returns the internal halfedge.
        SM_Halfedge_index halfedge() const { return halfedge_; }

        // returns the underlying index of this index.
        operator size_type() const { return (size_type)halfedge_ / 2; }

        // compatibility with OpenMesh handles
        size_type idx() const { return (size_type)halfedge_ / 2; }

        // resets index to be invalid (index=(std::numeric_limits<size_type>::max)())
        void reset() { halfedge_.reset(); }

        // returns whether the index is valid, i.e., the index is not equal to (std::numeric_limits<size_type>::max)().
        bool is_valid() const { return halfedge_.is_valid(); }


        template<class T> bool operator==(const T&) const = delete;
        template<class T> bool operator!=(const T&) const = delete;
        template<class T> bool operator<(const T&) const = delete;

        // Are two indices equal?
        bool operator==(const SM_Edge_index& other) const { return (size_type)(*this) == (size_type)other; }

        // Are two indices different?
        bool operator!=(const SM_Edge_index& other) const { return (size_type)(*this) != (size_type)other; }

        // compares by index.
        bool operator<(const SM_Edge_index& other) const { return (size_type)(*this) < (size_type)other;}

        // decrements the internal index. This operation does not
        // guarantee that the index is valid or undeleted after the
        // decrement.
        SM_Edge_index& operator--() { halfedge_ = SM_Halfedge_index((size_type)halfedge_ - 2); return *this; }

        // increments the internal index. This operation does not
        // guarantee that the index is valid or undeleted after the
        // increment.
        SM_Edge_index& operator++() { halfedge_ = SM_Halfedge_index((size_type)halfedge_ + 2); return *this; }

        // decrements internal index. This operation does not
        // guarantee that the index is valid or undeleted after the
        // decrement.
        SM_Edge_index operator--(int) { SM_Edge_index tmp(*this); halfedge_ = SM_Halfedge_index((size_type)halfedge_ - 2); return tmp; }

        // increments internal index. This operation does not
        // guarantee that the index is valid or undeleted after the
        // increment.
        SM_Edge_index operator++(int) { SM_Edge_index tmp(*this); halfedge_ = SM_Halfedge_index((size_type)halfedge_ + 2); return tmp; }

        SM_Edge_index operator+=(std::ptrdiff_t n) { halfedge_ = SM_Halfedge_index(size_type(std::ptrdiff_t(halfedge_) + 2*n)); return *this; }

        // prints the index and a short identification string to an ostream.
        friend std::ostream& operator<<(std::ostream& os, SM_Edge_index const& e)
        {
          return (os << 'e' << (size_type)e << " on " << e.halfedge());
        }

        friend  std::size_t hash_value(const SM_Edge_index&  i)
        {
          return i;
        }

    private:
        SM_Halfedge_index halfedge_{};
    };
#endif

  /// \ingroup PkgSurface_mesh
  /// This class is a data structure that can be used as halfedge data structure or polyhedral
  /// surface. It is an alternative to the classes `HalfedgeDS` and `Polyhedron_3`
  /// defined in the packages  \ref PkgHalfedgeDS and \ref PkgPolyhedron.
  /// The main difference is that it is indexed based and not pointer based,
  /// and that the mechanism for adding information to vertices, halfedges, edges,
  /// and faces is much simpler and done at runtime and not at compile time.
  /// When elements are removed, they are only marked as removed, and a garbage
  /// collection function must be called to really remove them.
  /// @tparam P The type of the \em point property of a vertex. There is no requirement on `P`,
  ///         besides being default constructible and assignable.
  ///         In typical use cases it will be a 2D or 3D point type.
  /// \cgalModels{MutableFaceGraph,FaceListGraph}
  ///
  /// \sa \ref PkgBGLConcepts "Graph Concepts"

template <typename P>
class Surface_mesh
{

    typedef Surface_mesh<P> Self;

    template<typename>
    class Handle_iterator;
public:

#ifndef DOXYGEN_RUNNING

  template <typename I>
  using Property_container = Properties::Property_container<I>;

  template <typename I, typename T>
  using Property_array = Properties::Property_array<I, T>;

  template <typename I, typename T>
  using Property_map = Properties::Property_array_handle<I, T>;

#endif // DOXYGEN_RUNNING

  /// \name Basic Types
  ///
  ///@{

  /// The point type.
  typedef P Point;

  /// The type used to represent an index.
  typedef std::uint32_t size_type;

  ///@}

  /// \name Basic Elements
  ///
  ///@{


#ifdef DOXYGEN_RUNNING

<<<<<<< HEAD
  /// This class represents a vertex.
  /// \cgalModels `Index`
  /// \cgalModels `LessThanComparable`
  /// \cgalModels `Hashable`
  /// \sa `Halfedge_index`, `Edge_index`, `Face_index`
  class Vertex_index
  {
  public:
      /// %Default constructor.
      Vertex_index(){}
=======
    /// This class represents a vertex.
    /// \cgalModels{Index,LessThanComparable,Hashable}
    /// \sa `Halfedge_index`, `Edge_index`, `Face_index`
    class Vertex_index
    {
    public:
        /// %Default constructor.
        Vertex_index(){}
>>>>>>> 18740988

      Vertex_index(size_type _idx){}

      /// prints the index and a short identification string to an ostream.
      friend std::ostream& operator<<(std::ostream& os, typename Surface_mesh::Vertex_index const& v)
      {}
  };
#else
  typedef SM_Vertex_index Vertex_index;
#endif

#ifdef DOXYGEN_RUNNING

<<<<<<< HEAD
  /// This class represents a halfedge.
  /// \cgalModels `Index`
  /// \cgalModels `LessThanComparable`
  /// \cgalModels `Hashable`
  /// \sa `Vertex_index`, `Edge_index`, `Face_index`
  class Halfedge_index
  {
  public:
      /// %Default constructor
      Halfedge_index(){}
=======
    /// This class represents a halfedge.
    /// \cgalModels{Index,LessThanComparable,Hashable}
    /// \sa `Vertex_index`, `Edge_index`, `Face_index`
    class Halfedge_index
    {
    public:
        /// %Default constructor
        Halfedge_index(){}
>>>>>>> 18740988

      Halfedge_index(size_type _idx){}

      /// prints the index and a short identification string to an ostream.
      friend std::ostream& operator<<(std::ostream& os, typename Surface_mesh::Halfedge_index const& h)
      {
      }

  };
#else
  typedef SM_Halfedge_index Halfedge_index;
#endif

#ifdef DOXYGEN_RUNNING
<<<<<<< HEAD
  /// This class represents a face
  /// \cgalModels `Index`
  /// \cgalModels `LessThanComparable`
  /// \cgalModels `Hashable`
  /// \sa `Vertex_index`, `Halfedge_index`, `Edge_index`
  class Face_index
  {
  public:
      /// %Default constructor
      Face_index(){}
=======
    /// This class represents a face
    /// \cgalModels{Index,LessThanComparable,Hashable}
    /// \sa `Vertex_index`, `Halfedge_index`, `Edge_index`
    class Face_index
    {
    public:
        /// %Default constructor
        Face_index(){}
>>>>>>> 18740988

      Face_index(size_type _idx){}

      /// prints the index and a short identification string to an ostream.
      friend std::ostream& operator<<(std::ostream& os, typename Surface_mesh::Face_index const& f)
      {}
  };
#else
  typedef SM_Face_index Face_index;
#endif

#ifdef DOXYGEN_RUNNING
<<<<<<< HEAD
  /// This class represents an edge.
  /// \cgalModels `Index`
  /// \cgalModels `LessThanComparable`
  /// \cgalModels `Hashable`
  /// \sa `Vertex_index`, `Halfedge_index`, `Face_index`
  class Edge_index
  {
  public:
      /// %Default constructor
      Edge_index(){}
=======
    /// This class represents an edge.
    /// \cgalModels{Index,LessThanComparable,Hashable}
    /// \sa `Vertex_index`, `Halfedge_index`, `Face_index`
    class Edge_index
    {
    public:
        /// %Default constructor
        Edge_index(){}
>>>>>>> 18740988

      Edge_index(size_type idx){}

      /// constructs an `Edge_index` from a halfedge.
      Edge_index(Halfedge_index he){}

      /// prints the index and a short identification string to an ostream.
      friend std::ostream& operator<<(std::ostream& os, typename Surface_mesh::Edge_index const& e)
      {}
  };
#else
  typedef SM_Edge_index Edge_index;
#endif


  ///@}
#ifndef CGAL_TEST_SURFACE_MESH
private: //-------------------------------------------------- connectivity types
#endif

  /// This type stores the vertex connectivity
  /// \sa `Halfedge_connectivity`, `Face_connectivity`
  struct Vertex_connectivity {
    /// an incoming halfedge per vertex (it will be a border halfedge for border vertices)
    Halfedge_index halfedge_;
  };


  /// This type stores the halfedge connectivity
  /// \sa `Vertex_connectivity`, `Face_connectivity`
  struct Halfedge_connectivity {
    /// face incident to halfedge
    Face_index face_;
    /// vertex the halfedge points to
    Vertex_index vertex_;
    /// next halfedge within a face (or along a border)
    Halfedge_index next_halfedge_;
    /// previous halfedge within a face (or along a border)
    Halfedge_index prev_halfedge_;
  };


  /// This type stores the face connectivity
  /// \sa `Vertex_connectivity`, `Halfedge_connectivity`
  struct Face_connectivity {
    /// a halfedge that is part of the face
    Halfedge_index halfedge_;
  };

private: //------------------------------------------------------ iterator types
  template <typename Index_>
  class Index_iterator
    : public boost::iterator_facade<Index_iterator<Index_>,
      Index_,
      std::random_access_iterator_tag,
      Index_
    > {
    typedef boost::iterator_facade<Index_iterator<Index_>,
      Index_,
      std::random_access_iterator_tag,
      Index_> Facade;
  public:
    Index_iterator() : hnd_(), mesh_(nullptr) {}

    Index_iterator(const Index_& h, const Surface_mesh* m)
      : hnd_(h), mesh_(m) {
      if (mesh_ && mesh_->has_garbage()) {
        while (mesh_->has_valid_index(hnd_) && mesh_->is_removed(hnd_)) ++hnd_;
      }
    }

  private:
    friend class boost::iterator_core_access;

    void increment() {
      ++hnd_;
      CGAL_assertion(mesh_ != nullptr);

      if (mesh_->has_garbage())
        while (mesh_->has_valid_index(hnd_) && mesh_->is_removed(hnd_)) ++hnd_;
    }

    void decrement() {
      --hnd_;
      CGAL_assertion(mesh_ != nullptr);
      if (mesh_->has_garbage())
        while (mesh_->has_valid_index(hnd_) && mesh_->is_removed(hnd_)) --hnd_;
    }

    void advance(std::ptrdiff_t n) {
      CGAL_assertion(mesh_ != nullptr);

      if (mesh_->has_garbage()) {
        if (n > 0)
          for (std::ptrdiff_t i = 0; i < n; ++i)
            increment();
        else
          for (std::ptrdiff_t i = 0; i < -n; ++i)
            decrement();
      } else
        hnd_ += n;
    }

    std::ptrdiff_t distance_to(const Index_iterator& other) const {
      if (mesh_->has_garbage()) {
        bool forward = (other.hnd_ > hnd_);

        std::ptrdiff_t out = 0;
        Index_iterator it = *this;
        while (!it.equal(other)) {
          if (forward) {
            ++it;
            ++out;
          } else {
            --it;
            --out;
          }
        }
        return out;
      }

      // else
      return std::ptrdiff_t(other.hnd_) - std::ptrdiff_t(this->hnd_);
    }

    bool equal(const Index_iterator& other) const {
      return this->hnd_ == other.hnd_;
    }

    Index_ dereference() const { return hnd_; }

    Index_ hnd_;
    const Surface_mesh* mesh_;

  };

public:
  /// \name Range Types
  ///
  /// Each range `R` in this section has a nested type `R::iterator`,
  /// is convertible to `std::pair<R::iterator,R::iterator>`, so that one can use `boost::tie()`,
  /// and can be used with `BOOST_FOREACH()`, as well as with the C++11 range based for-loop.

  ///@{

#ifndef DOXYGEN_RUNNING
  typedef Index_iterator<Vertex_index> Vertex_iterator;
#endif

  /// \brief The range over all vertex indices.
  ///
  /// A model of <a href="https://www.boost.org/libs/range/doc/html/range/concepts/bidirectional_range.html">BidirectionalRange</a> with value type `Vertex_index`.
  /// \sa `vertices()`
  /// \sa `Halfedge_range`, `Edge_range`, `Face_range`
#ifdef DOXYGEN_RUNNING
  typedef unspecified_type Vertex_range;
#else
  typedef Iterator_range<Vertex_iterator> Vertex_range;
#endif

#ifndef DOXYGEN_RUNNING
  typedef Index_iterator<Halfedge_index> Halfedge_iterator;
#endif

  /// \brief The range over all halfedge indices.
  ///
  /// A model of <a href="https://www.boost.org/libs/range/doc/html/range/concepts/bidirectional_range.html">BidirectionalRange</a> with value type `Halfedge_index`.
  /// \sa `halfedges()`
  /// \sa `Vertex_range`, `Edge_range`, `Face_range`
#ifdef DOXYGEN_RUNNING
  typedef unspecified_type Halfedge_range;
#else
  typedef Iterator_range<Halfedge_iterator> Halfedge_range;
#endif

#ifndef DOXYGEN_RUNNING
  typedef Index_iterator<Edge_index> Edge_iterator;
#endif

  /// \brief The range over all edge indices.
  ///
  /// A model of <a href="https://www.boost.org/libs/range/doc/html/range/concepts/bidirectional_range.html">BidirectionalRange</a> with value type `Edge_index`.
  /// \sa `edges()`
  /// \sa `Halfedge_range`, `Vertex_range`, `Face_range`
#ifdef DOXYGEN_RUNNING
  typedef unspecified_type Edge_range;
#else
  typedef Iterator_range<Edge_iterator> Edge_range;
#endif


#ifndef DOXYGEN_RUNNING
  typedef Index_iterator<Face_index> Face_iterator;
#endif
  /// \brief The range over all face indices.
  ///
  /// A model of <a href="https://www.boost.org/libs/range/doc/html/range/concepts/bidirectional_range.html">BidirectionalRange</a> with value type `Face_index`.
  /// \sa `faces()`
  /// \sa `Vertex_range`, `Halfedge_range`, `Edge_range`
#ifdef DOXYGEN_RUNNING
  typedef unspecified_type Face_range;
#else
  typedef Iterator_range<Face_iterator> Face_range;
#endif

#ifndef DOXYGEN_RUNNING

  typedef CGAL::Vertex_around_target_iterator<Surface_mesh> Vertex_around_target_iterator;
  typedef Iterator_range<Vertex_around_target_iterator> Vertex_around_target_range;

  typedef CGAL::Halfedge_around_target_iterator<Surface_mesh> Halfedge_around_target_iterator;
  typedef Iterator_range<Halfedge_around_target_iterator> Halfedge_around_target_range;

  typedef CGAL::Face_around_target_iterator<Surface_mesh> Face_around_target_iterator;
  typedef Iterator_range<Face_around_target_iterator> Face_around_target_range;

  typedef CGAL::Vertex_around_face_iterator<Surface_mesh> Vertex_around_face_iterator;
  typedef Iterator_range<Vertex_around_face_iterator> Vertex_around_face_range;

  typedef CGAL::Halfedge_around_face_iterator<Surface_mesh> Halfedge_around_face_iterator;
  typedef Iterator_range<Halfedge_around_face_iterator> Halfedge_around_face_range;

  typedef CGAL::Face_around_face_iterator<Surface_mesh> Face_around_face_iterator;
  typedef Iterator_range<Face_around_face_iterator> Face_around_face_range;
#endif

  /// @cond CGAL_BEGIN_END
  /// Start iterator for vertices.
  Vertex_iterator vertices_begin() const {
    return Vertex_iterator(Vertex_index(0), this);
  }

  /// End iterator for vertices.
  Vertex_iterator vertices_end() const {
    return Vertex_iterator(Vertex_index(number_of_vertices()), this);
  }
  /// @endcond


  /// returns the iterator range of the vertices of the mesh.
  Vertex_range vertices() const {
    return make_range(vertices_begin(), vertices_end());
  }


  /// @cond CGAL_BEGIN_END
  /// Start iterator for halfedges.
  Halfedge_iterator halfedges_begin() const {
    return Halfedge_iterator(Halfedge_index(0), this);
  }

  /// End iterator for halfedges.
  Halfedge_iterator halfedges_end() const {
    return Halfedge_iterator(Halfedge_index(number_of_halfedges()), this);
  }
  /// @endcond


  /// returns the iterator range of the halfedges of the mesh.
  Halfedge_range halfedges() const {
    return make_range(halfedges_begin(), halfedges_end());
  }


  /// @cond CGAL_BEGIN_END
  /// Start iterator for edges.
  Edge_iterator edges_begin() const {
    return Edge_iterator(Edge_index(0), this);
  }

  /// End iterator for edges.
  Edge_iterator edges_end() const {
    return Edge_iterator(Edge_index(number_of_edges()), this);
  }
  /// @endcond


  /// returns the iterator range of the edges of the mesh.
  Edge_range edges() const {
    return make_range(edges_begin(), edges_end());
  }


  /// @cond CGAL_BEGIN_END
  /// Start iterator for faces.
  Face_iterator faces_begin() const {
    return Face_iterator(Face_index(0), this);
  }

  /// End iterator for faces.
  Face_iterator faces_end() const {
    return Face_iterator(Face_index(number_of_faces()), this);
  }
  /// @endcond

  /// returns the iterator range of the faces of the mesh.
  Face_range faces() const {
    return make_range(faces_begin(), faces_end());
  }

#ifndef DOXYGEN_RUNNING

  /// returns the iterator range for vertices around vertex `target(h)`, starting at `source(h)`.
  Vertex_around_target_range vertices_around_target(Halfedge_index h) const {
    return CGAL::vertices_around_target(h, *this);
  }

  /// returns the iterator range for incoming halfedges around vertex `target(h)`, starting at `h`.
  Halfedge_around_target_range halfedges_around_target(Halfedge_index h) const {
    return CGAL::halfedges_around_target(h, *this);
  }

  /// returns the iterator range for faces around vertex `target(h)`, starting at `face(h)`.
  Face_around_target_range faces_around_target(Halfedge_index h) const {
    return CGAL::faces_around_target(h, *this);
  }

  /// returns the iterator range for vertices around face `face(h)`, starting at `target(h)`.
  Vertex_around_face_range vertices_around_face(Halfedge_index h) const {
    return CGAL::vertices_around_face(h, *this);
  }

  /// returns the iterator range for halfedges around face `face(h)`, starting at `h`.
  Halfedge_around_face_range halfedges_around_face(Halfedge_index h) const {
    return CGAL::halfedges_around_face(h, *this);
  }

  /// returns the iterator range for halfedges around face `face(h)`, starting at `h`.
  Face_around_face_range faces_around_face(Halfedge_index h) const {
    return CGAL::faces_around_face(h, *this);
  }

#endif

  ///@}


public:

#ifndef DOXYGEN_RUNNING
  /// \name Circulator Types
  ///
  /// The following circulators enable to iterate through the elements around a face or vertex.
  /// As explained in the \ref SurfaceMeshOrientation "User Manual", we can speak of a
  /// *clockwise* or *counterclockwise*
  /// traversal, by looking at the surface from the right side.
  ///@{

  /// \brief This class circulates clockwise through all
  /// one-ring neighbors of a vertex.
  ///  A model of `BidirectionalCirculator` with value type `Vertex_index`.
  /// \sa `Halfedge_around_target_circulator`, `Face_around_target_circulator`

  typedef CGAL::Vertex_around_target_circulator<Surface_mesh> Vertex_around_target_circulator;



  /// \brief This class circulates clockwise through all incident faces of a vertex.
  ///  A model of `BidirectionalCirculator` with value type `Face_index`.
  /// \sa `Vertex_around_target_circulator`, `Halfedge_around_target_circulator`

  typedef CGAL::Face_around_target_circulator<Surface_mesh> Face_around_target_circulator;


  /// \brief This class circulates clockwise through all halfedges around a vertex that have this vertex as target.
  ///  A model of `BidirectionalCirculator` with value type `Halfedge_index`.
  /// \sa `Vertex_around_target_circulator`, `Halfedge_around_target_circulator`

  typedef CGAL::Halfedge_around_target_circulator<Surface_mesh> Halfedge_around_target_circulator;


  /// \brief This class circulates clockwise through all halfedges around a vertex that have this vertex as source.
  ///  A model of `BidirectionalCirculator` with value type `Halfedge_index`.
  /// \sa `Vertex_around_target_circulator`, `Halfedge_around_target_circulator`

  typedef CGAL::Halfedge_around_source_circulator<Surface_mesh> Halfedge_around_source_circulator;

  /// \brief This class circulates counterclockwise through all vertices around a face.
  ///  A model of `BidirectionalCirculator` with value type `Vertex_index`.

  typedef CGAL::Vertex_around_face_circulator<Surface_mesh> Vertex_around_face_circulator;


  /// \brief This class circulates counterclockwise through all halfedges around a face.
  ///  A model of `BidirectionalCirculator` with value type `Halfedge_index`.

  typedef CGAL::Halfedge_around_face_circulator<Surface_mesh> Halfedge_around_face_circulator;

  /// \brief This class circulates counterclockwise through all faces around a face.
  ///  A model of `BidirectionalCirculator` with value type `Face_index`.
  ///  Note that the face index is the same after `operator++`, if the neighboring faces share
  ///  several halfedges.

  typedef CGAL::Face_around_face_circulator<Surface_mesh> Face_around_face_circulator;
  /// @}
#endif

  /// @cond CGAL_DOCUMENT_INTERNALS
  // typedefs which make it easier to write the partial specialisation of boost::graph_traits

  typedef Vertex_index vertex_index;
  typedef P vertex_property_type;
  typedef Halfedge_index halfedge_index;
  typedef Edge_index edge_index;
  typedef Face_index face_index;

  typedef Vertex_iterator vertex_iterator;
  typedef Halfedge_iterator halfedge_iterator;
  typedef Edge_iterator edge_iterator;
  typedef Face_iterator face_iterator;
  typedef CGAL::Out_edge_iterator<Self> out_edge_iterator;

  typedef boost::undirected_tag directed_category;
  typedef boost::disallow_parallel_edge_tag edge_parallel_category;

  struct traversal_category : public virtual boost::bidirectional_graph_tag,
                              public virtual boost::vertex_list_graph_tag,
                              public virtual boost::edge_list_graph_tag {
  };

  typedef size_type vertices_size_type;
  typedef size_type halfedges_size_type;
  typedef size_type edges_size_type;
  typedef size_type faces_size_type;
  typedef size_type degree_size_type;

  /// @endcond
public:

  /// \name Construction, Destruction, Assignment
  ///
  ///  Copy constructors as well as assignment do also copy simplices marked as removed.
  ///@{

  /// %Default constructor.
  Surface_mesh() :
    vconn_(vprops_.add_property<Vertex_connectivity>("v:connectivity")),
    hconn_(hprops_.add_property<Halfedge_connectivity>("h:connectivity")),
    fconn_(fprops_.add_property<Face_connectivity>("f:connectivity")),
    vpoint_(vprops_.add_property<Point>("v:point")),
    anonymous_property_(0) {}

  /// Copy constructor: copies `rhs` to `*this`. Performs a deep copy of all properties.
  Surface_mesh(const Surface_mesh& rhs) :
    vprops_(rhs.vprops_),
    hprops_(rhs.hprops_),
    fprops_(rhs.fprops_),
    eprops_(rhs.eprops_),
    vconn_(vprops_.get_property<Vertex_connectivity>("v:connectivity")),
    vpoint_(vprops_.get_property<Point>("v:point")),
    hconn_(hprops_.get_property<Halfedge_connectivity>("h:connectivity")),
    fconn_(fprops_.get_property<Face_connectivity>("f:connectivity")),
    anonymous_property_(0) {}

  /// Move constructor.
  Surface_mesh(Surface_mesh&& sm) :
    vprops_(std::move(sm.vprops_)),
    hprops_(std::move(sm.hprops_)),
    eprops_(std::move(sm.eprops_)),
    fprops_(std::move(sm.fprops_)),
    vconn_(vprops_.get_property<Vertex_connectivity>("v:connectivity")),
    vpoint_(vprops_.get_property<Point>("v:point")),
    hconn_(hprops_.get_property<Halfedge_connectivity>("h:connectivity")),
    fconn_(fprops_.get_property<Face_connectivity>("f:connectivity")),
    anonymous_property_(0) {}

  /// assigns `rhs` to `*this`. Performs a deep copy of all properties.
  Surface_mesh& operator=(const Surface_mesh& rhs);

  /// move assignment
  Surface_mesh& operator=(Surface_mesh&& sm) {
    vprops_ = std::move(sm.vprops_);
    hprops_ = std::move(sm.hprops_);
    eprops_ = std::move(sm.eprops_);
    fprops_ = std::move(sm.fprops_);
    return *this;
  }

  /// assigns `rhs` to `*this`. Does not copy custom properties.
  //Surface_mesh& assign(const Surface_mesh& rhs);

  ///@}

public:

  /// \name Adding Vertices, Edges, and Faces
  ///@{

  /// adds a new vertex, and resizes vertex properties if necessary.
  Vertex_index add_vertex() {
    if (recycle_)
      return vprops_.emplace();
    else
      return vprops_.emplace_back();
  }

  /// adds a new vertex, resizes vertex properties if necessary,
  /// and sets the \em point property to `p`.
  /// \note Several vertices may have the same point property.
  Vertex_index add_vertex(const Point& p) {
    Vertex_index v = add_vertex();
    vpoint_[v] = p;
    return v;
  }


public:

  /// adds a new edge, and resizes edge and halfedge properties if necessary.
  Halfedge_index add_edge() {

    // Add properties for a new edge
    if (recycle_)
      eprops_.emplace();
    else
      eprops_.emplace_back();

    // Add properties for a pair of new half-edges
    // The new half-edges are placed adjacently, and we return the index of the first
    if (recycle_)
      return hprops_.emplace_group(2);
    else
      return hprops_.emplace_group_back(2);
  }

  /// adds two opposite halfedges, and resizes edge and halfedge properties if necessary.
  /// Sets the targets of the halfedge to the given vertices, but does not modify the halfedge
  /// associated to the vertices.
  /// \note The function does not check whether there is already an edge between the vertices.
  /// \returns the halfedge with `v1` as target

  Halfedge_index add_edge(Vertex_index v0, Vertex_index v1) {
    CGAL_assertion(v0 != v1);
    Halfedge_index h = add_edge();

    set_target(h, v1);
    set_target(opposite(h), v0);

    return h;
  }

  /// adds a new face, and resizes face properties if necessary.
  Face_index add_face() {
    if (recycle_)
      return fprops_.emplace();
    else
      return fprops_.emplace_back();
  }

  /// if possible, adds a new face with vertices from a range with value type `Vertex_index`.
  /// The function adds halfedges between successive vertices if they are not yet indicent to halfedges,
  /// or updates the connectivity of halfedges already in place.
  /// Resizes halfedge, edge, and face properties if necessary.
  /// \returns the face index of the added face, or `Surface_mesh::null_face()` if the face could not be added.
  template <typename Range>
  Face_index add_face(const Range& vertices);


  /// adds a new triangle connecting vertices `v0`, `v1`, `v2`.
  /// \returns the face index of the added face, or `Surface_mesh::null_face()` if the face could not be added.
  Face_index add_face(Vertex_index v0, Vertex_index v1, Vertex_index v2) {
    std::array<Vertex_index, 3>
      v = {{v0, v1, v2}};
    return add_face(v);
  }

  /// adds a new quad connecting vertices `v0`, `v1`, `v2`, `v3`.
  /// \returns the face index of the added face, or `Surface_mesh::null_face()` if the face could not be added.
  Face_index add_face(Vertex_index v0, Vertex_index v1, Vertex_index v2, Vertex_index v3) {
    std::array<Vertex_index, 4>
      v = {{v0, v1, v2, v3}};
    return add_face(v);
  }

  ///@}



  /// \name Low-Level Removal Functions
  ///
  /// Although the elements are only marked as removed
  /// their connectivity and properties should not be used.
  ///
  /// \warning Functions in this group do not adjust any of
  /// connected elements and usually leave the surface mesh in an
  /// invalid state.
  ///
  ///
  /// @{

  /// removes vertex `v` from the halfedge data structure without
  /// adjusting anything.
  void remove_vertex(Vertex_index v) {
    // todo: confirm this behaves correctly
    vprops_.erase(v);
  }

  /// removes the two halfedges corresponding to `e` from the halfedge data structure without
  /// adjusting anything.
  void remove_edge(Edge_index e) {
    // todo: confirm this behaves correctly
    eprops_.erase(e);
  }

  /// removes  face `f` from the halfedge data structure without
  /// adjusting anything.

  void remove_face(Face_index f) {
    // todo: confirm this behaves correctly
    fprops_.erase(f);
  }


  ///@}


  /// \name Memory Management
  ///
  /// Functions to check the number of elements, the amount of space
  /// allocated for elements, and to clear the structure.
  ///@{

#ifndef DOXYGEN_RUNNING
  /// returns the number of used and removed vertices in the mesh.
  size_type num_vertices() const { return (size_type) vprops_.size(); }

  /// returns the number of used and removed halfedges in the mesh.
  size_type num_halfedges() const { return (size_type) hprops_.size(); }

  /// returns the number of used and removed edges in the mesh.
  size_type num_edges() const { return (size_type) eprops_.size(); }

  /// returns the number of used and removed faces in the mesh.
  size_type num_faces() const { return (size_type) fprops_.size(); }

#endif

  /// returns the number of vertices in the mesh.
  size_type number_of_vertices() const {
    return vprops_.size();
  }

  /// returns the number of halfedges in the mesh.
  size_type number_of_halfedges() const {
    return hprops_.size();
  }

  /// returns the number of edges in the mesh.
  size_type number_of_edges() const {
    return eprops_.size();
  }

  /// returns the number of faces in the mesh.
  size_type number_of_faces() const {
    return fprops_.size();
  }

  /// returns `true` iff the mesh is empty, i.e., has no vertices, halfedges and faces.
  bool is_empty() const {
    return (vprops_.size() == 0
            && hprops_.size() == 0
            && fprops_.size() == 0);
  }

  /// removes all vertices, halfedge, edges and faces. Collects garbage and removes all property maps added by a call to `add_property_map()` for all simplex types.
  ///
  /// After calling this method, the object is the same as a newly constructed object. The additional property maps are also removed and must thus be re-added if needed.
  void clear() {
    clear_without_removing_property_maps();
    vprops_.remove_all_properties_except({"v:connectivity", "v:point"});
    hprops_.remove_all_properties_except({"h:connectivity"});
    fprops_.remove_all_properties_except({"f:connectivity"});
    eprops_.remove_all_properties_except({});
  }

  void clear_without_removing_property_maps() {
    vprops_.reserve(0);
    hprops_.reserve(0);
    eprops_.reserve(0);
    fprops_.reserve(0);
  }


  /// reserves space for vertices, halfedges, edges, faces, and their currently
  /// associated properties.
  void reserve(size_type nvertices,
               size_type nedges,
               size_type nfaces) {
    vprops_.reserve(nvertices);
    hprops_.reserve(2 * nedges);
    eprops_.reserve(nedges);
    fprops_.reserve(nfaces);
  }

//  void resize(size_type nvertices,
//              size_type nedges,
//              size_type nfaces) {
//    vprops_.resize(nvertices);
//    hprops_.resize(2 * nedges);
//    eprops_.resize(nedges);
//    fprops_.resize(nfaces);
//  }

  /// copies the simplices from `other`, and copies values of
  /// properties that already exist under the same name in `*this`.
  /// In case `*this` has a property that does not exist in `other`
  /// the copied simplices get the default value of the property.
  bool join(const Surface_mesh& other) {

    // Record the original sizes of the property maps
    const size_type nv = number_of_vertices(), nh = number_of_halfedges(), nf = number_of_faces();

    // append properties in the free space created by resize
    vprops_.append(other.vprops_);
    hprops_.append(other.hprops_);
    fprops_.append(other.fprops_);
    eprops_.append(other.eprops_);

    // todo: the below code assumes no gaps were present in the properties! That might be okay for this situation.

    // translate halfedge index in vertex -> halfedge
    for (size_type i = nv; i < nv + other.number_of_vertices(); i++) {
      Vertex_index vi(i);
      if (vconn_[vi].halfedge_ != null_halfedge()) {
        vconn_[vi].halfedge_ = Halfedge_index(size_type(vconn_[vi].halfedge_) + nh);
      }
    }
    // translate halfedge index in face -> halfedge
    for (size_type i = nf; i < nf + other.number_of_faces(); i++) {
      Face_index fi(i);
      if (fconn_[fi].halfedge_ != null_halfedge()) {
        fconn_[fi].halfedge_ = Halfedge_index(size_type(fconn_[fi].halfedge_) + nh);
      }
    }
    // translate indices in halfedge -> face, halfedge -> target, halfedge -> prev, and halfedge -> next
    for (size_type i = nh; i < nh + other.number_of_halfedges(); i++) {
      Halfedge_index hi(i);
      if (hconn_[hi].face_ != null_face()) {
        hconn_[hi].face_ = Face_index(size_type(hconn_[hi].face_) + nf);
      }
      if (hconn_[hi].vertex_ != null_vertex()) {
        hconn_[hi].vertex_ = Vertex_index(size_type(hconn_[hi].vertex_) + nv);
      }
      if (hconn_[hi].next_halfedge_ != null_halfedge()) {
        hconn_[hi].next_halfedge_ = Halfedge_index(size_type(hconn_[hi].next_halfedge_) + nh);
      }
      if (hconn_[hi].prev_halfedge_ != null_halfedge()) {
        hconn_[hi].prev_halfedge_ = Halfedge_index(size_type(hconn_[hi].prev_halfedge_) + nh);
      }
    }
    return true;
  }

  ///@}


  /// \name Garbage Collection
  ///
  /// While removing elements only marks them as removed
  /// garbage collection really removes them.
  /// The API in this section allows to check whether
  /// an element is removed, to get the number of
  /// removed elements, and to collect garbage.
  /// The number of elements together with the number of  removed elements is
  /// an upperbound on the index, and is needed
  /// by algorithms that temporarily store a
  /// property in a vector of the appropriate size.
  /// Note however that by garbage collecting elements get new indices.
  /// In case you store indices in an auxiliary data structure
  /// or in a property these indices are potentially no longer
  /// referring to the right elements.
  /// When adding elements, by default elements that are marked as removed
  /// are recycled.

  ///@{

  /// returns the number of vertices in the mesh which are marked removed.
  size_type number_of_removed_vertices() const { return vprops_.capacity() - vprops_.size(); }

  /// returns the number of halfedges in the mesh which are marked removed.
  size_type number_of_removed_halfedges() const { return hprops_.capacity() - hprops_.size(); }

  /// returns the number of edges in the mesh which are marked removed.
  size_type number_of_removed_edges() const { return eprops_.capacity() - eprops_.size(); }

  /// returns the number offaces in the mesh which are marked removed.
  size_type number_of_removed_faces() const { return fprops_.capacity() - fprops_.size(); }


  /// returns whether vertex `v` is marked removed.
  bool is_removed(Vertex_index v) const {
    return vprops_.is_erased(v);
  }

  /// returns whether halfedge `h` is marked removed.
  bool is_removed(Halfedge_index h) const {
    return hprops_.is_erased(h);
  }

  /// returns whether edge `e` is marked removed.
  bool is_removed(Edge_index e) const {
    return eprops_.is_erased(e);
  }

  /// returns whether face `f` is marked removed.
  bool is_removed(Face_index f) const {
    return fprops_.is_erased(f);
  }

  /// checks if any vertices, halfedges, edges, or faces are marked as removed.
  /// \sa collect_garbage
  // todo: remove
  bool has_garbage() const {
    return number_of_removed_vertices() != 0 ||
           number_of_removed_edges() != 0 ||
           number_of_removed_halfedges() != 0 ||
           number_of_removed_faces() != 0;
  }

  /// really removes vertices, halfedges, edges, and faces which are marked removed.
  /// \sa `has_garbage()`
  /// \attention By garbage collecting elements get new indices.
  /// In case you store indices in an auxiliary data structure
  /// or in a property these indices are potentially no longer
  /// referring to the right elements.
  void collect_garbage() {
    // todo: this should compress the array
  }

//  //undocumented convenience function that allows to get old-index->new-index information
//  template <typename Visitor>
//  void collect_garbage(Visitor& visitor);

  /// controls the recycling or not of simplices previously marked as removed
  /// upon addition of new elements.
  /// When set to `true` (default value), new elements are first picked in the garbage (if any)
  /// while if set to `false` only new elements are created.
  void set_recycle_garbage(bool b) { recycle_ = b; }

  /// Getter
  bool does_recycle_garbage() const { return recycle_; }

  /// @cond CGAL_DOCUMENT_INTERNALS
  /// removes unused memory from vectors. This shrinks the storage
  /// of all properties to the minimal required size.
  /// \attention Invalidates all existing references to properties.

//  void shrink_to_fit() {
//    vprops_.shrink_to_fit();
//    hprops_.shrink_to_fit();
//    eprops_.shrink_to_fit();
//    fprops_.shrink_to_fit();
//  }
  /// @endcond

  ///@}

  /// @cond CGAL_DOCUMENT_INTERNALS
  ///
  /// \name Simple Validity Checks
  ///
  /// Functions in this group check if the index is valid, that is between
  /// `0` and the currently allocated maximum amount of the
  /// elements. They do not check if an element is marked as removed.
  ///@{

  /// returns whether the index of vertex `v` is valid, that is within the current array bounds.
  bool has_valid_index(Vertex_index v) const {
    return ((size_type) v < number_of_vertices());
  }

  /// returns whether the index of halfedge `h` is valid, that is within the current array bounds.
  bool has_valid_index(Halfedge_index h) const {
    return ((size_type) h < number_of_halfedges());
  }

  /// returns whether the index of edge `e` is valid, that is within the current array bounds.
  bool has_valid_index(Edge_index e) const {
    return ((size_type) e < number_of_edges());
  }

  /// returns whether the index of face `f` is valid, that is within the current array bounds.
  bool has_valid_index(Face_index f) const {
    return ((size_type) f < number_of_faces());
  }

  /// @}
  /// @endcond

  /// \name Validity Checks
  ///
  /// Functions in this group perform checks for structural
  /// consistency of a complete surface mesh, or an individual element.
  /// They are expensive and should only be used in debug configurations.

  ///@{

  /// perform an expensive validity check on the data structure and
  /// print found errors to `std::cerr` when `verbose == true`.
  bool is_valid(bool verbose = false) const {
    bool valid = true;
    size_type vcount = 0, hcount = 0, fcount = 0;
    for (Halfedge_iterator it = halfedges_begin(); it != halfedges_end(); ++it) {
      ++hcount;
      valid = valid && next(*it).is_valid();
      valid = valid && opposite(*it).is_valid();
      if (!valid) {
        if (verbose)
          std::cerr << "Integrity of halfedge " << *it << " corrupted." << std::endl;
        break;
      }

      valid = valid && (opposite(*it) != *it);
      valid = valid && (opposite(opposite(*it)) == *it);
      if (!valid) {
        if (verbose)
          std::cerr << "Integrity of opposite halfedge of " << *it << " corrupted." << std::endl;
        break;
      }

      valid = valid && (next(prev(*it)) == *it);
      if (!valid) {
        if (verbose)
          std::cerr << "Integrity of previous halfedge of " << *it << " corrupted." << std::endl;
        break;
      }

      valid = valid && (prev(next(*it)) == *it);
      if (!valid) {
        if (verbose)
          std::cerr << "Integrity of next halfedge of " << *it << " corrupted." << std::endl;
        break;
      }

      valid = valid && target(*it).is_valid();
      if (!valid) {
        if (verbose)
          std::cerr << "Integrity of vertex of halfedge " << *it << " corrupted." << std::endl;
        break;
      }

      valid = valid && (target(*it) == target(opposite(next(*it))));
      if (!valid) {
        if (verbose)
          std::cerr << "Halfedge vertex of next opposite is not the same for " << *it << "." << std::endl;
        break;
      }
    }

    for (Vertex_iterator it = vertices_begin(); it != vertices_end(); ++it) {
      ++vcount;
      if (halfedge(*it).is_valid()) {
        // not an isolated vertex
        valid = valid && (target(halfedge(*it)) == *it);
        if (!valid) {
          if (verbose)
            std::cerr << "Halfedge of " << *it << " is not an incoming halfedge." << std::endl;
          break;
        }
      }
    }
    for (Face_iterator it = faces_begin(); it != faces_end(); ++it) {
      ++fcount;
    }

    valid = valid && (vcount == number_of_vertices());
    if (!valid && verbose) {
      std::cerr << "#vertices: iterated: " << vcount << " vs number_of_vertices(): " << number_of_vertices()
                << std::endl;
    }

    valid = valid && (hcount == number_of_halfedges());
    if (!valid && verbose) {
      std::cerr << "#halfedges: iterated: " << hcount << " vs number_of_halfedges(): " << number_of_halfedges()
                << std::endl;
    }

    valid = valid && (fcount == number_of_faces());
    if (!valid && verbose) {
      std::cerr << "#faces: iterated: " << fcount << " vs number_of_faces(): " << number_of_faces() << std::endl;
    }

    return valid;
  }

  /// performs a validity check on a single vertex.
  bool is_valid(Vertex_index v,
                bool verbose = false) const {
    Verbose_ostream verr(verbose);

    if (!has_valid_index(v)) {
      verr << "Vertex has invalid index: " << (size_type) v << std::endl;
      return false;
    }

    Halfedge_index h = vconn_[v].halfedge_;
    if (h != null_halfedge() && (!has_valid_index(h) || is_removed(h))) {
      verr << "Vertex connectivity halfedge error: Vertex " << (size_type) v
           << " with " << (size_type) h << std::endl;
      return false;
    }
    return true;
  }

  /// performs a validity check on a single halfedge.
  bool is_valid(Halfedge_index h,
                bool verbose = false) const {
    Verbose_ostream verr(verbose);

    if (!has_valid_index(h)) {
      verr << "Halfedge has invalid index: " << (size_type) h << std::endl;
      return false;
    }

    Face_index f = hconn_[h].face_;
    Vertex_index v = hconn_[h].vertex_;
    Halfedge_index hn = hconn_[h].next_halfedge_;
    Halfedge_index hp = hconn_[h].prev_halfedge_;

    bool valid = true;
    // don't validate the face if this is a border halfedge
    if (!is_border(h)) {
      if (!has_valid_index(f) || is_removed(f)) {
        verr << "Halfedge connectivity error: Face "
             << (!has_valid_index(f) ? "invalid" : "removed")
             << " in " << (size_type) h << std::endl;
        valid = false;
      }
    }

    if (!has_valid_index(v) || is_removed(v)) {
      verr << "Halfedge connectivity error: Vertex "
           << (!has_valid_index(v) ? "invalid" : "removed")
           << " in " << (size_type) h << std::endl;
      valid = false;
    }

    if (!has_valid_index(hn) || is_removed(hn)) {
      verr << "Halfedge connectivity error: hnext "
           << (!has_valid_index(hn) ? "invalid" : "removed")
           << " in " << (size_type) h << std::endl;
      valid = false;
    }
    if (!has_valid_index(hp) || is_removed(hp)) {
      verr << "Halfedge connectivity error: hprev "
           << (!has_valid_index(hp) ? "invalid" : "removed")
           << " in " << (size_type) h << std::endl;
      valid = false;
    }
    return valid;
  }


  /// performs a validity check on a single edge.
  bool is_valid(Edge_index e,
                bool verbose = false) const {
    Verbose_ostream verr(verbose);

    if (!has_valid_index(e)) {
      verr << "Edge has invalid index: " << (size_type) e << std::endl;
      return false;
    }

    Halfedge_index h = halfedge(e);
    return is_valid(h, verbose) && is_valid(opposite(h), verbose);
  }


  /// performs a validity check on a single face.
  bool is_valid(Face_index f,
                bool verbose = false) const {
    Verbose_ostream verr(verbose);

    if (!has_valid_index(f)) {
      verr << "Face has invalid index: " << (size_type) f << std::endl;
      return false;
    }

    Halfedge_index h = fconn_[f].halfedge_;
    if (!has_valid_index(h) || is_removed(h)) {
      verr << "Face connectivity halfedge error: Face " << (size_type) f
           << " with " << (size_type) h << std::endl;
      return false;
    }
    return true;
  }

  ///@}



  /// \name Low-Level Connectivity
  ///@{

  /// returns the vertex the halfedge `h` points to.
  Vertex_index target(Halfedge_index h) const {
    return hconn_[h].vertex_;
  }

  /// sets the vertex the halfedge `h` points to to `v`.
  void set_target(Halfedge_index h, Vertex_index v) {
    hconn_[h].vertex_ = v;
  }

  /// returns the face incident to halfedge `h`.
  Face_index face(Halfedge_index h) const {
    return hconn_[h].face_;
  }

  /// sets the incident face to halfedge `h` to `f`.
  void set_face(Halfedge_index h, Face_index f) {
    hconn_[h].face_ = f;
  }

  /// returns the next halfedge within the incident face.
  Halfedge_index next(Halfedge_index h) const {
    return hconn_[h].next_halfedge_;
  }

  /// returns the previous halfedge within the incident face.
  Halfedge_index prev(Halfedge_index h) const {
    return hconn_[h].prev_halfedge_;
  }

  /// @cond CGAL_DOCUMENT_INTERNALS
  // sets the next halfedge of `h` within the face to `nh`.
  void set_next_only(Halfedge_index h, Halfedge_index nh) {
    hconn_[h].next_halfedge_ = nh;
  }

  // sets previous halfedge of `h` to `nh`.
  void set_prev_only(Halfedge_index h, Halfedge_index nh) {
    if (h != null_halfedge()) {
      hconn_[h].prev_halfedge_ = nh;
    }
  }
  /// @endcond

  /// sets the next halfedge of `h` within the face to `nh` and
  /// the previous halfedge of `nh` to `h`.
  void set_next(Halfedge_index h, Halfedge_index nh) {
    set_next_only(h, nh);
    set_prev_only(nh, h);
  }

  /// returns an incoming halfedge of vertex `v`.
  /// If `v` is a border vertex this will be a border halfedge.
  /// \invariant `target(halfedge(v)) == v`
  Halfedge_index halfedge(Vertex_index v) const {
    return vconn_[v].halfedge_;
  }

  /// sets the incoming halfedge of vertex `v` to `h`.
  void set_halfedge(Vertex_index v, Halfedge_index h) {
    vconn_[v].halfedge_ = h;
  }


  /// returns a halfedge of face `f`.
  Halfedge_index halfedge(Face_index f) const {
    return fconn_[f].halfedge_;
  }

  /// sets the halfedge of face `f` to `h`.
  void set_halfedge(Face_index f, Halfedge_index h) {
    fconn_[f].halfedge_ = h;
  }

  /// returns the opposite halfedge of `h`. Note that there is no function `set_opposite()`.
  Halfedge_index opposite(Halfedge_index h) const {
    return Halfedge_index(((size_type) h & 1) ? (size_type) h - 1 : (size_type) h + 1);
  }

  ///@}

  /// \name Low-Level Connectivity Convenience Functions
  ///@{

  /// returns the vertex the halfedge `h` emanates from.
  Vertex_index source(Halfedge_index h) const {
    return target(opposite(h));
  }

  /// returns `opposite(next(h))`, that is the next halfedge \ref SurfaceMeshOrientation
  /// "clockwise" around the target vertex of `h`.
  Halfedge_index next_around_target(Halfedge_index h) const {
    return opposite(next(h));
  }

  /// returns `prev(opposite(h))`, that is the previous halfedge \ref SurfaceMeshOrientation
  /// "clockwise" around the target vertex of `h`.
  Halfedge_index prev_around_target(Halfedge_index h) const {
    return prev(opposite(h));
  }

  /// returns `next(opposite(h))`, that is the next halfedge \ref SurfaceMeshOrientation
  /// "clockwise" around the source vertex of `h`.
  Halfedge_index next_around_source(Halfedge_index h) const {
    return next(opposite(h));
  }

  /// returns `opposite(prev(h))`, that is the previous halfedge \ref SurfaceMeshOrientation
  /// "clockwise" around the source vertex of `h`.
  Halfedge_index prev_around_source(Halfedge_index h) const {
    return opposite(prev(h));
  }

  /// returns the i'th vertex of edge `e`, for `i=0` or `1`.
  Vertex_index vertex(Edge_index e, unsigned int i) const {
    CGAL_assertion(i <= 1);
    return target(halfedge(e, i));
  }

  /// finds a halfedge between two vertices. Returns a default constructed
  /// `Halfedge_index`, if  `source` and  `target` are not connected.
  Halfedge_index halfedge(Vertex_index source, Vertex_index target) const;

  ///@}


  /// \name Switching between Halfedges and Edges
  ///@{

  /// returns the edge that contains halfedge `h` as one of its two halfedges.
  Edge_index edge(Halfedge_index h) const {
    return Edge_index(h);
  }

  /// returns the halfedge corresponding to the edge `e`.
  Halfedge_index halfedge(Edge_index e) const {
    return Halfedge_index(e.halfedge());
  }

  /// returns the i'th halfedge of edge `e`, for `i=0` or `1`.
  Halfedge_index halfedge(Edge_index e, unsigned int i) const {
    CGAL_assertion(i <= 1);
    return Halfedge_index(((size_type) e << 1) + i);
  }

  ///@}


  /// \name Degree Functions
  ///@{

  /// returns the number of incident halfedges of vertex `v`.
  size_type degree(Vertex_index v) const;

  /// returns the number of incident halfedges of face `f`.
  size_type degree(Face_index f) const;

  ///@}



  /// \name Borders
  ///
  ///  A halfedge, or edge is on the border of a surface mesh
  /// if it is incident to a `null_face()`.  A vertex is on a border
  /// if it is isolated or incident to a border halfedge. While for a halfedge and
  /// edge this is a constant time operation, for a vertex it means
  /// to look at all incident halfedges.  If algorithms operating on a
  /// surface mesh maintain that the halfedge associated to a border vertex is
  /// a border halfedge, this is a constant time operation too.
  /// This section provides functions to check if an element is on a
  /// border and to change the halfedge associated to a border vertex.
  ///@{

  /// returns whether `v` is a border vertex.
  /// \cgalAdvancedBegin
  /// With the default value for
  /// `check_all_incident_halfedges` the function iteratates over the incident halfedges.
  /// With `check_all_incident_halfedges == false` the function returns `true`, if the incident
  /// halfedge associated to vertex `v` is a border halfedge, or if the vertex is isolated.
  /// \cgalAdvancedEnd
  /// \attention If the data contained in the `Surface_mesh` is not a 2-manifold, then
  /// this operation is not guaranteed to return the right result.
  bool is_border(Vertex_index v, bool check_all_incident_halfedges = true) const {
    Halfedge_index h(halfedge(v));
    if (h == null_halfedge()) {
      return true;
    }
    if (check_all_incident_halfedges) {
      Halfedge_around_target_circulator hatc(h, *this), done(hatc);
      do {
        if (is_border(*hatc)) {
          return true;
        }
      } while (++hatc != done);
      return false;
    }
    return is_border(h);
  }

  /// returns whether `h` is a border halfege, that is if its incident face is `sm.null_face()`.
  bool is_border(Halfedge_index h) const {
    return !face(h).is_valid();
  }


  /// returns whether `e` is a border edge, i.e., if any
  /// of its two halfedges is a border halfedge.
  bool is_border(Edge_index e) const {
    return is_border(e.halfedge()) || is_border(opposite(e.halfedge()));
  }

  /// iterates over the incident halfedges and sets the incident halfedge
  /// associated to vertex `v` to a border halfedge and returns `true` if it exists.
  bool set_vertex_halfedge_to_border_halfedge(Vertex_index v) {
    if (halfedge(v) == null_halfedge()) {
      return false;
    }
    Halfedge_around_target_circulator hatc(halfedge(v), *this), done(hatc);
    do {
      if (is_border(*hatc)) {
        set_halfedge(v, *hatc);
        return true;
      }
    } while (++hatc != done);
    return false;
  }

  /// applies `set_vertex_halfedge_to_border_halfedge(Vertex_index)` on all vertices
  /// around the face associated to `h`.
  void set_vertex_halfedge_to_border_halfedge(Halfedge_index h) {
    if (is_border(h)) {
      Halfedge_around_face_circulator hafc(h, *this), done(hafc);
      do {
        set_halfedge(target(*hafc), *hafc);
      } while (++hafc != done);
    } else {
      Vertex_around_face_circulator vafc(h, *this), done(vafc);
      do {
        set_vertex_halfedge_to_border_halfedge(*vafc);
      } while (++vafc != done);
    }
  }

  /// applies `set_vertex_halfedge_to_border_halfedge(Vertex_index)` on all vertices
  /// of the surface mesh.
  void set_vertex_halfedge_to_border_halfedge() {
    for (Halfedge_index h: halfedges()) {
      if (is_border(h)) {
        set_halfedge(target(h), h);
      }
    }
  }


  /// returns whether `v` is isolated, i.e., incident to `Surface_mesh::null_halfedge()`.
  bool is_isolated(Vertex_index v) const {
    return !halfedge(v).is_valid();
  }

  ///@}


public: //--------------------------------------------------- property handling

  template <typename Index>
  Property_container<Index>& get_property_container() {
    if constexpr (std::is_same_v<Index, Vertex_index>)
      return vprops_;
    if constexpr (std::is_same_v<Index, Halfedge_index>)
      return hprops_;
    if constexpr (std::is_same_v<Index, Edge_index>)
      return eprops_;
    if constexpr (std::is_same_v<Index, Face_index>)
      return fprops_;
  }

  template <typename Index>
  const Property_container<Index>& get_property_container() const {
    if constexpr (std::is_same_v<Index, Vertex_index>)
      return vprops_;
    if constexpr (std::is_same_v<Index, Halfedge_index>)
      return hprops_;
    if constexpr (std::is_same_v<Index, Edge_index>)
      return eprops_;
    if constexpr (std::is_same_v<Index, Face_index>)
      return fprops_;
  }


public:


  /*! \name Property Handling

  A `Properties::Property_map<I,T>` allows to associate properties of type `T` to a vertex, halfdge, edge, or face index type I.
  Properties can be added, and looked up with a string, and they can be removed at runtime.
  The \em point property of type `P` is associated to the string "v:point".

     */
  ///@{

  /// Model of `LvaluePropertyMap` with `I` as key type and `T` as value type, where `I`
  /// is either a vertex, halfedge, edge, or face index type.
#ifdef DOXYGEN_RUNNING
  template <class I, class T>
  using Property_map = unspecified_type;

#else


#endif

  // todo: I can't see a good reason for these two functions to exist separately, but do almost the same thing

  /// adds a property map named `name` with value type `T` and default `t`
  /// for index type `I`. Returns the property map together with a Boolean
  /// that is `true` if a new map was created. In case it already exists
  /// the existing map together with `false` is returned.
  template <class I, class T>
  std::pair<Property_map<I, T>, bool>
  add_property_map(std::string name = std::string(), const T t = T()) {
    if (name.empty()) {
      // todo: maybe this should be done by the property container itself?
      std::ostringstream oss;
      oss << "anonymous-property-" << anonymous_property_++;
      name = std::string(oss.str());
    }
    // todo: double check this is working
    auto [array, created] =
      const_cast<Surface_mesh<P>*>(this)->get_property_container<I>().template get_or_add_property<T>(name, t);
    return {{array.get()}, created};
  }

  /// returns a property map named `name` with key type `I` and value type `T`,
  /// and a Boolean that is `true` if the property was created.
  template <class I, class T>
  std::pair<Property_map<I, T>, bool>
  property_map(const std::string& name) const {
    auto [array, created] =
      const_cast<Surface_mesh<P>*>(this)->get_property_container<I>().template get_or_add_property<T>(name);
    return {{array.get()}, created};
  }

  /// returns a property map named `name` with key type `I` and value type `T`,
  /// if such a property map exists
  template <class I, class T>
  std::optional<Property_map<I, T>>
  get_property_map(const std::string& name) {
    auto maybe_property_map = get_property_container<I>().template get_property_if_exists<T>(name);
    if (!maybe_property_map) return {};
    else return {{maybe_property_map.value()}};
  }

  template <class I, class T>
  std::optional<Property_map<I, T>>
  get_property_map(const std::string& name) const {
    auto maybe_property_map = const_cast<Surface_mesh<P>*>(this)->get_property_container<I>().template get_property_if_exists<T>(name);
    if (!maybe_property_map) return {};
    else return {{maybe_property_map.value()}};
  }


  /// removes property map `p`. The memory allocated for that property map is
  /// freed.
  template <class I, class T>
  void remove_property_map(Property_map<I, T> p) {
    // todo: this is never used, but it should probably still work
    // Maybe this could be replaced with removal by name?
  }


  /// @cond CGAL_DOCUMENT_INTERNALS
  /// returns the std::type_info of the value type of the
  /// property identified by `name`.  `typeid(void)` if `name`
  /// does not identify any property.
  ///
  /// @tparam I The key type of the property.

  template <class I>
  const std::type_info& property_type(const std::string& name) {
    return get_property_container<I>().property_type(name);
  }
  /// @endcond

  /// returns a vector with all strings that describe properties with the key type `I`.
  /// @tparam I The key type of the properties.
  template <class I>
  std::vector<std::string> properties() const {
    return get_property_container<I>().properties();
  }

  /// returns the property for the string "v:point".
  // todo: shouldn't this return a const pmap?
  // In the original version, there was no difference between const & non-const maps
  Property_array<Vertex_index, Point>&
  points() const { return vpoint_; }

  Property_array<Vertex_index, Point>&
  points() { return vpoint_; }

  /// returns the point associated to vertex `v`.
  const Point&
  point(Vertex_index v) const { return vpoint_[v]; }

  /// returns the point associated to vertex `v`.
  Point&
  point(Vertex_index v) { return vpoint_[v]; }

  /// @cond CGAL_DOCUMENT_INTERNALS
  /// prints property statistics to the stream `out`. The output is human-readable but
  /// not machine-friendly.
  ///
  void property_stats(std::ostream& out = std::cout) const;
  /// @endcond
  ///@}


  /// \name Null Elements
  ///@{

  /// returns `Vertex_index(std::numeric_limits<size_type>::%max())`.
  static Vertex_index null_vertex() {
    return vertex_index((std::numeric_limits<size_type>::max)());
  }

  /// returns `Edge_index(std::numeric_limits<size_type>::%max())`.
  static Edge_index null_edge() {
    return edge_index((std::numeric_limits<size_type>::max)());
  }

  /// returns `Halfedge_index(std::numeric_limits<size_type>::%max())`.
  static Halfedge_index null_halfedge() {
    return halfedge_index((std::numeric_limits<size_type>::max)());
  }

  /// returns `Face_index(std::numeric_limits<size_type>::%max())`.
  static Face_index null_face() {
    return face_index((std::numeric_limits<size_type>::max)());
  }
  /// @}

#if defined(CGAL_SURFACE_MESH_TEST_SUITE)

  std::vector<Vertex_index> vertex_freelist() const {
    return vprops_.inactive_list();
  }

  std::vector<Face_index> face_freelist() const {
    return fprops_.inactive_list();
  }

  std::vector<Edge_index> edge_freelist() const {
    return eprops_.inactive_list();
  }

#endif

private: //--------------------------------------------------- helper functions


  /// make sure that the incoming halfedge of vertex v is a border halfedge
  /// if `v` is a border vertex.
  void adjust_incoming_halfedge(Vertex_index v);

private: //------------------------------------------------------- private data

  Property_container<Vertex_index> vprops_;
  Property_container<Halfedge_index> hprops_;
  Property_container<Edge_index> eprops_;
  Property_container<Face_index> fprops_;

  Property_array<Vertex_index, Vertex_connectivity>& vconn_;
  Property_array<Halfedge_index, Halfedge_connectivity>& hconn_;
  Property_array<Face_index, Face_connectivity>& fconn_;

  Property_array<Vertex_index, Point>& vpoint_;

  size_type vertices_freelist_;
  size_type edges_freelist_;
  size_type faces_freelist_;
  bool recycle_ = true;

  size_type anonymous_property_;
};

/*! \addtogroup PkgSurface_mesh
 *
 * @{
 */

/// \relates Surface_mesh
/// Inserts `other` into `sm`.
/// Shifts the indices of vertices of `other` by `sm.number_of_vertices() + sm.number_of_removed_vertices()`
/// and analogously for halfedges, edges, and faces.
/// Copies entries of all property maps which have the same name in `sm` and `other`.
/// that is, property maps which are only in `other` are ignored.
/// Also copies elements which are marked as removed, and concatenates the freelists of `sm` and `other`.

template <typename P>
Surface_mesh<P>& operator+=(Surface_mesh<P>& sm, const Surface_mesh<P>& other) {
  sm.join(other);
  return sm;
}

/// \relates Surface_mesh
///
/// This operator calls `write_OFF(std::ostream& os, const CGAL::Surface_mesh& sm)`.
template <typename P>
std::ostream& operator<<(std::ostream& os, const Surface_mesh<P>& sm) {
  IO::write_OFF(os, sm);
  return os;
}

/// \relates Surface_mesh
/// Extracts the surface mesh from an input stream in OFF
/// and appends it to the surface mesh `sm`.
///
/// This operator calls `read_OFF(std::istream& is, CGAL::Surface_mesh& sm)`.
template <typename P>
std::istream& operator>>(std::istream& is, Surface_mesh<P>& sm) {
  IO::read_OFF(is, sm);
  return is;
}

/*! @} */


//-----------------------------------------------------------------------------
template <typename P>
Surface_mesh<P>&
Surface_mesh<P>::
operator=(const Surface_mesh<P>& rhs) {
  if (this != &rhs) {

    // Deep copy of properties
    vprops_ = rhs.vprops_;
    hprops_ = rhs.hprops_;
    eprops_ = rhs.eprops_;
    fprops_ = rhs.fprops_;

    // Property array refs don't need to be reassigned,
    // because the deep copy updated the values they point to


    // how many elements are removed?
    vertices_freelist_ = rhs.vertices_freelist_;
    edges_freelist_ = rhs.edges_freelist_;
    faces_freelist_ = rhs.faces_freelist_;
    recycle_ = rhs.recycle_;
    anonymous_property_ = rhs.anonymous_property_;
  }

  return *this;
}

//-----------------------------------------------------------------------------
/// @cond CGAL_DOCUMENT_INTERNALS
template <typename P>
void
Surface_mesh<P>::
property_stats(std::ostream& out) const {
  std::vector<std::string> props;

  out << "vertex properties:\n";
  props = properties<Vertex_index>();
  for (unsigned int i = 0; i < props.size(); ++i)
    out << "\t" << props[i] << std::endl;

  out << "halfedge properties:\n";
  props = properties<Halfedge_index>();
  for (unsigned int i = 0; i < props.size(); ++i)
    out << "\t" << props[i] << std::endl;

  out << "edge properties:\n";
  props = properties<Edge_index>();
  for (unsigned int i = 0; i < props.size(); ++i)
    out << "\t" << props[i] << std::endl;

  out << "face properties:\n";
  props = properties<Face_index>();
  for (unsigned int i = 0; i < props.size(); ++i)
    out << "\t" << props[i] << std::endl;
}
/// @endcond

//-----------------------------------------------------------------------------
template <typename P>
typename Surface_mesh<P>::Halfedge_index
Surface_mesh<P>::
halfedge(Vertex_index source, Vertex_index target) const {
  CGAL_assertion(has_valid_index(source) && has_valid_index(target));

  Halfedge_index h = halfedge(target);
  const Halfedge_index hh = h;

  if (h.is_valid()) {
    do {
      if (this->source(h) == source)
        return h;
      h = next_around_target(h);
    } while (h != hh);
  }

  return Halfedge_index();
}


//-----------------------------------------------------------------------------
template <typename P>
void
Surface_mesh<P>::
adjust_incoming_halfedge(Vertex_index v) {
  Halfedge_index h = halfedge(v);
  Halfedge_index hh = h;

  if (h.is_valid()) {
    if (target(h) != v) {
      // wrong target, flip
      h = opposite(h);
      hh = h;
      set_halfedge(v, h);
    }

    do {
      if (is_border(h)) {
        set_halfedge(v, h);
        return;
      }
      h = next_around_target(h);
    } while (h != hh);
  }
}

//-----------------------------------------------------------------------------

/// @cond CGAL_DOCUMENT_INTERNALS

template <typename P>
template <typename Range>
typename Surface_mesh<P>::Face_index
Surface_mesh<P>::add_face(const Range& r) {
  return CGAL::Euler::add_face(r, *this);
}

/// @endcond

//-----------------------------------------------------------------------------
template <typename P>
typename Surface_mesh<P>::size_type
Surface_mesh<P>::
degree(Vertex_index v) const {
  Halfedge_index h = halfedge(v);

  if (h == null_halfedge()) {
    return 0;
  }
  size_type count(0);
  Halfedge_index done = h;
  do {
    ++count;
    h = opposite(next(h));
  } while (h != done);

  return count;
}


//-----------------------------------------------------------------------------
template <typename P>
typename Surface_mesh<P>::size_type
Surface_mesh<P>::
degree(Face_index f) const {
  size_type count(0);
  if (halfedge(f) == null_halfedge()) {
    return 0;
  }
  Vertex_around_face_circulator fvit(halfedge(f), *this);
  Vertex_around_face_circulator fvend = fvit;
  if (fvit)
    do {
      ++count;
    } while (++fvit != fvend);

  return count;
}


namespace internal {
namespace handle {
template <>
struct Hash_functor<SM_Vertex_index> {
  std::size_t
  operator()(const SM_Vertex_index i) {
    return i;
  }
};

template <>
struct Hash_functor<SM_Halfedge_index> {
  std::size_t
  operator()(const SM_Halfedge_index i) {
    return i;
  }
};

template <>
struct Hash_functor<SM_Edge_index> {
  std::size_t
  operator()(const SM_Edge_index i) {
    return i;
  }
};

template <>
struct Hash_functor<SM_Face_index> {
  std::size_t
  operator()(const SM_Face_index i) {
    return i;
  }
};
}
}

} // namespace CGAL

#ifndef DOXYGEN_RUNNING

namespace std {

#if defined(BOOST_MSVC)
#  pragma warning(push)
#  pragma warning(disable:4099) // For VC10 it is class hash
#endif

#ifndef CGAL_CFG_NO_STD_HASH

template <>
struct hash<CGAL::SM_Halfedge_index>
  : public CGAL::cpp98::unary_function<CGAL::SM_Halfedge_index, std::size_t> {

  std::size_t operator()(const CGAL::SM_Halfedge_index& i) const {
    return i;
  }
};

template <>
struct hash<CGAL::SM_Vertex_index>
  : public CGAL::cpp98::unary_function<CGAL::SM_Vertex_index, std::size_t> {

  std::size_t operator()(const CGAL::SM_Vertex_index& i) const {
    return i;
  }
};

template <>
struct hash<CGAL::SM_Face_index>
  : public CGAL::cpp98::unary_function<CGAL::SM_Face_index, std::size_t> {

  std::size_t operator()(const CGAL::SM_Face_index& i) const {
    return i;
  }
};

template <>
struct hash<CGAL::SM_Edge_index>
  : public CGAL::cpp98::unary_function<CGAL::SM_Edge_index, std::size_t> {

  std::size_t operator()(const CGAL::SM_Edge_index& i) const {
    return i;
  }
};

#endif // CGAL_CFG_NO_STD_HASH

#if defined(BOOST_MSVC)
#  pragma warning(pop)
#endif

} // namespace std

namespace boost {
template <>
struct hash<CGAL::SM_Vertex_index> {
  std::size_t operator()(const CGAL::SM_Vertex_index& i) const {
    return i;
  }
};

} // namespace boost

#endif // DOXYGEN_RUNNING

#include <CGAL/enable_warnings.h>

#endif /* CGAL_SURFACE_MESH_H */<|MERGE_RESOLUTION|>--- conflicted
+++ resolved
@@ -372,27 +372,14 @@
 
 #ifdef DOXYGEN_RUNNING
 
-<<<<<<< HEAD
   /// This class represents a vertex.
-  /// \cgalModels `Index`
-  /// \cgalModels `LessThanComparable`
-  /// \cgalModels `Hashable`
+  /// \cgalModels{Index,LessThanComparable,Hashable}
   /// \sa `Halfedge_index`, `Edge_index`, `Face_index`
   class Vertex_index
   {
   public:
       /// %Default constructor.
       Vertex_index(){}
-=======
-    /// This class represents a vertex.
-    /// \cgalModels{Index,LessThanComparable,Hashable}
-    /// \sa `Halfedge_index`, `Edge_index`, `Face_index`
-    class Vertex_index
-    {
-    public:
-        /// %Default constructor.
-        Vertex_index(){}
->>>>>>> 18740988
 
       Vertex_index(size_type _idx){}
 
@@ -406,27 +393,14 @@
 
 #ifdef DOXYGEN_RUNNING
 
-<<<<<<< HEAD
   /// This class represents a halfedge.
-  /// \cgalModels `Index`
-  /// \cgalModels `LessThanComparable`
-  /// \cgalModels `Hashable`
+  /// \cgalModels{Index,LessThanComparable,Hashable}
   /// \sa `Vertex_index`, `Edge_index`, `Face_index`
   class Halfedge_index
   {
   public:
       /// %Default constructor
       Halfedge_index(){}
-=======
-    /// This class represents a halfedge.
-    /// \cgalModels{Index,LessThanComparable,Hashable}
-    /// \sa `Vertex_index`, `Edge_index`, `Face_index`
-    class Halfedge_index
-    {
-    public:
-        /// %Default constructor
-        Halfedge_index(){}
->>>>>>> 18740988
 
       Halfedge_index(size_type _idx){}
 
@@ -441,27 +415,14 @@
 #endif
 
 #ifdef DOXYGEN_RUNNING
-<<<<<<< HEAD
   /// This class represents a face
-  /// \cgalModels `Index`
-  /// \cgalModels `LessThanComparable`
-  /// \cgalModels `Hashable`
+  /// \cgalModels{Index,LessThanComparable,Hashable}
   /// \sa `Vertex_index`, `Halfedge_index`, `Edge_index`
   class Face_index
   {
   public:
       /// %Default constructor
       Face_index(){}
-=======
-    /// This class represents a face
-    /// \cgalModels{Index,LessThanComparable,Hashable}
-    /// \sa `Vertex_index`, `Halfedge_index`, `Edge_index`
-    class Face_index
-    {
-    public:
-        /// %Default constructor
-        Face_index(){}
->>>>>>> 18740988
 
       Face_index(size_type _idx){}
 
@@ -474,27 +435,14 @@
 #endif
 
 #ifdef DOXYGEN_RUNNING
-<<<<<<< HEAD
   /// This class represents an edge.
-  /// \cgalModels `Index`
-  /// \cgalModels `LessThanComparable`
-  /// \cgalModels `Hashable`
+  /// \cgalModels{Index,LessThanComparable,Hashable}
   /// \sa `Vertex_index`, `Halfedge_index`, `Face_index`
   class Edge_index
   {
   public:
       /// %Default constructor
       Edge_index(){}
-=======
-    /// This class represents an edge.
-    /// \cgalModels{Index,LessThanComparable,Hashable}
-    /// \sa `Vertex_index`, `Halfedge_index`, `Face_index`
-    class Edge_index
-    {
-    public:
-        /// %Default constructor
-        Edge_index(){}
->>>>>>> 18740988
 
       Edge_index(size_type idx){}
 
