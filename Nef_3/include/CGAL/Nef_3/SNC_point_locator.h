--- conflicted
+++ resolved
@@ -257,28 +257,10 @@
         else if( CGAL::assign( e, *o) && ((mask&2) != 0)) {
           Point_3 q;
           _CGAL_NEF_TRACEN("trying edge on "<< Segment_3(e->source()->point(),e->twin()->source()->point()));
-<<<<<<< HEAD
-          if( SNC_intersection::does_intersect_internally( ray, Segment_3(e->source()->point(),
+          if ( (ray_source_vertex == Vertex_handle()) || ( (ray_source_vertex != e->source()) && (ray_source_vertex != e->twin()->source())) ) {
+
+              if( SNC_intersection::does_intersect_internally( ray, Segment_3(e->source()->point(),
                                                                           e->twin()->source()->point()), q)) {
-            _CGAL_NEF_TRACEN("ray intersects edge on "<<q);
-            _CGAL_NEF_TRACEN("prev. intersection? "<<hit);
-            CGAL_assertion_code
-              (if( hit) _CGAL_NEF_TRACEN("prev. intersection on "<<eor));
-            if( hit && !has_smaller_distance_to_point( ray.source(), q, eor))
-              continue;
-            _CGAL_NEF_TRACEN("is the intersection point on the current cell? "<<
-                    candidate_provider->is_point_on_cell( q, objects_iterator));
-            if( !candidate_provider->is_point_on_cell( q, objects_iterator))
-                continue;
-            eor = q;
-            result = make_object(e);
-            hit = true;
-            _CGAL_NEF_TRACEN("the edge becomes the new hit object");
-=======
-          if ( (ray_source_vertex == Vertex_handle()) || ( (ray_source_vertex != e->source()) && (ray_source_vertex != e->twin()->source())) ) {
-
-              if (is.does_intersect_internally(ray, Segment_3(e->source()->point(),
-                  e->twin()->source()->point()), q)) {
                   _CGAL_NEF_TRACEN("ray intersects edge on " << q);
                   _CGAL_NEF_TRACEN("prev. intersection? " << hit);
                   CGAL_assertion_code
@@ -294,7 +276,6 @@
                   hit = true;
                   _CGAL_NEF_TRACEN("the edge becomes the new hit object");
               }
->>>>>>> 5dd90d21
           }
         }
         else if( CGAL::assign( f, *o) && ((mask&4) != 0)) {
