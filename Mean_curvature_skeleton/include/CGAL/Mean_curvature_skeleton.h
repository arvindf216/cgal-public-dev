--- conflicted
+++ resolved
@@ -809,11 +809,7 @@
     std::copy(eb, ee, std::back_inserter( edges ) );
 
     int cnt = 0;
-<<<<<<< HEAD
-    for (i = 0; i < edges.size(); ++i)
-=======
-    for (int i = 0; i < edges.size(); i++)
->>>>>>> d1b311d9
+    for (int i = 0; i < edges.size(); ++i)
     {
       edge_descriptor ed = edges[i];
       if (constrains_map.is_constrained(ed))
