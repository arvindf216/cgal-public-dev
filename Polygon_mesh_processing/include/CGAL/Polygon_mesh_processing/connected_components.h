// Copyright (c) 2011, 2015 GeometryFactory (France).
// All rights reserved.
//
// This file is part of CGAL (www.cgal.org).
//
// $URL$
// $Id$
// SPDX-License-Identifier: GPL-3.0-or-later OR LicenseRef-Commercial
//
//
// Author(s)     : Sebastien Loriot and Andreas Fabri

#ifndef CGAL_POLYGON_MESH_PROCESSING_CONNECTED_COMPONENTS_H
#define CGAL_POLYGON_MESH_PROCESSING_CONNECTED_COMPONENTS_H

#include <CGAL/license/Polygon_mesh_processing/connected_components.h>

#include <CGAL/disable_warnings.h>

#include<set>
#include<vector>

#include <CGAL/Named_function_parameters.h>
#include <CGAL/boost/graph/helpers.h>
#include <boost/graph/graph_traits.hpp>
#include <boost/property_map/vector_property_map.hpp>

#include <CGAL/assertions.h>
#include <CGAL/boost/graph/iterator.h>
#include <CGAL/boost/graph/helpers.h>
#include <CGAL/boost/graph/Face_filtered_graph.h>
#include <CGAL/boost/graph/copy_face_graph.h>
#include <CGAL/Container_helper.h>

#include <CGAL/boost/graph/Dual.h>
#include <CGAL/Default.h>
#include <CGAL/Dynamic_property_map.h>
#include <CGAL/iterator.h>
#include <CGAL/tuple.h>

#include <CGAL/Named_function_parameters.h>
<<<<<<< HEAD
#include <CGAL/Polygon_mesh_processing/internal/named_params_helper.h>
=======
#include <CGAL/boost/graph/named_params_helper.h>
>>>>>>> 01f8f1bc

namespace CGAL {
namespace Polygon_mesh_processing{
namespace internal {

  struct MoreSecond
  {
    template <typename T1, typename T2>
    bool operator()(const std::pair<T1, T2>& a, const std::pair<T1, T2>& b) const {
      return a.second > b.second;
    }
  };

    // A property map
    template <typename G>
    struct No_constraint {
      friend bool get(No_constraint<G>, typename boost::graph_traits<G>::edge_descriptor)
      {
        return false;
      }
    };

    // A functor
    template <typename G, typename EdgeConstraintMap = No_constraint<G> >
    struct No_border {
      No_border()
      {}

      No_border(const G & g, EdgeConstraintMap ecm = EdgeConstraintMap())
        : g(&g), ecm(ecm)
      {}

      bool operator()(typename boost::graph_traits<G>::edge_descriptor e) const {
        if (!is_border(e, *g)){
          return !get(ecm, e);
        }
        return false;
      }

      const G* g;
      EdgeConstraintMap ecm;
    };

} // namespace internal

/*!
 * \ingroup PMP_keep_connected_components_grp
 *
 * discovers all the faces in the same connected component as `seed_face` and records them in `out`.
 * `seed_face` will also be added in `out`.
 *
 * \tparam PolygonMesh a model of `FaceGraph`
 * \tparam FaceOutputIterator a model of `OutputIterator` with value type `boost::graph_traits<PolygonMesh>::%face_descriptor`.
 * \tparam NamedParameters a sequence of \ref bgl_namedparameters "Named Parameters"
 *
 * \param seed_face a face of `pmesh` from which exploration starts to detect the connected component that contains it
 * \param pmesh the polygon mesh
 * \param out the output iterator that collects faces from the same connected component as `seed_face`
 * \param np an optional sequence of \ref bgl_namedparameters "Named Parameters" among the ones listed below
 *
 * \cgalNamedParamsBegin
 *   \cgalParamNBegin{edge_is_constrained_map}
 *     \cgalParamDescription{a property map containing the constrained-or-not status of each edge of `pmesh`}
 *     \cgalParamType{a class model of `ReadablePropertyMap` with `boost::graph_traits<PolygonMesh>::%edge_descriptor`
 *                    as key type and `bool` as value type}
 *     \cgalParamDefault{a constant property map returning `false` for any edge key}
 *   \cgalParamNEnd
 * \cgalNamedParamsEnd
 *
 * \returns the output iterator.
 *
 * \see `connected_components()`
 */
template <typename PolygonMesh
          , typename FaceOutputIterator
          , typename NamedParameters = parameters::Default_named_parameters
          >
FaceOutputIterator
connected_component(typename boost::graph_traits<PolygonMesh>::face_descriptor seed_face
                    , const PolygonMesh& pmesh
                    , FaceOutputIterator out
                    , const NamedParameters& np = parameters::default_values())
{
  using parameters::choose_parameter;
  using parameters::get_parameter;

  typedef typename internal_np::Lookup_named_param_def <
    internal_np::edge_is_constrained_t,
    NamedParameters,
    internal::No_constraint<PolygonMesh>//default
  > ::type                                               EdgeConstraintMap;
  EdgeConstraintMap ecmap
    = choose_parameter<EdgeConstraintMap>(get_parameter(np, internal_np::edge_is_constrained));

  typedef typename boost::graph_traits<PolygonMesh>::face_descriptor face_descriptor;
  typedef typename boost::graph_traits<PolygonMesh>::halfedge_descriptor halfedge_descriptor;
  std::set<face_descriptor> already_processed;
  std::vector< face_descriptor > stack;
  stack.push_back(seed_face);
  while (!stack.empty())
    {
      seed_face=stack.back();
      stack.pop_back();
      if (!already_processed.insert(seed_face).second) continue;
      *out++=seed_face;
      for(halfedge_descriptor hd :
                    halfedges_around_face(halfedge(seed_face, pmesh), pmesh) )
      {
        if(! get(ecmap, edge(hd, pmesh))){
          face_descriptor neighbor = face( opposite(hd, pmesh), pmesh );
          if ( neighbor != boost::graph_traits<PolygonMesh>::null_face() )
            stack.push_back(neighbor);
        }
      }
    }
  return out;
}

/*!
 * \ingroup PMP_keep_connected_components_grp
 *
 * computes for each face the index of the corresponding connected component.
 *
 * \tparam PolygonMesh a model of `FaceListGraph`
 * \tparam FaceComponentMap a model of `WritablePropertyMap` with
 *       `boost::graph_traits<PolygonMesh>::%face_descriptor` as key type and
 *       `boost::graph_traits<PolygonMesh>::%faces_size_type` as value type.
 * \tparam NamedParameters a sequence of \ref bgl_namedparameters "Named Parameters"
 *
 * \param pmesh the polygon mesh
 * \param fcm the property map with indices of components associated to faces in `pmesh`
 * \param np an optional sequence of \ref bgl_namedparameters "Named Parameters" among the ones listed below
 *
 * \cgalNamedParamsBegin
 *   \cgalParamNBegin{edge_is_constrained_map}
 *     \cgalParamDescription{a property map containing the constrained-or-not status of each edge of `pmesh`}
 *     \cgalParamType{a class model of `ReadablePropertyMap` with `boost::graph_traits<PolygonMesh>::%edge_descriptor`
 *                    as key type and `bool` as value type}
 *     \cgalParamDefault{a constant property map returning `false` for any edge}
 *   \cgalParamNEnd
 *
 *   \cgalParamNBegin{face_index_map}
 *     \cgalParamDescription{a property map associating to each face of `pmesh` a unique index between `0` and `num_faces(pmesh) - 1`}
 *     \cgalParamType{a class model of `ReadablePropertyMap` with `boost::graph_traits<PolygonMesh>::%face_descriptor`
 *                    as key type and `std::size_t` as value type}
 *     \cgalParamDefault{an automatically indexed internal map}
 *   \cgalParamNEnd
 * \cgalNamedParamsEnd
 *
 * \returns the number of connected components.
 *
 * \see `connected_component()`
 */
template <typename PolygonMesh
        , typename FaceComponentMap
        , typename NamedParameters = parameters::Default_named_parameters
>
typename boost::property_traits<FaceComponentMap>::value_type
connected_components(const PolygonMesh& pmesh,
                     FaceComponentMap fcm,
                     const NamedParameters& np = parameters::default_values())
{
  using parameters::choose_parameter;
  using parameters::get_parameter;

  typedef boost::graph_traits<PolygonMesh> GT;
  typedef typename GT::halfedge_descriptor halfedge_descriptor;
  typedef typename GT::face_descriptor face_descriptor;

  typedef typename internal_np::Lookup_named_param_def <
    internal_np::edge_is_constrained_t,
    NamedParameters,
    internal::No_constraint<PolygonMesh>//default
  > ::type                                               EdgeConstraintMap;

  EdgeConstraintMap ecmap
    = choose_parameter<EdgeConstraintMap>(get_parameter(np, internal_np::edge_is_constrained));

  typedef typename GetInitializedFaceIndexMap<PolygonMesh, NamedParameters>::const_type FaceIndexMap;
  FaceIndexMap fimap = get_initialized_face_index_map(pmesh, np);

  typename boost::property_traits<FaceComponentMap>::value_type i=0;
  std::vector<bool> handled(num_faces(pmesh), false);
  for (face_descriptor f : faces(pmesh))
  {
    if (handled[get(fimap,f)]) continue;
    std::vector<face_descriptor> queue;
    queue.push_back(f);
    while(!queue.empty())
    {
      face_descriptor fq = queue.back();
      queue.pop_back();
      typename boost::property_traits<FaceIndexMap>::value_type  fq_id = get(fimap,fq);
      if ( handled[fq_id]) continue;
      handled[fq_id]=true;
      put(fcm, fq, i);
      for (halfedge_descriptor h : halfedges_around_face(halfedge(fq, pmesh), pmesh))
      {
        if ( get(ecmap, edge(h, pmesh)) ) continue;
        halfedge_descriptor opp = opposite(h, pmesh);
        face_descriptor fqo = face(opp, pmesh);
        if ( fqo != GT::null_face() )
        {
          if ( !handled[get(fimap,fqo)] )
            queue.push_back(fqo);
        }
      }
    }
    ++i;
  }
  return i;
}


template <typename PolygonMesh
        , typename ComponentRange
        , typename FaceComponentMap
        , typename NamedParameters = parameters::Default_named_parameters>
void keep_connected_components(PolygonMesh& pmesh
                              , const ComponentRange& components_to_keep
                              , const FaceComponentMap& fcm
                              , const NamedParameters& np = parameters::default_values());

namespace internal {

//  /*!
//  * \ingroup PMP_keep_connected_components_grp
<<<<<<< HEAD
//  *
//  * returns the number of connected components in the mesh.
//  *
//  * A property map for `CGAL::face_index_t` must be either available as an internal property map
//  * to `pmesh` or provided as one of the \ref bgl_namedparameters "Named Parameters".
//  *
//  * \tparam PolygonMesh a model of `FaceGraph`
//  * \tparam NamedParameters a sequence of \ref bgl_namedparameters "Named Parameters"
//  *
=======
//  *
//  * returns the number of connected components in the mesh.
//  *
//  * A property map for `CGAL::face_index_t` must be either available as an internal property map
//  * to `pmesh` or provided as one of the \ref bgl_namedparameters "Named Parameters".
//  *
//  * \tparam PolygonMesh a model of `FaceGraph`
//  * \tparam NamedParameters a sequence of \ref bgl_namedparameters "Named Parameters"
//  *
>>>>>>> 01f8f1bc
//  * \param pmesh the polygon mesh
//  * \param np an optional sequence of \ref bgl_namedparameters "Named Parameters" among the ones listed below
//  *
//  * \cgalNamedParamsBegin
//  *   \cgalParamNBegin{edge_is_constrained_map}
//  *     \cgalParamDescription{a property map containing the constrained-or-not status of each edge of `pmesh`}
//  *     \cgalParamType{a class model of `ReadablePropertyMap` with `boost::graph_traits<PolygonMesh>::%edge_descriptor`
//  *                    as key type and `bool` as value type}
//  *     \cgalParamDefault{a constant property map returning `false` for any edge}
//  *   \cgalParamNEnd
//  *
//  *   \cgalParamNBegin{face_index_map}
//  *     \cgalParamDescription{a property map associating to each face of `pmesh` a unique index between `0` and `num_faces(pmesh) - 1`}
//  *     \cgalParamType{a class model of `ReadablePropertyMap` with `boost::graph_traits<PolygonMesh>::%face_descriptor`
//  *                    as key type and `std::size_t` as value type}
//  *     \cgalParamDefault{an automatically indexed internal map}
//  *   \cgalParamNEnd
//  * \cgalNamedParamsEnd
//  *
//  * \returns the output iterator.
//  *
//  * \see `connected_components()`
//  */
template <typename PolygonMesh,
          typename CGAL_NP_TEMPLATE_PARAMETERS>
std::size_t number_of_connected_components(const PolygonMesh& pmesh,
                                           const CGAL_NP_CLASS& np = parameters::default_values())
{
  typedef typename boost::graph_traits<PolygonMesh>::faces_size_type                faces_size_type;
  typedef CGAL::dynamic_face_property_t<faces_size_type>                            Face_property_tag;
  typedef typename boost::property_map<PolygonMesh, Face_property_tag >::const_type Patch_ids_map;

  Patch_ids_map patch_ids_map = get(Face_property_tag(), pmesh);

  return CGAL::Polygon_mesh_processing::connected_components(pmesh, patch_ids_map, np);
}

} // end namespace internal

/*!
 * \ingroup PMP_keep_connected_components_grp
 *
 * \brief removes the small connected components and all isolated vertices.
 *
 * Keep the `nb_components_to_keep` largest connected components, where the size of a connected
 * component is computed as the sum of the individual sizes of all the faces of the connected component.
 * By default, the size of a face is `1` (and thus the size of a connected component is the number
 * of faces it contains), but it is also possible to pass custom sizes, such as the area of the face.
 *
 * \tparam PolygonMesh a model of `FaceListGraph` and `MutableFaceGraph`
 * \tparam NamedParameters a sequence of \ref bgl_namedparameters "Named Parameters"
 *
 * \param pmesh the polygon mesh
 * \param nb_components_to_keep the number of components to be kept. If this number is larger than
 *                              the number of components in the mesh, all components are kept.
 * \param np an optional sequence of \ref bgl_namedparameters "Named Parameters" among the ones listed below
 *
 * \cgalNamedParamsBegin
 *   \cgalParamNBegin{edge_is_constrained_map}
 *     \cgalParamDescription{a property map containing the constrained-or-not status of each edge of `pmesh`}
 *     \cgalParamType{a class model of `ReadablePropertyMap` with `boost::graph_traits<PolygonMesh>::%edge_descriptor`
 *                    as key type and `bool` as value type}
 *     \cgalParamDefault{a constant property map returning `false` for any edge}
 *   \cgalParamNEnd
 *
 *   \cgalParamNBegin{vertex_index_map}
 *     \cgalParamDescription{a property map associating to each vertex of `pmesh` a unique index between `0` and `num_vertices(pmesh) - 1`}
 *     \cgalParamType{a class model of `ReadablePropertyMap` with `boost::graph_traits<PolygonMesh>::%vertex_descriptor`
 *                    as key type and `std::size_t` as value type}
 *     \cgalParamDefault{an automatically indexed internal map}
 *   \cgalParamNEnd
 *
 *   \cgalParamNBegin{face_index_map}
 *     \cgalParamDescription{a property map associating to each face of `pmesh` a unique index between `0` and `num_faces(pmesh) - 1`}
 *     \cgalParamType{a class model of `ReadablePropertyMap` with `boost::graph_traits<PolygonMesh>::%face_descriptor`
 *                    as key type and `std::size_t` as value type}
 *     \cgalParamDefault{an automatically indexed internal map}
 *   \cgalParamNEnd
 *
 *   \cgalParamNBegin{face_size_map}
 *     \cgalParamDescription{a property map associating to each face of `pmesh` a size}
 *     \cgalParamType{a class model of `ReadablePropertyMap` with `boost::graph_traits<PolygonMesh>::%face_descriptor` as key type.
 *                    The value type is chosen by the user, but must be constructible from `0` and support summation and comparisons.}
 *     \cgalParamDefault{A constant property map returning `1` for any face}
 *   \cgalParamNEnd
 *
 *   \cgalParamNBegin{dry_run}
 *     \cgalParamDescription{If set to `true`, the mesh will not be altered, but the number of components
 *                           that would be removed is returned.}
 *     \cgalParamType{Boolean}
 *     \cgalParamDefault{`false`}
 *   \cgalParamNEnd
 *
 *   \cgalParamNBegin{output_iterator}
 *     \cgalParamDescription{an output iterator to collect the faces that would be removed by the algorithm,
 *                           when using the "dry run" mode (see parameter `dry_run`)}
 *     \cgalParamType{a model of `OutputIterator` with value type `face_descriptor`}
 *     \cgalParamDefault{unused}
 *   \cgalParamNEnd
 * \cgalNamedParamsEnd
 *
 * \return the number of connected components removed (ignoring isolated vertices).
 *
 * \see `keep_large_connected_components()`
 */
template <typename PolygonMesh,
          typename NamedParameters = parameters::Default_named_parameters>
std::size_t keep_largest_connected_components(PolygonMesh& pmesh,
                                              std::size_t nb_components_to_keep,
                                              const NamedParameters& np = parameters::default_values())
{
  typedef PolygonMesh                                                   PM;
  typedef typename boost::graph_traits<PM>::face_descriptor             face_descriptor;

  using parameters::choose_parameter;
  using parameters::get_parameter;

  typedef typename CGAL::GetInitializedFaceIndexMap<PolygonMesh, NamedParameters>::type FaceIndexMap;
  FaceIndexMap fimap = CGAL::get_initialized_face_index_map(pmesh, np);

  // FaceSizeMap
  typedef typename internal_np::Lookup_named_param_def<internal_np::face_size_map_t,
                                                 NamedParameters,
                                                 Constant_property_map<face_descriptor, std::size_t> // default
                                                >::type                  FaceSizeMap;
  typedef typename boost::property_traits<FaceSizeMap>::value_type       Face_size;

  FaceSizeMap face_size_pmap = choose_parameter(get_parameter(np, internal_np::face_size_map),
                                                Constant_property_map<face_descriptor, std::size_t>(1));

  const bool dry_run = choose_parameter(get_parameter(np, internal_np::dry_run), false);

  typedef typename internal_np::Lookup_named_param_def<internal_np::output_iterator_t,
                                                       NamedParameters,
                                                       Emptyset_iterator>::type Output_iterator;
  Output_iterator out = choose_parameter<Output_iterator>(get_parameter(np, internal_np::output_iterator));

  // vector_property_map
  boost::vector_property_map<std::size_t, FaceIndexMap> face_cc(static_cast<unsigned>(num_faces(pmesh)), fimap);

  // Even if we do not want to keep anything we need to first
  // calculate the number of existing connected_components to get the
  // correct return value.
  const std::size_t num = connected_components(pmesh, face_cc, np);

  if(nb_components_to_keep == 0)
  {
    CGAL::clear(pmesh);
    return num;
  }

  if(nb_components_to_keep >= num)
    return 0;

  std::vector<std::pair<std::size_t, Face_size> > component_size(num);

  for(std::size_t i=0; i < num; i++)
    component_size[i] = std::make_pair(i, Face_size(0));

  for(face_descriptor f : faces(pmesh))
    component_size[face_cc[f]].second += get(face_size_pmap, f);

  // we sort the range [0, num) by component size
  std::sort(component_size.begin(), component_size.end(), internal::MoreSecond());

  if(dry_run)
  {
    std::vector<bool> is_to_be_kept(num, false);
    for(std::size_t i=0; i<nb_components_to_keep; ++i)
      is_to_be_kept[component_size[i].first] = true;

    for(face_descriptor f : faces(pmesh))
      if(!is_to_be_kept[face_cc[f]])
        *out++ = f;
  }
  else
  {
    std::vector<std::size_t> cc_to_keep;
    for(std::size_t i=0; i<nb_components_to_keep; ++i)
      cc_to_keep.push_back(component_size[i].first);

    keep_connected_components(pmesh, cc_to_keep, face_cc, np);
  }

  return num - nb_components_to_keep;
}

/*!
 * \ingroup PMP_keep_connected_components_grp
 *
 * \brief removes connected components whose size is (strictly) smaller than a given threshold value,
 * where the size of a connected component is computed as the sum of the individual sizes
 * of all the faces of the connected component.
 *
 * By default, the size of a face is `1` (and thus the size of a connected component is the number
 * of faces it contains), but it is also possible to pass custom sizes, such as the area of the face.
 *
 * \tparam PolygonMesh a model of `FaceListGraph` and `MutableFaceGraph`
 * \tparam ThresholdValueType the type of the threshold value. If a face size property map is passed
 *         by the user, `ThresholdValueType` must be the same type as the value type of the property map.
 *         Otherwise, `ThresholdValueType` must be `std::size_t`.
 * \tparam NamedParameters a sequence of \ref bgl_namedparameters "Named Parameters"
 *
 * \param pmesh the polygon mesh
 * \param threshold_value any connected component with a size (strictly) smaller than this value will be discarded
 * \param np an optional sequence of \ref bgl_namedparameters "Named Parameters" among the ones listed below
 *
 * \cgalNamedParamsBegin
 *   \cgalParamNBegin{edge_is_constrained_map}
 *     \cgalParamDescription{a property map containing the constrained-or-not status of each edge of `pmesh`}
 *     \cgalParamType{a class model of `ReadablePropertyMap` with `boost::graph_traits<PolygonMesh>::%edge_descriptor`
 *                    as key type and `bool` as value type}
 *     \cgalParamDefault{a constant property map returning `false` for any edge}
 *   \cgalParamNEnd
 *
 *   \cgalParamNBegin{vertex_index_map}
 *     \cgalParamDescription{a property map associating to each vertex of `pmesh` a unique index between `0` and `num_vertices(pmesh) - 1`}
 *     \cgalParamType{a class model of `ReadablePropertyMap` with `boost::graph_traits<PolygonMesh>::%vertex_descriptor`
 *                    as key type and `std::size_t` as value type}
 *     \cgalParamDefault{an automatically indexed internal map}
 *   \cgalParamNEnd
 *
 *   \cgalParamNBegin{face_index_map}
 *     \cgalParamDescription{a property map associating to each face of `pmesh` a unique index between `0` and `num_faces(pmesh) - 1`}
 *     \cgalParamType{a class model of `ReadablePropertyMap` with `boost::graph_traits<PolygonMesh>::%face_descriptor`
 *                    as key type and `std::size_t` as value type}
 *     \cgalParamDefault{an automatically indexed internal map}
 *   \cgalParamNEnd
 *
 *   \cgalParamNBegin{face_size_map}
 *     \cgalParamDescription{a property map associating to each face of `pmesh` a size}
 *     \cgalParamType{a class model of `ReadablePropertyMap` with `boost::graph_traits<PolygonMesh>::%face_descriptor` as key type.
 *                    The value type is chosen by the user, but must be constructible from `0` and support summation and comparisons.}
 *     \cgalParamDefault{A constant property map returning `1` for any face}
 *   \cgalParamNEnd
 *
 *   \cgalParamNBegin{dry_run}
 *     \cgalParamDescription{If set to `true`, the mesh will not be altered, but the number of components
 *                           that would be removed is returned.}
 *     \cgalParamType{Boolean}
 *     \cgalParamDefault{`false`}
 *   \cgalParamNEnd
 *
 *   \cgalParamNBegin{output_iterator}
 *     \cgalParamDescription{an output iterator to collect the faces that would be removed by the algorithm,
 *                           when using the "dry run" mode (see parameter `dry_run`)}
 *     \cgalParamType{a model of `OutputIterator` with value type `face_descriptor`}
 *     \cgalParamDefault{unused}
 *   \cgalParamNEnd
 * \cgalNamedParamsEnd
 *
 * \return the number of connected components removed (ignoring isolated vertices).
 *
 * \see `keep_largest_connected_components()`
 */
template <typename PolygonMesh,
          typename ThresholdValueType,
          typename NamedParameters = parameters::Default_named_parameters>
std::size_t keep_large_connected_components(PolygonMesh& pmesh,
                                            const ThresholdValueType threshold_value,
                                            const NamedParameters& np = parameters::default_values())
{
  typedef PolygonMesh                                                     PM;
  typedef typename boost::graph_traits<PM>::face_descriptor               face_descriptor;

  using parameters::choose_parameter;
  using parameters::get_parameter;

  typedef typename CGAL::GetInitializedFaceIndexMap<PolygonMesh, NamedParameters>::type FaceIndexMap;
  FaceIndexMap fim = CGAL::get_initialized_face_index_map(pmesh, np);

  typedef typename internal_np::Lookup_named_param_def<internal_np::face_size_map_t,
                                                       NamedParameters,
                                                       Constant_property_map<face_descriptor, std::size_t> // default
                                                      >::type             FaceSizeMap;
  typedef typename boost::property_traits<FaceSizeMap>::value_type        Face_size;

  CGAL_static_assertion((std::is_convertible<ThresholdValueType, Face_size>::value));

  typedef typename internal_np::Lookup_named_param_def<internal_np::output_iterator_t,
                                                       NamedParameters,
                                                       Emptyset_iterator>::type Output_iterator;

  FaceSizeMap face_size_pmap = choose_parameter(get_parameter(np, internal_np::face_size_map),
                                                Constant_property_map<face_descriptor, std::size_t>(1));
  const bool dry_run = choose_parameter(get_parameter(np, internal_np::dry_run), false);
  Output_iterator out = choose_parameter<Output_iterator>(get_parameter(np, internal_np::output_iterator));

  // vector_property_map
  boost::vector_property_map<std::size_t, FaceIndexMap> face_cc(static_cast<unsigned>(num_faces(pmesh)), fim);
  std::size_t num = connected_components(pmesh, face_cc, np);
  std::vector<Face_size> component_size(num, 0);

  for(face_descriptor f : faces(pmesh))
    component_size[face_cc[f]] += get(face_size_pmap, f);

  const Face_size thresh = threshold_value;
  std::vector<bool> is_to_be_kept(num, false);
  std::size_t res = 0;

  for(std::size_t i=0; i<num; ++i)
  {
    if(component_size[i] >= thresh)
    {
      is_to_be_kept[i] = true;
      ++res;
    }
  }

  if(dry_run)
  {
    for(face_descriptor f : faces(pmesh))
      if(!is_to_be_kept[face_cc[f]])
        *out++ = f;
  }
  else
  {
    std::vector<std::size_t> ccs_to_keep;
    for(std::size_t i=0; i<num; ++i)
      if(is_to_be_kept[i])
        ccs_to_keep.push_back(i);

    keep_connected_components(pmesh, ccs_to_keep, face_cc, np);
  }

  return num - res;
}



template <typename PolygonMesh
        , typename ComponentRange
        , typename FaceComponentMap
        , typename CGAL_NP_TEMPLATE_PARAMETERS>
void keep_or_remove_connected_components(PolygonMesh& pmesh
                                        , const ComponentRange& components_to_keep
                                        , const FaceComponentMap& fcm
                                        , bool  keep
                                        , const CGAL_NP_CLASS& np = parameters::default_values())
{
  using parameters::choose_parameter;
  using parameters::get_parameter;
  using parameters::is_default_parameter;

  typedef typename boost::graph_traits<PolygonMesh>::face_descriptor   face_descriptor;
  typedef typename boost::graph_traits<PolygonMesh>::vertex_descriptor vertex_descriptor;
  typedef typename boost::graph_traits<PolygonMesh>::halfedge_descriptor halfedge_descriptor;
  typedef typename boost::graph_traits<PolygonMesh>::edge_descriptor   edge_descriptor;

  typedef typename GetInitializedVertexIndexMap<PolygonMesh, CGAL_NP_CLASS>::type VertexIndexMap;
  VertexIndexMap vim = get_initialized_vertex_index_map(pmesh, np);

  std::set<std::size_t> cc_to_keep;
  for(std::size_t i : components_to_keep)
    cc_to_keep.insert(i);

  boost::vector_property_map<bool, VertexIndexMap> keep_vertex(static_cast<unsigned>(num_vertices(pmesh)), vim);
  for(vertex_descriptor v : vertices(pmesh))
    keep_vertex[v] = false;

  for(face_descriptor f : faces(pmesh)){
    if (cc_to_keep.find(get(fcm,f)) != cc_to_keep.end())
      put(fcm, f, keep ? 1 : 0);
    else
      put(fcm, f, keep ? 0 : 1);
  }

  for(face_descriptor f : faces(pmesh)){
    if (get(fcm, f) == 1){
      for(halfedge_descriptor h : halfedges_around_face(halfedge(f, pmesh), pmesh)){
        vertex_descriptor v = target(h, pmesh);
        keep_vertex[v] = true;
      }
    }
  }

  std::vector<edge_descriptor> edges_to_remove;
  for (edge_descriptor e : edges(pmesh))
  {
    vertex_descriptor v = source(e, pmesh);
    vertex_descriptor w = target(e, pmesh);
    halfedge_descriptor h = halfedge(e, pmesh);
    halfedge_descriptor oh = opposite(h, pmesh);
    if (!keep_vertex[v] && !keep_vertex[w]){
      // don't care about connectivity
      // As vertices are not kept the faces and vertices will be removed later
      edges_to_remove.push_back(e);
    }
    else if (keep_vertex[v] && keep_vertex[w]){
      face_descriptor fh = face(h, pmesh), ofh = face(oh, pmesh);
      if (is_border(h, pmesh) && is_border(oh, pmesh)){
#ifdef CGAL_CC_DEBUG
        std::cerr << "null_face on both sides of " << e << " is kept\n";
#endif
      }
      else if ((is_border(oh, pmesh) && get(fcm,fh)) ||
        (is_border(h, pmesh) && get(fcm,ofh)) ||
        (!is_border(oh, pmesh) && !is_border(h, pmesh) && get(fcm,fh) && get(fcm,ofh))){
        // do nothing
      }
      else if (!is_border(h, pmesh) && get(fcm,fh) && !is_border(oh, pmesh) && !get(fcm,ofh)){
        set_face(oh, boost::graph_traits<PolygonMesh>::null_face(), pmesh);
      }
      else if (!is_border(h, pmesh) && !get(fcm,fh) && !is_border(oh, pmesh) && get(fcm,ofh)){
        set_face(h, boost::graph_traits<PolygonMesh>::null_face(), pmesh);
      }
      else {
        // no face kept
        CGAL_assertion((is_border(h, pmesh) || !get(fcm,fh)) && (is_border(oh, pmesh) || !get(fcm,ofh)));
        // vertices pointing to e must change their halfedge
        if (halfedge(v, pmesh) == oh){
          set_halfedge(v, prev(h, pmesh), pmesh);
        }
        if (halfedge(w, pmesh) == h){
          set_halfedge(w, prev(oh, pmesh), pmesh);
        }
        // shortcut the next pointers as e will be removed
        set_next(prev(h, pmesh), next(oh, pmesh), pmesh);
        set_next(prev(oh, pmesh), next(h, pmesh), pmesh);
        edges_to_remove.push_back(e);
      }
    }
    else if (keep_vertex[v]){
      if (halfedge(v, pmesh) == oh){
        set_halfedge(v, prev(h, pmesh), pmesh);
      }
      set_next(prev(h, pmesh), next(oh, pmesh), pmesh);
      edges_to_remove.push_back(e);
    }
    else {
      CGAL_assertion(keep_vertex[w]);
      if (halfedge(w, pmesh) == h){
        set_halfedge(w, prev(oh, pmesh), pmesh);
      }
      set_next(prev(oh, pmesh), next(h, pmesh), pmesh);
      edges_to_remove.push_back(e);
    }
  }
  for (edge_descriptor e : edges_to_remove)
    remove_edge(e, pmesh);

  // We now can remove all vertices and faces not marked as kept
  std::vector<face_descriptor> faces_to_remove;
  for (face_descriptor f : faces(pmesh))
    if (get(fcm,f) != 1)
      faces_to_remove.push_back(f);
  for (face_descriptor f : faces_to_remove)
    remove_face(f, pmesh);

  std::vector<vertex_descriptor> vertices_to_remove;
  for(vertex_descriptor v: vertices(pmesh))
    if (!keep_vertex[v])
      vertices_to_remove.push_back(v);
  if ( is_default_parameter<CGAL_NP_CLASS, internal_np::vertex_is_constrained_t>::value )
    for (vertex_descriptor v : vertices_to_remove)
      remove_vertex(v, pmesh);
  else
  {
   typedef typename internal_np::Lookup_named_param_def<internal_np::vertex_is_constrained_t,
                                                        CGAL_NP_CLASS,
                                                        Static_boolean_property_map<vertex_descriptor, false> // default (not used)
                                                         >::type Vertex_map;
    Vertex_map is_cst = choose_parameter(get_parameter(np, internal_np::vertex_is_constrained),
                                         Static_boolean_property_map<vertex_descriptor, false>());
    for (vertex_descriptor v : vertices_to_remove)
      if (!get(is_cst, v))
        remove_vertex(v, pmesh);
      else
        set_halfedge(v, boost::graph_traits<PolygonMesh>::null_halfedge(), pmesh);
  }
}

/*!
* \ingroup PMP_keep_connected_components_grp
*
* keeps the connected components designated by theirs ids in `components_to_keep`,
* and removes the other connected components as well as all isolated vertices.
* The connected component id of a face is given by `fcm`.
*
* \note If the removal of the connected components makes `pmesh` a non-manifold surface,
* then the behavior of this function is undefined.
*
* \tparam PolygonMesh a model of `FaceListGraph` and `MutableFaceGraph`
* \tparam ComponentRange a range of ids convertible to `std::size`
* \tparam FaceComponentMap a model of `ReadWritePropertyMap` with
*         `boost::graph_traits<PolygonMesh>::%face_descriptor` as key type and
*         `boost::graph_traits<PolygonMesh>::%faces_size_type` as value type.
* \tparam NamedParameters a sequence of \ref bgl_namedparameters "Named Parameters"
*
* \param components_to_keep the range of ids of connected components to keep
* \param pmesh the polygon mesh
* \param fcm the property map with indices of components associated to faces in `pmesh`.
*        After calling this function, the values of `fcm` are undefined.
* \param np an optional sequence of \ref bgl_namedparameters "Named Parameters" among the ones listed below
*
* \cgalNamedParamsBegin
*   \cgalParamNBegin{vertex_index_map}
*     \cgalParamDescription{a property map associating to each vertex of `pmesh` a unique index between `0` and `num_vertices(pmesh) - 1`}
*     \cgalParamType{a class model of `ReadablePropertyMap` with `boost::graph_traits<PolygonMesh>::%vertex_descriptor`
*                    as key type and `std::size_t` as value type}
*     \cgalParamDefault{an automatically indexed internal map}
*   \cgalParamNEnd
* \cgalNamedParamsEnd
*
* \see `remove_connected_components()`
*/
template <typename PolygonMesh
        , typename ComponentRange
        , typename FaceComponentMap
        , typename NamedParameters>
void keep_connected_components(PolygonMesh& pmesh
                              , const ComponentRange& components_to_keep
                              , const FaceComponentMap& fcm
                              , const NamedParameters& np)
{
  keep_or_remove_connected_components(pmesh, components_to_keep, fcm, true, np);
}

/*!
* \ingroup PMP_keep_connected_components_grp
*
* removes in `pmesh` the connected components designated by theirs ids
* in `components_to_remove` as well as all isolated vertices.
* The connected component id of a face is given by `fcm`.
*
* \note If the removal of the connected components makes `pmesh` a non-manifold surface,
* then the behavior of this function is undefined.
*
* \tparam PolygonMesh a model of `FaceListGraph` and `MutableFaceGraph`
* \tparam ComponentRange a range of ids convertible to `std::size`
* \tparam FaceComponentMap a model of `ReadWritePropertyMap` with
*         `boost::graph_traits<PolygonMesh>::%face_descriptor` as key type and
*         `boost::graph_traits<PolygonMesh>::%faces_size_type` as value type.
* \tparam NamedParameters a sequence of \ref bgl_namedparameters "Named Parameters"
*
* \param components_to_remove the range of ids of connected components to remove
* \param pmesh the polygon mesh
* \param fcm the property map with indices of components associated to faces in `pmesh`.
*        After calling this function, the values of `fcm` are undefined.
* \param np an optional sequence of \ref bgl_namedparameters "Named Parameters" among the ones listed below
*
* \cgalNamedParamsBegin
*   \cgalParamNBegin{vertex_index_map}
*     \cgalParamDescription{a property map associating to each vertex of `pmesh` a unique index between `0` and `num_vertices(pmesh) - 1`}
*     \cgalParamType{a class model of `ReadablePropertyMap` with `boost::graph_traits<PolygonMesh>::%vertex_descriptor`
*                    as key type and `std::size_t` as value type}
*     \cgalParamDefault{an automatically indexed internal map}
*   \cgalParamNEnd
* \cgalNamedParamsEnd
*
* \see `keep_connected_components()`
*/
template <typename PolygonMesh
        , typename ComponentRange
        , typename FaceComponentMap
        , typename NamedParameters = parameters::Default_named_parameters>
void remove_connected_components(PolygonMesh& pmesh
                                , const ComponentRange& components_to_remove
                                , const FaceComponentMap& fcm
                                , const NamedParameters& np = parameters::default_values())
{
  if (components_to_remove.empty()) return;
  keep_or_remove_connected_components(pmesh, components_to_remove, fcm, false, np);
}

/*!
* \ingroup PMP_keep_connected_components_grp
*
* keeps the connected components not designated by the faces in `components_to_remove`,
* and removes the other connected components and all isolated vertices.
*
* \note If the removal of the connected components makes `pmesh` a non-manifold surface,
* then the behavior of this function is undefined.
*
* \tparam PolygonMesh a model of `FaceListGraph` and `MutableFaceGraph`
* \tparam NamedParameters a sequence of \ref bgl_namedparameters "Named Parameters"
* \tparam FaceRange a range of `boost::graph_traits<PolygonMesh>::%face_descriptor`
*         indicating the connected components to be removed.
*
* \param components_to_remove a face range, including one face or more on each component to be removed
* \param pmesh the polygon mesh
* \param np an optional sequence of \ref bgl_namedparameters "Named Parameters" among the ones listed below
*
* \cgalNamedParamsBegin
*   \cgalParamNBegin{edge_is_constrained_map}
*     \cgalParamDescription{a property map containing the constrained-or-not status of each edge of `pmesh`}
*     \cgalParamType{a class model of `ReadablePropertyMap` with `boost::graph_traits<PolygonMesh>::%edge_descriptor`
*                    as key type and `bool` as value type}
*     \cgalParamDefault{a constant property map returning `false` for any edge}
*   \cgalParamNEnd
*
*   \cgalParamNBegin{vertex_index_map}
*     \cgalParamDescription{a property map associating to each vertex of `pmesh` a unique index between `0` and `num_vertices(pmesh) - 1`}
*     \cgalParamType{a class model of `ReadablePropertyMap` with `boost::graph_traits<PolygonMesh>::%vertex_descriptor`
*                    as key type and `std::size_t` as value type}
*     \cgalParamDefault{an automatically indexed internal map}
*   \cgalParamNEnd
*
*   \cgalParamNBegin{face_index_map}
*     \cgalParamDescription{a property map associating to each face of `pmesh` a unique index between `0` and `num_faces(pmesh) - 1`}
*     \cgalParamType{a class model of `ReadablePropertyMap` with `boost::graph_traits<PolygonMesh>::%face_descriptor`
*                    as key type and `std::size_t` as value type}
*     \cgalParamDefault{an automatically indexed internal map}
*   \cgalParamNEnd
* \cgalNamedParamsEnd
*
* \see `keep_connected_components()`
*/
template <typename PolygonMesh
        , typename FaceRange
        , typename CGAL_NP_TEMPLATE_PARAMETERS>
void remove_connected_components(PolygonMesh& pmesh
                                , const FaceRange& components_to_remove
                                , const CGAL_NP_CLASS& np = parameters::default_values())
{
  using parameters::choose_parameter;
  using parameters::get_parameter;

  if (components_to_remove.empty())
    return;

  typedef PolygonMesh PM;
  typedef typename boost::graph_traits<PM>::face_descriptor face_descriptor;

  typedef typename CGAL::GetInitializedFaceIndexMap<PolygonMesh, CGAL_NP_CLASS>::type FaceIndexMap;
  FaceIndexMap fim = CGAL::get_initialized_face_index_map(pmesh, np);

  boost::vector_property_map<std::size_t, FaceIndexMap> face_cc(static_cast<unsigned>(num_faces(pmesh)), fim);
  connected_components(pmesh, face_cc, np);

  std::vector<std::size_t> cc_to_remove;
  for(face_descriptor f : components_to_remove)
    cc_to_remove.push_back( face_cc[f] );

  remove_connected_components(pmesh, cc_to_remove, face_cc, np);
}

/*!
* \ingroup PMP_keep_connected_components_grp
*
* keeps the connected components designated by the faces in `components_to_keep`,
* and removes the other connected components and all isolated vertices.
*
* \note If the removal of the connected components makes `pmesh` a non-manifold surface,
* then the behavior of this function is undefined.
*
* \tparam PolygonMesh a model of `FaceListGraph` and `MutableFaceGraph`
* \tparam NamedParameters a sequence of \ref bgl_namedparameters "Named Parameters"
* \tparam FaceRange a range of `boost::graph_traits<PolygonMesh>::%face_descriptor`
*         indicating the connected components to be kept.
*
* \param pmesh the polygon mesh
* \param components_to_keep a face range, including one face or more on each component to be kept
* \param np an optional sequence of \ref bgl_namedparameters "Named Parameters" among the ones listed below
*
* \cgalNamedParamsBegin
*   \cgalParamNBegin{edge_is_constrained_map}
*     \cgalParamDescription{a property map containing the constrained-or-not status of each edge of `pmesh`}
*     \cgalParamType{a class model of `ReadablePropertyMap` with `boost::graph_traits<PolygonMesh>::%edge_descriptor`
*                    as key type and `bool` as value type}
*     \cgalParamDefault{a constant property map returning `false` for any edge}
*   \cgalParamNEnd
*
*   \cgalParamNBegin{vertex_index_map}
*     \cgalParamDescription{a property map associating to each vertex of `pmesh` a unique index between `0` and `num_vertices(pmesh) - 1`}
*     \cgalParamType{a class model of `ReadablePropertyMap` with `boost::graph_traits<PolygonMesh>::%vertex_descriptor`
*                    as key type and `std::size_t` as value type}
*     \cgalParamDefault{an automatically indexed internal map}
*   \cgalParamNEnd
*
*   \cgalParamNBegin{face_index_map}
*     \cgalParamDescription{a property map associating to each face of `pmesh` a unique index between `0` and `num_faces(pmesh) - 1`}
*     \cgalParamType{a class model of `ReadablePropertyMap` with `boost::graph_traits<PolygonMesh>::%face_descriptor`
*                    as key type and `std::size_t` as value type}
*     \cgalParamDefault{an automatically indexed internal map}
*   \cgalParamNEnd
* \cgalNamedParamsEnd
*
* \see `remove_connected_components()`
*/
template <typename PolygonMesh
        , typename FaceRange
        , typename CGAL_NP_TEMPLATE_PARAMETERS>
void keep_connected_components(PolygonMesh& pmesh
                             , const FaceRange& components_to_keep
                             , const CGAL_NP_CLASS& np = parameters::default_values())
{
  typedef PolygonMesh PM;
  typedef typename boost::graph_traits<PM>::face_descriptor face_descriptor;

  using parameters::choose_parameter;
  using parameters::get_parameter;

  typedef typename CGAL::GetInitializedFaceIndexMap<PolygonMesh, CGAL_NP_CLASS>::type FaceIndexMap;
  FaceIndexMap fim = CGAL::get_initialized_face_index_map(pmesh, np);

  boost::vector_property_map<std::size_t, FaceIndexMap> face_cc(static_cast<unsigned>(num_faces(pmesh)), fim);
  connected_components(pmesh, face_cc, np);

  std::vector<std::size_t> cc_to_keep;
  for(face_descriptor f : components_to_keep)
    cc_to_keep.push_back( face_cc[f] );

  keep_connected_components(pmesh, cc_to_keep, face_cc, np);
}


namespace internal {

template < class PolygonMesh, class PolygonMeshRange,
           class FIMap, class VIMap,
           class HIMap, class Ecm, class NamedParameters >
void split_connected_components_impl(FIMap fim,
                                     HIMap him,
                                     VIMap vim,
                                     Ecm ecm,
                                     PolygonMeshRange& range,
                                     const PolygonMesh& tm,
                                     const NamedParameters& np)
{
  typedef typename boost::graph_traits<PolygonMesh>::faces_size_type  faces_size_type;
  typedef typename internal_np::Lookup_named_param_def <
      internal_np::face_patch_t,
      NamedParameters,
      typename boost::template property_map<
      PolygonMesh, CGAL::dynamic_face_property_t<faces_size_type > >::const_type> ::type
      Fpm;

  using parameters::choose_parameter;
  using parameters::get_parameter;
  using parameters::is_default_parameter;

  Fpm pidmap = choose_parameter(get_parameter(np, internal_np::face_patch),
                                get(CGAL::dynamic_face_property_t<faces_size_type>(), tm));

  faces_size_type nb_patches = 0;
  if(is_default_parameter<NamedParameters, internal_np::face_patch_t>::value)
  {
    nb_patches = CGAL::Polygon_mesh_processing::connected_components(
          tm, pidmap, CGAL::parameters::face_index_map(fim)
          .edge_is_constrained_map(ecm));
  }
  else
  {
    for(const auto& f : faces(tm))
    {
      faces_size_type patch_id = get(pidmap, f);
      if(patch_id > nb_patches)
        nb_patches = patch_id;
    }
    nb_patches+=1;
  }
  CGAL::internal::reserve(range, nb_patches);
  for(faces_size_type i=0; i<nb_patches; ++i)
  {
    CGAL::Face_filtered_graph<PolygonMesh, FIMap, VIMap, HIMap>
        filter_graph(tm, i, pidmap, CGAL::parameters::face_index_map(fim)
                                                     .halfedge_index_map(him)
                                                     .vertex_index_map(vim));
    range.push_back(PolygonMesh());
    PolygonMesh& new_graph = range.back();
    CGAL::copy_face_graph(filter_graph, new_graph);
  }
}

}//internal

/*!
 * \ingroup PMP_keep_connected_components_grp
<<<<<<< HEAD
 *
 * identifies the connected components of `pmesh` and pushes back a new `PolygonMesh`
 * for each connected component in `cc_meshes`.
 *
=======
 *
 * identifies the connected components of `pmesh` and pushes back a new `PolygonMesh`
 * for each connected component in `cc_meshes`.
 *
>>>>>>> 01f8f1bc
 * \tparam PolygonMesh a model of `FaceListGraph` and `MutableFaceGraph`
 * \tparam PolygonMeshRange a model of `SequenceContainer` with `PolygonMesh` as value type
 *
 * \tparam NamedParameters a sequence of Named Parameters
 *
 * \param pmesh the polygon mesh
 * \param cc_meshes container that is filled with the extracted connected components
 * \param np an optional sequence of \ref bgl_namedparameters "Named Parameters" among the ones listed below
 *
 * \cgalNamedParamsBegin
 *   \cgalParamNBegin{edge_is_constrained_map}
 *     \cgalParamDescription{a property map containing the constrained-or-not status of each edge of `pmesh`}
 *     \cgalParamType{a class model of `ReadablePropertyMap` with `boost::graph_traits<PolygonMesh>::%edge_descriptor`
 *                    as key type and `bool` as value type}
 *     \cgalParamDefault{a constant property map returning `false` for any edge}
 *   \cgalParamNEnd
 *
 *   \cgalParamNBegin{vertex_index_map}
 *     \cgalParamDescription{a property map associating to each vertex of `pmesh` a unique index between `0` and `num_vertices(pmesh) - 1`}
 *     \cgalParamType{a class model of `ReadablePropertyMap` with `boost::graph_traits<PolygonMesh>::%vertex_descriptor`
 *                    as key type and `std::size_t` as value type}
 *     \cgalParamDefault{an automatically indexed internal map}
 *   \cgalParamNEnd
 *
 *   \cgalParamNBegin{halfedge_index_map}
 *     \cgalParamDescription{a property map associating to each halfedge of `pmesh` a unique index between `0` and `num_halfedges(pmesh) - 1`}
 *     \cgalParamType{a class model of `ReadablePropertyMap` with `boost::graph_traits<PolygonMesh>::%halfedge_descriptor`
 *                    as key type and `std::size_t` as value type}
 *     \cgalParamDefault{an automatically indexed internal map}
 *   \cgalParamNEnd
 *
 *   \cgalParamNBegin{face_index_map}
 *     \cgalParamDescription{a property map associating to each face of `pmesh` a unique index between `0` and `num_faces(pmesh) - 1`}
 *     \cgalParamType{a class model of `ReadablePropertyMap` with `boost::graph_traits<PolygonMesh>::%face_descriptor`
 *                    as key type and `std::size_t` as value type}
 *     \cgalParamDefault{an automatically indexed internal map}
 *   \cgalParamNEnd
 *
 *   \cgalParamNBegin{face_patch_map}
 *     \cgalParamDescription{a property map with the patch id's associated to the faces of `pmesh`}
 *     \cgalParamType{a class model of `ReadablePropertyMap` with `boost::graph_traits<PolygonMesh>::%face_descriptor`
 *                    as key type and the desired property, model of `CopyConstructible` as value type.}
 *     \cgalParamDefault{a default property map where each face is associated with the ID of
 *                       the connected component it belongs to. Connected components are
 *                       computed with respect to the constrained edges listed in the property map
 *                       `edge_is_constrained_map`}
 *     \cgalParamExtra{The map is updated during the remeshing process while new faces are created.}
 *   \cgalParamNEnd
 * \cgalNamedParamsEnd
 *
 */
template <class PolygonMesh, class PolygonMeshRange, class NamedParameters = parameters::Default_named_parameters>
void split_connected_components(const PolygonMesh& pmesh,
                                PolygonMeshRange& cc_meshes,
                                const NamedParameters& np = parameters::default_values())
{
  typedef Static_boolean_property_map<
    typename boost::graph_traits<PolygonMesh>::edge_descriptor, false> Default_ecm;
  typedef typename internal_np::Lookup_named_param_def <
    internal_np::edge_is_constrained_t,
    NamedParameters,
    Default_ecm//default
  > ::type Ecm;

  using parameters::choose_parameter;
  using parameters::get_parameter;

  Ecm ecm = choose_parameter(get_parameter(np, internal_np::edge_is_constrained),
                             Default_ecm());

  internal::split_connected_components_impl(CGAL::get_initialized_face_index_map(pmesh, np),
                                            CGAL::get_initialized_halfedge_index_map(pmesh, np),
                                            CGAL::get_initialized_vertex_index_map(pmesh, np),
                                            ecm, cc_meshes, pmesh, np);
}

} // namespace Polygon_mesh_processing
} // namespace CGAL

#include <CGAL/enable_warnings.h>

#endif //CGAL_POLYGON_MESH_PROCESSING_CONNECTED_COMPONENTS_H<|MERGE_RESOLUTION|>--- conflicted
+++ resolved
@@ -39,11 +39,7 @@
 #include <CGAL/tuple.h>
 
 #include <CGAL/Named_function_parameters.h>
-<<<<<<< HEAD
-#include <CGAL/Polygon_mesh_processing/internal/named_params_helper.h>
-=======
 #include <CGAL/boost/graph/named_params_helper.h>
->>>>>>> 01f8f1bc
 
 namespace CGAL {
 namespace Polygon_mesh_processing{
@@ -271,7 +267,6 @@
 
 //  /*!
 //  * \ingroup PMP_keep_connected_components_grp
-<<<<<<< HEAD
 //  *
 //  * returns the number of connected components in the mesh.
 //  *
@@ -281,17 +276,6 @@
 //  * \tparam PolygonMesh a model of `FaceGraph`
 //  * \tparam NamedParameters a sequence of \ref bgl_namedparameters "Named Parameters"
 //  *
-=======
-//  *
-//  * returns the number of connected components in the mesh.
-//  *
-//  * A property map for `CGAL::face_index_t` must be either available as an internal property map
-//  * to `pmesh` or provided as one of the \ref bgl_namedparameters "Named Parameters".
-//  *
-//  * \tparam PolygonMesh a model of `FaceGraph`
-//  * \tparam NamedParameters a sequence of \ref bgl_namedparameters "Named Parameters"
-//  *
->>>>>>> 01f8f1bc
 //  * \param pmesh the polygon mesh
 //  * \param np an optional sequence of \ref bgl_namedparameters "Named Parameters" among the ones listed below
 //  *
@@ -1061,17 +1045,10 @@
 
 /*!
  * \ingroup PMP_keep_connected_components_grp
-<<<<<<< HEAD
  *
  * identifies the connected components of `pmesh` and pushes back a new `PolygonMesh`
  * for each connected component in `cc_meshes`.
  *
-=======
- *
- * identifies the connected components of `pmesh` and pushes back a new `PolygonMesh`
- * for each connected component in `cc_meshes`.
- *
->>>>>>> 01f8f1bc
  * \tparam PolygonMesh a model of `FaceListGraph` and `MutableFaceGraph`
  * \tparam PolygonMeshRange a model of `SequenceContainer` with `PolygonMesh` as value type
  *
