#include <vector>
#include <queue>

#include "Scene_polygon_soup_item.h"
#include "Scene_surface_mesh_item.h"
#include <CGAL/Three/Viewer_interface.h>
#include <CGAL/Three/Triangle_container.h>
#include <CGAL/Three/Edge_container.h>
#include <CGAL/Three/Point_container.h>

#include <QObject>
#include <QApplication>
#include <QtDebug>

#include <set>
#include <stack>
#include <algorithm>
#include <CGAL/Exact_predicates_inexact_constructions_kernel.h>

#include <CGAL/IO/OFF_reader.h>
#include <CGAL/IO/File_writer_OFF.h>
#include <CGAL/version.h> 

#include <CGAL/Polygon_mesh_processing/polygon_soup_to_polygon_mesh.h>
#include <CGAL/Polygon_mesh_processing/orient_polygon_soup.h>
#include <CGAL/Polygon_mesh_processing/orientation.h>
#include <CGAL/Polygon_mesh_processing/repair.h>

#include <CGAL/Polygon_2.h>

#include <CGAL/Polygon_mesh_processing/compute_normal.h>
#include "triangulate_primitive.h"
#include <CGAL/array.h>

#include <map>
using namespace CGAL::Three;
typedef Viewer_interface Vi;
typedef Triangle_container Tc;
typedef Edge_container Ec;
typedef Point_container Pc;
struct Scene_polygon_soup_item_priv{

  typedef Polygon_soup::Polygons::const_iterator Polygons_iterator;
  typedef EPICK::Point_3 Point_3;

  Scene_polygon_soup_item_priv(Scene_polygon_soup_item* parent)
    : soup(0),
      oriented(false)
  {
    item = parent;
    nb_polys = 0;
    nb_lines = 0;
    nb_nm_edges = 0;
  }
  ~Scene_polygon_soup_item_priv()
  {
    if(soup)
    {
      delete soup;
      soup = NULL;
    }
  }
  void compute_normals_and_vertices(void) const;
  void triangulate_polygon(Polygons_iterator, int ) const;
  mutable QOpenGLShaderProgram *program;


  enum Face_names {
      Flat_facets=0,
      Smooth_facets,
  };
  enum Edge_names {
    Edges = 0,
    NM_edges
  };
  
  Polygon_soup* soup;
  bool oriented;
  mutable std::vector<float> positions_poly;
  mutable std::vector<float> positions_lines;
  mutable std::vector<float> f_colors;
  mutable std::vector<float> v_colors;
  mutable std::vector<float> normals;
  mutable std::vector<float> positions_nm_lines;
  mutable std::size_t nb_nm_edges;
  mutable std::size_t nb_polys;
  mutable std::size_t nb_lines;
  Scene_polygon_soup_item* item;

};

typedef Scene_polygon_soup_item_priv Priv;


typedef EPICK Traits;
typedef Polygon_soup::Polygon_3 Facet;

void
Scene_polygon_soup_item_priv::triangulate_polygon(Polygons_iterator pit, int polygon_id) const
{
  const CGAL::qglviewer::Vec off = static_cast<CGAL::Three::Viewer_interface*>(CGAL::QGLViewer::QGLViewerPool().first())->offset();
  EPICK::Vector_3 offset(off.x,off.y,off.z);
  
    //Computes the normal of the facet
    Traits::Vector_3 normal = CGAL::NULL_VECTOR;

    // The three first vertices may be aligned, we need to test other
    // combinations
    Point_3 pa, pb, pc;
    for (std::size_t i = 0; i < pit->size() - 2; ++ i)
    {
       pa = soup->points[pit->at(i)];
       pb = soup->points[pit->at(i+1)];
       pc = soup->points[pit->at(i+2)];
       if (!CGAL::collinear (pa, pb, pc))
       {
          normal = CGAL::cross_product(pb-pa, pc -pa);
          break;
       }
    }

    if (normal == CGAL::NULL_VECTOR) // No normal could be computed, return
      return;

<<<<<<< HEAD
    typedef FacetTriangulator<SMesh, EPICK, std::size_t> FT;
=======
    normal = normal / std::sqrt (normal * normal);

    // If the 3 points used to estimate the normal form a concavity,
    // then the normal is wrongly oriented. To address this, we
    // compute the resulting projected 2D polygon and check if it
    // correctly oriented (counterclockwise). If it's not, we invert
    // the normal.
    {
        Kernel::Plane_3 plane (pa, normal);
        CGAL::Polygon_2<Kernel> poly;
        for (std::size_t i = 0; i < pit->size(); ++ i)
            poly.push_back (plane.to_2d(soup->points[pit->at(i)]));

        if (poly.is_clockwise_oriented())
            normal = -normal;
    }

    typedef FacetTriangulator<Polyhedron, Kernel, std::size_t> FT;
>>>>>>> 0af50040

    double diagonal;
    if(item->diagonalBbox() != std::numeric_limits<double>::infinity())
      diagonal = item->diagonalBbox();
    else
      diagonal = 0.0;
    std::size_t it = 0;
    std::size_t it_end =pit->size();
    std::vector<FT::PointAndId> pointIds;
    do {
      FT::PointAndId pointId;

      pointId.point = soup->points[pit->at(it)]+offset;
      pointId.id = pit->at(it);
      pointIds.push_back(pointId);
    } while( ++it != it_end );
    //detect degenerated faces
    std::vector<FT::PointAndId> pid_stack = pointIds;
    for(std::size_t i = 0; i< pointIds.size(); ++i)
    {
     FT::PointAndId pid = pid_stack.back();
     pid_stack.pop_back();
     BOOST_FOREACH(FT::PointAndId poai, pid_stack)
     {
      if (pid.point== poai.point)
      {
        return;
      }
     }
    }
    FT triangulation(pointIds,normal,diagonal);
    //iterates on the internal faces to add the vertices to the positions
    //and the normals to the appropriate vectors
    for(FT::CDT::Finite_faces_iterator
        ffit = triangulation.cdt->finite_faces_begin(),
        end = triangulation.cdt->finite_faces_end();
        ffit != end; ++ffit)
    {
        if(ffit->info().is_external)
            continue;

        positions_poly.push_back(ffit->vertex(0)->point().x());
        positions_poly.push_back(ffit->vertex(0)->point().y());
        positions_poly.push_back(ffit->vertex(0)->point().z());


        positions_poly.push_back(ffit->vertex(1)->point().x());
        positions_poly.push_back(ffit->vertex(1)->point().y());
        positions_poly.push_back(ffit->vertex(1)->point().z());

        positions_poly.push_back(ffit->vertex(2)->point().x());
        positions_poly.push_back(ffit->vertex(2)->point().y());
        positions_poly.push_back(ffit->vertex(2)->point().z());


<<<<<<< HEAD
        const Point_3& pa = soup->points[pit->at(0)];
        const Point_3& pb = soup->points[pit->at(1)];
        const Point_3& pc = soup->points[pit->at(2)];

        EPICK::Vector_3 n = CGAL::cross_product(pb-pa, pc -pa);
        n = n / std::sqrt(n * n);
=======
>>>>>>> 0af50040
        CGAL::Color color;
        if(!soup->fcolors.empty())
          color = soup->fcolors[polygon_id];
        for(int i=0; i<3; i++)
        {
          normals.push_back(normal.x());
          normals.push_back(normal.y());
          normals.push_back(normal.z());
          if(!soup->fcolors.empty())
          {
            f_colors.push_back((float)color.red()/255);
            f_colors.push_back((float)color.green()/255);
            f_colors.push_back((float)color.blue()/255);
          }
          if(!soup->vcolors.empty())
          {
            CGAL::Color vcolor = soup->vcolors[triangulation.v2v[ffit->vertex(i)]];
            v_colors.push_back((float)vcolor.red()/255);
            v_colors.push_back((float)vcolor.green()/255);
            v_colors.push_back((float)vcolor.blue()/255);
          }
        }
    }
}
void
Scene_polygon_soup_item_priv::compute_normals_and_vertices() const{

    //get the vertices and normals
    const CGAL::qglviewer::Vec offset = static_cast<CGAL::Three::Viewer_interface*>(CGAL::QGLViewer::QGLViewerPool().first())->offset();

    typedef Polygon_soup::Polygons::size_type size_type;
    positions_poly.resize(0);
    positions_lines.resize(0);
    normals.resize(0);
    positions_nm_lines.resize(0);
    f_colors.resize(0);
    v_colors.resize(0);
    soup->fill_edges();
    int nb = 0;
    for(Polygons_iterator it = soup->polygons.begin();
        it != soup->polygons.end(); ++it)
    {
        if(it->size()!=3)
        {
            triangulate_polygon(it, nb);
        }
        else{
            const Point_3& pa = soup->points[it->at(0)];
            const Point_3& pb = soup->points[it->at(1)];
            const Point_3& pc = soup->points[it->at(2)];

            EPICK::Vector_3 n = CGAL::cross_product(pb-pa, pc -pa);
            n = n / std::sqrt(n * n);

            normals.push_back(n.x());
            normals.push_back(n.y());
            normals.push_back(n.z());

            normals.push_back(n.x());
            normals.push_back(n.y());
            normals.push_back(n.z());


            normals.push_back(n.x());
            normals.push_back(n.y());
            normals.push_back(n.z());


            for(size_type i = 0; i < it->size(); ++i)
            {
                const Point_3& p = soup->points[it->at(i)];
                positions_poly.push_back(p.x()+offset.x);
                positions_poly.push_back(p.y()+offset.y);
                positions_poly.push_back(p.z()+offset.z);
                if(!soup->fcolors.empty())
                {
                  const CGAL::Color color = soup->fcolors[nb];
                    f_colors.push_back((float)color.red()/255);
                    f_colors.push_back((float)color.green()/255);
                    f_colors.push_back((float)color.blue()/255);
                }

                if(!soup->vcolors.empty())
                {
                  const CGAL::Color color = soup->vcolors[it->at(i)];
                  v_colors.push_back((float)color.red()/255);
                  v_colors.push_back((float)color.green()/255);
                  v_colors.push_back((float)color.blue()/255);
                }
            }
        }
        nb++;

        //Lines
        for(size_type i = 0; i < it->size(); ++i)
        {

            const Point_3& pa = soup->points[it->at(i)];
            const Point_3& pb = soup->points[it->at((i+1)%it->size())];
            positions_lines.push_back(pa.x()+offset.x);
            positions_lines.push_back(pa.y()+offset.y);
            positions_lines.push_back(pa.z()+offset.z);

            positions_lines.push_back(pb.x()+offset.x);
            positions_lines.push_back(pb.y()+offset.y);
            positions_lines.push_back(pb.z()+offset.z);
        }
    }

    //Non manifold edges
    BOOST_FOREACH(const Polygon_soup::Edge& edge,
                    soup->non_manifold_edges)
    {

        const Point_3& a = soup->points[edge[0]];
        const Point_3& b = soup->points[edge[1]];
        positions_nm_lines.push_back(a.x()+offset.x);
        positions_nm_lines.push_back(a.y()+offset.y);
        positions_nm_lines.push_back(a.z()+offset.z);

        positions_nm_lines.push_back(b.x()+offset.x);
        positions_nm_lines.push_back(b.y()+offset.y);
        positions_nm_lines.push_back(b.z()+offset.z);
    }
    
}


Scene_polygon_soup_item::Scene_polygon_soup_item()
{
  d = new Scene_polygon_soup_item_priv(this);
  for(int i = 1; i>=0; --i)
  {
    setTriangleContainer(i,
                         new Tc(Vi::PROGRAM_WITH_LIGHT, false));
    setEdgeContainer(i,
                     new Ec(Vi::PROGRAM_NO_SELECTION, false));
  }
  setPointContainer(0,
                    new Pc(Vi::PROGRAM_NO_SELECTION, false));
}

Scene_polygon_soup_item::~Scene_polygon_soup_item()
{
  delete d;
}

Scene_polygon_soup_item* 
Scene_polygon_soup_item::clone() const {
  Scene_polygon_soup_item* new_soup = new Scene_polygon_soup_item();
  new_soup->d->soup = d->soup->clone();
  new_soup->d->oriented = d->oriented;
  return new_soup;
}


bool
Scene_polygon_soup_item::load(std::istream& in)
{
  if (!d->soup) d->soup=new Polygon_soup();
  else d->soup->clear();

  bool result = CGAL::read_OFF(in, d->soup->points, d->soup->polygons,
                               d->soup->fcolors, d->soup->vcolors);
  invalidateOpenGLBuffers();
  return result;
}

void Scene_polygon_soup_item::init_polygon_soup(std::size_t nb_pts, std::size_t nb_polygons){
  if(!d->soup)
    d->soup = new Polygon_soup;
  d->soup->clear();
  d->soup->points.reserve(nb_pts);
  d->soup->polygons.reserve(nb_polygons);
  d->soup->vcolors.resize(0);
  d->soup->fcolors.resize(0);
  d->oriented = false;
}


#include <iostream>
template<class PolygonMesh>
void polygon_mesh_to_soup(PolygonMesh& mesh, Polygon_soup& soup)
{
  soup.clear();
  typedef typename boost::property_map<PolygonMesh, boost::vertex_point_t>::type VPMap;
  VPMap vpmap = get(boost::vertex_point, mesh);
  std::map<typename boost::graph_traits<PolygonMesh>::vertex_descriptor, int> vim;
  int index=0;
  //fill points
  for(typename boost::graph_traits<PolygonMesh>::vertex_iterator vit =
      vertices(mesh).begin(); vit != vertices(mesh).end(); ++vit)
  {
    soup.points.push_back(get(vpmap, *vit));
    vim.insert(std::make_pair(*vit, index++));
  }
  //fill triangles
  for(typename boost::graph_traits<PolygonMesh>::face_iterator fit =
      faces(mesh).begin(); fit != faces(mesh).end(); ++fit)
  {
    Polygon_soup::Polygon_3 polygon;
    BOOST_FOREACH(typename boost::graph_traits<PolygonMesh>::halfedge_descriptor hd,
                  CGAL::halfedges_around_face(halfedge(*fit, mesh), mesh))
    {
      polygon.push_back(vim[target(hd, mesh)]);
    }
    soup.polygons.push_back(polygon);
  }
  soup.fill_edges();

}


void Scene_polygon_soup_item::load(Scene_surface_mesh_item* sm_item) {
  if(!sm_item) return;
  if(!sm_item->face_graph()) return;

  if(!d->soup)
    d->soup = new Polygon_soup;
  polygon_mesh_to_soup(*sm_item->face_graph(), *d->soup);
  invalidateOpenGLBuffers();
}
void
Scene_polygon_soup_item::setDisplayNonManifoldEdges(const bool b)
{

  d->soup->display_non_manifold_edges = b;
}

bool
Scene_polygon_soup_item::displayNonManifoldEdges() const {

  return d->soup->display_non_manifold_edges;
}

void Scene_polygon_soup_item::shuffle_orientations()
{
  for(Polygon_soup::size_type i = 0, end = d->soup->polygons.size();
      i < end; ++i)
  {
    if(std::rand() % 2 == 0) d->soup->inverse_orientation(i);
  }
  invalidateOpenGLBuffers();
}

void Scene_polygon_soup_item::inside_out()
{
  for(Polygon_soup::size_type i = 0, end = d->soup->polygons.size();
      i < end; ++i)
  {
    d->soup->inverse_orientation(i);
  }
  invalidateOpenGLBuffers();
}

bool 
Scene_polygon_soup_item::orient()
{

  if(isEmpty() || d->oriented)
    return true; // nothing to do
  QApplication::setOverrideCursor(Qt::WaitCursor);
  d->oriented=true;

  //first skip degenerate polygons
  Polygon_soup::Polygons valid_polygons;
  valid_polygons.reserve(d->soup->polygons.size());
  BOOST_FOREACH(Polygon_soup::Polygon_3& polygon, d->soup->polygons)
  {
    std::set<std::size_t> vids;
    bool to_remove=false;
    BOOST_FOREACH(std::size_t id, polygon)
    {
      if (!vids.insert(id).second){
        to_remove=true;
        break;
      }
    }
    if (!to_remove) valid_polygons.push_back(polygon);
  }
  QApplication::restoreOverrideCursor();
  if (valid_polygons.size()!=d->soup->polygons.size())
    d->soup->polygons.swap(valid_polygons);

  bool res;
  QApplication::setOverrideCursor(Qt::WaitCursor);
  res =  CGAL::Polygon_mesh_processing::
    orient_polygon_soup(d->soup->points, d->soup->polygons);
  QApplication::restoreOverrideCursor();
  return res;
}


bool 
Scene_polygon_soup_item::save(std::ostream& out) const
{

  typedef Polygon_soup::size_type size_type;
  CGAL::File_writer_OFF writer;
  writer.write_header(out,
                      d->soup->points.size(),
                      0,
                      d->soup->polygons.size());
  for(size_type i = 0, end = d->soup->points.size();
      i < end; ++i)
  {
    const Point_3& p = d->soup->points[i];
    writer.write_vertex( p.x(), p.y(), p.z() );
  }
  writer.write_facet_header();
  for(size_type i = 0, end = d->soup->polygons.size();
      i < end; ++i)
  {
    const Polygon_soup::Polygon_3& polygon = d->soup->polygons[i];
    const size_type size = polygon.size();
    writer.write_facet_begin(size);
    for(size_type j = 0; j < size; ++j) {
      writer.write_facet_vertex_index(polygon[j]);
    }
    writer.write_facet_end();
  }
  writer.write_footer();

  return (bool) out;
}

bool
Scene_polygon_soup_item::exportAsSurfaceMesh(SMesh *out_surface_mesh)
{
  orient();
  CGAL::Polygon_mesh_processing::polygon_soup_to_polygon_mesh< CGAL::Surface_mesh<Point_3> >(
    d->soup->points, d->soup->polygons, *out_surface_mesh);
  std::size_t rv = CGAL::Polygon_mesh_processing::remove_isolated_vertices(*out_surface_mesh);
  if(rv > 0){
    std::cerr << "Ignore isolated vertices: " << rv << std::endl;
    out_surface_mesh->collect_garbage();
  }
  if(out_surface_mesh->vertices().size() > 0) {
    return true;
  }
  return false;
}
QString 
Scene_polygon_soup_item::toolTip() const
{

  if(!d->soup)
    return QString();

  QString str = QObject::tr("<p><b>%1</b> (mode: %5, color: %6)<br />"
                     "<i>Polygons soup</i></p>"
                     "<p>Number of vertices: %2<br />"
                     "Number of polygons: %3</p>")
    .arg(this->name())
    .arg(d->soup->points.size())
    .arg(d->soup->polygons.size())
    .arg(this->renderingModeName())
    .arg(this->color().name());
    str += QString("<br />Number of isolated vertices: %1<br />").arg(getNbIsolatedvertices());
    return str;
}

void
Scene_polygon_soup_item::draw(CGAL::Three::Viewer_interface* viewer) const {
    if(d->soup == 0) return;
    if(!isInit())
      initGL();
    if ( getBuffersFilled() &&
         ! getBuffersInit(viewer))
    {
      initializeBuffers(viewer);
      setBuffersInit(viewer, true);
    }
    if(!getBuffersFilled())
    {
      computeElements();
      initializeBuffers(viewer);
    }
    
    if(renderingMode() == Flat || renderingMode() == FlatPlusEdges)
    {
    
      if(d->soup->fcolors.empty())
        getTriangleContainer(Priv::Flat_facets)->setColor(this->color());
      getTriangleContainer(Priv::Flat_facets)->draw(viewer, d->soup->fcolors.empty());
    }
    else if(renderingMode() == Gouraud)
    {
      if(d->soup->vcolors.empty())
        getTriangleContainer(Priv::Smooth_facets)->setColor(this->color());
      getTriangleContainer(Priv::Smooth_facets)->draw(viewer, d->soup->vcolors.empty());
    }
  }

void
Scene_polygon_soup_item::drawPoints(CGAL::Three::Viewer_interface* viewer) const {
    
    if(d->soup == 0) return;
    if(!isInit())
      initGL();
    if ( getBuffersFilled() &&
         ! getBuffersInit(viewer))
    {
      initializeBuffers(viewer);
      setBuffersInit(viewer, true);
    }
    if(!getBuffersFilled())
    {
      computeElements();
      initializeBuffers(viewer);
    }
    getPointContainer(0)->setColor(this->color());
    getPointContainer(0)->draw(viewer, true);
}

void
Scene_polygon_soup_item::drawEdges(CGAL::Three::Viewer_interface* viewer) const {
    if(d->soup == 0) return;
    if(!isInit())
      initGL();
    if ( getBuffersFilled() &&
         ! getBuffersInit(viewer))
    {
      initializeBuffers(viewer);
      setBuffersInit(viewer, true);
    }
    if(!getBuffersFilled())
    {
      computeElements();
      initializeBuffers(viewer);
    }
    getEdgeContainer(Priv::Edges)->setColor(QColor(Qt::black));
    getEdgeContainer(Priv::Edges)->draw(viewer, true);
    if(displayNonManifoldEdges())
    {
      getEdgeContainer(Priv::NM_edges)->setColor(QColor(Qt::red));
      //draw the edges
      getEdgeContainer(Priv::NM_edges)->draw(viewer, true);
    }
}

bool
Scene_polygon_soup_item::isEmpty() const {

  return (d->soup == 0 || d->soup->points.empty());
}
void
Scene_polygon_soup_item::invalidateOpenGLBuffers()
{
    compute_bbox();
    for(int i=0; i<2; ++i)
    {
      getTriangleContainer(i)->reset_vbos(ALL);
      getEdgeContainer(i)->reset_vbos(ALL);
    }
    getPointContainer(0)->reset_vbos(ALL);
    setBuffersFilled(false);
}

void Scene_polygon_soup_item::compute_bbox() const {

  if (isEmpty())
    return;
  const Point_3& p = *(d->soup->points.begin());
  CGAL::Bbox_3 bbox(p.x(), p.y(), p.z(), p.x(), p.y(), p.z());
  for(Polygon_soup::Points::const_iterator it = d->soup->points.begin();
      it != d->soup->points.end();
      ++it) {
    bbox = bbox + it->bbox();
  }
  setBbox(Bbox(bbox.xmin(),bbox.ymin(),bbox.zmin(),
               bbox.xmax(),bbox.ymax(),bbox.zmax()));
}

void 
Scene_polygon_soup_item::new_vertex(const double& x,
                                    const double& y,
                                    const double& z)
{

    d->soup->points.push_back(Point_3(x, y, z));
}
                               
void 
Scene_polygon_soup_item::new_triangle(const std::size_t i,
                                      const std::size_t j,
                                      const std::size_t k)
{

  Polygon_soup::Polygon_3 new_polygon(3);
  new_polygon[0] = i;
  new_polygon[1] = j;
  new_polygon[2] = k;
  d->soup->polygons.push_back(new_polygon);
}

template <class Point, class Polygon>
void Scene_polygon_soup_item::load(const std::vector<Point>& points, const std::vector<Polygon>& polygons)
{
    if(!d->soup)
        d->soup = new Polygon_soup;
    d->soup->clear();

    /// add points
    d->soup->points.reserve(points.size());
    BOOST_FOREACH(const Point& p, points)
            d->soup->points.push_back( Point_3(p[0], p[1], p[2]) );

    /// add polygons
    std::size_t nb_polygons=polygons.size();
    d->soup->polygons.resize(nb_polygons);
    for(std::size_t i=0; i<nb_polygons; ++i)
        d->soup->polygons[i].assign(polygons[i].begin(), polygons[i].end());

    /// fill non-manifold edges container
    //soup->fill_edges();
    d->oriented = false;
    invalidateOpenGLBuffers();
}

template <class Point, class Polygon>
void Scene_polygon_soup_item::load(const std::vector<Point>& points, const std::vector<Polygon>& polygons,
                                   const std::vector<CGAL::Color>& fcolors,
                                   const std::vector<CGAL::Color>& vcolors)
{
    load (points, polygons);

    d->soup->fcolors.reserve (fcolors.size());
    std::copy (fcolors.begin(), fcolors.end(), std::back_inserter (d->soup->fcolors));
    
    d->soup->vcolors.reserve (vcolors.size());
    std::copy (vcolors.begin(), vcolors.end(), std::back_inserter (d->soup->vcolors));
}
// Force the instanciation of the template function for the types used in the STL_io_plugin. This is needed
// because the d-pointer forbid the definition in the .h for this function.
template SCENE_POLYGON_SOUP_ITEM_EXPORT void Scene_polygon_soup_item::load<CGAL::cpp11::array<double, 3>, CGAL::cpp11::array<int, 3> >
(const std::vector<CGAL::cpp11::array<double, 3> >& points, const std::vector<CGAL::cpp11::array<int, 3> >& polygons);
template SCENE_POLYGON_SOUP_ITEM_EXPORT void Scene_polygon_soup_item::load<CGAL::Epick::Point_3, std::vector<std::size_t> >
(const std::vector<CGAL::Epick::Point_3>& points, const std::vector<std::vector<std::size_t> >& polygons);
template SCENE_POLYGON_SOUP_ITEM_EXPORT void Scene_polygon_soup_item::load<CGAL::Epick::Point_3, std::vector<std::size_t> >
(const std::vector<CGAL::Epick::Point_3>& points, const std::vector<std::vector<std::size_t> >& polygons,
 const std::vector<CGAL::Color>& fcolors,
 const std::vector<CGAL::Color>& vcolors);

// Local Variables:
// c-basic-offset: 4
// End:

const Scene_polygon_soup_item::Points& Scene_polygon_soup_item::points() const { return d->soup->points; }
const Scene_polygon_soup_item::Polygons& Scene_polygon_soup_item::polygons() const { return d->soup->polygons; }
bool Scene_polygon_soup_item::isDataColored() { return d->soup->fcolors.size()>0 || d->soup->vcolors.size()>0;}
std::vector<CGAL::Color> Scene_polygon_soup_item::getVColors() const{return d->soup->vcolors;}
std::vector<CGAL::Color> Scene_polygon_soup_item::getFColors() const{return d->soup->fcolors;}

void Scene_polygon_soup_item::itemAboutToBeDestroyed(Scene_item *item)
{
  Scene_item::itemAboutToBeDestroyed(item);
  if(d && item == this)
  {
    if(d->soup)
    {
      delete d->soup;
      d->soup=NULL;
    }
  }
}

const Polygon_soup::Edges& 
Scene_polygon_soup_item::non_manifold_edges() const
{
  return d->soup->non_manifold_edges;
}

void Scene_polygon_soup_item::initializeBuffers(Viewer_interface *v) const
{
  getTriangleContainer(Priv::Flat_facets)->initializeBuffers(v);
  getTriangleContainer(Priv::Flat_facets)->setFlatDataSize(d->nb_polys);
  
  getTriangleContainer(Priv::Smooth_facets)->initializeBuffers(v);
  getTriangleContainer(Priv::Smooth_facets)->setFlatDataSize(d->nb_polys);
  
  getEdgeContainer(Priv::Edges)->initializeBuffers(v);
  getEdgeContainer(Priv::Edges)->setFlatDataSize(d->nb_lines);
  
  getEdgeContainer(Priv::NM_edges)->initializeBuffers(v);
  getEdgeContainer(Priv::NM_edges)->setFlatDataSize(d->nb_nm_edges);
  
  getPointContainer(0)->initializeBuffers(v);
  getPointContainer(0)->setFlatDataSize(d->nb_lines);
  
  d->normals.resize(0);
  d->positions_poly.resize(0);
  d->normals.shrink_to_fit();
  d->positions_poly.shrink_to_fit();
  d->v_colors.resize(0);
  d->v_colors.shrink_to_fit();
  d->positions_lines.resize(0);
  d->positions_lines.shrink_to_fit();
  d->positions_nm_lines.resize(0);
  d->positions_nm_lines.shrink_to_fit();
}

void Scene_polygon_soup_item::computeElements() const
{ 
  QApplication::setOverrideCursor(Qt::WaitCursor);
  d->compute_normals_and_vertices();
  
  getTriangleContainer(Priv::Flat_facets)->allocate(
        Tc::Flat_vertices,
        d->positions_poly.data(),
        static_cast<int>(d->positions_poly.size()*sizeof(float)));
  
  getTriangleContainer(Priv::Flat_facets)->allocate(
        Tc::Flat_normals,
        d->normals.data(),
        static_cast<int>(d->normals.size()*sizeof(float)));
  if(!d->f_colors.empty())
  {
    getTriangleContainer(Priv::Flat_facets)->allocate(
          Tc::FColors,
          d->f_colors.data(),
          static_cast<int>(d->f_colors.size()*sizeof(float)));
  }
  getTriangleContainer(Priv::Smooth_facets)->allocate(
        Tc::Flat_vertices,
        d->positions_poly.data(),
        static_cast<int>(d->positions_poly.size()*sizeof(float)));
    
  getTriangleContainer(Priv::Smooth_facets)->allocate(
        Tc::Flat_normals,
        d->normals.data(),
        static_cast<int>(d->normals.size()*sizeof(float)));
  
  if(!d->v_colors.empty())
  {
    getTriangleContainer(Priv::Smooth_facets)->allocate(
          Tc::VColors,
          d->v_colors.data(),
          static_cast<int>(d->v_colors.size()*sizeof(float)));
  }
  
  d->nb_polys = d->positions_poly.size();
  
  getEdgeContainer(Priv::Edges)->allocate(
        Ec::Vertices,
        d->positions_lines.data(),
        static_cast<int>(d->positions_lines.size()*sizeof(float)));
  
  getPointContainer(0)->allocate(
        Pc::Vertices,
        d->positions_lines.data(),
        static_cast<int>(d->positions_lines.size()*sizeof(float)));
  
  
  getEdgeContainer(Priv::NM_edges)->allocate(
        Ec::Vertices,
        d->positions_nm_lines.data(),
        static_cast<int>(d->positions_nm_lines.size()*sizeof(float)));
  
  d->nb_nm_edges = d->positions_nm_lines.size();
  d->nb_lines = d->positions_lines.size();
  
  setBuffersFilled(true);
  QApplication::restoreOverrideCursor();
}<|MERGE_RESOLUTION|>--- conflicted
+++ resolved
@@ -122,9 +122,6 @@
     if (normal == CGAL::NULL_VECTOR) // No normal could be computed, return
       return;
 
-<<<<<<< HEAD
-    typedef FacetTriangulator<SMesh, EPICK, std::size_t> FT;
-=======
     normal = normal / std::sqrt (normal * normal);
 
     // If the 3 points used to estimate the normal form a concavity,
@@ -133,17 +130,15 @@
     // correctly oriented (counterclockwise). If it's not, we invert
     // the normal.
     {
-        Kernel::Plane_3 plane (pa, normal);
-        CGAL::Polygon_2<Kernel> poly;
+        EPICK::Plane_3 plane (pa, normal);
+        CGAL::Polygon_2<EPICK> poly;
         for (std::size_t i = 0; i < pit->size(); ++ i)
             poly.push_back (plane.to_2d(soup->points[pit->at(i)]));
 
         if (poly.is_clockwise_oriented())
             normal = -normal;
     }
-
-    typedef FacetTriangulator<Polyhedron, Kernel, std::size_t> FT;
->>>>>>> 0af50040
+    typedef FacetTriangulator<SMesh, EPICK, std::size_t> FT;
 
     double diagonal;
     if(item->diagonalBbox() != std::numeric_limits<double>::infinity())
@@ -198,16 +193,6 @@
         positions_poly.push_back(ffit->vertex(2)->point().y());
         positions_poly.push_back(ffit->vertex(2)->point().z());
 
-
-<<<<<<< HEAD
-        const Point_3& pa = soup->points[pit->at(0)];
-        const Point_3& pb = soup->points[pit->at(1)];
-        const Point_3& pc = soup->points[pit->at(2)];
-
-        EPICK::Vector_3 n = CGAL::cross_product(pb-pa, pc -pa);
-        n = n / std::sqrt(n * n);
-=======
->>>>>>> 0af50040
         CGAL::Color color;
         if(!soup->fcolors.empty())
           color = soup->fcolors[polygon_id];
