--- conflicted
+++ resolved
@@ -1921,32 +1921,20 @@
   }
 
   /// Vertex ranges defining a simplex
-<<<<<<< HEAD
-  std::array<Vertex_handle, 2> vertices(const Edge& e) const
-=======
   static std::array<Vertex_handle, 2> vertices(const Edge& e)
->>>>>>> 5c62ae44
   {
     return std::array<Vertex_handle, 2>{
              e.first->vertex(e.second),
              e.first->vertex(e.third)};
   }
-<<<<<<< HEAD
-  std::array<Vertex_handle, 3> vertices(const Facet& f) const
-=======
   static std::array<Vertex_handle, 3> vertices(const Facet& f)
->>>>>>> 5c62ae44
   {
     return std::array<Vertex_handle, 3>{
              f.first->vertex(vertex_triple_index(f.second, 0)),
              f.first->vertex(vertex_triple_index(f.second, 1)),
              f.first->vertex(vertex_triple_index(f.second, 2))};
   }
-<<<<<<< HEAD
-  std::array<Vertex_handle, 4> vertices(const Cell_handle c) const
-=======
   static std::array<Vertex_handle, 4> vertices(const Cell_handle c)
->>>>>>> 5c62ae44
   {
     return std::array<Vertex_handle, 4>{
              c->vertex(0),
