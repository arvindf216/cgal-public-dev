// Copyright (c) 2006 Fernando Luis Cacciola Carballal. All rights reserved.
//
// This file is part of CGAL (www.cgal.org).
//
// $URL$
// $Id$
// SPDX-License-Identifier: GPL-3.0-or-later OR LicenseRef-Commercial
//
// Author(s)     : Fernando Cacciola <fernando_cacciola@ciudad.com.ar>
//
#ifndef CGAL_STRAIGHT_SKELETON_BUILDER_TRAITS_2_AUX_H
#define CGAL_STRAIGHT_SKELETON_BUILDER_TRAITS_2_AUX_H 1

#include <CGAL/license/Straight_skeleton_2.h>

#include <CGAL/certified_numeric_predicates.h>
#include <CGAL/certified_quotient_predicates.h>
#include <CGAL/Straight_skeleton_2/Straight_skeleton_aux.h>
#include <CGAL/Trisegment_2.h>

#include <CGAL/Exact_predicates_inexact_constructions_kernel.h>
#include <CGAL/Filtered_predicate.h>
#include <CGAL/Handle.h>
#include <CGAL/Quotient.h>
#include <CGAL/tags.h>
#include <CGAL/Uncertain.h>
#include <CGAL/Unfiltered_predicate_adaptor.h>

#include <boost/tuple/tuple.hpp>
<<<<<<< HEAD
#include <boost/intrusive_ptr.hpp>
#include <optional>
=======
#include <boost/optional/optional.hpp>
>>>>>>> bbc4d08e
#include <boost/none.hpp>
#include <boost/mpl/has_xxx.hpp>

#include <algorithm>
#include <iterator>
#include <limits>
#include <stdexcept>

namespace CGAL {

namespace CGAL_SS_i {

template<class T>
T const& validate ( std::optional<T> const& o )
{
  if ( !o )
    throw std::overflow_error("Arithmetic overflow");
  return *o ;
}

template<class NT>
NT const& validate( NT const& n )
{
  if ( !CGAL_NTS is_finite(n) )
    throw std::overflow_error("Arithmetic overflow");
  return n ;
}

// std::make_optional is provided in Boost >= 1.34, but not before, so we define our own versions here.
template<class T>
std::optional<T> cgal_make_optional( T const& v )
{
  return std::optional<T>(v) ;
}

template<class T>
std::optional<T> cgal_make_optional( bool cond, T const& v )
{
  return cond ? std::optional<T>(v) : std::optional<T>() ;
}

template<class K>
struct Is_filtering_kernel
{
  typedef Tag_false type ;
} ;

template<>
struct Is_filtering_kernel< Exact_predicates_inexact_constructions_kernel >
{
  typedef Tag_true type ;
} ;

//
// This is the same as Filtered_construction but uses optional<result> instead of exceptions.
//
template <class AC
         ,class EC
         ,class FC
         ,class C2E
         ,class C2F
         ,class E2C
         ,class F2C
         ,bool Protection = true
>
class Exceptionless_filtered_construction
{
private:
  EC Exact_construction;
  FC Filter_construction;
  C2E To_Exact;
  C2F To_Filtered;
  E2C From_Exact;
  F2C From_Filtered;

  typedef typename AC::result_type  AC_result_type;
  typedef typename FC::result_type  FC_result_type;
  typedef typename EC::result_type  EC_result_type;
  typedef typename C2F::Target_kernel FK;

  bool has_enough_precision(const typename FK::Point_2& point, double precision) const
  {
    return has_smaller_relative_precision(point.x(), precision) &&
           has_smaller_relative_precision(point.y(), precision);
  }

  bool has_enough_precision(const boost::tuple<typename FK::FT, typename FK::Point_2>& time_and_point, double precision) const
  {
    return has_smaller_relative_precision(boost::get<0>(time_and_point), precision) &&
           has_enough_precision(boost::get<1>(time_and_point), precision);
  }

  bool has_enough_precision(const CGAL::Trisegment_2<FK, CGAL_SS_i::Segment_2_with_ID<FK> >& trisegment, double precision) const
  {
    return has_enough_precision(trisegment.e0().source(), precision) &&
           has_enough_precision(trisegment.e0().target(), precision) &&
           has_smaller_relative_precision(trisegment.w0(), precision) &&
           has_enough_precision(trisegment.e1().source(), precision) &&
           has_enough_precision(trisegment.e1().target(), precision) &&
           has_smaller_relative_precision(trisegment.w1(), precision) &&
           has_enough_precision(trisegment.e2().source(), precision) &&
           has_enough_precision(trisegment.e2().target(), precision) &&
           has_smaller_relative_precision(trisegment.w2(), precision);
  }

public:

  Exceptionless_filtered_construction() {}

  Exceptionless_filtered_construction(const EC& Exact_construction, const FC& Filter_construction)
    : Exact_construction(Exact_construction)
    , Filter_construction(Filter_construction)
  {}

  typedef AC_result_type           result_type;

  template <class ... A>
  result_type
  operator()(A&& ... a) const
  {
    {
      Protect_FPU_rounding<Protection> P;
      try
      {
        FC_result_type fr = Filter_construction(To_Filtered(std::forward<A>(a))...);

        const double precision =
          Lazy_exact_nt<double>::get_relative_precision_of_to_double();

        if ( fr && has_enough_precision(*fr, precision) )
          return From_Filtered(fr);
      }
      catch (Uncertain_conversion_exception&) {}
    }

    Protect_FPU_rounding<!Protection> P(CGAL_FE_TONEAREST);
    CGAL_expensive_assertion(FPU_get_cw() == CGAL_FE_TONEAREST);
    EC_result_type er = Exact_construction(To_Exact(std::forward<A>(a))...) ;
    return From_Exact(er);
  }
};


//
// This number type is provided because unlike Quotient<> it allows you to create it
// with a zero denominator. Of course you can't evaluate it in that case, but is convenient because it allows client code
// to handle the "error" itself, which in this context is useful.
//
template<class NT>
class Rational
{
  public:

    Rational( NT aN, NT aD ) : mN(aN), mD(aD) {}

    NT n() const { return mN ; }
    NT d() const { return mD ; }

    CGAL::Quotient<NT> to_quotient() const { return CGAL::Quotient<NT>(mN,mD) ; }

    NT to_nt() const { return mN / mD ; }

    friend std::ostream& operator << ( std::ostream& os, Rational<NT> const& rat )
    {
      if ( ! CGAL_NTS is_zero(rat.d()) )
           return os << n2str(rat.n()/rat.d());
      else return os << "INF_RATIONAL" ;
    }

  private:

    NT mN, mD ;
} ;


// Debug struct
template <class Info>
struct FPU_checker;

template <class K>
struct FPU_checker<boost::optional< Line_2<K> > >
{
  static bool is_valid()
  {
    return !std::is_same<typename K::FT, CGAL::Interval_nt<false> >::value ||
           FPU_get_cw() == CGAL_FE_UPWARD;
  }
};

template <class FT>
struct FPU_checker<std::optional< CGAL_SS_i::Rational< FT > > >
{
  static bool is_valid()
  {
    return !std::is_same<FT, CGAL::Interval_nt<false> >::value ||
           FPU_get_cw() == CGAL_FE_UPWARD;
  }
};

template <class K>
<<<<<<< HEAD
struct FPU_checker<std::optional< Line_2<K> > >
=======
struct FPU_checker<boost::optional< Point_2<K> > >
>>>>>>> bbc4d08e
{
  static bool is_valid()
  {
    return !std::is_same<typename K::FT, CGAL::Interval_nt<false> >::value ||
           FPU_get_cw() == CGAL_FE_UPWARD;
  }
};

<<<<<<< HEAD
//TODO: call reserve, but how? #input vertices + n*m estimation?
template <class Info>
struct Info_cache
{
  std::vector<Info> mValues ;
  std::vector<bool> mAlreadyComputed ;

  bool IsCached ( std::size_t i )
  {
    return ( (mAlreadyComputed.size() > i) && mAlreadyComputed[i] ) ;
  }

  Info const& Get(std::size_t i)
  {
    CGAL_precondition ( IsCached(i) ) ;
    CGAL_precondition ( FPU_checker<Info>::is_valid() ) ;
    return mValues[i] ;
  }

  void Set ( std::size_t i, Info const& aValue)
  {
    CGAL_precondition ( FPU_checker<Info>::is_valid() ) ;
    if (mValues.size() <= i )
    {
      mValues.resize(i+1) ;
      mAlreadyComputed.resize(i+1, false) ;
    }

    mAlreadyComputed[i] = true ;
    mValues[i] = aValue ;
  }

  void Reset ( std::size_t i )
  {
    if ( IsCached(i) ) // needed if approx info is set but not exact info
      mAlreadyComputed[i] = false ;
  }
};

template <typename K>
using Time_cache = Info_cache< std::optional< CGAL_SS_i::Rational< typename K::FT > > > ;

template <typename K>
using Coeff_cache = Info_cache< std::optional< Line_2<K> > > ;
=======
>>>>>>> bbc4d08e

template<class K>
struct Functor_base_2
{
  typedef typename K::FT        FT ;
  typedef typename K::Point_2   Point_2 ;
  typedef typename K::Segment_2 Segment_2 ;
  typedef typename K::Vector_2 Vector_2 ;
  typedef CGAL_SS_i::Segment_2_with_ID<K> Segment_2_with_ID ;

  typedef CGAL::Trisegment_2<K, Segment_2_with_ID> Trisegment_2 ;

  typedef typename Trisegment_2::Self_ptr Trisegment_2_ptr ;
};

template<class Converter>
struct SS_converter : Converter
{
  typedef typename Converter::Source_kernel Source_kernel;
  typedef typename Converter::Target_kernel Target_kernel;

  typedef typename Source_kernel::FT Source_FT ;
  typedef typename Target_kernel::FT Target_FT ;

  typedef typename Source_kernel::Point_2 Source_point_2 ;
  typedef typename Target_kernel::Point_2 Target_point_2 ;

  typedef typename Source_kernel::Vector_2 Source_vector_2 ;
  typedef typename Target_kernel::Vector_2 Target_vector_2 ;

  typedef typename Source_kernel::Segment_2 Source_segment_2 ;
  typedef typename Target_kernel::Segment_2 Target_segment_2 ;

  typedef Segment_2_with_ID<Source_kernel> Source_segment_2_with_ID ;
  typedef Segment_2_with_ID<Target_kernel> Target_segment_2_with_ID ;

  typedef Trisegment_2<Source_kernel, Source_segment_2_with_ID> Source_trisegment_2 ;
  typedef Trisegment_2<Target_kernel, Target_segment_2_with_ID> Target_trisegment_2 ;

  typedef boost::tuple<Source_FT,Source_point_2> Source_time_and_point_2 ;
  typedef boost::tuple<Target_FT,Target_point_2> Target_time_and_point_2 ;

  typedef std::optional<Source_FT> Source_opt_FT ;
  typedef std::optional<Target_FT> Target_opt_FT ;

  typedef std::optional<Source_point_2> Source_opt_point_2 ;
  typedef std::optional<Target_point_2> Target_opt_point_2 ;

  typedef std::optional<Source_time_and_point_2> Source_opt_time_and_point_2 ;
  typedef std::optional<Target_time_and_point_2> Target_opt_time_and_point_2 ;

  typedef std::optional<Source_segment_2> Source_opt_segment_2 ;
  typedef std::optional<Target_segment_2> Target_opt_segment_2 ;

  typedef typename Source_trisegment_2::Self_ptr Source_trisegment_2_ptr ;
  typedef typename Target_trisegment_2::Self_ptr Target_trisegment_2_ptr ;


  Target_FT cvt_n(Source_FT const& n) const  { return this->Converter::operator()(n); }

  Target_opt_FT cvt_n(Source_opt_FT const& n) const
  {
    Target_opt_FT r ;
    if ( n )
      r = cvt_n(*n);
    return r ;
  }

  Target_point_2   cvt_p(Source_point_2 const& p) const  { return this->Converter::operator()(p); }

  Target_vector_2 cvt_v( Source_vector_2 const& v) const {
    return Target_vector_2(cvt_p(Source_point_2(CGAL::ORIGIN)), cvt_p(Source_point_2(CGAL::ORIGIN) + v) ) ;
  }

  Target_segment_2 cvt_s( Source_segment_2 const& e) const {
    return Target_segment_2(cvt_p(e.source()), cvt_p(e.target())) ;
  }

  Target_segment_2_with_ID cvt_s( Source_segment_2_with_ID const& e) const {
    return Target_segment_2_with_ID(cvt_p(e.source()), cvt_p(e.target()), e.mID) ;
  }

  Target_time_and_point_2 cvt_t_p( Source_time_and_point_2 const& v ) const
  {
    Source_FT      t ;
    Source_point_2 p ;
    boost::tie(t,p) = v ;
    return Target_time_and_point_2(cvt_n(t),cvt_p(p));
  }

  Target_trisegment_2_ptr cvt_single_trisegment( Source_trisegment_2_ptr const& tri ) const
  {
    CGAL_precondition( tri!= Source_trisegment_2_ptr() ) ;

    return Target_trisegment_2_ptr ( new Target_trisegment_2(cvt_s(tri->e0())
                                                            ,cvt_n(tri->w0())
                                                            ,cvt_s(tri->e1())
                                                            ,cvt_n(tri->w1())
                                                            ,cvt_s(tri->e2())
                                                            ,cvt_n(tri->w2())
                                                            ,tri->collinearity()
                                                            ,tri->id()
                                                            )
                                   ) ;
  }

  Target_trisegment_2_ptr cvt_trisegment( Source_trisegment_2_ptr const& tri ) const
  {
    Target_trisegment_2_ptr res ;

    if ( tri )
    {
      res = cvt_single_trisegment(tri) ;

      if ( tri->child_l() )
        res->set_child_l( cvt_trisegment(tri->child_l()) ) ;

      if ( tri->child_r() )
        res->set_child_r( cvt_trisegment(tri->child_r() ) ) ;

      if ( tri->child_t() )
        res->set_child_t( cvt_trisegment(tri->child_t() ) ) ;
    }

    return res ;
  }

  bool operator()( bool v ) const { return v ; }

  Trisegment_collinearity  operator()(Trisegment_collinearity c) const { return c ; }

  Oriented_side operator()(Oriented_side s) const { return s ; }

  Target_FT        operator()(Source_FT const& n) const { return cvt_n(n) ; }

  Target_opt_FT    operator()(Source_opt_FT const& n) const { return cvt_n(n) ; }

  Target_point_2   operator()( Source_point_2 const& p) const { return cvt_p(p) ; }

  Target_vector_2 operator()( Source_vector_2 const& v) const { return cvt_v(v); }

  Target_segment_2 operator()( Source_segment_2 const& s) const { return cvt_s(s); }

  Target_segment_2_with_ID operator()( Source_segment_2_with_ID const& s) const { return cvt_s(s); }

  Target_trisegment_2_ptr operator()( Source_trisegment_2_ptr const& tri ) const
  {
    return cvt_trisegment(tri);
  }

  Target_time_and_point_2 operator() ( Source_time_and_point_2 const& v ) const
  {
    return cvt_t_p(v);
  }

  Target_opt_point_2 operator()( Source_opt_point_2 const& p) const
  {
    if ( p )
         return Target_opt_point_2(cvt_p(*p));
    else return Target_opt_point_2();
  }

  Target_opt_segment_2 operator()( Source_opt_segment_2 const& s) const
  {
    if ( s )
         return Target_opt_segment_2(cvt_s(*s));
    else return Target_opt_segment_2();
  }

  Target_opt_time_and_point_2 operator()( Source_opt_time_and_point_2 const& v) const
  {
    if ( v )
         return Target_opt_time_and_point_2(cvt_t_p(*v));
    else return Target_opt_time_and_point_2();
  }

};

BOOST_MPL_HAS_XXX_TRAIT_DEF(Filters_split_events_tag)
BOOST_MPL_HAS_XXX_TRAIT_DEF(Protector)
BOOST_MPL_HAS_XXX_TRAIT_DEF(Segment_2_with_ID)

template <class GT, bool has_Protector = has_Protector<GT>::value>
struct Get_protector{ struct type{}; };

template <class GT>
struct Get_protector<GT, true>
{
  typedef typename GT::Protector type;
};

} // namespace CGAL_SS_i
} // namespace CGAL

#endif // CGAL_STRAIGHT_SKELETON_BUILDER_TRAITS_2_AUX_H<|MERGE_RESOLUTION|>--- conflicted
+++ resolved
@@ -26,20 +26,13 @@
 #include <CGAL/Uncertain.h>
 #include <CGAL/Unfiltered_predicate_adaptor.h>
 
-#include <boost/tuple/tuple.hpp>
-<<<<<<< HEAD
-#include <boost/intrusive_ptr.hpp>
-#include <optional>
-=======
-#include <boost/optional/optional.hpp>
->>>>>>> bbc4d08e
-#include <boost/none.hpp>
 #include <boost/mpl/has_xxx.hpp>
 
 #include <algorithm>
 #include <iterator>
 #include <limits>
 #include <stdexcept>
+#include <optional>
 
 namespace CGAL {
 
@@ -61,7 +54,6 @@
   return n ;
 }
 
-// std::make_optional is provided in Boost >= 1.34, but not before, so we define our own versions here.
 template<class T>
 std::optional<T> cgal_make_optional( T const& v )
 {
@@ -119,10 +111,10 @@
            has_smaller_relative_precision(point.y(), precision);
   }
 
-  bool has_enough_precision(const boost::tuple<typename FK::FT, typename FK::Point_2>& time_and_point, double precision) const
-  {
-    return has_smaller_relative_precision(boost::get<0>(time_and_point), precision) &&
-           has_enough_precision(boost::get<1>(time_and_point), precision);
+  bool has_enough_precision(const std::tuple<typename FK::FT, typename FK::Point_2>& time_and_point, double precision) const
+  {
+    return has_smaller_relative_precision(std::get<0>(time_and_point), precision) &&
+           has_enough_precision(std::get<1>(time_and_point), precision);
   }
 
   bool has_enough_precision(const CGAL::Trisegment_2<FK, CGAL_SS_i::Segment_2_with_ID<FK> >& trisegment, double precision) const
@@ -213,7 +205,7 @@
 struct FPU_checker;
 
 template <class K>
-struct FPU_checker<boost::optional< Line_2<K> > >
+struct FPU_checker<std::optional< Line_2<K> > >
 {
   static bool is_valid()
   {
@@ -233,11 +225,7 @@
 };
 
 template <class K>
-<<<<<<< HEAD
-struct FPU_checker<std::optional< Line_2<K> > >
-=======
-struct FPU_checker<boost::optional< Point_2<K> > >
->>>>>>> bbc4d08e
+struct FPU_checker<std::optional< Point_2<K> > >
 {
   static bool is_valid()
   {
@@ -246,53 +234,6 @@
   }
 };
 
-<<<<<<< HEAD
-//TODO: call reserve, but how? #input vertices + n*m estimation?
-template <class Info>
-struct Info_cache
-{
-  std::vector<Info> mValues ;
-  std::vector<bool> mAlreadyComputed ;
-
-  bool IsCached ( std::size_t i )
-  {
-    return ( (mAlreadyComputed.size() > i) && mAlreadyComputed[i] ) ;
-  }
-
-  Info const& Get(std::size_t i)
-  {
-    CGAL_precondition ( IsCached(i) ) ;
-    CGAL_precondition ( FPU_checker<Info>::is_valid() ) ;
-    return mValues[i] ;
-  }
-
-  void Set ( std::size_t i, Info const& aValue)
-  {
-    CGAL_precondition ( FPU_checker<Info>::is_valid() ) ;
-    if (mValues.size() <= i )
-    {
-      mValues.resize(i+1) ;
-      mAlreadyComputed.resize(i+1, false) ;
-    }
-
-    mAlreadyComputed[i] = true ;
-    mValues[i] = aValue ;
-  }
-
-  void Reset ( std::size_t i )
-  {
-    if ( IsCached(i) ) // needed if approx info is set but not exact info
-      mAlreadyComputed[i] = false ;
-  }
-};
-
-template <typename K>
-using Time_cache = Info_cache< std::optional< CGAL_SS_i::Rational< typename K::FT > > > ;
-
-template <typename K>
-using Coeff_cache = Info_cache< std::optional< Line_2<K> > > ;
-=======
->>>>>>> bbc4d08e
 
 template<class K>
 struct Functor_base_2
@@ -332,8 +273,8 @@
   typedef Trisegment_2<Source_kernel, Source_segment_2_with_ID> Source_trisegment_2 ;
   typedef Trisegment_2<Target_kernel, Target_segment_2_with_ID> Target_trisegment_2 ;
 
-  typedef boost::tuple<Source_FT,Source_point_2> Source_time_and_point_2 ;
-  typedef boost::tuple<Target_FT,Target_point_2> Target_time_and_point_2 ;
+  typedef std::tuple<Source_FT,Source_point_2> Source_time_and_point_2 ;
+  typedef std::tuple<Target_FT,Target_point_2> Target_time_and_point_2 ;
 
   typedef std::optional<Source_FT> Source_opt_FT ;
   typedef std::optional<Target_FT> Target_opt_FT ;
@@ -379,7 +320,7 @@
   {
     Source_FT      t ;
     Source_point_2 p ;
-    boost::tie(t,p) = v ;
+    std::tie(t,p) = v ;
     return Target_time_and_point_2(cvt_n(t),cvt_p(p));
   }
 
