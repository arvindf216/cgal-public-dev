--- conflicted
+++ resolved
@@ -602,26 +602,21 @@
 
 // Typedef for the type of nullptr.
 typedef const void * Nullptr_t;   // Anticipate C++0x's std::nullptr_t
-<<<<<<< HEAD
-
-} //namespace CGAL
-
-//Support for c++11 noexcept
-#if !defined(BOOST_NO_NOEXCEPT)
-#define CGAL_NOEXCEPT(x) noexcept(x)
-=======
+
 namespace cpp11{
 #if CGAL_CXX20 || __cpp_lib_is_invocable>=201703L
     template<typename Signature> class result_of;
     template<typename F, typename... Args>
     class result_of<F(Args...)> : public std::invoke_result<F, Args...> { };
->>>>>>> a99916f6
 #else
     using std::result_of;
 #endif
 }//namespace cpp11
 } //namespace CGAL
 
+//Support for c++11 noexcept
+#if !defined(BOOST_NO_NOEXCEPT)
+#define CGAL_NOEXCEPT(x) noexcept(x)
 
 // The fallthrough attribute
 // See for clang:
@@ -640,17 +635,10 @@
 #  define CGAL_FALLTHROUGH while(false){}
 #endif
 
-<<<<<<< HEAD
 #ifndef CGAL_NO_ASSERTIONS
 #  define CGAL_NO_ASSERTIONS_BOOL false
 #else
 #  define CGAL_NO_ASSERTIONS_BOOL true
-=======
-// https://svn.boost.org/trac/boost/ticket/2839
-#if defined(BOOST_MSVC) && BOOST_VERSION < 105600
-#define CGAL_CFG_BOOST_VARIANT_SWAP_BUG 1
->>>>>>> a99916f6
-#endif
 
 #if defined( __INTEL_COMPILER)
 #define CGAL_ADDITIONAL_VARIANT_FOR_ICL ,int
