--- conflicted
+++ resolved
@@ -118,8 +118,5 @@
              ${CMAKE_SOURCE_DIR}/Stream_lines_2/doc/Stream_lines_2/fig \
              ${CMAKE_SOURCE_DIR}/Stream_support/doc/Stream_support/fig \
              ${CMAKE_SOURCE_DIR}/Surface_modeling/doc/Surface_modeling/fig \
-<<<<<<< HEAD
              ${CMAKE_SOURCE_DIR}/Barycentric_coordinates_2/doc/Barycentric_coordinates_2/fig \
-=======
-             ${CMAKE_SOURCE_DIR}/Mean_curvature_skeleton/doc/Mean_curvature_skeleton/fig \
->>>>>>> 5b0f29f6
+             ${CMAKE_SOURCE_DIR}/Mean_curvature_skeleton/doc/Mean_curvature_skeleton/fig \