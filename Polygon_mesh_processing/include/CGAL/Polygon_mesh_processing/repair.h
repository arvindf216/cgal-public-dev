--- conflicted
+++ resolved
@@ -29,2304 +29,7 @@
 #include <CGAL/Polygon_mesh_processing/remove_degeneracies.h>
 #include <CGAL/Polygon_mesh_processing/remove_self_intersections.h>
 
-<<<<<<< HEAD
-// headers for self-intersection removal
-#include <CGAL/Polygon_mesh_processing/self_intersections.h>
-#include <CGAL/Polygon_mesh_processing/triangulate_hole.h>
-#include <CGAL/boost/graph/selection.h>
-
-#include <CGAL/Polygon_mesh_processing/connected_components.h>
-#include <CGAL/Polygon_mesh_processing/border.h>
-#include <CGAL/Polygon_mesh_processing/shape_predicates.h>
-
-#include <CGAL/Polygon_mesh_processing/internal/named_function_params.h>
-#include <CGAL/Polygon_mesh_processing/internal/named_params_helper.h>
-
-#include <boost/range/has_range_iterator.hpp>
-
-#ifdef CGAL_PMP_REMOVE_DEGENERATE_FACES_DEBUG
-#include <CGAL/Polygon_mesh_processing/polygon_soup_to_polygon_mesh.h>
-#include <CGAL/IO/OFF_reader.h>
-#endif
-
-#include <boost/algorithm/minmax_element.hpp>
-#include <boost/type_traits/is_same.hpp>
-#include <boost/utility/enable_if.hpp>
-
-#include <fstream>
-#include <iostream>
-#include <map>
-#include <set>
-#include <utility>
 #include <vector>
-
-namespace CGAL{
-namespace Polygon_mesh_processing {
-namespace debug{
-
-  template <class TriangleMesh, class VertexPointMap>
-  std::ostream& dump_edge_neighborhood(
-    typename boost::graph_traits<TriangleMesh>::edge_descriptor ed,
-    TriangleMesh& tmesh,
-    const VertexPointMap& vpmap,
-    std::ostream& out)
-  {
-    typedef boost::graph_traits<TriangleMesh> GT;
-    typedef typename GT::halfedge_descriptor halfedge_descriptor;
-    typedef typename GT::vertex_descriptor vertex_descriptor;
-    typedef typename GT::face_descriptor face_descriptor;
-
-    halfedge_descriptor h = halfedge(ed, tmesh);
-
-    std::map<vertex_descriptor, int> vertices;
-    std::set<face_descriptor> faces;
-    int vindex=0;
-    for(halfedge_descriptor hd : halfedges_around_target(h, tmesh))
-    {
-      if ( vertices.insert(std::make_pair(source(hd, tmesh), vindex)).second )
-        ++vindex;
-      if (!is_border(hd, tmesh))
-        faces.insert( face(hd, tmesh) );
-    }
-
-    h=opposite(h, tmesh);
-    for(halfedge_descriptor hd : halfedges_around_target(h, tmesh))
-    {
-      if ( vertices.insert(std::make_pair(source(hd, tmesh), vindex)).second )
-        ++vindex;
-      if (!is_border(hd, tmesh))
-        faces.insert( face(hd, tmesh) );
-    }
-
-    std::vector<vertex_descriptor> ordered_vertices(vertices.size());
-    typedef std::pair<const vertex_descriptor, int> Pair_type;
-    for(const Pair_type& p : vertices)
-      ordered_vertices[p.second]=p.first;
-
-    out << "OFF\n" << ordered_vertices.size() << " " << faces.size() << " 0\n";
-    for(vertex_descriptor vd : ordered_vertices)
-      out << get(vpmap, vd) << "\n";
-    for(face_descriptor fd : faces)
-    {
-      out << "3";
-      h=halfedge(fd,tmesh);
-      for(halfedge_descriptor hd : halfedges_around_face(h, tmesh))
-        out << " " << vertices[target(hd, tmesh)];
-      out << "\n";
-    }
-    return out;
-  }
-
-  template <class FaceRange, class TriangleMesh>
-  void dump_cc_faces(const FaceRange& cc_faces, const TriangleMesh& tm, std::ostream& output)
-  {
-    typedef typename boost::property_map<TriangleMesh, boost::vertex_point_t>::const_type Vpm;
-    typedef typename boost::property_traits<Vpm>::value_type Point_3;
-    typedef typename boost::graph_traits<TriangleMesh>::vertex_descriptor vertex_descriptor;
-    typedef typename boost::graph_traits<TriangleMesh>::face_descriptor face_descriptor;
-
-    Vpm vpm = get(boost::vertex_point, tm);
-
-    int id=0;
-    std::map<vertex_descriptor, int> vids;
-    for(face_descriptor f : cc_faces)
-    {
-      if ( vids.insert( std::make_pair( target(halfedge(f, tm), tm), id) ).second ) ++id;
-      if ( vids.insert( std::make_pair( target(next(halfedge(f, tm), tm), tm), id) ).second ) ++id;
-      if ( vids.insert( std::make_pair( target(next(next(halfedge(f, tm), tm), tm), tm), id) ).second ) ++id;
-    }
-    output << std::setprecision(17);
-    output << "OFF\n" << vids.size() << " " << cc_faces.size() << " 0\n";
-    std::vector<Point_3> points(vids.size());
-    typedef std::pair<const vertex_descriptor, int> Pair_type;
-    for(Pair_type p : vids)
-      points[p.second]=get(vpm, p.first);
-    for(Point_3 p : points)
-      output << p << "\n";
-    for(face_descriptor f : cc_faces)
-    {
-      output << "3 "
-             << vids[ target(halfedge(f, tm), tm) ] << " "
-             << vids[ target(next(halfedge(f, tm), tm), tm) ] << " "
-             << vids[ target(next(next(halfedge(f, tm), tm), tm), tm) ] << "\n";
-    }
-  }
-
-} //end of namespace debug
-
-namespace internal {
-
-template <class HalfedgeGraph, class VertexPointMap, class Traits>
-struct Less_vertex_point{
-  typedef typename boost::graph_traits<HalfedgeGraph>::vertex_descriptor vertex_descriptor;
-  const Traits& m_traits;
-  const VertexPointMap& m_vpmap;
-  Less_vertex_point(const Traits& traits, const VertexPointMap& vpmap)
-    : m_traits(traits)
-    , m_vpmap(vpmap) {}
-  bool operator()(vertex_descriptor v1, vertex_descriptor v2) const{
-    return m_traits.less_xyz_3_object()(get(m_vpmap, v1), get(m_vpmap, v2));
-  }
-};
-
-} // end namespace internal
-
-/// \ingroup PMP_repairing_grp
-/// collects the degenerate edges within a given range of edges.
-///
-/// @tparam EdgeRange a model of `Range` with value type `boost::graph_traits<TriangleMesh>::%edge_descriptor`
-/// @tparam TriangleMesh a model of `HalfedgeGraph`
-/// @tparam NamedParameters a sequence of \ref pmp_namedparameters "Named Parameters"
-///
-/// @param edges a subset of edges of `tm`
-/// @param tm a triangle mesh
-/// @param out an output iterator in which the degenerate edges are written
-/// @param np optional \ref pmp_namedparameters "Named Parameters" described below
-///
-/// \cgalNamedParamsBegin
-///    \cgalParamBegin{vertex_point_map} the property map with the points associated to the vertices of `tm`.
-///                                      The type of this map is model of `ReadWritePropertyMap`.
-///                                      If this parameter is omitted, an internal property map for
-///                                      `CGAL::vertex_point_t` should be available in `TriangleMesh`
-///    \cgalParamEnd
-///    \cgalParamBegin{geom_traits} a geometric traits class instance.
-///                                The traits class must provide the nested type `Point_3`,
-///                                and the nested functor `Equal_3` to check whether two points are identical.
-///    \cgalParamEnd
-/// \cgalNamedParamsEnd
-template <class EdgeRange, class TriangleMesh, class OutputIterator, class NamedParameters>
-OutputIterator degenerate_edges(const EdgeRange& edges,
-                                const TriangleMesh& tm,
-                                OutputIterator out,
-                                const NamedParameters& np)
-{
-  typedef typename boost::graph_traits<TriangleMesh>::edge_descriptor edge_descriptor;
-
-  for(edge_descriptor ed : edges)
-  {
-    if(is_degenerate_edge(ed, tm, np))
-      *out++ = ed;
-  }
-  return out;
-}
-
-template <class EdgeRange, class TriangleMesh, class OutputIterator>
-OutputIterator degenerate_edges(const EdgeRange& edges,
-                                const TriangleMesh& tm,
-                                OutputIterator out,
-                                typename boost::enable_if<
-                                  typename boost::has_range_iterator<EdgeRange>
-                                         >::type* = 0)
-{
-  return degenerate_edges(edges, tm, out, CGAL::parameters::all_default());
-}
-
-/// \ingroup PMP_repairing_grp
-/// calls the function `degenerate_edges()` with the range: `edges(tm)`.
-///
-/// See above for the comprehensive description of the parameters.
-///
-template <class TriangleMesh, class OutputIterator, class NamedParameters>
-OutputIterator degenerate_edges(const TriangleMesh& tm,
-                                OutputIterator out,
-                                const NamedParameters& np
-#ifndef DOXYGEN_RUNNING
-                                , typename boost::disable_if<
-                                    boost::has_range_iterator<TriangleMesh>
-                                      >::type* = 0
-#endif
-                                                     )
-{
-  return degenerate_edges(edges(tm), tm, out, np);
-}
-
-template <class TriangleMesh, class OutputIterator>
-OutputIterator
-degenerate_edges(const TriangleMesh& tm, OutputIterator out)
-{
-  return degenerate_edges(edges(tm), tm, out, CGAL::parameters::all_default());
-}
-
-/// \ingroup PMP_repairing_grp
-/// collects the degenerate faces within a given range of faces.
-///
-/// @tparam FaceRange a model of `Range` with value type `boost::graph_traits<TriangleMesh>::%face_descriptor`
-/// @tparam TriangleMesh a model of `FaceGraph`
-/// @tparam NamedParameters a sequence of \ref pmp_namedparameters "Named Parameters"
-///
-/// @param faces a subset of faces of `tm`
-/// @param tm a triangle mesh
-/// @param out an output iterator in which the degenerate faces are put
-/// @param np optional \ref pmp_namedparameters "Named Parameters" described below
-///
-/// \cgalNamedParamsBegin
-///    \cgalParamBegin{vertex_point_map} the property map with the points associated to the vertices of `tm`.
-///                                      The type of this map is model of `ReadWritePropertyMap`.
-///                                      If this parameter is omitted, an internal property map for
-///                                      `CGAL::vertex_point_t` should be available in `TriangleMesh`
-///    \cgalParamEnd
-///    \cgalParamBegin{geom_traits} a geometric traits class instance.
-///                                 The traits class must provide the nested functor `Collinear_3`
-///                                 to check whether three points are collinear.
-///    \cgalParamEnd
-/// \cgalNamedParamsEnd
-///
-template <class FaceRange, class TriangleMesh, class OutputIterator, class NamedParameters>
-OutputIterator degenerate_faces(const FaceRange& faces,
-                                const TriangleMesh& tm,
-                                OutputIterator out,
-                                const NamedParameters& np)
-{
-  typedef typename boost::graph_traits<TriangleMesh>::face_descriptor face_descriptor;
-
-  for(face_descriptor fd : faces)
-  {
-    if(is_degenerate_triangle_face(fd, tm, np))
-      *out++ = fd;
-  }
-  return out;
-}
-
-template <class FaceRange, class TriangleMesh, class OutputIterator>
-OutputIterator degenerate_faces(const FaceRange& faces,
-                                const TriangleMesh& tm,
-                                OutputIterator out,
-                                typename boost::enable_if<
-                                  boost::has_range_iterator<FaceRange>
-                                    >::type* = 0)
-{
-  return degenerate_faces(faces, tm, out, CGAL::parameters::all_default());
-}
-
-/// \ingroup PMP_repairing_grp
-/// calls the function `degenerate_faces()` with the range: `faces(tm)`.
-///
-/// See above for the comprehensive description of the parameters.
-///
-template <class TriangleMesh, class OutputIterator, class NamedParameters>
-OutputIterator degenerate_faces(const TriangleMesh& tm,
-                                OutputIterator out,
-                                const NamedParameters& np
-#ifndef DOXYGEN_RUNNING
-                                , typename boost::disable_if<
-                                    boost::has_range_iterator<TriangleMesh>
-                                      >::type* = 0
-#endif
-                                                     )
-{
-  return degenerate_faces(faces(tm), tm, out, np);
-}
-
-template <class TriangleMesh, class OutputIterator>
-OutputIterator degenerate_faces(const TriangleMesh& tm, OutputIterator out)
-{
-  return degenerate_faces(faces(tm), tm, out, CGAL::parameters::all_default());
-}
-
-// this function removes a border edge even if it does not satisfy the link condition.
-// null_vertex() is returned if the removal changes the topology of the input
-template <typename TriangleMesh, typename EdgeSet, typename FaceSet>
-typename boost::graph_traits<TriangleMesh>::vertex_descriptor
-remove_a_border_edge(typename boost::graph_traits<TriangleMesh>::edge_descriptor ed,
-                     TriangleMesh& tm,
-                     EdgeSet& edge_set,
-                     FaceSet& face_set)
-{
-  typedef boost::graph_traits<TriangleMesh> GT;
-  typedef typename GT::edge_descriptor edge_descriptor;
-  typedef typename GT::halfedge_descriptor halfedge_descriptor;
-  typedef typename GT::face_descriptor face_descriptor;
-  typedef typename GT::vertex_descriptor vertex_descriptor;
-
-  halfedge_descriptor h=halfedge(ed,tm);
-
-  if ( is_border(h,tm) )
-    h=opposite(h,tm);
-
-  halfedge_descriptor opp_h = opposite(h,tm);
-  CGAL_assertion(is_border(opp_h,tm));
-  CGAL_assertion(!is_border(h,tm));
-
-  CGAL_assertion(next(next(opp_h, tm), tm) !=opp_h); // not working for a hole made of 2 edges
-  CGAL_assertion(next(next(next(opp_h, tm), tm), tm) !=opp_h); // not working for a hole make of 3 edges
-
-  if (CGAL::Euler::does_satisfy_link_condition(edge(h,tm),tm))
-  {
-    edge_set.erase(ed);
-    halfedge_descriptor h=halfedge(ed, tm);
-    if ( is_border(h, tm) )
-      h = opposite(h, tm);
-
-    edge_set.erase(edge(prev(h, tm), tm));
-    face_set.erase(face(h, tm));
-
-    return CGAL::Euler::collapse_edge(ed, tm);
-  }
-
-  // collect edges that have one vertex in the link of
-  // the vertices of h and one of the vertex of h as other vertex
-  std::set<edge_descriptor> common_incident_edges;
-  for(halfedge_descriptor hos : halfedges_around_source(h, tm))
-    for(halfedge_descriptor hot : halfedges_around_target(h, tm))
-    {
-      if( target(hos, tm) == source(hot, tm) )
-      {
-        common_incident_edges.insert( edge(hot, tm) );
-        common_incident_edges.insert( edge(hos, tm) );
-      }
-    }
-
-  CGAL_assertion(common_incident_edges.size() >=2 );
-
-  // in the following loop, we visit define a connected component of
-  // faces bounded by edges in common_incident_edges and h. We look
-  // for the maximal one. This set of faces is the one that will
-  // disappear while collapsing ed
-  std::set<face_descriptor> marked_faces;
-
-  std::vector<halfedge_descriptor> queue;
-  queue.push_back( opposite(next(h,tm), tm) );
-  queue.push_back( opposite(prev(h,tm), tm) );
-  marked_faces.insert( face(h, tm) );
-
-  do
-  {
-    std::vector<halfedge_descriptor> boundary;
-    while(!queue.empty())
-    {
-      halfedge_descriptor back=queue.back();
-      queue.pop_back();
-      face_descriptor fback=face(back,tm);
-      if (common_incident_edges.count(edge(back,tm)))
-      {
-        boundary.push_back(back);
-        continue;
-      }
-
-      if ( fback==GT::null_face() || !marked_faces.insert(fback).second )
-        continue;
-
-      queue.push_back( opposite(next(back,tm), tm) );
-      if ( is_border(queue.back(), tm) )
-      {
-#ifdef CGAL_PMP_REMOVE_DEGENERATE_FACES_DEBUG
-        std::cout << "Boundary reached during exploration, the region to be removed is not a topological disk, not handled for now.\n";
-#endif
-        return GT::null_vertex();
-      }
-
-      queue.push_back( opposite(prev(back,tm), tm) );
-      if ( is_border(queue.back(), tm) )
-      {
-#ifdef CGAL_PMP_REMOVE_DEGENERATE_FACES_DEBUG
-        std::cout << "Boundary reached during exploration, the region to be removed is not a topological disk, not handled for now.\n";
-#endif
-        return GT::null_vertex();
-      }
-    }
-
-    CGAL_assertion( boundary.size() == 2 );
-    common_incident_edges.erase( edge(boundary[0], tm) );
-    common_incident_edges.erase( edge(boundary[1], tm) );
-    if (!is_border(boundary[0], tm) || common_incident_edges.empty())
-      queue.push_back(boundary[0]);
-    if (!is_border(boundary[1], tm) || common_incident_edges.empty())
-      queue.push_back(boundary[1]);
-  }
-  while(!common_incident_edges.empty());
-
-  // hk1 and hk2 are bounding the region that will be removed.
-  // The edge of hk2 will be removed and hk2 will be replaced
-  // by the opposite edge of hk1
-  halfedge_descriptor hk1=queue.front();
-  halfedge_descriptor hk2=queue.back();
-  if ( target(hk1,tm)!=source(hk2,tm) )
-    std::swap(hk1, hk2);
-
-  CGAL_assertion( target(hk1,tm)==source(hk2,tm) );
-  CGAL_assertion( source(hk1,tm)==source(h,tm) );
-  CGAL_assertion( target(hk2,tm)==target(h,tm) );
-
-  CGAL_assertion(is_valid_polygon_mesh(tm));
-  if (!is_selection_a_topological_disk(marked_faces, tm))
-  {
-#ifdef CGAL_PMP_REMOVE_DEGENERATE_FACES_DEBUG
-    std::cout << "The region to be removed is not a topological disk, not handled for now.\n";
-#endif
-    return GT::null_vertex();
-
-  }
-
-  if (is_border(hk1, tm) && is_border(hk2, tm))
-  {
-#ifdef CGAL_PMP_REMOVE_DEGENERATE_FACES_DEBUG
-    std::cout << "The region to be removed is an isolated region, not handled for now.\n";
-#endif
-    return GT::null_vertex();
-  }
-
-  // collect vertices and edges to remove and do remove faces
-  std::set<edge_descriptor> edges_to_remove;
-  std::set<vertex_descriptor> vertices_to_remove;
-  for(face_descriptor fd : marked_faces)
-  {
-    halfedge_descriptor hd=halfedge(fd, tm);
-    for(int i=0; i<3; ++i)
-    {
-      edges_to_remove.insert( edge(hd, tm) );
-      vertices_to_remove.insert( target(hd,tm) );
-      hd=next(hd, tm);
-    }
-  }
-
-  vertex_descriptor vkept=source(hk1,tm);
-
-  //back-up next, prev halfedge pointers to be restored after removal
-  halfedge_descriptor hp=prev(opp_h, tm);
-  halfedge_descriptor hn=next(opp_h, tm);
-  halfedge_descriptor hk1_opp_next = next(hk2, tm);
-  halfedge_descriptor hk1_opp_prev = prev(hk2, tm);
-  face_descriptor hk1_opp_face = face(hk2,tm);
-
-  // we will remove the target of hk2, update vertex pointers
-  for(halfedge_descriptor hot : halfedges_around_target(hk2, tm))
-    set_target(hot, vkept, tm);
-
-  // update halfedge pointers since hk2 will be removed
-  set_halfedge(vkept, opposite(hk1, tm), tm);
-  set_halfedge(target(hk1,tm), hk1, tm);
-
-  // do not remove hk1 and its vertices
-  vertices_to_remove.erase( vkept );
-  vertices_to_remove.erase( target(hk1, tm) );
-  edges_to_remove.erase( edge(hk1,tm) );
-
-  bool hk2_equals_hp = hk2==hp;
-  CGAL_assertion( is_border(hk2, tm) == hk2_equals_hp );
-
-  /*
-  - case hk2!=hp
-
-         /\      /
-     hk1/  \hk2 /
-       /    \  /
-  ____/______\/____
-  hn   h_opp   hp
-
-  - case hk2==hp
-
-         /\
-     hk1/  \hk2 == hp
-       /    \
-  ____/______\
-  hn   h_opp
-  */
-
-  // remove vertices
-  for(vertex_descriptor vd : vertices_to_remove)
-    remove_vertex(vd, tm);
-
-  // remove edges
-  for(edge_descriptor ed : edges_to_remove)
-  {
-    edge_set.erase(ed);
-    remove_edge(ed, tm);
-  }
-
-  // remove faces
-  for(face_descriptor fd : marked_faces)
-  {
-    face_set.erase(fd);
-    remove_face(fd, tm);
-  }
-
-  // now update pointers
-  set_face(opposite(hk1, tm), hk1_opp_face, tm);
-  if (!hk2_equals_hp)
-  {
-    set_next(hp, hn, tm);
-    set_next(opposite(hk1, tm), hk1_opp_next, tm);
-    set_next(hk1_opp_prev, opposite(hk1, tm), tm);
-    set_halfedge(hk1_opp_face, opposite(hk1, tm), tm);
-  }
-  else
-  {
-    set_next(hk1_opp_prev, opposite(hk1, tm), tm);
-    set_next(opposite(hk1, tm), hn, tm);
-  }
-
-  CGAL_assertion(is_valid_polygon_mesh(tm));
-  return vkept;
-}
-
-template <class TriangleMesh>
-typename boost::graph_traits<TriangleMesh>::vertex_descriptor
-remove_a_border_edge(typename boost::graph_traits<TriangleMesh>::edge_descriptor ed,
-                     TriangleMesh& tm)
-{
-  std::set<typename boost::graph_traits<TriangleMesh>::edge_descriptor> edge_set;
-  std::set<typename boost::graph_traits<TriangleMesh>::face_descriptor> face_set;
-
-  return remove_a_border_edge(ed, tm, edge_set, face_set);
-}
-
-template <typename EdgeRange, typename TriangleMesh, typename NamedParameters, typename FaceSet>
-bool remove_degenerate_edges(const EdgeRange& edge_range,
-                             TriangleMesh& tmesh,
-                             FaceSet& face_set,
-                             const NamedParameters& np)
-{
-  CGAL_assertion(CGAL::is_triangle_mesh(tmesh));
-  CGAL_assertion(CGAL::is_valid_polygon_mesh(tmesh));
-
-  using parameters::get_parameter;
-  using parameters::choose_parameter;
-
-  typedef TriangleMesh TM;
-  typedef typename boost::graph_traits<TriangleMesh> GT;
-  typedef typename GT::edge_descriptor edge_descriptor;
-  typedef typename GT::halfedge_descriptor halfedge_descriptor;
-  typedef typename GT::face_descriptor face_descriptor;
-  typedef typename GT::vertex_descriptor vertex_descriptor;
-
-  typedef typename GetVertexPointMap<TM, NamedParameters>::type VertexPointMap;
-  VertexPointMap vpmap = choose_parameter(get_parameter(np, internal_np::vertex_point),
-                                      get_property_map(vertex_point, tmesh));
-
-  typedef typename GetGeomTraits<TM, NamedParameters>::type Traits;
-
-  std::size_t nb_deg_faces = 0;
-  bool all_removed=false;
-  bool some_removed=true;
-
-  bool preserve_genus = parameters::choose_parameter(parameters::get_parameter(np, internal_np::preserve_genus), true);
-
-  // collect edges of length 0
-  while(some_removed && !all_removed)
-  {
-    some_removed=false;
-    all_removed=true;
-    std::set<edge_descriptor> degenerate_edges_to_remove;
-    degenerate_edges(edge_range, tmesh, std::inserter(degenerate_edges_to_remove,
-                                                      degenerate_edges_to_remove.end()));
-
-#ifdef CGAL_PMP_REMOVE_DEGENERATE_FACES_DEBUG
-    std::cout << "Found " << degenerate_edges_to_remove.size() << " null edges.\n";
-#endif
-
-    // first try to remove all collapsable edges
-    typename std::set<edge_descriptor>::iterator it = degenerate_edges_to_remove.begin();
-    while (it!=degenerate_edges_to_remove.end())
-    {
-      edge_descriptor e = *it;
-      if (CGAL::Euler::does_satisfy_link_condition(e,tmesh))
-      {
-        halfedge_descriptor h = halfedge(e, tmesh);
-        degenerate_edges_to_remove.erase(it);
-
-        // remove edges that could also be set for removal
-        if ( face(h, tmesh)!=GT::null_face() )
-        {
-          ++nb_deg_faces;
-          degenerate_edges_to_remove.erase(edge(prev(h, tmesh), tmesh));
-          face_set.erase(face(h, tmesh));
-        }
-
-        if (face(opposite(h, tmesh), tmesh)!=GT::null_face())
-        {
-          ++nb_deg_faces;
-          degenerate_edges_to_remove.erase(edge(prev(opposite(h, tmesh), tmesh), tmesh));
-          face_set.erase(face(opposite(h, tmesh), tmesh));
-        }
-
-        //now remove the edge
-        CGAL::Euler::collapse_edge(e, tmesh);
-
-        // some_removed is not updated on purpose because if nothing
-        //  happens below then nothing can be done
-        it = degenerate_edges_to_remove.begin();
-      }
-      else
-        ++it;
-    }
-
-    CGAL_assertion( is_valid_polygon_mesh(tmesh) );
-#ifdef CGAL_PMP_REMOVE_DEGENERATE_FACES_DEBUG
-    std::cout << "Remaining " << degenerate_edges_to_remove.size() << " null edges to be handled.\n";
-#endif
-
-    while (!degenerate_edges_to_remove.empty())
-    {
-      edge_descriptor ed = *degenerate_edges_to_remove.begin();
-      degenerate_edges_to_remove.erase(degenerate_edges_to_remove.begin());
-
-      halfedge_descriptor h = halfedge(ed, tmesh);
-
-      if (CGAL::Euler::does_satisfy_link_condition(ed,tmesh))
-      {
-        // remove edges that could also be set for removal
-        if ( face(h, tmesh)!=GT::null_face() )
-        {
-          ++nb_deg_faces;
-          degenerate_edges_to_remove.erase(edge(prev(h, tmesh), tmesh));
-          face_set.erase(face(h, tmesh));
-        }
-
-        if (face(opposite(h, tmesh), tmesh)!=GT::null_face())
-        {
-          ++nb_deg_faces;
-          degenerate_edges_to_remove.erase(edge(prev(opposite(h, tmesh), tmesh), tmesh));
-          face_set.erase(face(opposite(h, tmesh), tmesh));
-        }
-
-        //now remove the edge
-        CGAL::Euler::collapse_edge(ed, tmesh);
-        some_removed = true;
-      }
-      else
-      {
-        //handle the case when the edge is incident to a triangle hole
-        //we first fill the hole and try again
-        if ( is_border(ed, tmesh) )
-        {
-          halfedge_descriptor hd = halfedge(ed,tmesh);
-          if (!is_border(hd,tmesh))
-            hd=opposite(hd,tmesh);
-
-          if (is_triangle(hd, tmesh))
-          {
-            if (!preserve_genus)
-            {
-              Euler::fill_hole(hd, tmesh);
-              degenerate_edges_to_remove.insert(ed); // reinsert the edge for future processing
-            }
-            else
-            {
-              all_removed=false;
-            }
-            continue;
-          }
-
-#ifdef CGAL_PMP_REMOVE_DEGENERATE_FACES_DEBUG
-          std::cout << "Calling remove_a_border_edge\n";
-#endif
-
-          vertex_descriptor vd = remove_a_border_edge(ed, tmesh, degenerate_edges_to_remove, face_set);
-          if (vd == GT::null_vertex())
-          {
-            // TODO: if some border edges are later removed, the edge might be processable later
-            // for example if it belongs to  boundary cycle of edges where the number of non-degenerate
-            // edges is 2. That's what happen with fused_vertices.off in the testsuite where the edges
-            // are not processed the same way with Polyhedron and Surface_mesh. In the case of Polyhedron
-            // more degenerate edges could be removed.
-            all_removed=false;
-          }
-          else
-            some_removed=true;
-
-          continue;
-        }
-        else
-        {
-          halfedge_descriptor hd = halfedge(ed,tmesh);
-          // if both vertices are boundary vertices we can't do anything
-          bool impossible = false;
-          for(halfedge_descriptor h : halfedges_around_target(hd, tmesh))
-          {
-            if (is_border(h, tmesh))
-            {
-              impossible = true;
-              break;
-            }
-          }
-
-          if (impossible)
-          {
-            impossible=false;
-            for(halfedge_descriptor h : halfedges_around_source(hd, tmesh))
-            {
-              if (is_border(h, tmesh))
-              {
-                impossible = true;
-                break;
-              }
-            }
-
-            if (impossible)
-            {
-              all_removed=false;
-              continue;
-            }
-          }
-        }
-
-        // When the edge does not satisfy the link condition, it means that it cannot be
-        // collapsed as is. In the following if there is a topological issue
-        // with contracting the edge (component or geometric feature that disappears),
-        // nothing is done.
-        // We start by marking the faces that are incident to an edge endpoint.
-        // If the set of marked faces is a topologically disk, then we simply remove all the simplicies
-        // inside the disk and star the hole with the edge vertex kept.
-        // If the set of marked faces is not a topological disk, it has some non-manifold vertices
-        // on its boundary. We need to mark additional faces to make it a topological disk.
-        // We can then apply the star hole procedure.
-        // Right now we additionally mark the smallest connected components of non-marked faces
-        // (using the number of faces)
-
-        //backup central point
-        typename Traits::Point_3 pt = get(vpmap, source(ed, tmesh));
-
-        // mark faces of the link of each endpoints of the edge which collapse is not topologically valid
-        std::set<face_descriptor> marked_faces;
-
-        //   first endpoint
-        for(halfedge_descriptor hd : CGAL::halfedges_around_target(halfedge(ed,tmesh), tmesh) )
-          if (!is_border(hd,tmesh)) marked_faces.insert( face(hd, tmesh) );
-
-        //   second endpoint
-        for(halfedge_descriptor hd : CGAL::halfedges_around_target(opposite(halfedge(ed, tmesh), tmesh), tmesh) )
-          if (!is_border(hd,tmesh)) marked_faces.insert( face(hd, tmesh) );
-
-        // extract the halfedges on the boundary of the marked region
-        std::vector<halfedge_descriptor> border;
-        for(face_descriptor fd : marked_faces)
-        {
-          for(halfedge_descriptor hd : CGAL::halfedges_around_face(halfedge(fd,tmesh), tmesh))
-          {
-            halfedge_descriptor hd_opp = opposite(hd, tmesh);
-            if ( is_border(hd_opp, tmesh) ||
-                 marked_faces.count( face(hd_opp, tmesh) ) == 0 )
-            {
-              border.push_back( hd );
-            }
-          }
-        }
-
-        if (border.empty() )
-        {
-          // a whole connected component (without boundary) got selected and will disappear (not handled for now)
-#ifdef CGAL_PMP_REMOVE_DEGENERATE_FACES_DEBUG
-            std::cout << "Trying to remove a whole connected component, not handled yet\n";
-#endif
-          all_removed=false;
-          continue;
-        }
-
-        // define cc of border halfedges: two halfedges are in the same cc
-        // if they are on the border of the cc of non-marked faces.
-        typedef CGAL::Union_find<halfedge_descriptor> UF_ds;
-        UF_ds uf;
-        std::map<halfedge_descriptor, typename UF_ds::handle> handles;
-        // one cc per border halfedge
-        for(halfedge_descriptor hd : border)
-          handles.insert( std::make_pair(hd, uf.make_set(hd)) );
-
-        // join cc's
-        for(halfedge_descriptor hd : border)
-        {
-          CGAL_assertion( marked_faces.count( face( hd, tmesh) ) > 0);
-          CGAL_assertion( marked_faces.count( face( opposite(hd, tmesh), tmesh) ) == 0 );
-          halfedge_descriptor candidate = hd;
-
-          do {
-            candidate = prev( opposite(candidate, tmesh), tmesh );
-          } while( !marked_faces.count( face( opposite(candidate, tmesh), tmesh) ) );
-
-          uf.unify_sets( handles[hd], handles[opposite(candidate, tmesh)] );
-        }
-
-        std::size_t nb_cc = uf.number_of_sets();
-        if ( nb_cc != 1 )
-        {
-          // if more than one connected component is found then the patch
-          // made of marked faces contains "non-manifold" vertices.
-          // The smallest components need to be marked so that the patch
-          // made of marked faces is a topological disk
-
-          // we will explore in parallel the connected components and will stop
-          // when all but one connected component have been entirely explored.
-          // We add one face at a time for each cc in order to not explore a
-          // potentially very large cc.
-          std::vector< std::vector<halfedge_descriptor> > stacks_per_cc(nb_cc);
-          std::vector< std::set<face_descriptor> > faces_per_cc(nb_cc);
-          std::vector< bool > exploration_finished(nb_cc, false);
-
-          // init the stacks of halfedges using the cc of the boundary
-          std::size_t index=0;
-          std::map< halfedge_descriptor, std::size_t > ccs;
-          typedef std::pair<const halfedge_descriptor, typename UF_ds::handle> Pair_type;
-          for(Pair_type p : handles)
-          {
-            halfedge_descriptor opp_hedge = opposite(p.first, tmesh);
-            if (is_border(opp_hedge, tmesh)) continue; // nothing to do on the boundary
-
-            typedef typename std::map< halfedge_descriptor, std::size_t >::iterator Map_it;
-            std::pair<Map_it, bool> insert_res=
-              ccs.insert( std::make_pair(*uf.find( p.second ), index) );
-
-            if (insert_res.second)
-              ++index;
-
-            stacks_per_cc[ insert_res.first->second ].push_back( prev(opp_hedge, tmesh) );
-            stacks_per_cc[ insert_res.first->second ].push_back( next(opp_hedge, tmesh) );
-            faces_per_cc[ insert_res.first->second ].insert( face(opp_hedge, tmesh) );
-          }
-
-          if (index != nb_cc)
-          {
-            // most probably, one cc is a cycle of border edges
-#ifdef CGAL_PMP_REMOVE_DEGENERATE_FACES_DEBUG
-            std::cout << "Trying to remove a component with a cycle of halfedges (nested hole or whole component), not handled yet.\n";
-#endif
-            all_removed=false;
-            continue;
-          }
-
-          std::size_t nb_ccs_to_be_explored = nb_cc;
-          index=0;
-          //explore the cc's
-          do
-          {
-            // try to extract one more face for a given cc
-            do
-            {
-              CGAL_assertion( !exploration_finished[index] );
-              CGAL_assertion( !stacks_per_cc.empty() );
-              CGAL_assertion( !stacks_per_cc[index].empty() );
-              halfedge_descriptor hd = stacks_per_cc[index].back();
-              stacks_per_cc[index].pop_back();
-              hd = opposite(hd, tmesh);
-              if ( !is_border(hd,tmesh) && !marked_faces.count(face(hd, tmesh) ) )
-              {
-                if ( faces_per_cc[index].insert( face(hd, tmesh) ).second )
-                {
-                  stacks_per_cc[index].push_back( next(hd, tmesh) );
-                  stacks_per_cc[index].push_back( prev(hd, tmesh) );
-                  break;
-                }
-              }
-              if (stacks_per_cc[index].empty()) break;
-            }
-            while(true);
-
-            // the exploration of a cc is finished when its stack is empty
-            exploration_finished[index]=stacks_per_cc[index].empty();
-            if ( exploration_finished[index] )
-              --nb_ccs_to_be_explored;
-            if ( nb_ccs_to_be_explored==1 )
-              break;
-            while ( exploration_finished[(++index)%nb_cc] );
-            index=index%nb_cc;
-          }
-          while(true);
-
-          /// \todo use the area criteria? this means maybe continue exploration of larger cc
-          // mark faces of completetly explored cc
-          for (index=0; index< nb_cc; ++index)
-          {
-            if( exploration_finished[index] )
-            {
-              for(face_descriptor fd : faces_per_cc[index])
-                marked_faces.insert(fd);
-            }
-          }
-        }
-
-        // make sure the selection is a topological disk (otherwise we need another treatment)
-        if (!is_selection_a_topological_disk(marked_faces, tmesh))
-        {
-#ifdef CGAL_PMP_REMOVE_DEGENERATE_FACES_DEBUG
-          std::cout << "Trying to handle a non-topological disk, do nothing\n";
-#endif
-          all_removed=false;
-          continue;
-        }
-
-        some_removed = true;
-        // collect simplices to be removed
-        std::set<vertex_descriptor> vertices_to_keep;
-        std::set<halfedge_descriptor> halfedges_to_keep;
-        for(halfedge_descriptor hd : border)
-        {
-          if ( !marked_faces.count(face(opposite(hd, tmesh), tmesh)) )
-          {
-            halfedges_to_keep.insert( hd );
-            vertices_to_keep.insert( target(hd, tmesh) );
-          }
-        }
-
-        // backup next,prev relationships to set after patch removal
-        std::vector< std::pair<halfedge_descriptor, halfedge_descriptor> > next_prev_halfedge_pairs;
-        halfedge_descriptor first_border_hd=*( halfedges_to_keep.begin() );
-        halfedge_descriptor current_border_hd=first_border_hd;
-        do
-        {
-          halfedge_descriptor prev_border_hd=current_border_hd;
-          current_border_hd=next(current_border_hd, tmesh);
-          while( marked_faces.count( face( opposite(current_border_hd, tmesh), tmesh) ) )
-            current_border_hd=next(opposite(current_border_hd, tmesh), tmesh);
-          next_prev_halfedge_pairs.push_back( std::make_pair(prev_border_hd, current_border_hd) );
-        }
-        while(current_border_hd!=first_border_hd);
-
-        // collect vertices and edges to remove and do remove faces
-        std::set<edge_descriptor> edges_to_remove;
-        std::set<vertex_descriptor> vertices_to_remove;
-        for(face_descriptor fd : marked_faces)
-        {
-          halfedge_descriptor hd=halfedge(fd, tmesh);
-          for(int i=0; i<3; ++i)
-          {
-            if ( !halfedges_to_keep.count(hd) )
-              edges_to_remove.insert( edge(hd, tmesh) );
-
-            if ( !vertices_to_keep.count(target(hd,tmesh)) )
-              vertices_to_remove.insert( target(hd,tmesh) );
-
-            hd=next(hd, tmesh);
-          }
-
-          remove_face(fd, tmesh);
-          face_set.erase(fd);
-        }
-
-        // remove vertices
-        for(vertex_descriptor vd : vertices_to_remove)
-          remove_vertex(vd, tmesh);
-
-        // remove edges
-        for(edge_descriptor ed : edges_to_remove)
-        {
-          degenerate_edges_to_remove.erase(ed);
-          remove_edge(ed, tmesh);
-        }
-
-        // add a new face, set all border edges pointing to it
-        // and update halfedge vertex of patch boundary vertices
-        face_descriptor new_face = add_face(tmesh);
-        typedef std::pair<halfedge_descriptor, halfedge_descriptor> Pair_type;
-        for(const Pair_type& p : next_prev_halfedge_pairs)
-        {
-          set_face(p.first, new_face, tmesh);
-          set_next(p.first, p.second, tmesh);
-          set_halfedge(target(p.first, tmesh), p.first, tmesh);
-        }
-
-        set_halfedge(new_face, first_border_hd, tmesh);
-        // triangulate the new face and update the coordinate of the central vertex
-        halfedge_descriptor new_hd=Euler::add_center_vertex(first_border_hd, tmesh);
-        put(vpmap, target(new_hd, tmesh), pt);
-
-        for(halfedge_descriptor hd : halfedges_around_target(new_hd, tmesh))
-        {
-          if(is_degenerate_edge(edge(hd, tmesh), tmesh, np))
-            degenerate_edges_to_remove.insert(edge(hd, tmesh));
-
-          if(face(hd, tmesh) != GT::null_face() && is_degenerate_triangle_face(face(hd, tmesh), tmesh))
-            face_set.insert(face(hd, tmesh));
-        }
-
-        CGAL_assertion( is_valid_polygon_mesh(tmesh) );
-      }
-    }
-  }
-
-  return all_removed;
-}
-
-template <typename EdgeRange, typename TriangleMesh, typename CGAL_PMP_NP_TEMPLATE_PARAMETERS>
-bool remove_degenerate_edges(const EdgeRange& edge_range,
-                             TriangleMesh& tmesh,
-                             const CGAL_PMP_NP_CLASS& np)
-{
-  std::set<typename boost::graph_traits<TriangleMesh>::face_descriptor> face_set;
-  return remove_degenerate_edges(edge_range, tmesh, face_set, np);
-}
-
-template <typename TriangleMesh, typename CGAL_PMP_NP_TEMPLATE_PARAMETERS>
-bool remove_degenerate_edges(TriangleMesh& tmesh,
-                             const CGAL_PMP_NP_CLASS& np)
-{
-  std::set<typename boost::graph_traits<TriangleMesh>::face_descriptor> face_set;
-  return remove_degenerate_edges(edges(tmesh), tmesh, face_set, np);
-}
-
-template <class EdgeRange, class TriangleMesh>
-bool remove_degenerate_edges(const EdgeRange& edge_range,
-                             TriangleMesh& tmesh)
-{
-  std::set<typename boost::graph_traits<TriangleMesh>::face_descriptor> face_set;
-  return remove_degenerate_edges(edge_range, tmesh, face_set, parameters::all_default());
-}
-
-template <class TriangleMesh>
-bool remove_degenerate_edges(TriangleMesh& tmesh)
-{
-  std::set<typename boost::graph_traits<TriangleMesh>::face_descriptor> face_set;
-  return remove_degenerate_edges(edges(tmesh), tmesh, face_set, parameters::all_default());
-}
-
-// \ingroup PMP_repairing_grp
-// removes the degenerate faces from a triangulated surface mesh.
-// A face is considered degenerate if two of its vertices share the same location,
-// or more generally if all its vertices are collinear.
-//
-// @pre `CGAL::is_triangle_mesh(tmesh)`
-//
-// @tparam TriangleMesh a model of `FaceListGraph` and `MutableFaceGraph`
-// @tparam NamedParameters a sequence of \ref pmp_namedparameters "Named Parameters"
-//
-// @param tmesh the  triangulated surface mesh to be repaired
-// @param np optional \ref pmp_namedparameters "Named Parameters" described below
-//
-// \cgalNamedParamsBegin
-//    \cgalParamBegin{vertex_point_map} the property map with the points associated to the vertices of `pmesh`.
-//                                      The type of this map is model of `ReadWritePropertyMap`.
-//                                      If this parameter is omitted, an internal property map for
-//                                      `CGAL::vertex_point_t` must be available in `TriangleMesh`
-//    \cgalParamEnd
-//    \cgalParamBegin{geom_traits} a geometric traits class instance.
-//       The traits class must provide the nested type `Point_3`,
-//       and the nested functors:
-//         - `Compare_distance_3` to compute the distance between 2 points
-//         - `Collinear_3` to check whether 3 points are collinear
-//         - `Less_xyz_3` to compare lexicographically two points
-///        - `Equal_3` to check whether 2 points are identical.
-///       For each functor Foo, a function `Foo foo_object()` must be provided.
-//   \cgalParamEnd
-// \cgalNamedParamsEnd
-//
-// \todo the function might not be able to remove all degenerate faces.
-//       We should probably do something with the return type.
-//
-/// \return `true` if all degenerate faces were successfully removed, and `false` otherwise.
-template <typename FaceRange, typename TriangleMesh, typename NamedParameters>
-bool remove_degenerate_faces(const FaceRange& face_range,
-                             TriangleMesh& tmesh,
-                             const NamedParameters& np)
-{
-  CGAL_assertion(CGAL::is_triangle_mesh(tmesh));
-
-  using parameters::get_parameter;
-  using parameters::choose_parameter;
-
-  typedef TriangleMesh TM;
-  typedef typename boost::graph_traits<TriangleMesh> GT;
-  typedef typename GT::edge_descriptor edge_descriptor;
-  typedef typename GT::halfedge_descriptor halfedge_descriptor;
-  typedef typename GT::face_descriptor face_descriptor;
-  typedef typename GT::vertex_descriptor vertex_descriptor;
-
-  typedef typename GetVertexPointMap<TM, NamedParameters>::type VertexPointMap;
-  VertexPointMap vpmap = choose_parameter(get_parameter(np, internal_np::vertex_point),
-                                      get_property_map(vertex_point, tmesh));
-  typedef typename GetGeomTraits<TM, NamedParameters>::type Traits;
-  Traits traits = choose_parameter(get_parameter(np, internal_np::geom_traits), Traits());
-
-  typedef typename boost::property_traits<VertexPointMap>::value_type Point_3;
-  typedef typename boost::property_traits<VertexPointMap>::reference Point_ref;
-
-  std::set<face_descriptor> degenerate_face_set;
-  degenerate_faces(face_range, tmesh, std::inserter(degenerate_face_set, degenerate_face_set.begin()), np);
-
-  const std::size_t faces_size = faces(tmesh).size();
-
-  if(degenerate_face_set.empty())
-    return true;
-
-  if(degenerate_face_set.size() == faces_size)
-  {
-    clear(tmesh);
-    return true;
-  }
-
-  // Sanitize the face range by adding adjacent degenerate faces
-  const std::size_t range_size = face_range.size();
-  bool is_range_full_mesh = (range_size == faces_size);
-  if(!is_range_full_mesh)
-  {
-    std::list<face_descriptor> faces_to_visit(degenerate_face_set.begin(), degenerate_face_set.end());
-
-    while(!faces_to_visit.empty())
-    {
-      face_descriptor fd = faces_to_visit.front();
-      faces_to_visit.pop_front();
-
-      for(halfedge_descriptor hd : halfedges_around_face(halfedge(fd, tmesh), tmesh))
-      {
-        for(halfedge_descriptor inc_hd : halfedges_around_target(hd, tmesh))
-        {
-          face_descriptor adj_fd = face(inc_hd, tmesh);
-          if(adj_fd == GT::null_face() || adj_fd == fd)
-            continue;
-
-          if(is_degenerate_triangle_face(adj_fd, tmesh))
-          {
-            if(degenerate_face_set.insert(adj_fd).second)
-            {
-              // successful insertion means we did not know about this face before
-              faces_to_visit.push_back(adj_fd);
-            }
-          }
-        }
-      }
-    }
-  }
-
-  // Note that there can't be any null edge incident to the degenerate faces range,
-  // otherwise we would have a null face incident to the face range, and that is not possible
-  // after the sanitization above
-  std::set<edge_descriptor> edge_range;
-  for(face_descriptor fd : degenerate_face_set)
-    for(halfedge_descriptor hd : halfedges_around_face(halfedge(fd, tmesh), tmesh))
-      edge_range.insert(edge(hd, tmesh));
-
-  // First remove edges of length 0
-  bool all_removed = remove_degenerate_edges(edge_range, tmesh, degenerate_face_set, np);
-
-  CGAL_assertion_code(for(face_descriptor fd : degenerate_face_set) {)
-    CGAL_assertion(is_degenerate_triangle_face(fd, tmesh));
-  CGAL_assertion_code(})
-
-#ifdef CGAL_PMP_REMOVE_DEGENERATE_FACES_DEBUG
-  {
-  std::cout <<"Done with null edges.\n";
-  std::ofstream output("/tmp/no_null_edges.off");
-  output << std::setprecision(17) << tmesh << "\n";
-  output.close();
-  }
-#endif
-
-  // Then, remove triangles made of 3 collinear points
-
-  // start by filtering out border faces
-  // TODO: shall we avoid doing that in case a non-manifold vertex on the boundary or if a whole component disappear?
-  std::set<face_descriptor> border_deg_faces;
-  for(face_descriptor f : degenerate_face_set)
-  {
-    halfedge_descriptor h = halfedge(f, tmesh);
-    for (int i=0; i<3; ++i)
-    {
-      if ( is_border( opposite(h, tmesh), tmesh) )
-      {
-        border_deg_faces.insert(f);
-        break;
-      }
-      h = next(h, tmesh);
-    }
-  }
-
-  while( !border_deg_faces.empty() )
-  {
-    face_descriptor f_to_rm = *border_deg_faces.begin();
-    border_deg_faces.erase(border_deg_faces.begin());
-
-    halfedge_descriptor h = halfedge(f_to_rm, tmesh);
-    for (int i=0; i<3; ++i)
-    {
-      face_descriptor f = face(opposite(h, tmesh), tmesh);
-      if ( f!=GT::null_face() )
-      {
-        if (is_degenerate_triangle_face(f, tmesh, np) )
-          border_deg_faces.insert(f);
-      }
-      h = next(h, tmesh);
-    }
-
-    while( !is_border(opposite(h, tmesh), tmesh) )
-    {
-      h = next(h, tmesh);
-    }
-
-    degenerate_face_set.erase(f_to_rm);
-    Euler::remove_face(h, tmesh);
-  }
-
-  // Ignore faces with null edges
-  if(!all_removed)
-  {
-    std::map<edge_descriptor, bool> are_degenerate_edges;
-
-    for(face_descriptor fd : degenerate_face_set)
-    {
-      for(halfedge_descriptor hd : halfedges_around_face(halfedge(fd, tmesh), tmesh))
-      {
-        edge_descriptor ed = edge(hd, tmesh);
-        std::pair<typename std::map<edge_descriptor, bool>::iterator, bool> is_insert_successful =
-          are_degenerate_edges.insert(std::make_pair(ed, false));
-
-        bool is_degenerate = false;
-        if(is_insert_successful.second)
-        {
-          // did not previously exist in the map, so actually have to check if it is degenerate
-          if(traits.equal_3_object()(get(vpmap, target(ed, tmesh)), get(vpmap, source(ed, tmesh))))
-            is_degenerate = true;
-        }
-
-        is_insert_successful.first->second = is_degenerate;
-
-        if(is_degenerate)
-        {
-          halfedge_descriptor h = halfedge(ed, tmesh);
-          if(!is_border(h, tmesh))
-            degenerate_face_set.erase(face(h, tmesh));
-
-          h = opposite(h, tmesh);
-          if(!is_border(h, tmesh))
-            degenerate_face_set.erase(face(h, tmesh));
-        }
-      }
-    }
-  }
-
-  // first remove degree 3 vertices that are part of a cap
-  // (only the vertex in the middle of the opposite edge)
-  // This removal does not change the shape of the mesh.
-  while (!degenerate_face_set.empty())
-  {
-    std::set<vertex_descriptor> vertices_to_remove;
-    for(face_descriptor fd : degenerate_face_set)
-    {
-      for(halfedge_descriptor hd : halfedges_around_face(halfedge(fd, tmesh), tmesh))
-      {
-        vertex_descriptor vd = target(hd, tmesh);
-        if (degree(vd, tmesh) == 3 && is_border(vd, tmesh)==GT::null_halfedge())
-        {
-          vertices_to_remove.insert(vd);
-          break;
-        }
-      }
-    }
-
-    for(vertex_descriptor vd : vertices_to_remove)
-    {
-      halfedge_descriptor hd=halfedge(vd, tmesh);
-      for(halfedge_descriptor hd2 : halfedges_around_target(hd, tmesh))
-        if (!is_border(hd2, tmesh))
-          degenerate_face_set.erase( face(hd2, tmesh) );
-
-      // remove the central vertex and check if the new face is degenerated
-      hd=CGAL::Euler::remove_center_vertex(hd, tmesh);
-      if (is_degenerate_triangle_face(face(hd, tmesh), tmesh, np))
-      {
-        degenerate_face_set.insert( face(hd, tmesh) );
-      }
-    }
-
-    if (vertices_to_remove.empty())
-      break;
-  }
-
-  while (!degenerate_face_set.empty())
-  {
-#ifdef CGAL_PMP_REMOVE_DEGENERATE_FACES_DEBUG
-    std::cout << "Loop on removing deg faces\n";
-    // ensure the mesh is not broken
-    {
-      std::ofstream out("/tmp/out.off");
-      out << tmesh;
-      out.close();
-
-      std::vector<typename Traits::Point_3> points;
-      std::vector<std::vector<std::size_t> > triangles;
-      std::ifstream in("/tmp/out.off");
-      CGAL::read_OFF(in, points, triangles);
-      if (!CGAL::Polygon_mesh_processing::is_polygon_soup_a_polygon_mesh(triangles))
-      {
-        std::cerr << "Warning: got a polygon soup (may simply be a non-manifold vertex)!\n";
-      }
-    }
-#endif
-
-    face_descriptor fd = *degenerate_face_set.begin();
-
-    // look whether an incident triangle is also degenerate
-    bool detect_cc_of_degenerate_triangles = false;
-    for(halfedge_descriptor hd : halfedges_around_face(halfedge(fd, tmesh), tmesh) )
-    {
-      face_descriptor adjacent_face = face( opposite(hd, tmesh), tmesh );
-      if ( adjacent_face!=GT::null_face() &&
-           degenerate_face_set.count(adjacent_face) )
-      {
-        detect_cc_of_degenerate_triangles = true;
-        break;
-      }
-    }
-
-    if (!detect_cc_of_degenerate_triangles)
-    {
-#ifdef CGAL_PMP_REMOVE_DEGENERATE_FACES_DEBUG
-      std::cout << "  no degenerate neighbors, using a flip.\n";
-#endif
-      degenerate_face_set.erase(degenerate_face_set.begin());
-
-      // flip the longest edge of the triangle
-      Point_ref p1 = get(vpmap, target( halfedge(fd, tmesh), tmesh) );
-      Point_ref p2 = get(vpmap, target(next(halfedge(fd, tmesh), tmesh), tmesh) );
-      Point_ref p3 = get(vpmap, source( halfedge(fd, tmesh), tmesh) );
-
-      CGAL_assertion(p1!=p2 && p1!=p3 && p2!=p3);
-
-      typename Traits::Compare_distance_3 compare_distance = traits.compare_distance_3_object();
-
-      halfedge_descriptor edge_to_flip;
-      if (compare_distance(p1,p2, p1,p3) != CGAL::SMALLER) // p1p2 > p1p3
-      {
-        if (compare_distance(p1,p2, p2,p3) != CGAL::SMALLER) // p1p2 > p2p3
-          // flip p1p2
-          edge_to_flip = next( halfedge(fd, tmesh), tmesh );
-        else
-          // flip p2p3
-          edge_to_flip = prev( halfedge(fd, tmesh), tmesh );
-      }
-      else
-        if (compare_distance(p1,p3, p2,p3) != CGAL::SMALLER) // p1p3>p2p3
-          //flip p3p1
-          edge_to_flip = halfedge(fd, tmesh);
-        else
-          //flip p2p3
-          edge_to_flip = prev( halfedge(fd, tmesh), tmesh );
-
-      face_descriptor opposite_face=face( opposite(edge_to_flip, tmesh), tmesh);
-      if ( opposite_face == GT::null_face() )
-      {
-        // simply remove the face
-        Euler::remove_face(edge_to_flip, tmesh);
-      }
-      else
-      {
-        // condition for the flip to be valid (the edge to be created do not already exists)
-        if ( !halfedge(target(next(edge_to_flip, tmesh), tmesh),
-                       target(next(opposite(edge_to_flip, tmesh), tmesh), tmesh),
-                       tmesh).second )
-        {
-          Euler::flip_edge(edge_to_flip, tmesh);
-        }
-        else
-        {
-          all_removed=false;
-#ifdef CGAL_PMP_REMOVE_DEGENERATE_FACES_DEBUG
-          std::cout << "  WARNING: flip is not possible\n";
-          // \todo Let p and q be the vertices opposite to `edge_to_flip`, and let
-          //       r be the vertex of `edge_to_flip` that is the furthest away from
-          //       the edge `pq`. In that case I think we should remove all the triangles
-          //       so that the triangle pqr is in the mesh.
-#endif
-        }
-      }
-    }
-    else
-    {
-    // Process a connected component of degenerate faces
-      // get all the faces from the connected component
-      // and the boundary edges
-      std::set<face_descriptor> cc_faces;
-      std::vector<face_descriptor> queue;
-      std::vector<halfedge_descriptor> boundary_hedges;
-      std::vector<halfedge_descriptor> inside_hedges;
-      queue.push_back(fd);
-      cc_faces.insert(fd);
-
-      while(!queue.empty())
-      {
-        face_descriptor top=queue.back();
-        queue.pop_back();
-        for(halfedge_descriptor hd : halfedges_around_face(halfedge(top, tmesh), tmesh) )
-        {
-          face_descriptor adjacent_face = face( opposite(hd, tmesh), tmesh );
-          if ( adjacent_face==GT::null_face() ||
-               degenerate_face_set.count(adjacent_face)==0 )
-          {
-            boundary_hedges.push_back(hd);
-          }
-          else
-          {
-            if (cc_faces.insert(adjacent_face).second)
-              queue.push_back(adjacent_face);
-
-            if ( hd < opposite(hd, tmesh) )
-              inside_hedges.push_back(hd);
-          }
-        }
-      }
-
-#ifdef CGAL_PMP_REMOVE_DEGENERATE_FACES_DEBUG
-      std::cout << "  Deal with a cc of " << cc_faces.size() << " degenerate faces.\n";
-      /// dump cc_faces
-      {
-        int id=0;
-        std::map<vertex_descriptor, int> vids;
-        for(face_descriptor f : cc_faces)
-        {
-          if ( vids.insert( std::make_pair( target(halfedge(f, tmesh), tmesh), id) ).second ) ++id;
-          if ( vids.insert( std::make_pair( target(next(halfedge(f, tmesh), tmesh), tmesh), id) ).second ) ++id;
-          if ( vids.insert( std::make_pair( target(next(next(halfedge(f, tmesh), tmesh), tmesh), tmesh), id) ).second ) ++id;
-        }
-
-        std::ofstream output("/tmp/cc_faces.off");
-        output << std::setprecision(17);
-        output << "OFF\n" << vids.size() << " " << cc_faces.size() << " 0\n";
-        std::vector<typename Traits::Point_3> points(vids.size());
-        typedef std::pair<const vertex_descriptor, int> Pair_type;
-        for(Pair_type p : vids)
-
-          points[p.second]=get(vpmap, p.first);
-        for(typename Traits::Point_3 p : points)
-          output << p << "\n";
-
-        for(face_descriptor f : cc_faces)
-        {
-          output << "3 "
-                 << vids[ target(halfedge(f, tmesh), tmesh) ] << " "
-                 << vids[ target(next(halfedge(f, tmesh), tmesh), tmesh) ] << " "
-                 << vids[ target(next(next(halfedge(f, tmesh), tmesh), tmesh), tmesh) ] << "\n";
-        }
-
-        for (std::size_t pid=2; pid!=points.size(); ++pid)
-        {
-          CGAL_assertion(collinear(points[0], points[1], points[pid]));
-        }
-      }
-#endif
-
-      // find vertices strictly inside the cc
-      std::set<vertex_descriptor> boundary_vertices;
-      for(halfedge_descriptor hd : boundary_hedges)
-        boundary_vertices.insert( target(hd, tmesh) );
-
-      std::set<vertex_descriptor> inside_vertices;
-      for(halfedge_descriptor hd : inside_hedges)
-      {
-        if (!boundary_vertices.count( target(hd, tmesh) ))
-          inside_vertices.insert( target(hd, tmesh) );
-        if (!boundary_vertices.count( source(hd, tmesh) ))
-          inside_vertices.insert( source(hd, tmesh) );
-      }
-
-      // v-e+f = 1 for a topological disk and e = (3f+#boundary_edges)/2
-      if (boundary_vertices.size()+inside_vertices.size() -
-          (cc_faces.size()+boundary_hedges.size())/2 != 1)
-      {
-        //cc_faces does not define a topological disk
-        /// \todo Find to way to handle that case
-#ifdef CGAL_PMP_REMOVE_DEGENERATE_FACES_DEBUG
-        std::cout << "  WARNING: Cannot remove the component of degenerate faces: not a topological disk.\n";
-#endif
-
-        for(face_descriptor f : cc_faces)
-          degenerate_face_set.erase(f);
-
-        continue;
-      }
-
-      // preliminary step to check if the operation is possible
-      // sort the boundary points along the common supporting line
-      //    we first need a reference point
-      typedef internal::Less_vertex_point<TriangleMesh, VertexPointMap, Traits> Less_vertex;
-      std::pair<
-        typename std::set<vertex_descriptor>::iterator,
-        typename std::set<vertex_descriptor>::iterator > ref_vertices =
-        boost::minmax_element( boundary_vertices.begin(),
-                               boundary_vertices.end(),
-                               Less_vertex(traits, vpmap) );
-
-      //    and then we sort the vertices using this reference point
-      typedef std::set<typename Traits::Point_3> Sorted_point_set;
-      Sorted_point_set sorted_points;
-      for(vertex_descriptor v : boundary_vertices)
-        sorted_points.insert( get(vpmap,v) );
-
-      CGAL_assertion(sorted_points.size()==
-                     std::set<typename Traits::Point_3>(sorted_points.begin(),
-                                                        sorted_points.end()).size());
-
-      CGAL_assertion( get( vpmap, *ref_vertices.first)==*sorted_points.begin() );
-      CGAL_assertion( get( vpmap, *ref_vertices.second)==*std::prev(sorted_points.end()) );
-
-      const typename Traits::Point_3& xtrm1 = *sorted_points.begin();
-      const typename Traits::Point_3& xtrm2 = *std::prev(sorted_points.end());
-
-      // recover halfedges on the hole, bounded by the reference vertices
-      std::vector<halfedge_descriptor> side_one, side_two;
-
-      // look for the outgoing border halfedge of the first extreme point
-      for(halfedge_descriptor hd : boundary_hedges)
-      {
-        if ( get(vpmap, source(hd, tmesh)) == xtrm1 )
-        {
-          side_one.push_back(hd);
-          break;
-        }
-      }
-      CGAL_assertion(side_one.size()==1);
-
-      bool non_monotone_border = false;
-
-      while( get(vpmap, target(side_one.back(), tmesh)) != xtrm2 )
-      {
-        vertex_descriptor prev_vertex = target(side_one.back(), tmesh);
-        for(halfedge_descriptor hd : boundary_hedges)
-        {
-          if ( source(hd, tmesh) == prev_vertex )
-          {
-            if ( get(vpmap, target(hd, tmesh)) < get(vpmap, prev_vertex) )
-              non_monotone_border = true;
-
-            side_one.push_back(hd);
-            break;
-          }
-        }
-
-        if (non_monotone_border)
-          break;
-      }
-
-      if (non_monotone_border)
-      {
-#ifdef CGAL_PMP_REMOVE_DEGENERATE_FACES_DEBUG
-        std::cout << "  WARNING: Cannot remove the component of degenerate faces: border not a monotonic cycle.\n";
-#endif
-
-        for(face_descriptor f : cc_faces)
-          degenerate_face_set.erase(f);
-
-        continue;
-      }
-
-      // look for the outgoing border halfedge of second extreme vertex
-      for(halfedge_descriptor hd : boundary_hedges)
-      {
-        if ( source(hd, tmesh) == target(side_one.back(), tmesh) )
-        {
-          side_two.push_back(hd);
-          break;
-        }
-      }
-      CGAL_assertion(side_two.size()==1);
-
-      while( target(side_two.back(), tmesh) != source(side_one.front(), tmesh) )
-      {
-        vertex_descriptor prev_vertex = target(side_two.back(), tmesh);
-        for(halfedge_descriptor hd : boundary_hedges)
-        {
-          if ( source(hd, tmesh) == prev_vertex )
-          {
-            if ( get(vpmap, target(hd, tmesh)) > get(vpmap, prev_vertex) )
-              non_monotone_border = true;
-
-            side_two.push_back(hd);
-            break;
-          }
-        }
-
-        if (non_monotone_border)
-          break;
-      }
-
-      if (non_monotone_border)
-      {
-#ifdef CGAL_PMP_REMOVE_DEGENERATE_FACES_DEBUG
-        std::cout << "  WARNING: Cannot remove the component of degenerate faces: border not a monotonic cycle.\n";
-#endif
-
-        for(face_descriptor f : cc_faces)
-          degenerate_face_set.erase(f);
-
-        continue;
-      }
-
-      CGAL_assertion( side_one.size()+side_two.size()==boundary_hedges.size() );
-
-      // reverse the order of the second side so as to follow
-      // the same order than side one
-      std::reverse(side_two.begin(), side_two.end());
-      for(halfedge_descriptor& h : side_two)
-        h=opposite(h, tmesh);
-
-      //make sure the points of the vertices along side_one are correctly sorted
-      std::vector<Point_3> side_points;
-      side_points.reserve(side_one.size()+1);
-      side_points.push_back(get(vpmap,source(side_one.front(), tmesh)));
-
-      for(halfedge_descriptor h : side_one)
-        side_points.push_back(get(vpmap,target(h, tmesh)));
-
-      CGAL_assertion(get(vpmap,source(side_one.front(), tmesh))==side_points.front());
-      CGAL_assertion(get(vpmap,target(side_one.back(), tmesh))==side_points.back());
-
-      //\todo the reordering could lead to the apparition of null edges.
-      std::sort(side_points.begin(), side_points.end());
-
-      CGAL_assertion(std::unique(side_points.begin(), side_points.end())==side_points.end());
-      for(std::size_t i=0;i<side_one.size()-1;++i)
-        put(vpmap,target(side_one[i], tmesh), side_points[i+1]);
-
-      //same thing for side_two
-      side_points.clear();
-      side_points.reserve(side_two.size()+1);
-      side_points.push_back(get(vpmap,source(side_two.front(), tmesh)));
-
-      for(halfedge_descriptor h : side_two)
-        side_points.push_back(get(vpmap,target(h, tmesh)));
-
-      CGAL_assertion(get(vpmap,source(side_two.front(), tmesh))==side_points.front());
-      CGAL_assertion(get(vpmap,target(side_two.back(), tmesh))==side_points.back());
-
-      //\todo the reordering could lead to the apparition of null edges.
-      std::sort(side_points.begin(), side_points.end());
-
-      CGAL_assertion(std::unique(side_points.begin(), side_points.end())==side_points.end());
-      for(std::size_t i=0;i<side_two.size()-1;++i)
-        put(vpmap,target(side_two[i], tmesh), side_points[i+1]);
-
-      CGAL_assertion( source(side_one.front(), tmesh) == *ref_vertices.first );
-      CGAL_assertion( source(side_two.front(), tmesh) == *ref_vertices.first );
-      CGAL_assertion( target(side_one.back(), tmesh) == *ref_vertices.second );
-      CGAL_assertion( target(side_two.back(), tmesh) == *ref_vertices.second );
-
-      typename Sorted_point_set::iterator it_pt = std::next(sorted_points.begin()),
-                                          it_pt_end = std::prev(sorted_points.end());
-
-      bool non_collapsable = false;
-      typename std::vector<halfedge_descriptor>::iterator side_one_it = side_one.begin();
-      typename std::vector<halfedge_descriptor>::iterator side_two_it = side_two.begin();
-      for(;it_pt!=it_pt_end;++it_pt)
-      {
-        // check if it_pt is the point of the target of one or two halfedges
-        bool target_of_side_one = get(vpmap, target(*side_one_it, tmesh))==*it_pt;
-        bool target_of_side_two = get(vpmap, target(*side_two_it, tmesh))==*it_pt;
-
-        if (target_of_side_one && target_of_side_two)
-        {
-          for(halfedge_descriptor h : halfedges_around_target(*side_one_it, tmesh))
-          {
-            if (source(h, tmesh)==target(*side_two_it, tmesh))
-            {
-              non_collapsable=true;
-              break;
-            }
-          }
-        }
-        else
-        {
-          CGAL_assertion(target_of_side_one || target_of_side_two);
-          vertex_descriptor v1 = target_of_side_one ? target(*side_one_it, tmesh)
-                                                    : target(*side_two_it, tmesh);
-          vertex_descriptor v2 = target_of_side_two ? target(next(opposite(*side_one_it, tmesh), tmesh), tmesh)
-                                                    : target(next(*side_two_it, tmesh), tmesh);
-          for(halfedge_descriptor h : halfedges_around_target(v1, tmesh))
-          {
-            if (source(h, tmesh)==v2)
-            {
-              non_collapsable=true;
-              break;
-            }
-          }
-        }
-
-        if(non_collapsable) break;
-        if (target_of_side_one) ++side_one_it;
-        if (target_of_side_two) ++side_two_it;
-      }
-
-      if (non_collapsable)
-      {
-        for(face_descriptor f : cc_faces)
-          degenerate_face_set.erase(f);
-
-#ifdef CGAL_PMP_REMOVE_DEGENERATE_FACES_DEBUG
-        std::cout << "  WARNING: cannot remove a connected components of degenerate faces.\n";
-#endif
-        continue;
-      }
-
-    // now proceed to the fix
-      // update the face and halfedge vertex pointers on the boundary
-      for(halfedge_descriptor h : boundary_hedges)
-      {
-        set_face(h, GT::null_face(), tmesh);
-        set_halfedge(target(h,tmesh), h, tmesh);
-      }
-
-      // update next/prev pointers of boundary_hedges
-      for(halfedge_descriptor h : boundary_hedges)
-      {
-        halfedge_descriptor next_candidate = next( h, tmesh);
-        while (face(next_candidate, tmesh)!=GT::null_face())
-          next_candidate = next( opposite( next_candidate, tmesh), tmesh);
-
-        set_next(h, next_candidate, tmesh);
-      }
-
-      // remove degenerate faces
-      for(face_descriptor f : cc_faces)
-      {
-        degenerate_face_set.erase(f);
-        remove_face(f, tmesh);
-      }
-
-      // remove interior edges
-      for(halfedge_descriptor h : inside_hedges)
-        remove_edge(edge(h, tmesh), tmesh);
-
-      // remove interior vertices
-      for(vertex_descriptor v : inside_vertices)
-        remove_vertex(v, tmesh);
-
-#ifdef CGAL_PMP_REMOVE_DEGENERATE_FACES_DEBUG
-      std::cout << "  side_one.size() " << side_one.size() << "\n";
-      std::cout << "  side_two.size() " << side_two.size() << "\n";
-#endif
-
-      CGAL_assertion( source(side_one.front(), tmesh) == *ref_vertices.first );
-      CGAL_assertion( source(side_two.front(), tmesh) == *ref_vertices.first );
-      CGAL_assertion( target(side_one.back(), tmesh) == *ref_vertices.second );
-      CGAL_assertion( target(side_two.back(), tmesh) == *ref_vertices.second );
-
-      // now split each side to contains the same sequence of points
-      //    first side
-      int hi=0;
-      for (typename Sorted_point_set::iterator it=std::next(sorted_points.begin()),
-                                               it_end=sorted_points.end(); it!=it_end; ++it)
-      {
-        CGAL_assertion( *std::prev(it) == get(vpmap, source(side_one[hi], tmesh) ) );
-        if( *it != get(vpmap, target(side_one[hi], tmesh) ) )
-        {
-          // split the edge and update the point
-          halfedge_descriptor h1 = next(opposite(side_one[hi], tmesh), tmesh);
-          put(vpmap,
-              target(Euler::split_edge(side_one[hi], tmesh), tmesh),
-              *it);
-
-          // split_edge updates the halfedge of the source vertex of h,
-          // since we reuse later the halfedge of the first refernce vertex
-          // we must set it as we need.
-          if ( source(h1,tmesh) == *ref_vertices.first)
-            set_halfedge(*ref_vertices.first, prev( prev(side_one[hi], tmesh), tmesh), tmesh );
-
-          // retriangulate the opposite face
-          if ( face(h1, tmesh) != GT::null_face())
-            Euler::split_face(h1, opposite(side_one[hi], tmesh), tmesh);
-        }
-        else
-        {
-          ++hi;
-        }
-      }
-
-      //    second side
-      hi=0;
-      for (typename Sorted_point_set::iterator it=std::next(sorted_points.begin()),
-                                               it_end=sorted_points.end(); it!=it_end; ++it)
-      {
-        CGAL_assertion( *std::prev(it) == get(vpmap, source(side_two[hi], tmesh) ) );
-        if( *it != get(vpmap, target(side_two[hi], tmesh) ) )
-        {
-          // split the edge and update the point
-          halfedge_descriptor h2 = Euler::split_edge(side_two[hi], tmesh);
-          put(vpmap, target(h2, tmesh), *it);
-
-          // split_edge updates the halfedge of the source vertex of h,
-          // since we reuse later the halfedge of the first refernce vertex
-          // we must set it as we need.
-          if ( source(h2,tmesh) == *ref_vertices.first)
-            set_halfedge(*ref_vertices.first, opposite( h2, tmesh), tmesh );
-
-          // retriangulate the face
-          if ( face(h2, tmesh) != GT::null_face())
-            Euler::split_face(h2, next(side_two[hi], tmesh), tmesh);
-        }
-        else
-        {
-          ++hi;
-        }
-      }
-
-      CGAL_assertion( target(halfedge(*ref_vertices.first, tmesh), tmesh) == *ref_vertices.first );
-      CGAL_assertion( face(halfedge(*ref_vertices.first, tmesh), tmesh) == GT::null_face() );
-
-#ifdef CGAL_PMP_REMOVE_DEGENERATE_FACES_DEBUG
-      {
-        halfedge_descriptor h_side2 = halfedge(*ref_vertices.first, tmesh);
-        halfedge_descriptor h_side1 = next(h_side2, tmesh);
-
-        do
-        {
-          CGAL_assertion( get(vpmap, source(h_side1, tmesh)) == get(vpmap, target(h_side2, tmesh)) );
-          CGAL_assertion( get(vpmap, target(h_side1, tmesh)) == get(vpmap, source(h_side2, tmesh)) );
-
-          if ( target(next(opposite(h_side1, tmesh), tmesh), tmesh) ==
-               target(next(opposite(h_side2, tmesh), tmesh), tmesh) )
-          {
-            CGAL_assertion(!"Forbidden simplification");
-          }
-
-          h_side2 = prev(h_side2, tmesh);
-          h_side1 = next(h_side1, tmesh);
-        }
-        while( target(h_side1, tmesh) != *ref_vertices.second );
-      }
-#endif
-
-      // remove side1 and replace its opposite hedges by those of side2
-      halfedge_descriptor h_side2 = halfedge(*ref_vertices.first, tmesh);
-      halfedge_descriptor h_side1 = next(h_side2, tmesh);
-      while(true)
-      {
-        CGAL_assertion( get(vpmap, source(h_side1, tmesh)) == get(vpmap, target(h_side2, tmesh)) );
-        CGAL_assertion( get(vpmap, target(h_side1, tmesh)) == get(vpmap, source(h_side2, tmesh)) );
-
-        // backup target vertex
-        vertex_descriptor vertex_to_remove = target(h_side1, tmesh);
-        if (vertex_to_remove!=*ref_vertices.second)
-        {
-          vertex_descriptor replacement_vertex = source(h_side2, tmesh);
-          // replace the incident vertex
-          for(halfedge_descriptor hd : halfedges_around_target(h_side1, tmesh))
-            set_target(hd, replacement_vertex, tmesh);
-        }
-
-        // prev side2 hedge for next loop
-        halfedge_descriptor h_side2_for_next_turn = prev(h_side2, tmesh);
-
-        // replace the opposite of h_side1 by h_side2
-        halfedge_descriptor opposite_h_side1 = opposite( h_side1, tmesh);
-        face_descriptor the_face = face(opposite_h_side1, tmesh);
-        set_face(h_side2, the_face, tmesh);
-
-        if (the_face!=GT::null_face())
-          set_halfedge(the_face, h_side2, tmesh);
-
-        set_next(h_side2, next(opposite_h_side1, tmesh), tmesh);
-        set_next(prev(opposite_h_side1, tmesh), h_side2, tmesh);
-
-        // take the next hedges
-        edge_descriptor edge_to_remove = edge(h_side1, tmesh);
-        h_side1 = next(h_side1, tmesh);
-
-        // now remove the extra edge
-        remove_edge(edge_to_remove, tmesh);
-
-        // ... and the extra vertex if it's not the second reference
-        if (vertex_to_remove==*ref_vertices.second)
-        {
-          // update the halfedge pointer of the last vertex (others were already from side 2)
-          CGAL_assertion( target(opposite(h_side2, tmesh), tmesh) == vertex_to_remove );
-          set_halfedge(vertex_to_remove, opposite(h_side2, tmesh), tmesh);
-          break;
-        }
-        else
-        {
-          remove_vertex(vertex_to_remove , tmesh);
-        }
-
-        h_side2 = h_side2_for_next_turn;
-      }
-    }
-  }
-
-  return all_removed;
-}
-
-template <typename FaceRange, typename TriangleMesh>
-bool remove_degenerate_faces(const FaceRange& face_range,
-                             TriangleMesh& tmesh)
-{
-  return remove_degenerate_faces(face_range, tmesh, parameters::all_default());
-}
-
-template <typename TriangleMesh, typename CGAL_PMP_NP_TEMPLATE_PARAMETERS>
-bool remove_degenerate_faces(TriangleMesh& tmesh,
-                             const CGAL_PMP_NP_CLASS& np)
-{
-  return remove_degenerate_faces(faces(tmesh), tmesh, np);
-}
-
-template<class TriangleMesh>
-bool remove_degenerate_faces(TriangleMesh& tmesh)
-{
-  return remove_degenerate_faces(tmesh,
-    CGAL::Polygon_mesh_processing::parameters::all_default());
-}
-
-/// \ingroup PMP_repairing_grp
-/// checks whether a vertex of a polygon mesh is non-manifold.
-///
-/// @tparam PolygonMesh a model of `HalfedgeListGraph`
-///
-/// @param v a vertex of `pm`
-/// @param pm a triangle mesh containing `v`
-///
-/// \warning This function has linear runtime with respect to the size of the mesh.
-///
-/// \sa `duplicate_non_manifold_vertices()`
-///
-/// \return `true` if the vertex is non-manifold, `false` otherwise.
-template <typename PolygonMesh>
-bool is_non_manifold_vertex(typename boost::graph_traits<PolygonMesh>::vertex_descriptor v,
-                            const PolygonMesh& pm)
-{
-  typedef typename boost::graph_traits<PolygonMesh>::halfedge_descriptor halfedge_descriptor;
-
-  typedef CGAL::dynamic_halfedge_property_t<bool>                                       Halfedge_property_tag;
-  typedef typename boost::property_map<PolygonMesh, Halfedge_property_tag>::const_type  Visited_halfedge_map;
-
-  // Dynamic pmaps do not have default initialization values (yet)
-  Visited_halfedge_map visited_halfedges = get(Halfedge_property_tag(), pm);
-  for(halfedge_descriptor h : halfedges(pm))
-    put(visited_halfedges, h, false);
-
-  std::size_t incident_null_faces_counter = 0;
-  for(halfedge_descriptor h : halfedges_around_target(v, pm))
-  {
-    put(visited_halfedges, h, true);
-    if(CGAL::is_border(h, pm))
-      ++incident_null_faces_counter;
-  }
-
-  if(incident_null_faces_counter > 1)
-  {
-    // The vertex is the sole connection between two connected components --> non-manifold
-    return true;
-  }
-
-  for(halfedge_descriptor h : halfedges(pm))
-  {
-    if(v == target(h, pm))
-    {
-      // Haven't seen that halfedge yet ==> more than one umbrella incident to 'v' ==> non-manifold
-      if(!get(visited_halfedges, h))
-        return true;
-    }
-  }
-
-  return false;
-}
-
-namespace internal {
-
-template <typename G>
-struct Vertex_collector
-{
-  typedef typename boost::graph_traits<G>::vertex_descriptor      vertex_descriptor;
-
-  bool has_old_vertex(const vertex_descriptor v) const { return collections.count(v) != 0; }
-
-  void collect_vertices(vertex_descriptor v1, vertex_descriptor v2)
-  {
-    std::vector<vertex_descriptor>& verts = collections[v1];
-    if(verts.empty())
-      verts.push_back(v1);
-    verts.push_back(v2);
-  }
-
-  template<typename OutputIterator>
-  void dump(OutputIterator out)
-  {
-    typedef std::pair<const vertex_descriptor, std::vector<vertex_descriptor> > Pair_type;
-    for(const Pair_type& p : collections)
-      *out++ = p.second;
-  }
-
-  void dump(Emptyset_iterator) { }
-
-  std::map<vertex_descriptor, std::vector<vertex_descriptor> > collections;
-};
-
-template <typename PolygonMesh, typename VPM, typename ConstraintMap>
-typename boost::graph_traits<PolygonMesh>::vertex_descriptor
-create_new_vertex_for_sector(typename boost::graph_traits<PolygonMesh>::halfedge_descriptor sector_begin_h,
-                             typename boost::graph_traits<PolygonMesh>::halfedge_descriptor sector_last_h,
-                             PolygonMesh& pm,
-                             const VPM& vpm,
-                             const ConstraintMap& cmap)
-{
-  typedef typename boost::graph_traits<PolygonMesh>::vertex_descriptor    vertex_descriptor;
-  typedef typename boost::graph_traits<PolygonMesh>::halfedge_descriptor  halfedge_descriptor;
-
-  vertex_descriptor old_vd = target(sector_begin_h, pm);
-  vertex_descriptor new_vd = add_vertex(pm);
-  put(vpm, new_vd, get(vpm, old_vd));
-
-  put(cmap, new_vd, true);
-
-  set_halfedge(new_vd, sector_begin_h, pm);
-  halfedge_descriptor h = sector_begin_h;
-  do
-  {
-    set_target(h, new_vd, pm);
-
-    if(h == sector_last_h)
-      break;
-    else
-      h = prev(opposite(h, pm), pm);
-  }
-  while(h != sector_begin_h); // for safety
-  CGAL_assertion(h != sector_begin_h);
-
-  return new_vd;
-}
-
-template <typename PolygonMesh, typename NamedParameters>
-std::size_t make_umbrella_manifold(typename boost::graph_traits<PolygonMesh>::halfedge_descriptor h,
-                                   PolygonMesh& pm,
-                                   internal::Vertex_collector<PolygonMesh>& dmap,
-                                   const NamedParameters& np)
-{
-  typedef typename boost::graph_traits<PolygonMesh>::vertex_descriptor    vertex_descriptor;
-  typedef typename boost::graph_traits<PolygonMesh>::halfedge_descriptor  halfedge_descriptor;
-
-  using parameters::get_parameter;
-  using parameters::choose_parameter;
-
-  typedef typename GetVertexPointMap<PolygonMesh, NamedParameters>::type VertexPointMap;
-  VertexPointMap vpm = choose_parameter(get_parameter(np, internal_np::vertex_point),
-                                    get_property_map(vertex_point, pm));
-
-  typedef typename internal_np::Lookup_named_param_def<internal_np::vertex_is_constrained_t,
-                                                 NamedParameters,
-                                                 Constant_property_map<vertex_descriptor, bool> // default (no constraint pmap)
-                                                 >::type                  VerticesMap;
-  VerticesMap cmap = choose_parameter(get_parameter(np, internal_np::vertex_is_constrained),
-                                  Constant_property_map<vertex_descriptor, bool>(false));
-
-  std::size_t nb_new_vertices = 0;
-
-  vertex_descriptor old_v = target(h, pm);
-  put(cmap, old_v, true); // store the duplicates
-
-  // count the number of borders
-  int border_counter = 0;
-  halfedge_descriptor ih = h, done = ih, border_h = h;
-  do
-  {
-    if(is_border(ih, pm))
-    {
-      border_h = ih;
-      ++border_counter;
-    }
-
-    ih = prev(opposite(ih, pm), pm);
-  }
-  while(ih != done);
-
-  bool is_non_manifold_within_umbrella = (border_counter > 1);
-
-  // if there is a single sector, then simply move the full umbrella to a new vertex, and we're done
-  if(!is_non_manifold_within_umbrella)
-  {
-    // note that since this is marked as a non-manifold vertex, we necessarily need to create
-    // a new vertex for this umbrella (the main umbrella is not marked as non-manifold)
-    halfedge_descriptor last_h = opposite(next(h, pm), pm);
-    vertex_descriptor new_v = create_new_vertex_for_sector(h, last_h, pm, vpm, cmap);
-    dmap.collect_vertices(old_v, new_v);
-    nb_new_vertices = 1;
-  }
-  // if there is more than one sector, look at each sector and split them away from the main one
-  else
-  {
-    // the first manifold sector, described by two halfedges
-    halfedge_descriptor sector_start_h = border_h;
-    CGAL_assertion(is_border(border_h, pm));
-
-    bool should_stop = false;
-    bool is_main_sector = true;
-    do
-    {
-      CGAL_assertion(is_border(sector_start_h, pm));
-
-      // collect the sector and split it away if it must be
-      halfedge_descriptor sector_last_h = sector_start_h;
-      do
-      {
-        halfedge_descriptor next_h = prev(opposite(sector_last_h, pm), pm);
-
-        if(is_border(next_h, pm))
-          break;
-
-        sector_last_h = next_h;
-      }
-      while(sector_last_h != sector_start_h);
-      CGAL_assertion(!is_border(sector_last_h, pm));
-      CGAL_assertion(sector_last_h != sector_start_h);
-
-      halfedge_descriptor next_start_h = prev(opposite(sector_last_h, pm), pm);
-
-      // there are multiple CCs incident to this particular vertex, and we should create a new vertex
-      // if it's not the first umbrella around 'old_v' or not the first sector, but not if it's
-      // the first umbrella and first sector.
-      bool must_create_new_vertex = (!is_main_sector || dmap.has_old_vertex(old_v));
-
-      // In any case, we must set up the next pointer correctly
-      set_next(sector_start_h, opposite(sector_last_h, pm), pm);
-
-      if(must_create_new_vertex)
-      {
-        vertex_descriptor new_v = create_new_vertex_for_sector(sector_start_h, sector_last_h, pm, vpm, cmap);
-        dmap.collect_vertices(old_v, new_v);
-        ++nb_new_vertices;
-      }
-
-      is_main_sector = false;
-      sector_start_h = next_start_h;
-      should_stop = (sector_start_h == border_h);
-    }
-    while(!should_stop);
-  }
-
-  return nb_new_vertices;
-}
-
-} // end namespace internal
-
-/// \ingroup PMP_repairing_grp
-/// collects the non-manifold vertices (if any) present in the mesh. A non-manifold vertex `v` is returned
-/// via one incident halfedge `h` such that `target(h, pm) = v` for all the umbrellas that `v` apppears in
-/// (an <i>umbrella</i> being the set of faces incident to all the halfedges reachable by walking around `v`
-/// using `hnext = prev(opposite(h, pm), pm)`, starting from `h`).
-///
-/// @tparam PolygonMesh a model of `HalfedgeListGraph`
-/// @tparam OutputIterator a model of `OutputIterator` holding objects of type
-///                         `boost::graph_traits<PolygonMesh>::%halfedge_descriptor`
-///
-/// @param pm a triangle mesh
-/// @param out the output iterator that collects halfedges incident to `v`
-///
-/// \sa `is_non_manifold_vertex()`
-/// \sa `duplicate_non_manifold_vertices()`
-///
-/// \return the output iterator.
-template <typename PolygonMesh, typename OutputIterator>
-OutputIterator non_manifold_vertices(const PolygonMesh& pm,
-                                     OutputIterator out)
-{
-  // Non-manifoldness can appear either:
-  // - if 'pm' is pinched at a vertex. While traversing the incoming halfedges at this vertex,
-  //   we will meet strictly more than one border halfedge.
-  // - if there are multiple umbrellas around a vertex. In that case, we will find a non-visited
-  //   halfedge that has for target a vertex that is already visited.
-
-  typedef typename boost::graph_traits<PolygonMesh>::vertex_descriptor                  vertex_descriptor;
-  typedef typename boost::graph_traits<PolygonMesh>::halfedge_descriptor                halfedge_descriptor;
-
-  typedef CGAL::dynamic_vertex_property_t<bool>                                         Vertex_property_tag;
-  typedef typename boost::property_map<PolygonMesh, Vertex_property_tag>::const_type    Visited_vertex_map;
-  typedef CGAL::dynamic_halfedge_property_t<bool>                                       Halfedge_property_tag;
-  typedef typename boost::property_map<PolygonMesh, Halfedge_property_tag>::const_type  Visited_halfedge_map;
-
-  Visited_vertex_map visited_vertices = get(Vertex_property_tag(), pm);
-  Visited_halfedge_map visited_halfedges = get(Halfedge_property_tag(), pm);
-
-  // Dynamic pmaps do not have default initialization values (yet)
-  for(vertex_descriptor v : vertices(pm))
-    put(visited_vertices, v, false);
-  for(halfedge_descriptor h : halfedges(pm))
-    put(visited_halfedges, h, false);
-
-  for(halfedge_descriptor h : halfedges(pm))
-  {
-    // If 'h' is not visited yet, we walk around the target of 'h' and mark these
-    // halfedges as visited. Thus, if we are here and the target is already marked as visited,
-    // it means that the vertex is non manifold.
-    if(!get(visited_halfedges, h))
-    {
-      put(visited_halfedges, h, true);
-      bool is_non_manifold = false;
-
-      vertex_descriptor vd = target(h, pm);
-      if(get(visited_vertices, vd)) // already seen this vertex, but not from this star
-        is_non_manifold = true;
-
-      put(visited_vertices, vd, true);
-
-      // While walking the star of this halfedge, if we meet a border halfedge more than once,
-      // it means the mesh is pinched and we are also in the case of a non-manifold situation
-      halfedge_descriptor ih = h, done = ih;
-      int border_counter = 0;
-      do
-      {
-        put(visited_halfedges, ih, true);
-        if(is_border(ih, pm))
-          ++border_counter;
-
-        ih = prev(opposite(ih, pm), pm);
-      }
-      while(ih != done);
-
-      if(border_counter > 1)
-        is_non_manifold = true;
-
-      if(is_non_manifold)
-        *out++ = h;
-    }
-  }
-
-  return out;
-}
-
-/// \ingroup PMP_repairing_grp
-/// duplicates all the non-manifold vertices of the input mesh.
-///
-/// @tparam PolygonMesh a model of `HalfedgeListGraph` and `MutableHalfedgeGraph`
-/// @tparam NamedParameters a sequence of \ref pmp_namedparameters "Named Parameters"
-///
-/// @param pm the surface mesh to be repaired
-/// @param np optional \ref pmp_namedparameters "Named Parameters" described below
-///
-/// \cgalNamedParamsBegin
-///    \cgalParamBegin{vertex_point_map} the property map with the points associated to the vertices of `pmesh`.
-///       The type of this map is model of `ReadWritePropertyMap`.
-///       If this parameter is omitted, an internal property map for
-///       `CGAL::vertex_point_t` should be available in `PolygonMesh`
-///    \cgalParamEnd
-///   \cgalParamBegin{vertex_is_constrained_map} a writable property map with `vertex_descriptor`
-///     as key and `bool` as `value_type`. `put(pmap, v, true)` will be called for each duplicated
-///     vertices, as well as the original non-manifold vertex in the input mesh.
-///  \cgalParamEnd
-///   \cgalParamBegin{output_iterator} a model of `OutputIterator` with value type
-///      `std::vector<vertex_descriptor>`. The first vertex of each vector is a non-manifold vertex
-///       of the input mesh, followed by the new vertices that were created to fix this precise
-///       non-manifold configuration.
-///  \cgalParamEnd
-/// \cgalNamedParamsEnd
-///
-/// \return the number of vertices created.
-template <typename PolygonMesh, typename NamedParameters>
-std::size_t duplicate_non_manifold_vertices(PolygonMesh& pm,
-                                            const NamedParameters& np)
-{
-  using parameters::get_parameter;
-  using parameters::choose_parameter;
-
-  typedef boost::graph_traits<PolygonMesh>                            GT;
-  typedef typename GT::halfedge_descriptor                            halfedge_descriptor;
-
-  typedef typename internal_np::Lookup_named_param_def <
-    internal_np::output_iterator_t,
-    NamedParameters,
-    Emptyset_iterator
-  > ::type                                                            Output_iterator;
-
-  Output_iterator out = choose_parameter(get_parameter(np, internal_np::output_iterator), Emptyset_iterator());
-
-  std::vector<halfedge_descriptor> non_manifold_cones;
-  non_manifold_vertices(pm, std::back_inserter(non_manifold_cones));
-
-  internal::Vertex_collector<PolygonMesh> dmap;
-  std::size_t nb_new_vertices = 0;
-  if(!non_manifold_cones.empty())
-  {
-    for(halfedge_descriptor h : non_manifold_cones)
-      nb_new_vertices += internal::make_umbrella_manifold(h, pm, dmap, np);
-
-    dmap.dump(out);
-  }
-
-  return nb_new_vertices;
-}
-=======
-#include <vector>
->>>>>>> d60d7c57
 
 namespace CGAL {
 namespace Polygon_mesh_processing {
@@ -2358,214 +61,7 @@
   for(vertex_descriptor v : to_be_removed)
     remove_vertex(v, pmesh);
 
-<<<<<<< HEAD
-      // make sure that the hole filling is valid, we check that no
-      // edge already in the mesh is present in patch.
-      bool non_manifold_edge_found = false;
-      for(const Face_indices& triangle : patch)
-      {
-        std::array<int, 6> edges =
-          make_array(triangle.first, triangle.second,
-                     triangle.second, triangle.third,
-                     triangle.third, triangle.first);
-        for (int k=0; k<3; ++k)
-        {
-          int vi=edges[2*k], vj=edges[2*k+1];
-          // ignore boundary edges
-          if (vi+1==vj || (vj==0 && static_cast<std::size_t>(vi)==border_vertices.size()-1) )
-            continue;
-          halfedge_descriptor h = halfedge(border_vertices[vi], border_vertices[vj], tm).first;
-          if (h!=boost::graph_traits<TriangleMesh>::null_halfedge() &&
-              cc_interior_edges.count(edge(h, tm))==0)
-          {
-            non_manifold_edge_found=true;
-            break;
-          }
-        }
-        if (non_manifold_edge_found) break;
-      }
-      if (non_manifold_edge_found)
-      {
-        if (verbose)
-          std::cout << "  DEBUG: Triangulation produced is non-manifold when plugged into the mesh.\n";
-        all_fixed = false;
-        continue;
-      }
-
-      // plug the new triangles in the mesh, reusing previous edges and faces
-      std::vector<edge_descriptor> edge_stack(cc_interior_edges.begin(), cc_interior_edges.end());
-      std::vector<face_descriptor> face_stack(cc_faces.begin(), cc_faces.end());
-
-      std::map< std::pair<int, int>, halfedge_descriptor > halfedge_map;
-      int i=0;
-      // register border halfedges
-      for(halfedge_descriptor h : cc_border_hedges)
-      {
-        int j = static_cast<int>( std::size_t(i+1)%cc_border_hedges.size() );
-        halfedge_map.insert(std::make_pair( std::make_pair(i, j), h) );
-        set_halfedge(target(h, tm), h, tm); // update vertex halfedge pointer
-        CGAL_assertion( border_vertices[i] == source(h, tm) &&
-                        border_vertices[j] == target(h, tm) );
-        ++i;
-      }
-
-      std::vector<halfedge_descriptor> hedges;
-      hedges.reserve(4);
-      face_descriptor f = boost::graph_traits<TriangleMesh>::null_face();
-      for(const Face_indices& triangle : patch)
-      {
-        // get the new face
-        if (face_stack.empty())
-          f=add_face(tm);
-        else
-        {
-          f=face_stack.back();
-          face_stack.pop_back();
-        }
-
-        std::array<int, 4> indices =
-          make_array( triangle.first,
-                      triangle.second,
-                      triangle.third,
-                      triangle.first );
-        for (int i=0; i<3; ++i)
-        {
-          // get the corresponding halfedge (either a new one or an already created)
-          typename std::map< std::pair<int, int> , halfedge_descriptor >::iterator insert_res =
-            halfedge_map.insert(
-              std::make_pair( std::make_pair(indices[i], indices[i+1]),
-                              boost::graph_traits<TriangleMesh>::null_halfedge() ) ).first;
-          if (insert_res->second == boost::graph_traits<TriangleMesh>::null_halfedge())
-          {
-            if (edge_stack.empty())
-              insert_res->second = halfedge(add_edge(tm), tm);
-            else
-            {
-              insert_res->second = halfedge(edge_stack.back(), tm);
-              edge_stack.pop_back();
-            }
-
-            halfedge_map[std::make_pair(indices[i+1], indices[i])] =
-              opposite(insert_res->second, tm);
-          }
-          hedges.push_back(insert_res->second);
-        }
-        hedges.push_back(hedges.front());
-        // update halfedge connections + face pointers
-        for(int i=0; i<3;++i)
-        {
-          set_next(hedges[i], hedges[i+1], tm);
-          set_face(hedges[i], f, tm);
-          set_target(hedges[i], border_vertices[indices[i+1]], tm);
-        }
-        set_halfedge(f, hedges[0], tm);
-        hedges.clear();
-      }
-
-      // now remove remaining edges,
-      for(edge_descriptor e : edge_stack)
-        remove_edge(e, tm);
-      // vertices,
-      for(vertex_descriptor vh : cc_interior_vertices)
-        remove_vertex(vh, tm);
-      // and remaning faces
-      for(face_descriptor f : face_stack)
-        remove_face(f, tm);
-
-      if (verbose)
-        std::cout << "  DEBUG: " << cc_faces.size() << " triangles removed, "
-                  << patch.size() << " created\n";
-
-      CGAL_assertion(is_valid_polygon_mesh(tm));
-
-      something_was_done = true;
-    }
-  }
-  if (!something_was_done)
-  {
-    faces_to_remove.swap(faces_to_remove_copy);
-    if (verbose)
-      std::cout<<"  DEBUG: Nothing was changed during this step, self-intersections won't be recomputed."<<std::endl;
-  }
-  return std::make_pair(all_fixed, topology_issue);
-}
-
-template <class TriangleMesh, class NamedParameters>
-bool remove_self_intersections(TriangleMesh& tm, const NamedParameters& np)
-{
-  typedef boost::graph_traits<TriangleMesh> graph_traits;
-  typedef typename graph_traits::face_descriptor face_descriptor;
-
-  // named parameter extraction
-  typedef typename GetVertexPointMap<TriangleMesh, NamedParameters>::type VertexPointMap;
-  VertexPointMap vpm = parameters::choose_parameter(parameters::get_parameter(np, internal_np::vertex_point),
-                                           get_property_map(vertex_point, tm));
-
-  const int max_steps = parameters::choose_parameter(parameters::get_parameter(np, internal_np::number_of_iterations), 7);
-  bool verbose = parameters::choose_parameter(parameters::get_parameter(np, internal_np::verbosity_level), 0) > 0;
-  bool preserve_genus = parameters::choose_parameter(parameters::get_parameter(np, internal_np::preserve_genus), true);
-
-  if (verbose)
-    std::cout << "DEBUG: Starting remove_self_intersections, is_valid(tm)? " << is_valid_polygon_mesh(tm) << "\n";
-
-  // first handle the removal of degenerate faces
-  remove_degenerate_faces(tm, np);
-
-  if (!preserve_genus)
-    duplicate_non_manifold_vertices(tm, np);
-
-  if (verbose)
-    std::cout << "DEBUG: After degenerate faces removal, is_valid(tm)? " << is_valid_polygon_mesh(tm) << "\n";
-
-  // Look for self-intersections in the polyhedron and remove them
-  int step=-1;
-  bool all_fixed = true; // indicates if the filling of all created holes went fine
-  bool topology_issue = false; // indicates if some boundary cycles of edges are blocking the fixing
-  std::set<face_descriptor> faces_to_remove;
-  while( ++step<max_steps )
-  {
-    if (faces_to_remove.empty()) // the previous round might have been blocked due to topological constraints
-    {
-      typedef std::pair<face_descriptor, face_descriptor> Face_pair;
-      std::vector<Face_pair> self_inter;
-      // TODO : possible optimization to reduce the range to check with the bbox
-      // of the previous patches or something.
-      self_intersections(tm, std::back_inserter(self_inter));
-
-      for(Face_pair fp : self_inter)
-      {
-        faces_to_remove.insert(fp.first);
-        faces_to_remove.insert(fp.second);
-      }
-    }
-
-    if ( faces_to_remove.empty() && all_fixed){
-      if (verbose)
-        std::cout<<"DEBUG: There is no more face to remove."<<std::endl;
-      break;
-    }
-
-    std::tie(all_fixed, topology_issue) =
-      remove_self_intersections_one_step(tm, faces_to_remove, vpm, step, preserve_genus, verbose);
-    if (all_fixed && topology_issue)
-    {
-      if (verbose)
-        std::cout<< "DEBUG: Process stopped because of boundary cycles"
-                    " of boundary edges involved in self-intersections.\n";
-      return false;
-    }
-  }
-
-  return step<max_steps;
-}
-
-template <class TriangleMesh>
-bool remove_self_intersections(TriangleMesh& tm)
-{
-  return remove_self_intersections(tm, parameters::all_default());
-=======
   return nb_removed;
->>>>>>> d60d7c57
 }
 
 } // namespace Polygon_mesh_processing
