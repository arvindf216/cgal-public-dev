--- conflicted
+++ resolved
@@ -15,98 +15,6 @@
 #define VIEWER_H
 
 #include "typedefs.h"
-<<<<<<< HEAD
-=======
-#include <CGAL/draw_linear_cell_complex.h>
-
-// Functor used by SimpleLCCViewerQt to colorize of not elements.
-struct MyDrawingFunctorLCC
-{
-  /// @return true iff the volume containing dh is drawn.
-  template<typename LCC>
-  bool draw_volume(const LCC& alcc,
-                   typename LCC::Dart_const_descriptor dh) const
-  { return alcc.template info<3>(dh).is_visible(); }
-  /// @return true iff the face containing dh is drawn.
-  template<typename LCC>
-  bool draw_face(const LCC&,
-                 typename LCC::Dart_const_descriptor) const
-  { return true; }
-  /// @return true iff the edge containing dh is drawn.
-  template<typename LCC>
-  bool draw_edge(const LCC&,
-                 typename LCC::Dart_const_descriptor) const
-  { return true; }
-  /// @return true iff the vertex containing dh is drawn.
-  template<typename LCC>
-  bool draw_vertex(const LCC&,
-                   typename LCC::Dart_const_descriptor) const
-  { return true; }
-
-  /// @return true iff the volume containing dh is drawn in wireframe.
-  template<typename LCC>
-  bool volume_wireframe(const LCC& alcc,
-                        typename LCC::Dart_const_descriptor dh) const
-  { return !(alcc.template info<3>(dh).is_filled()); }
-  /// @return true iff the face containing dh is drawn in wireframe.
-  template<typename LCC>
-  bool face_wireframe(const LCC&,
-                        typename LCC::Dart_const_descriptor) const
-  { return false; }
-
-  /// @return true iff the volume containing dh is colored.
-  template<typename LCC>
-  bool colored_volume(const LCC&,
-                      typename LCC::Dart_const_descriptor) const
-  { return true; }
-  /// @return true iff the face containing dh is colored.
-  ///  if we have also colored_volume(alcc, dh), the volume color is
-  ///  ignored and only the face color is considered.
-  template<typename LCC>
-  bool colored_face(const LCC&,
-                    typename LCC::Dart_const_descriptor) const
-  { return false; }
-  /// @return true iff the edge containing dh is colored.
-  template<typename LCC>
-  bool colored_edge(const LCC&,
-                    typename LCC::Dart_const_descriptor) const
-  { return false; }
-  /// @return true iff the vertex containing dh is colored.
-  template<typename LCC>
-  bool colored_vertex(const LCC&,
-                      typename LCC::Dart_const_descriptor) const
-  { return false; }
-
-  /// @return the color of the volume containing dh
-  ///  used only if colored_volume(alcc, dh) and !colored_face(alcc, dh)
-  template<typename LCC>
-  CGAL::IO::Color volume_color(const LCC& alcc,
-                           typename LCC::Dart_const_descriptor dh) const
-  { return alcc.template info<3>(dh).color(); }
-  /// @return the color of the face containing dh
-  ///  used only if colored_face(alcc, dh)
-  template<typename LCC>
-  CGAL::IO::Color face_color(const LCC& alcc,
-                         typename LCC::Dart_const_descriptor dh) const
-  {
-    CGAL::Random random((unsigned int)(alcc.darts().index(dh)));
-    return get_random_color(random);
-  }
-  /// @return the color of the edge containing dh
-  ///  used only if colored_edge(alcc, dh)
-  template<typename LCC>
-  CGAL::IO::Color edge_color(const LCC&,
-                         typename LCC::Dart_const_descriptor) const
-  { return CGAL::IO::Color(0, 0, 0); }
-  /// @return the color of the vertex containing dh
-  ///  used only if colored_vertex(alcc, dh)
-  template<typename LCC>
-  CGAL::IO::Color vertex_color(const LCC&,
-                           typename LCC::Dart_const_descriptor) const
-  { return CGAL::IO::Color(0, 0, 0); }
-};
->>>>>>> efcbc672
-
 #include <CGAL/draw_linear_cell_complex.h>
 #include <CGAL/Qt/Basic_viewer_qt.h>
 
