--- conflicted
+++ resolved
@@ -77,7 +77,7 @@
 template <class AABB_tree, class PointRange>
 struct Distance_computation{
   typedef typename PointRange::const_iterator::value_type Point_3;
-  
+
   const AABB_tree& tree;
   const PointRange& sample_points;
   Point_3 initial_hint;
@@ -798,11 +798,7 @@
 template<class PointOutputIterator, class TriangleMesh, class NamedParameters>
 PointOutputIterator
 sample_triangle_mesh(const TriangleMesh& tm,
-<<<<<<< HEAD
-                           OutputIterator out,
-=======
                      PointOutputIterator out,
->>>>>>> fea3a179
                      const NamedParameters& np)
 {
   typedef typename GetGeomTraits<TriangleMesh, NamedParameters>::type             GeomTraits;
