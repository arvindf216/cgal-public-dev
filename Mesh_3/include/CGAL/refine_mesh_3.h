// Copyright (c) 2009 INRIA Sophia-Antipolis (France).
// All rights reserved.
//
// This file is part of CGAL (www.cgal.org).
// You can redistribute it and/or modify it under the terms of the GNU
// General Public License as published by the Free Software Foundation,
// either version 3 of the License, or (at your option) any later version.
//
// Licensees holding a valid commercial license may use this file in
// accordance with the commercial license agreement provided with the software.
//
// This file is provided AS IS with NO WARRANTY OF ANY KIND, INCLUDING THE
// WARRANTY OF DESIGN, MERCHANTABILITY AND FITNESS FOR A PARTICULAR PURPOSE.
//
// $URL$
// $Id$
//
//
// Author(s)     : Stephane Tayeb
//
//******************************************************************************
// File Description : refine_mesh_3 function declaration and implementation.
//******************************************************************************

#ifndef CGAL_REFINE_MESH_3_H
#define CGAL_REFINE_MESH_3_H

#include <CGAL/license/Mesh_3.h>

#include <CGAL/config.h>
#include <CGAL/Mesh_3/config.h>
#include <CGAL/Mesh_3/Dump_c3t3.h>
#include <CGAL/Mesh_3/global_parameters.h>
#include <CGAL/Mesh_3/Mesher_3.h>
#include <CGAL/Mesh_error_code.h>
#include <CGAL/optimize_mesh_3.h>

namespace CGAL {

namespace details {

/**
 * @class Insert_vertex_in_c3t3
 *
 * A functor designed to insert unweighted points into the triangulation
 * of a C3T3 from C3T3::Tr::Vertex , keeping the dimension and indices.
 */
template <typename C3T3>
class Insert_vertex_in_c3t3
{
private:
  typedef typename C3T3::Vertex_handle          Vertex_handle;
  typedef typename C3T3::Index                  Index;

  typedef typename C3T3::Triangulation          Tr;
  typedef typename Tr::Geom_traits              Geom_traits;
  typedef typename Tr::Vertex                   Vertex;
  typedef typename Tr::Weighted_point           Weighted_point;
  typedef typename Weighted_point::Weight       Weight;

public:
  Insert_vertex_in_c3t3(C3T3& c3t3)
    : r_c3t3_(c3t3) {}

  void operator()(const Vertex& vertex) const
  {
    typename Geom_traits::Construct_point_3 cp =
        r_c3t3_.triangulation().geom_traits().construct_point_3_object();
    typename Geom_traits::Compute_weight_3 cw =
        r_c3t3_.triangulation().geom_traits().compute_weight_3_object();

    // Get vh properties
    int dimension = vertex.in_dimension();
    Weight w = (dimension < 2) ? cw(vertex.point()) : 0;
    Weighted_point point(cp(vertex.point()), w);
    Index index = vertex.index();

    // Insert point and restore handle properties
    Vertex_handle new_vertex = r_c3t3_.triangulation().insert(point);
    r_c3t3_.set_index(new_vertex, index);
    r_c3t3_.set_dimension(new_vertex, dimension);

#if defined(CGAL_LINKED_WITH_TBB)\
&& !defined(CGAL_PARALLEL_MESH_3_DO_NOT_ADD_OUTSIDE_POINTS_ON_A_FAR_SPHERE)
    if (boost::is_convertible<typename C3T3::Concurrency_tag, CGAL::Parallel_tag>::value)
    {
      if (dimension == -1)
        r_c3t3_.add_far_point(new_vertex);
    }
#endif
#ifdef CGAL_SEQUENTIAL_MESH_3_ADD_OUTSIDE_POINTS_ON_A_FAR_SPHERE
    if (boost::is_convertible<typename C3T3::Concurrency_tag, CGAL::Sequential_tag>::value)
    {
      if (dimension == -1)
        r_c3t3_.add_far_point(new_vertex);
    }
#endif
  }

private:
  C3T3& r_c3t3_;
};

} // namespace details

namespace parameters {
<<<<<<< HEAD
  
  namespace internal {
    
    const int undef_parameter = -1;
    
    // Helpers
    struct Optimization_options_base
    {
      Optimization_options_base(bool b)
      : b_(b), time_limit_(undef_parameter), bound_(undef_parameter) {}
      
      operator bool() const { return b_; }
      
      bool is_time_limit_set() const { return time_limit_ != undef_parameter; }
      void set_time_limit(double d) { time_limit_ = d; }
      double time_limit() const { return time_limit_; }
      
      bool is_bound_set() const { return bound_ != undef_parameter; }
      void set_bound(double d) { bound_ = d; }
      double bound() const { return bound_; }
      
    private:
      bool b_;
      double time_limit_;
      double bound_;
    };
    
    struct Global_optimization_options_base
    {
      Global_optimization_options_base()
      : convergence_(undef_parameter), max_it_nb_(undef_parameter) {}
      
      bool is_convergence_set() const { return convergence_ != undef_parameter; }
      void set_convergence(double d) { convergence_ = d; }
      double convergence() const { return convergence_; }
      
      bool is_max_iteration_number_set() const { return max_it_nb_ != undef_parameter; }
      void set_max_iteration_number(int i) { max_it_nb_ = i; }
      int max_iteration_number() const { return max_it_nb_; }
      
    private:
      double convergence_;
      int max_it_nb_; 
    };
    
    // Perturb
    struct Perturb_options : public Optimization_options_base
    {
      Perturb_options(bool b) : Optimization_options_base(b) {}
    };
    
    // Exude
    struct Exude_options : public Optimization_options_base
    {
      Exude_options(bool b) : Optimization_options_base(b) {}
    };
    
    // Odt
    struct Odt_options : public Optimization_options_base
    , public Global_optimization_options_base
    {
      Odt_options(bool b) : Optimization_options_base(b)
      , Global_optimization_options_base() {}
    };
    
    // Lloyd
    struct Lloyd_options : public Optimization_options_base
    , public Global_optimization_options_base
    {
      Lloyd_options(bool b) : Optimization_options_base(b)
      , Global_optimization_options_base() {}
    };

    // Manifold
    struct Manifold_options {
      enum {
        NON_MANIFOLD = 0,
        MANIFOLD_WITH_BOUNDARY = 8,
        NO_BOUNDARY = 16,
        MANIFOLD = 24
      };
      
      Manifold_options(const int topology)
        : mesh_topology(topology)
      {}
      Manifold_options()
        : mesh_topology(NON_MANIFOLD)
      {}

      int mesh_topology;
    };

    // Various Mesh_3 option
    struct Mesh_3_options {
      Mesh_3_options() 
        : dump_after_init_prefix()
        , dump_after_refine_surface_prefix()
        , dump_after_refine_prefix()
        , dump_after_glob_opt_prefix()
        , dump_after_perturb_prefix()
        , dump_after_exude_prefix()
        , number_of_initial_points()
        , nonlinear_growth_of_balls(false)
        , maximal_number_of_vertices(0)
        , pointer_to_error_code(0)
      {}

      std::string dump_after_init_prefix;
      std::string dump_after_refine_surface_prefix;
      std::string dump_after_refine_prefix;
      std::string dump_after_glob_opt_prefix;
      std::string dump_after_perturb_prefix;
      std::string dump_after_exude_prefix;
      int number_of_initial_points;
      bool nonlinear_growth_of_balls;
      std::size_t maximal_number_of_vertices;
      Mesh_error_code* pointer_to_error_code;

    }; // end struct Mesh_3_options

  } // end namespace internal
=======

namespace internal {

const int undef_parameter = -1;

// Helpers
struct Optimization_options_base
{
  Optimization_options_base(bool b)
  : b_(b), time_limit_(undef_parameter), bound_(undef_parameter) {}

  operator bool() const { return b_; }

  bool is_time_limit_set() const { return time_limit_ != undef_parameter; }
  void set_time_limit(double d) { time_limit_ = d; }
  double time_limit() const { return time_limit_; }

  bool is_bound_set() const { return bound_ != undef_parameter; }
  void set_bound(double d) { bound_ = d; }
  double bound() const { return bound_; }

private:
  bool b_;
  double time_limit_;
  double bound_;
};

struct Global_optimization_options_base
{
  Global_optimization_options_base()
  : convergence_(undef_parameter), max_it_nb_(undef_parameter) {}

  bool is_convergence_set() const { return convergence_ != undef_parameter; }
  void set_convergence(double d) { convergence_ = d; }
  double convergence() const { return convergence_; }

  bool is_max_iteration_number_set() const { return max_it_nb_ != undef_parameter; }
  void set_max_iteration_number(int i) { max_it_nb_ = i; }
  int max_iteration_number() const { return max_it_nb_; }

private:
  double convergence_;
  int max_it_nb_;
};

// Perturb
struct Perturb_options : public Optimization_options_base
{
  Perturb_options(bool b) : Optimization_options_base(b) {}
};

// Exude
struct Exude_options : public Optimization_options_base
{
  Exude_options(bool b) : Optimization_options_base(b) {}
};

// Odt
struct Odt_options : public Optimization_options_base
, public Global_optimization_options_base
{
  Odt_options(bool b) : Optimization_options_base(b)
  , Global_optimization_options_base() {}
};

// Lloyd
struct Lloyd_options : public Optimization_options_base
, public Global_optimization_options_base
{
  Lloyd_options(bool b) : Optimization_options_base(b)
  , Global_optimization_options_base() {}
};

// Manifold
struct Manifold_options {
  enum {
    NON_MANIFOLD = 0,
    MANIFOLD_WITH_BOUNDARY = 8,
    NO_BOUNDARY = 16,
    MANIFOLD = 24
  };

  Manifold_options(const int topology)
    : mesh_topology(topology)
  {}
  Manifold_options()
    : mesh_topology(NON_MANIFOLD)
  {}

  int mesh_topology;
};

// Various Mesh_3 option
struct Mesh_3_options {
  Mesh_3_options()
    : dump_after_init_prefix()
    , dump_after_refine_surface_prefix()
    , dump_after_refine_prefix()
    , dump_after_glob_opt_prefix()
    , dump_after_perturb_prefix()
    , dump_after_exude_prefix()
    , number_of_initial_points()
    , nonlinear_growth_of_balls(false)
  {}

  std::string dump_after_init_prefix;
  std::string dump_after_refine_surface_prefix;
  std::string dump_after_refine_prefix;
  std::string dump_after_glob_opt_prefix;
  std::string dump_after_perturb_prefix;
  std::string dump_after_exude_prefix;
  int number_of_initial_points;
  bool nonlinear_growth_of_balls;

}; // end struct Mesh_3_options

} // end namespace internal
>>>>>>> 47c6f59f

// see <CGAL/config.h>
CGAL_PRAGMA_DIAG_PUSH
// see <CGAL/Mesh_3/config.h>
CGAL_MESH_3_IGNORE_BOOST_PARAMETER_NAME_WARNINGS


// -----------------------------------
// Perturb
// -----------------------------------
BOOST_PARAMETER_FUNCTION((internal::Perturb_options), perturb, tag,
                         (optional (time_limit_, *, internal::undef_parameter )
                                   (sliver_bound_, *, default_values::perturb_sliver_bound )))
{
  internal::Perturb_options options(true);

  if ( internal::undef_parameter != time_limit_ )
    options.set_time_limit(time_limit_);

  options.set_bound(sliver_bound_);

  return options;
}

inline internal::Perturb_options no_perturb() { return internal::Perturb_options(false); }

// -----------------------------------
// Exude
// -----------------------------------
BOOST_PARAMETER_FUNCTION((internal::Exude_options), exude, tag,
                         (optional (time_limit_, *, internal::undef_parameter )
                                   (sliver_bound_, *, default_values::exude_sliver_bound )))
{
  internal::Exude_options options(true);

  if ( internal::undef_parameter != time_limit_ )
    options.set_time_limit(time_limit_);

  options.set_bound(sliver_bound_);

  return options;
}

inline internal::Exude_options no_exude() { return internal::Exude_options(false); }

// -----------------------------------
// Odt
// -----------------------------------
BOOST_PARAMETER_FUNCTION((internal::Odt_options), odt, tag,
                         (optional (time_limit_, *, 0 )
                                   (max_iteration_number_, *, 0 )
                                   (convergence_, *, default_values::odt_convergence_ratio )
                                   (freeze_bound_, *, default_values::odt_freeze_ratio )))
{
  internal::Odt_options options(true);

  options.set_time_limit(time_limit_);
  options.set_bound(freeze_bound_);
  options.set_convergence(convergence_);
  options.set_max_iteration_number(max_iteration_number_);

  return options;
}

inline internal::Odt_options no_odt() { return internal::Odt_options(false); }

// -----------------------------------
// Lloyd
// -----------------------------------
BOOST_PARAMETER_FUNCTION((internal::Lloyd_options), lloyd, tag,
                         (optional (time_limit_, *, 0 )
                                   (max_iteration_number_, *, 0 )
                                   (convergence_, *, default_values::lloyd_convergence_ratio )
                                   (freeze_bound_, *, default_values::lloyd_freeze_ratio )))
{
  internal::Lloyd_options options(true);

  options.set_time_limit(time_limit_);
  options.set_bound(freeze_bound_);
  options.set_convergence(convergence_);
  options.set_max_iteration_number(max_iteration_number_);

  return options;
}

inline internal::Lloyd_options no_lloyd() { return internal::Lloyd_options(false); }

// -----------------------------------
// Manifold options ------------------
// -----------------------------------
BOOST_PARAMETER_FUNCTION((internal::Manifold_options), manifold_options, tag,
                         (optional
                          (mesh_topology_, (int), -1)
                         )
                        )
{
  internal::Manifold_options options;
  options.mesh_topology = mesh_topology_;
  return options;
}

inline internal::Manifold_options manifold()
{
  return internal::Manifold_options(
          internal::Manifold_options::MANIFOLD);
}
inline internal::Manifold_options manifold_with_boundary()
{
  return internal::Manifold_options(
          internal::Manifold_options::MANIFOLD_WITH_BOUNDARY);
}
inline internal::Manifold_options non_manifold()
{
  return internal::Manifold_options(
          internal::Manifold_options::NON_MANIFOLD);
}

// -----------------------------------
// Mesh options
// -----------------------------------

// Undocumented Boost parameter for refine_mesh_3 and make_mesh_3.
// Allows to dump the mesh at given stage of the mesh generation
// algorithm.
BOOST_PARAMETER_FUNCTION((internal::Mesh_3_options), mesh_3_options, tag,
                         (optional
                          (dump_after_init_prefix_, (std::string), "" )
                          (dump_after_refine_surface_prefix_, (std::string), "" )
                          (dump_after_refine_prefix_, (std::string), "" )
                          (dump_after_glob_opt_prefix_, (std::string), "" )
                          (dump_after_perturb_prefix_, (std::string), "" )
                          (dump_after_exude_prefix_, (std::string), "" )
                          (number_of_initial_points_, (int), -1)
                          )
                         )
{
  internal::Mesh_3_options options;

  options.dump_after_init_prefix=dump_after_init_prefix_;
  options.dump_after_refine_surface_prefix=dump_after_refine_surface_prefix_;
  options.dump_after_refine_prefix=dump_after_refine_prefix_;
  options.dump_after_glob_opt_prefix=dump_after_glob_opt_prefix_;
  options.dump_after_perturb_prefix=dump_after_perturb_prefix_;
  options.dump_after_exude_prefix=dump_after_exude_prefix_;
  options.number_of_initial_points=number_of_initial_points_;

<<<<<<< HEAD
  // -----------------------------------
  // Mesh options
  // -----------------------------------

  // Undocumented Boost parameter for refine_mesh_3 and make_mesh_3.
  // Allows to dump the mesh at given stage of the mesh generation
  // algorithm.
  BOOST_PARAMETER_FUNCTION((internal::Mesh_3_options), mesh_3_options, tag,
                           (optional 
                            (dump_after_init_prefix_, (std::string), "" )
                            (dump_after_refine_surface_prefix_, (std::string), "" )
                            (dump_after_refine_prefix_, (std::string), "" )
                            (dump_after_glob_opt_prefix_, (std::string), "" )
                            (dump_after_perturb_prefix_, (std::string), "" )
                            (dump_after_exude_prefix_, (std::string), "" )
                            (number_of_initial_points_, (int), -1)
                            (maximal_number_of_vertices_, (std::size_t), 0)
                            (pointer_to_error_code_, (Mesh_error_code*), ((Mesh_error_code*)0))
                            )
                           )
  { 
    internal::Mesh_3_options options;

    options.dump_after_init_prefix=dump_after_init_prefix_;
    options.dump_after_refine_surface_prefix=dump_after_refine_surface_prefix_;
    options.dump_after_refine_prefix=dump_after_refine_prefix_;
    options.dump_after_glob_opt_prefix=dump_after_glob_opt_prefix_;
    options.dump_after_perturb_prefix=dump_after_perturb_prefix_;
    options.dump_after_exude_prefix=dump_after_exude_prefix_;
    options.number_of_initial_points=number_of_initial_points_;
    options.maximal_number_of_vertices=maximal_number_of_vertices_;
    options.pointer_to_error_code=pointer_to_error_code_;

    return options;
  }
  
  // Undocumented Boost parameter for refine_mesh_3 and make_mesh_3.
  // Default Mesh_3_options: dump at every stage of the mesh generation.
  inline internal::Mesh_3_options mesh_3_dump()
  {
    internal::Mesh_3_options options;

    options.dump_after_init_prefix="mesh_dump_after_init";
    options.dump_after_refine_surface_prefix="mesh_dump_after_refine_surface";
    options.dump_after_refine_prefix="mesh_dump_after_refine";
    options.dump_after_glob_opt_prefix="mesh_dump_after_glob_opt";
    options.dump_after_perturb_prefix="mesh_dump_after_perturb";
    options.dump_after_exude_prefix="mesh_dump_after_exude";
    
    return options;
  }
=======
  return options;
}

// Undocumented Boost parameter for refine_mesh_3 and make_mesh_3.
// Default Mesh_3_options: dump at every stage of the mesh generation.
inline internal::Mesh_3_options mesh_3_dump()
{
  internal::Mesh_3_options options;

  options.dump_after_init_prefix = "mesh_dump_after_init";
  options.dump_after_refine_surface_prefix = "mesh_dump_after_refine_surface";
  options.dump_after_refine_prefix = "mesh_dump_after_refine";
  options.dump_after_glob_opt_prefix = "mesh_dump_after_glob_opt";
  options.dump_after_perturb_prefix = "mesh_dump_after_perturb";
  options.dump_after_exude_prefix = "mesh_dump_after_exude";

  return options;
}
>>>>>>> 47c6f59f

CGAL_PRAGMA_DIAG_POP

// -----------------------------------
// Reset_c3t3 (undocumented)
// -----------------------------------
CGAL_MESH_BOOLEAN_PARAMETER(Reset, reset_c3t3, no_reset_c3t3)
// CGAL_MESH_BOOLEAN_PARAMETER defined in <CGAL/Mesh_3/global_parameters.h>

// see <CGAL/config.h>
CGAL_PRAGMA_DIAG_PUSH
// see <CGAL/Mesh_3/config.h>
CGAL_MESH_3_IGNORE_BOOST_PARAMETER_NAME_WARNINGS

// -----------------------------------
// Parameters
// -----------------------------------
BOOST_PARAMETER_NAME( exude_param )
BOOST_PARAMETER_NAME( perturb_param )
BOOST_PARAMETER_NAME( odt_param )
BOOST_PARAMETER_NAME( lloyd_param )
BOOST_PARAMETER_NAME( reset_param )
BOOST_PARAMETER_NAME( mesh_options_param )
BOOST_PARAMETER_NAME( manifold_options_param )

CGAL_PRAGMA_DIAG_POP
} // end namespace parameters

// see <CGAL/config.h>
CGAL_PRAGMA_DIAG_PUSH
// see <CGAL/Mesh_3/config.h>
CGAL_MESH_3_IGNORE_BOOST_PARAMETER_NAME_WARNINGS

BOOST_PARAMETER_FUNCTION(
  (void),
  refine_mesh_3,
  parameters::tag,
  (required (in_out(c3t3),*) (domain,*) (criteria,*) ) // nondeduced
  (deduced
    (optional
      (exude_param, (parameters::internal::Exude_options), parameters::exude())
      (perturb_param, (parameters::internal::Perturb_options), parameters::perturb())
      (odt_param, (parameters::internal::Odt_options), parameters::no_odt())
      (lloyd_param, (parameters::internal::Lloyd_options), parameters::no_lloyd())
      (reset_param, (parameters::Reset), parameters::reset_c3t3())
      (mesh_options_param, (parameters::internal::Mesh_3_options),
                           parameters::internal::Mesh_3_options())
      (manifold_options_param, (parameters::internal::Manifold_options),
                           parameters::internal::Manifold_options())
    )
  )
)
{
  return refine_mesh_3_impl(c3t3,
                            domain,
                            criteria,
                            exude_param,
                            perturb_param,
                            odt_param,
                            lloyd_param,
                            reset_param(),
                            mesh_options_param,
                            manifold_options_param);
}

CGAL_PRAGMA_DIAG_POP


/**
 * @brief This function refines the mesh c3t3 wrt domain & criteria
 *
 * @param c3t3 the mesh to be refined.
 * @param domain the domain to be discretized
 * @param criteria the criteria
 * @param exude if \c true, an exudation step will be done at
 *   the end of the Delaunay refinement process
 * @param perturb if \c true, an explicit vertex perturbation step will be
 *   done at the end of refinement process
 * @param reset_c3t3 if \c true, a new C3T3 will be construct from param c3t3.
 *   The new c3t3 keeps only the vertices (as NON-weighted points with their
 *   dimension and Index) of the triangulation. That allows to refine a mesh
 *   which has been exuded.
 * @param mesh_3_various_options is a struct object used to pass
 * non-documented options, for debugging purpose.
 */
template<class C3T3, class MeshDomain, class MeshCriteria>
void refine_mesh_3_impl(C3T3& c3t3,
                        const MeshDomain&   domain,
                        const MeshCriteria& criteria,
                        const parameters::internal::Exude_options& exude,
                        const parameters::internal::Perturb_options& perturb,
                        const parameters::internal::Odt_options& odt,
                        const parameters::internal::Lloyd_options& lloyd,
                        bool reset_c3t3,
                        const parameters::internal::Mesh_3_options&
                          mesh_options = parameters::internal::Mesh_3_options(),
                        const parameters::internal::Manifold_options&
                          manifold_options = parameters::internal::Manifold_options())
{
  typedef Mesh_3::Mesher_3<C3T3, MeshCriteria, MeshDomain> Mesher;

  //TODO : do something with the manifold_options

  // Reset c3t3 (i.e. remove weights) if needed
  if ( reset_c3t3 )
  {
    C3T3 tmp_c3t3;
    std::for_each(c3t3.triangulation().finite_vertices_begin(),
                  c3t3.triangulation().finite_vertices_end(),
                  details::Insert_vertex_in_c3t3<C3T3>(tmp_c3t3));
    // TODO: corners and edges are not restored
    c3t3.swap(tmp_c3t3);
  }

  dump_c3t3(c3t3, mesh_options.dump_after_init_prefix);

  // Build mesher and launch refinement process
  Mesher mesher (c3t3, domain, criteria, manifold_options.mesh_topology,
                 mesh_options.maximal_number_of_vertices,
                 mesh_options.pointer_to_error_code);
  double refine_time = mesher.refine_mesh(mesh_options.dump_after_refine_surface_prefix);
  c3t3.clear_manifold_info();

  dump_c3t3(c3t3, mesh_options.dump_after_refine_prefix);

  // Odt
  if ( odt )
  {
    odt_optimize_mesh_3(c3t3,
                        domain,
                        parameters::time_limit = odt.time_limit(),
                        parameters::max_iteration_number = odt.max_iteration_number(),
                        parameters::convergence = odt.convergence(),
                        parameters::freeze_bound = odt.bound());
  }

  // Lloyd
  if ( lloyd )
  {
    lloyd_optimize_mesh_3(c3t3,
                          domain,
                          parameters::time_limit = lloyd.time_limit(),
                          parameters::max_iteration_number = lloyd.max_iteration_number(),
                          parameters::convergence = lloyd.convergence(),
                          parameters::freeze_bound = lloyd.bound());
  }

  if( odt || lloyd) {
    dump_c3t3(c3t3, mesh_options.dump_after_glob_opt_prefix);
  }

  // Perturbation
  if ( perturb )
  {
    double perturb_time_limit = refine_time;

    if ( perturb.is_time_limit_set() )
      perturb_time_limit = perturb.time_limit();

    perturb_mesh_3(c3t3,
                   domain,
                   parameters::time_limit = perturb_time_limit,
                   parameters::sliver_bound = perturb.bound());

    dump_c3t3(c3t3, mesh_options.dump_after_perturb_prefix);
  }

  // Exudation
  if ( exude )
  {
    double exude_time_limit = refine_time;

    if ( exude.is_time_limit_set() )
      exude_time_limit = exude.time_limit();

    exude_mesh_3(c3t3,
                 parameters::time_limit = exude_time_limit,
                 parameters::sliver_bound = exude.bound());

    dump_c3t3(c3t3, mesh_options.dump_after_exude_prefix);
  }
}

}  // end namespace CGAL

#endif // CGAL_REFINE_MESH_3_H<|MERGE_RESOLUTION|>--- conflicted
+++ resolved
@@ -104,129 +104,6 @@
 } // namespace details
 
 namespace parameters {
-<<<<<<< HEAD
-  
-  namespace internal {
-    
-    const int undef_parameter = -1;
-    
-    // Helpers
-    struct Optimization_options_base
-    {
-      Optimization_options_base(bool b)
-      : b_(b), time_limit_(undef_parameter), bound_(undef_parameter) {}
-      
-      operator bool() const { return b_; }
-      
-      bool is_time_limit_set() const { return time_limit_ != undef_parameter; }
-      void set_time_limit(double d) { time_limit_ = d; }
-      double time_limit() const { return time_limit_; }
-      
-      bool is_bound_set() const { return bound_ != undef_parameter; }
-      void set_bound(double d) { bound_ = d; }
-      double bound() const { return bound_; }
-      
-    private:
-      bool b_;
-      double time_limit_;
-      double bound_;
-    };
-    
-    struct Global_optimization_options_base
-    {
-      Global_optimization_options_base()
-      : convergence_(undef_parameter), max_it_nb_(undef_parameter) {}
-      
-      bool is_convergence_set() const { return convergence_ != undef_parameter; }
-      void set_convergence(double d) { convergence_ = d; }
-      double convergence() const { return convergence_; }
-      
-      bool is_max_iteration_number_set() const { return max_it_nb_ != undef_parameter; }
-      void set_max_iteration_number(int i) { max_it_nb_ = i; }
-      int max_iteration_number() const { return max_it_nb_; }
-      
-    private:
-      double convergence_;
-      int max_it_nb_; 
-    };
-    
-    // Perturb
-    struct Perturb_options : public Optimization_options_base
-    {
-      Perturb_options(bool b) : Optimization_options_base(b) {}
-    };
-    
-    // Exude
-    struct Exude_options : public Optimization_options_base
-    {
-      Exude_options(bool b) : Optimization_options_base(b) {}
-    };
-    
-    // Odt
-    struct Odt_options : public Optimization_options_base
-    , public Global_optimization_options_base
-    {
-      Odt_options(bool b) : Optimization_options_base(b)
-      , Global_optimization_options_base() {}
-    };
-    
-    // Lloyd
-    struct Lloyd_options : public Optimization_options_base
-    , public Global_optimization_options_base
-    {
-      Lloyd_options(bool b) : Optimization_options_base(b)
-      , Global_optimization_options_base() {}
-    };
-
-    // Manifold
-    struct Manifold_options {
-      enum {
-        NON_MANIFOLD = 0,
-        MANIFOLD_WITH_BOUNDARY = 8,
-        NO_BOUNDARY = 16,
-        MANIFOLD = 24
-      };
-      
-      Manifold_options(const int topology)
-        : mesh_topology(topology)
-      {}
-      Manifold_options()
-        : mesh_topology(NON_MANIFOLD)
-      {}
-
-      int mesh_topology;
-    };
-
-    // Various Mesh_3 option
-    struct Mesh_3_options {
-      Mesh_3_options() 
-        : dump_after_init_prefix()
-        , dump_after_refine_surface_prefix()
-        , dump_after_refine_prefix()
-        , dump_after_glob_opt_prefix()
-        , dump_after_perturb_prefix()
-        , dump_after_exude_prefix()
-        , number_of_initial_points()
-        , nonlinear_growth_of_balls(false)
-        , maximal_number_of_vertices(0)
-        , pointer_to_error_code(0)
-      {}
-
-      std::string dump_after_init_prefix;
-      std::string dump_after_refine_surface_prefix;
-      std::string dump_after_refine_prefix;
-      std::string dump_after_glob_opt_prefix;
-      std::string dump_after_perturb_prefix;
-      std::string dump_after_exude_prefix;
-      int number_of_initial_points;
-      bool nonlinear_growth_of_balls;
-      std::size_t maximal_number_of_vertices;
-      Mesh_error_code* pointer_to_error_code;
-
-    }; // end struct Mesh_3_options
-
-  } // end namespace internal
-=======
 
 namespace internal {
 
@@ -330,6 +207,8 @@
     , dump_after_exude_prefix()
     , number_of_initial_points()
     , nonlinear_growth_of_balls(false)
+        , maximal_number_of_vertices(0)
+        , pointer_to_error_code(0)
   {}
 
   std::string dump_after_init_prefix;
@@ -340,11 +219,12 @@
   std::string dump_after_exude_prefix;
   int number_of_initial_points;
   bool nonlinear_growth_of_balls;
+      std::size_t maximal_number_of_vertices;
+      Mesh_error_code* pointer_to_error_code;
 
 }; // end struct Mesh_3_options
 
 } // end namespace internal
->>>>>>> 47c6f59f
 
 // see <CGAL/config.h>
 CGAL_PRAGMA_DIAG_PUSH
@@ -478,6 +358,8 @@
                           (dump_after_perturb_prefix_, (std::string), "" )
                           (dump_after_exude_prefix_, (std::string), "" )
                           (number_of_initial_points_, (int), -1)
+                            (maximal_number_of_vertices_, (std::size_t), 0)
+                            (pointer_to_error_code_, (Mesh_error_code*), ((Mesh_error_code*)0))
                           )
                          )
 {
@@ -490,60 +372,9 @@
   options.dump_after_perturb_prefix=dump_after_perturb_prefix_;
   options.dump_after_exude_prefix=dump_after_exude_prefix_;
   options.number_of_initial_points=number_of_initial_points_;
-
-<<<<<<< HEAD
-  // -----------------------------------
-  // Mesh options
-  // -----------------------------------
-
-  // Undocumented Boost parameter for refine_mesh_3 and make_mesh_3.
-  // Allows to dump the mesh at given stage of the mesh generation
-  // algorithm.
-  BOOST_PARAMETER_FUNCTION((internal::Mesh_3_options), mesh_3_options, tag,
-                           (optional 
-                            (dump_after_init_prefix_, (std::string), "" )
-                            (dump_after_refine_surface_prefix_, (std::string), "" )
-                            (dump_after_refine_prefix_, (std::string), "" )
-                            (dump_after_glob_opt_prefix_, (std::string), "" )
-                            (dump_after_perturb_prefix_, (std::string), "" )
-                            (dump_after_exude_prefix_, (std::string), "" )
-                            (number_of_initial_points_, (int), -1)
-                            (maximal_number_of_vertices_, (std::size_t), 0)
-                            (pointer_to_error_code_, (Mesh_error_code*), ((Mesh_error_code*)0))
-                            )
-                           )
-  { 
-    internal::Mesh_3_options options;
-
-    options.dump_after_init_prefix=dump_after_init_prefix_;
-    options.dump_after_refine_surface_prefix=dump_after_refine_surface_prefix_;
-    options.dump_after_refine_prefix=dump_after_refine_prefix_;
-    options.dump_after_glob_opt_prefix=dump_after_glob_opt_prefix_;
-    options.dump_after_perturb_prefix=dump_after_perturb_prefix_;
-    options.dump_after_exude_prefix=dump_after_exude_prefix_;
-    options.number_of_initial_points=number_of_initial_points_;
     options.maximal_number_of_vertices=maximal_number_of_vertices_;
     options.pointer_to_error_code=pointer_to_error_code_;
 
-    return options;
-  }
-  
-  // Undocumented Boost parameter for refine_mesh_3 and make_mesh_3.
-  // Default Mesh_3_options: dump at every stage of the mesh generation.
-  inline internal::Mesh_3_options mesh_3_dump()
-  {
-    internal::Mesh_3_options options;
-
-    options.dump_after_init_prefix="mesh_dump_after_init";
-    options.dump_after_refine_surface_prefix="mesh_dump_after_refine_surface";
-    options.dump_after_refine_prefix="mesh_dump_after_refine";
-    options.dump_after_glob_opt_prefix="mesh_dump_after_glob_opt";
-    options.dump_after_perturb_prefix="mesh_dump_after_perturb";
-    options.dump_after_exude_prefix="mesh_dump_after_exude";
-    
-    return options;
-  }
-=======
   return options;
 }
 
@@ -562,7 +393,6 @@
 
   return options;
 }
->>>>>>> 47c6f59f
 
 CGAL_PRAGMA_DIAG_POP
 
