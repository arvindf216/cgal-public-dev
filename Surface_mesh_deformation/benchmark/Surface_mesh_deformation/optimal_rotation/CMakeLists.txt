--- conflicted
+++ resolved
@@ -5,28 +5,11 @@
 
 include(${CGAL_USE_FILE})
 
-<<<<<<< HEAD
 find_package(Eigen3 3.1.0) #(requires 3.1.0 or greater)
-include(CGAL_Eigen_support)
-if(TARGET CGAL::Eigen_support)
+include(CGAL_Eigen3_support)
+if(TARGET CGAL::Eigen3_support)
   create_single_source_cgal_program("benchmark_for_concept_models.cpp")
-  target_link_libraries(benchmark_for_concept_models PUBLIC CGAL::Eigen_support)
-=======
-find_package(CGAL QUIET COMPONENTS Core )
-
-if ( CGAL_FOUND )
-
-  include(${CGAL_USE_FILE})
-
-  find_package(Eigen3 3.1.0) #(requires 3.1.0 or greater)
-  include(CGAL_Eigen3_support)
-  if (TARGET CGAL::Eigen3_support)
-    create_single_source_cgal_program( "benchmark_for_concept_models.cpp" )
-    target_link_libraries(benchmark_for_concept_models PUBLIC CGAL::Eigen3_support)
-  else()
-    message(STATUS "This program requires the Eigen library, version 3.1 or later and will not be compiled.")
-  endif()
->>>>>>> eecb0053
+  target_link_libraries(benchmark_for_concept_models PUBLIC CGAL::Eigen3_support)
 else()
   message(
     STATUS
