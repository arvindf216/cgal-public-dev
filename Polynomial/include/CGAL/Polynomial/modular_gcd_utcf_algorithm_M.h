// Copyright (c) 2002-2008 Max-Planck-Institute Saarbruecken (Germany)
//
// This file is part of CGAL (www.cgal.org)
//
// $URL$
// $Id$
// SPDX-License-Identifier: LGPL-3.0-or-later OR LicenseRef-Commercial
//
//
// Author(s)     :  Dominik Huelse <dominik.huelse@gmx.de>
//                  Michael Hemmer <mhemmer@uni-mainz.de>
//
// ============================================================================

/*! \file CGAL/Polynomial/modular_gcd_utcf_algorithm_M.h
  provides gcd for Polynomials, based on Modular arithmetic.
*/


#ifndef CGAL_POLYNOMIAL_MODULAR_GCD_UTCF_ALGORITHM_M_H
#define CGAL_POLYNOMIAL_MODULAR_GCD_UTCF_ALGORITHM_M_H 1

#include <CGAL/basic.h>
#include <CGAL/Residue.h>
#include <CGAL/Polynomial/modular_gcd.h>
#include <CGAL/Polynomial.h>
#include <CGAL/Polynomial/Cached_extended_euclidean_algorithm.h>
#include <CGAL/Scalar_factor_traits.h>
#include <CGAL/Chinese_remainder_traits.h>
#include <CGAL/Cache.h>
#include <CGAL/Real_timer.h>

// algorithm M for integer polynomials, without denominator bound

namespace CGAL {

namespace internal{
template <class NT> Polynomial<NT> gcd_utcf_UFD(Polynomial<NT>,Polynomial<NT>);


template <class NT>
Polynomial< Polynomial<NT> > modular_gcd_utcf_algorithm_M(
        const Polynomial< Polynomial<NT> >& FF1 ,
        const Polynomial< Polynomial<NT> >& FF2 ){
    return gcd_utcf_UFD(FF1, FF2);
}

template <class NT>
Polynomial<NT> modular_gcd_utcf_algorithm_M(
        const Polynomial<NT>& FF1 ,
        const Polynomial<NT>& FF2 ){

  // Enforce IEEE double precision and to nearest before using modular arithmetic
  CGAL::Protect_FPU_rounding<true> pfr(CGAL_FE_TONEAREST);

//    std::cout << "start modular_gcd_utcf_algorithm_M " << std::endl;
#ifdef CGAL_MODULAR_GCD_TIMER
    timer_init.start();
#endif
    typedef Polynomial<NT> Poly;

    // will paly the role of content
    typedef typename CGAL::Scalar_factor_traits<Poly>::Scalar  Scalar;

    typedef typename CGAL::Modular_traits<Poly>::Residue_type   MPoly;
    typedef typename CGAL::Modular_traits<Scalar>::Residue_type MScalar;

    typedef Chinese_remainder_traits<Poly> CRT;
    typename CRT::Chinese_remainder chinese_remainder;

    CGAL::Real_timer timer;


    if(FF1.is_zero()){
        if(FF2.is_zero()){
            return Poly(1);// TODO: return 0 for CGAL
        }
        else{
            //      std::cout<<"\nFF1 is zero"<<std::endl;

            return CGAL::canonicalize(FF2);
        }
    }
    if(FF2.is_zero()){
        return CGAL::canonicalize(FF1);
    }
    if(FF1.degree() == 0 || FF2.degree() == 0){
        Poly result;
        result = Poly(CGAL::gcd(FF1.content(),FF2.content()));
        return CGAL::canonicalize(result);
    }

    Poly F1 = CGAL::canonicalize(FF1);
    Poly F2 = CGAL::canonicalize(FF2);

    Scalar f1 = scalar_factor(F1.lcoeff());  // ilcoeff(F1)
    Scalar f2 = scalar_factor(F2.lcoeff());  // ilcoeff(F2)
    Scalar g_ = scalar_factor(f1,f2);

    //std::cout <<" g_   : "<< g_ << std::endl;

    bool solved = false;
    int prime_index = -1;
    int n = 0; // number of lucky primes
    int degree_F1 = F1.degree();
    int degree_F2 = F2.degree();
    int degree_e = (std::min)(degree_F1,degree_F2);

    MScalar mg_;
    MPoly   mF1,mF2,mG_;

<<<<<<< HEAD
    typename CRT::Scalar_type p,q,pq,s,t;
    Poly Gs,H1s,H2s, Gs_old; // s =^ star
=======
    typename CRT::Scalar_type p(0),q(0),pq,s,t;
    Poly Gs,H1s,H2s, Gs_old; // s =^ star 
>>>>>>> 8ddaa565
#ifdef CGAL_MODULAR_GCD_TIMER
    timer_init.stop();
#endif

    while(!solved){
        do{
            //---------------------------------------
            //choose prime not deviding f1 or f2
            MScalar tmp1, tmp2;
            do{
                int current_prime = -1;
                prime_index++;
                if(prime_index >= 2000){
                    std::cerr<<"primes in the array exhausted"<<std::endl;
                    current_prime = internal::get_next_lower_prime(current_prime);
                }
                else{
                    current_prime = internal::primes[prime_index];
                }
                CGAL::Residue::set_current_prime(current_prime);
#ifdef CGAL_MODULAR_GCD_TIMER
                timer_image.start();
#endif
                tmp1 = CGAL::modular_image(f1);
                tmp2 = CGAL::modular_image(f2);
#ifdef CGAL_MODULAR_GCD_TIMER
                timer_image.stop();
#endif
            }
            while(!(( tmp1 != 0 ) && ( tmp2 != 0 )));
            // --------------------------------------
            // invoke gcd for current prime
#ifdef CGAL_MODULAR_GCD_TIMER
            timer_image.start();
#endif
            mg_ = CGAL::modular_image(g_);
            mF1 = CGAL::modular_image(F1);
            mF2 = CGAL::modular_image(F2);
#ifdef CGAL_MODULAR_GCD_TIMER
            timer_image.stop();
            // replace mG_ = CGAL::gcd (mF1,mF2)*MPoly(mg_); for multivariat
            timer_gcd.start();
#endif
            mG_ = CGAL::gcd(mF1,mF2)*MPoly(mg_);
#ifdef CGAL_MODULAR_GCD_TIMER
            timer_gcd.stop();
#endif

            //mH1 = CGAL::integral_div(mF1,mG_);
            //mH2 = CGAL::integral_div(mF2,mG_);
            //---------------------------------------
            // return if G is constant
            if (mG_ == MPoly(1)) return Poly(1);
            // --------------------------------------
        }// repeat until mG_ degree is less equal the known bound
         // check prime
        while( mG_.degree() > degree_e);

        if( mG_.degree() < degree_e ){
            if( n != 0 ) std::cout << "UNLUCKY PRIME !!"<< std::endl;

            // restart chinese remainder
            // ignore previous unlucky primes
            n=1;
            degree_e= mG_.degree();
        }else{
            CGAL_postcondition( mG_.degree() == degree_e);
            n++; // increase number of lucky primes
        }

        // --------------------------------------
        // try chinese remainder

//        std::cout <<" chinese remainder round :" << n << std::endl;
        typename CGAL::Modular_traits<Poly>::Modular_image_representative inv_map;
        if(n == 1){
            // init chinese remainder
            q =  CGAL::Residue::get_current_prime(); // implicit !
            Gs_old  = Gs  = inv_map(mG_);

            //H1s_old = H1s = inv_map(mH1);
            //H2s_old = H2s = inv_map(mH2);
        }else{
            // continue chinese remainder

            p = CGAL::Residue::get_current_prime(); // implicit!

            Gs_old  = Gs ;
            //H1s_old = H1s ;
            //H2s_old = H2s ;
#ifdef CGAL_MODULAR_GCD_TIMER
            timer_CR.start();
#endif
//            chinese_remainder(q,Gs ,p,inv_map(mG_),pq,Gs);
//            cached_extended_euclidean_algorithm(q,p,s,t);
            internal::Cached_extended_euclidean_algorithm
              <typename CRT::Scalar_type, 1> ceea;
            ceea(q,p,s,t);
            pq =p*q;
            chinese_remainder(q,p,pq,s,t,Gs,inv_map(mG_),Gs);
#ifdef CGAL_MODULAR_GCD_TIMER
            timer_CR.stop();
#endif
            q=pq;
        }

        try{
            if( n != 1 && Gs == Gs_old ){
                Poly r1,r2;
#ifdef CGAL_MODULAR_GCD_TIMER
                timer_division.start();
#endif

                typedef CGAL::Algebraic_structure_traits< Poly > ASTE_Poly;
                typename ASTE_Poly::Divides divides;

                bool div1=divides(Gs,g_*F1,H1s);
                bool div2=divides(Gs,g_*F2,H2s);
                if (div1 && div2){
                    solved = true;
                }
                // this is the old code
//                 NT dummy;
//                Poly::euclidean_division(g_*F1,Gs,H1s,r1);
//                Poly::euclidean_division(g_*F2,Gs,H2s,r2);
//                if (r1.is_zero() && r2.is_zero())
//                      solved = true;

#ifdef CGAL_MODULAR_GCD_TIMER
                timer_division.stop();
#endif
//                std::cout << "number of primes used : "<< n << std::endl;
            } // end while

        }catch(...){}

    }


    //TODO CGAL: change this to multivariat content
//    Scalar scalar_content_f1 = scalar_factor(FF1);
//    Scalar scalar_content_f2 = scalar_factor(FF2);
//    Scalar scalar_content_gcd = CGAL::gcd(scalar_content_f1,scalar_content_f2);
//    Poly result = CGAL::canonicalize(Gs)*Poly(scalar_content_gcd);
//    return result;

    return CGAL::canonicalize(Gs);

}

}  // namespace internal

}  // namespace CGAL

#endif // CGAL_POLYNOMIAL_MODULAR_GCD_UTCF_ALGORITHM_M_H<|MERGE_RESOLUTION|>--- conflicted
+++ resolved
@@ -9,11 +9,11 @@
 //
 // Author(s)     :  Dominik Huelse <dominik.huelse@gmx.de>
 //                  Michael Hemmer <mhemmer@uni-mainz.de>
-//
+//                 
 // ============================================================================
 
 /*! \file CGAL/Polynomial/modular_gcd_utcf_algorithm_M.h
-  provides gcd for Polynomials, based on Modular arithmetic.
+  provides gcd for Polynomials, based on Modular arithmetic. 
 */
 
 
@@ -38,14 +38,14 @@
 template <class NT> Polynomial<NT> gcd_utcf_UFD(Polynomial<NT>,Polynomial<NT>);
 
 
-template <class NT>
+template <class NT> 
 Polynomial< Polynomial<NT> > modular_gcd_utcf_algorithm_M(
         const Polynomial< Polynomial<NT> >& FF1 ,
         const Polynomial< Polynomial<NT> >& FF2 ){
     return gcd_utcf_UFD(FF1, FF2);
 }
 
-template <class NT>
+template <class NT> 
 Polynomial<NT> modular_gcd_utcf_algorithm_M(
         const Polynomial<NT>& FF1 ,
         const Polynomial<NT>& FF2 ){
@@ -64,16 +64,16 @@
 
     typedef typename CGAL::Modular_traits<Poly>::Residue_type   MPoly;
     typedef typename CGAL::Modular_traits<Scalar>::Residue_type MScalar;
-
+    
     typedef Chinese_remainder_traits<Poly> CRT;
-    typename CRT::Chinese_remainder chinese_remainder;
-
-    CGAL::Real_timer timer;
-
-
+    typename CRT::Chinese_remainder chinese_remainder; 
+    
+    CGAL::Real_timer timer; 
+    
+ 
     if(FF1.is_zero()){
         if(FF2.is_zero()){
-            return Poly(1);// TODO: return 0 for CGAL
+            return Poly(1);// TODO: return 0 for CGAL 
         }
         else{
             //      std::cout<<"\nFF1 is zero"<<std::endl;
@@ -89,19 +89,19 @@
         result = Poly(CGAL::gcd(FF1.content(),FF2.content()));
         return CGAL::canonicalize(result);
     }
-
+        
     Poly F1 = CGAL::canonicalize(FF1);
     Poly F2 = CGAL::canonicalize(FF2);
-
-    Scalar f1 = scalar_factor(F1.lcoeff());  // ilcoeff(F1)
-    Scalar f2 = scalar_factor(F2.lcoeff());  // ilcoeff(F2)
+       
+    Scalar f1 = scalar_factor(F1.lcoeff());  // ilcoeff(F1) 
+    Scalar f2 = scalar_factor(F2.lcoeff());  // ilcoeff(F2) 
     Scalar g_ = scalar_factor(f1,f2);
-
+    
     //std::cout <<" g_   : "<< g_ << std::endl;
-
+    
     bool solved = false;
     int prime_index = -1;
-    int n = 0; // number of lucky primes
+    int n = 0; // number of lucky primes 
     int degree_F1 = F1.degree();
     int degree_F2 = F2.degree();
     int degree_e = (std::min)(degree_F1,degree_F2);
@@ -109,13 +109,8 @@
     MScalar mg_;
     MPoly   mF1,mF2,mG_;
 
-<<<<<<< HEAD
-    typename CRT::Scalar_type p,q,pq,s,t;
-    Poly Gs,H1s,H2s, Gs_old; // s =^ star
-=======
     typename CRT::Scalar_type p(0),q(0),pq,s,t;
     Poly Gs,H1s,H2s, Gs_old; // s =^ star 
->>>>>>> 8ddaa565
 #ifdef CGAL_MODULAR_GCD_TIMER
     timer_init.stop();
 #endif
@@ -128,7 +123,7 @@
             do{
                 int current_prime = -1;
                 prime_index++;
-                if(prime_index >= 2000){
+		if(prime_index >= 2000){
                     std::cerr<<"primes in the array exhausted"<<std::endl;
                     current_prime = internal::get_next_lower_prime(current_prime);
                 }
@@ -163,53 +158,53 @@
 #ifdef CGAL_MODULAR_GCD_TIMER
             timer_gcd.stop();
 #endif
-
+            
             //mH1 = CGAL::integral_div(mF1,mG_);
             //mH2 = CGAL::integral_div(mF2,mG_);
             //---------------------------------------
-            // return if G is constant
+            // return if G is constant 
             if (mG_ == MPoly(1)) return Poly(1);
             // --------------------------------------
         }// repeat until mG_ degree is less equal the known bound
-         // check prime
+         // check prime 
         while( mG_.degree() > degree_e);
-
+       
         if( mG_.degree() < degree_e ){
-            if( n != 0 ) std::cout << "UNLUCKY PRIME !!"<< std::endl;
-
-            // restart chinese remainder
+            if( n != 0 ) std::cout << "UNLUCKY PRIME !!"<< std::endl; 
+
+            // restart chinese remainder 
             // ignore previous unlucky primes
-            n=1;
+            n=1; 
             degree_e= mG_.degree();
         }else{
             CGAL_postcondition( mG_.degree() == degree_e);
             n++; // increase number of lucky primes
         }
-
+     
         // --------------------------------------
         // try chinese remainder
-
-//        std::cout <<" chinese remainder round :" << n << std::endl;
+        
+//        std::cout <<" chinese remainder round :" << n << std::endl; 
         typename CGAL::Modular_traits<Poly>::Modular_image_representative inv_map;
-        if(n == 1){
+        if(n == 1){ 
             // init chinese remainder
-            q =  CGAL::Residue::get_current_prime(); // implicit !
+            q =  CGAL::Residue::get_current_prime(); // implicit ! 
             Gs_old  = Gs  = inv_map(mG_);
-
+            
             //H1s_old = H1s = inv_map(mH1);
             //H2s_old = H2s = inv_map(mH2);
         }else{
             // continue chinese remainder
-
-            p = CGAL::Residue::get_current_prime(); // implicit!
-
+            
+            p = CGAL::Residue::get_current_prime(); // implicit! 
+             
             Gs_old  = Gs ;
             //H1s_old = H1s ;
             //H2s_old = H2s ;
 #ifdef CGAL_MODULAR_GCD_TIMER
             timer_CR.start();
 #endif
-//            chinese_remainder(q,Gs ,p,inv_map(mG_),pq,Gs);
+//            chinese_remainder(q,Gs ,p,inv_map(mG_),pq,Gs);             
 //            cached_extended_euclidean_algorithm(q,p,s,t);
             internal::Cached_extended_euclidean_algorithm
               <typename CRT::Scalar_type, 1> ceea;
@@ -224,10 +219,10 @@
 
         try{
             if( n != 1 && Gs == Gs_old ){
-                Poly r1,r2;
+                Poly r1,r2; 
 #ifdef CGAL_MODULAR_GCD_TIMER
                 timer_division.start();
-#endif
+#endif 
 
                 typedef CGAL::Algebraic_structure_traits< Poly > ASTE_Poly;
                 typename ASTE_Poly::Divides divides;
@@ -235,35 +230,35 @@
                 bool div1=divides(Gs,g_*F1,H1s);
                 bool div2=divides(Gs,g_*F2,H2s);
                 if (div1 && div2){
-                    solved = true;
+                    solved = true; 
                 }
                 // this is the old code
-//                 NT dummy;
+//                 NT dummy; 
 //                Poly::euclidean_division(g_*F1,Gs,H1s,r1);
 //                Poly::euclidean_division(g_*F2,Gs,H2s,r2);
 //                if (r1.is_zero() && r2.is_zero())
-//                      solved = true;
-
+//                      solved = true;       
+      
 #ifdef CGAL_MODULAR_GCD_TIMER
                 timer_division.stop();
 #endif
 //                std::cout << "number of primes used : "<< n << std::endl;
             } // end while
-
+           
         }catch(...){}
-
-    }
-
-
+ 
+    }
+    
+    
     //TODO CGAL: change this to multivariat content
 //    Scalar scalar_content_f1 = scalar_factor(FF1);
 //    Scalar scalar_content_f2 = scalar_factor(FF2);
 //    Scalar scalar_content_gcd = CGAL::gcd(scalar_content_f1,scalar_content_f2);
 //    Poly result = CGAL::canonicalize(Gs)*Poly(scalar_content_gcd);
-//    return result;
+//    return result; 
 
     return CGAL::canonicalize(Gs);
-
+    
 }
 
 }  // namespace internal
