--- conflicted
+++ resolved
@@ -5,13 +5,8 @@
 //
 // $URL$
 // $Id$
-<<<<<<< HEAD
-// SPDX-License-Identifier: GPL-3.0+
-//
-=======
 // SPDX-License-Identifier: GPL-3.0-or-later OR LicenseRef-Commercial
 // 
->>>>>>> f0c82986
 //
 // Author(s)     : Guillaume Damiand <guillaume.damiand@liris.cnrs.fr>
 
@@ -99,15 +94,10 @@
     "uniform float spec_power ; \n"
 
     "void main(void) { \n"
+
     "   highp vec3 L = light_pos.xyz - fP.xyz; \n"
     "   highp vec3 V = -fP.xyz; \n"
     
-<<<<<<< HEAD
-=======
-    "   highp vec3 L = light_pos.xyz - fP.xyz; \n"
-    "   highp vec3 V = -fP.xyz; \n"
-    
->>>>>>> f0c82986
     "   highp vec3 N = normalize(fN); \n"
     "   L = normalize(L); \n"
     "   V = normalize(V); \n"
@@ -115,10 +105,7 @@
     "   highp vec3 R = reflect(-L, N); \n"
     "   highp vec4 diffuse = max(dot(N,L), 0.0) * light_diff * fColor; \n"
     "   highp vec4 specular = pow(max(dot(R,V), 0.0), spec_power) * light_spec; \n"
-<<<<<<< HEAD
-=======
-    
->>>>>>> f0c82986
+
     "gl_FragColor = light_amb*fColor + diffuse  ; \n"
     "} \n"
     "\n"
