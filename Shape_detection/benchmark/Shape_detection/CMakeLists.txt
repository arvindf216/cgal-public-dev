# Created by the script cgal_create_cmake_script.
# This is the CMake script for compiling a CGAL application.

cmake_minimum_required(VERSION 3.1...3.15)
project(Shape_detection_Benchmarks)

set(CMAKE_CXX_STANDARD 11)

find_package(CGAL REQUIRED COMPONENTS Core)

include(${CGAL_USE_FILE})
include(CGAL_CreateSingleSourceCGALProgram)

<<<<<<< HEAD
# Use Eigen.
find_package(Eigen3 3.1.0 QUIET) # (3.1.0 or greater)
include(CGAL_Eigen_support)
if(TARGET CGAL::Eigen_support)
  create_single_source_cgal_program(
    "benchmark_region_growing_on_point_set_2.cpp")
  target_link_libraries(benchmark_region_growing_on_point_set_2
                        PUBLIC CGAL::Eigen_support)
  create_single_source_cgal_program(
    "benchmark_region_growing_on_point_set_3.cpp")
  target_link_libraries(benchmark_region_growing_on_point_set_3
                        PUBLIC CGAL::Eigen_support)
=======
  # Use Eigen.
  find_package(Eigen3 3.1.0 QUIET) # (3.1.0 or greater)
  include(CGAL_Eigen3_support)
  if(TARGET CGAL::Eigen3_support)
    create_single_source_cgal_program(
      "benchmark_region_growing_on_point_set_2.cpp")
    target_link_libraries(benchmark_region_growing_on_point_set_2 PUBLIC CGAL::Eigen3_support)
    create_single_source_cgal_program(
      "benchmark_region_growing_on_point_set_3.cpp")
    target_link_libraries(benchmark_region_growing_on_point_set_3 PUBLIC CGAL::Eigen3_support)
  endif()

else()
  message(WARNING
  "This program requires the CGAL library, and will not be compiled.")
>>>>>>> eecb0053
endif()<|MERGE_RESOLUTION|>--- conflicted
+++ resolved
@@ -11,34 +11,16 @@
 include(${CGAL_USE_FILE})
 include(CGAL_CreateSingleSourceCGALProgram)
 
-<<<<<<< HEAD
 # Use Eigen.
 find_package(Eigen3 3.1.0 QUIET) # (3.1.0 or greater)
-include(CGAL_Eigen_support)
-if(TARGET CGAL::Eigen_support)
+include(CGAL_Eigen3_support)
+if(TARGET CGAL::Eigen3_support)
   create_single_source_cgal_program(
     "benchmark_region_growing_on_point_set_2.cpp")
   target_link_libraries(benchmark_region_growing_on_point_set_2
-                        PUBLIC CGAL::Eigen_support)
+                        PUBLIC CGAL::Eigen3_support)
   create_single_source_cgal_program(
     "benchmark_region_growing_on_point_set_3.cpp")
   target_link_libraries(benchmark_region_growing_on_point_set_3
-                        PUBLIC CGAL::Eigen_support)
-=======
-  # Use Eigen.
-  find_package(Eigen3 3.1.0 QUIET) # (3.1.0 or greater)
-  include(CGAL_Eigen3_support)
-  if(TARGET CGAL::Eigen3_support)
-    create_single_source_cgal_program(
-      "benchmark_region_growing_on_point_set_2.cpp")
-    target_link_libraries(benchmark_region_growing_on_point_set_2 PUBLIC CGAL::Eigen3_support)
-    create_single_source_cgal_program(
-      "benchmark_region_growing_on_point_set_3.cpp")
-    target_link_libraries(benchmark_region_growing_on_point_set_3 PUBLIC CGAL::Eigen3_support)
-  endif()
-
-else()
-  message(WARNING
-  "This program requires the CGAL library, and will not be compiled.")
->>>>>>> eecb0053
+                        PUBLIC CGAL::Eigen3_support)
 endif()