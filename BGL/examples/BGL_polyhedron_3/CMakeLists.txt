--- conflicted
+++ resolved
@@ -21,14 +21,9 @@
 
 find_package(OpenMesh QUIET)
 
-<<<<<<< HEAD
-if ( OpenMesh_FOUND )
-  include( UseOpenMesh )
-=======
 if(OpenMesh_FOUND)
   include(UseOpenMesh)
   add_definitions(-DCGAL_USE_OPENMESH)
->>>>>>> fbe8336f
 else()
   message(STATUS "Examples that use OpenMesh will not be compiled.")
 endif()
@@ -65,12 +60,8 @@
 create_single_source_cgal_program("copy_polyhedron.cpp")
 
 if(OpenMesh_FOUND)
-<<<<<<< HEAD
   target_link_libraries( copy_polyhedron PRIVATE ${OPENMESH_LIBRARIES} )
   target_compile_definitions( copy_polyhedron PRIVATE -DCGAL_USE_OPENMESH )
-=======
-  target_link_libraries(copy_polyhedron PRIVATE ${OPENMESH_LIBRARIES})
->>>>>>> fbe8336f
 endif()
 
 if(METIS_FOUND)
