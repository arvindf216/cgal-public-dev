--- conflicted
+++ resolved
@@ -7,34 +7,6 @@
 function mytime {
   /usr/bin/time -f "Spend time of %C: %E (real)" "$@"
 }
-
-<<<<<<< HEAD
-function build_examples {
-  mkdir -p build-travis
-  cd build-travis
-  mytime cmake -DCGAL_DIR="/usr/local/lib/cmake/CGAL" -DCMAKE_CXX_FLAGS="${CXX_FLAGS}" ..
-  mytime make -j2 VERBOSE=1
-}
-
-function build_tests {
-  build_examples
-}
-
-function build_demo {
-  mkdir -p build-travis
-  cd build-travis
-  EXTRA_CXX_FLAGS=
-  case "$CC" in
-    clang*)
-      EXTRA_CXX_FLAGS="-Werror=inconsistent-missing-override"
-      ;;
-  esac
-  mytime cmake -DCGAL_DIR="/usr/local/lib/cmake/CGAL" -DCGAL_DONT_OVERRIDE_CMAKE_FLAGS:BOOL=ON -DCMAKE_CXX_FLAGS="${CXX_FLAGS} ${EXTRA_CXX_FLAGS}"  ..
-  mytime make -j2 VERBOSE=1
-}
-=======
-
->>>>>>> f6ff5a7b
 old_IFS=$IFS
 IFS=$' '
 ROOT="$PWD/.."
@@ -45,6 +17,7 @@
     continue
   fi
 cd $ROOT
+
 #install openmesh only if necessary
   if [ "$ARG" = "CHECK" ] || [ "$ARG" = BGL ] || [ "$ARG" = Convex_hull_3 ] ||\
      [ "$ARG" = Polygon_mesh_processing ] || [ "$ARG" = Property_map ] ||\
@@ -96,7 +69,7 @@
           exit 1
     fi
     echo "Matrix is up to date."
-    #check if non standard cgal installation works
+     #check if non standard cgal installation works
     cd $ROOT
     mkdir build_test
     cd build_test
@@ -115,9 +88,26 @@
     echo '#include "CGAL/remove_outliers.h"' >> main.cpp
     cd build
     mytime cmake -DCMAKE_INSTALL_PREFIX=../../install -DCGAL_BUILD_THREE_DOC=TRUE ..
-    cd ..
+  fi
+
+  if [ "$ARG" = "Installation" ]
+  then
+  mkdir build_dir
+  cd build_dir
+  cmake -DWITH_tests=ON -DBUILD_TESTING=ON ..
+  ctest -j2 -L CGAL_cmake_testsuite --output-on-failure
+  cd ..
+  rm -rf ./build_dir
+  #==-- configure all CGAL with -DWITH_examples=ON -DWITH_demos=ON -DWITH_tests=ON, and then launch CTest on a few labels. --==
+  mkdir config_dir
+  cd config_dir
+  cmake -DWITH_examples=ON -DWITH_demos=ON -DWITH_tests=ON -DBUILD_TESTING=ON ..
+  ctest -j2 -L AABB_tree --output-on-failure
+  cd ..
+  rm -rf ./config_dir
     exit 0
   fi
+
   IFS=$old_IFS
 
   if [ -n "$TRAVIS_PULL_REQUEST_BRANCH" ]; then
@@ -129,34 +119,11 @@
     fi
   fi
   IFS=$' '
-<<<<<<< HEAD
-  EXAMPLES="$ARG/examples/$ARG"
-  TEST="$ARG/test/$ARG"
-  DEMOS=$ROOT/$ARG/demo/*
-
-  if [ -d "$ROOT/$EXAMPLES" ]
-  then
-    cd $ROOT/$EXAMPLES
-    if [ -f ./CMakeLists.txt ]; then
-      build_examples
-    else
-      for dir in ./*
-      do
-        if [ -f $dir/CMakeLists.txt ]; then
-          cd $ROOT/$EXAMPLES/$dir
-          build_examples
-        fi
-      done
-    fi
-  elif [ "$ARG" != Polyhedron_demo ]; then
-    echo "No example found for $ARG"
-=======
   mkdir -p build-travis
   cd build-travis
   WITHDEMOS=ON
   if [ "$ARG" = "Polyhedron" ]; then
     WITHDEMOS=OFF
->>>>>>> f6ff5a7b
   fi
   EXTRA_CXX_FLAGS=
   case "$CC" in
@@ -168,50 +135,6 @@
 
   mytime cmake -DCMAKE_CXX_FLAGS="${CXX_FLAGS} ${EXTRA_CXX_FLAGS}" -DCGAL_DONT_OVERRIDE_CMAKE_FLAGS:BOOL=ON -DBUILD_TESTING=ON -DWITH_tests=ON -DWITH_examples=ON -DWITH_demos=$WITHDEMOS ..
   mytime ctest -j2 -L $ARG'([_][A-Z]|$)'  -E execution___of__ --output-on-failure
-
-
-
-<<<<<<< HEAD
-  if [ -d "$ROOT/$TEST" ]
-  then
-    cd $ROOT/$TEST
-    if [ -f ./CMakeLists.txt ]; then
-      build_tests
-    else
-      for dir in ./*
-      do
-        if [ -f $dir/CMakeLists.txt ]; then
-          cd $ROOT/$TEST/$dir
-          build_tests
-        fi
-      done
-    fi
-  elif [ "$ARG" != Polyhedron_demo ]; then
-    echo "No test found for $ARG"
-  fi
-  #Packages like Periodic_3_triangulation_3 contain multiple demos
-  for DEMO in $DEMOS; do
-    DEMO=${DEMO#"$ROOT"}
-    echo $DEMO
-    #If there is no demo subdir, try in GraphicsView
-    if [ ! -d "$ROOT/$DEMO" ] || [ ! -f "$ROOT/$DEMO/CMakeLists.txt" ]; then
-     DEMO="GraphicsView/demo/$ARG"
-    fi
-    if [ "$ARG" != Polyhedron ] && [ -d "$ROOT/$DEMO" ]
-    then
-      cd $ROOT/$DEMO
-      build_demo
-    elif [ "$ARG" != Polyhedron_demo ]; then
-      echo "No demo found for $ARG"
-    fi
-  done
-  if [ "$ARG" = Polyhedron_demo ]; then
-    DEMO=Polyhedron/demo/Polyhedron
-    cd "$ROOT/$DEMO"
-    build_demo
-  fi
-=======
->>>>>>> f6ff5a7b
 done
 IFS=$old_IFS
 # Local Variables:
