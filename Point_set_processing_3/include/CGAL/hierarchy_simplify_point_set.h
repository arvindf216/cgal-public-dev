--- conflicted
+++ resolved
@@ -173,19 +173,11 @@
     typedef typename Kernel::Vector_3 Vector;
     typedef typename Kernel::FT FT;
 
-<<<<<<< HEAD
-    PointMap point_map = choose_param(get_param(np, internal_np::point_map), PointMap());
-    unsigned int size = choose_param(get_param(np, internal_np::size), 10);
-    double var_max = choose_param(get_param(np, internal_np::maximum_variation), 1./3.);
-    const std::function<bool(double)>& callback = choose_param(get_param(np, internal_np::callback),
-                                                                 std::function<bool(double)>());
-=======
     PointMap point_map = choose_parameter(get_parameter(np, internal_np::point_map), PointMap());
     unsigned int size = choose_parameter(get_parameter(np, internal_np::size), 10);
     double var_max = choose_parameter(get_parameter(np, internal_np::maximum_variation), 1./3.);
-    const cpp11::function<bool(double)>& callback = choose_parameter(get_parameter(np, internal_np::callback),
-                                                                 cpp11::function<bool(double)>());
->>>>>>> aa47744c
+    const std::function<bool(double)>& callback = choose_parameter(get_parameter(np, internal_np::callback),
+                                                                   std::function<bool(double)>());
 
     typedef typename std::iterator_traits<typename PointRange::iterator>::value_type Input_type;
 
