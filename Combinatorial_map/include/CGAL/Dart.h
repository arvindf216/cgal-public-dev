--- conflicted
+++ resolved
@@ -258,9 +258,6 @@
   struct Dart : public Dart_without_info<d, Refs, WithID>
   {
   public:
-<<<<<<< HEAD
-    template<unsigned int, class, class, class>
-=======
     using Base=Dart_without_info<d, Refs, WithID>;
 
     template <class, class, class, class>
@@ -273,7 +270,6 @@
     friend class Compact_container_with_index;
 
     template<unsigned int, class, class>
->>>>>>> 01f8f1bc
     friend class Combinatorial_map_storage_1;
 
     template<unsigned int, class, class>
@@ -330,8 +326,6 @@
     typedef CGAL::Void Info;
   };
 
-<<<<<<< HEAD
-=======
   // Specialization of Dart class when info==CGAL::Void
   template <unsigned int d, typename Refs, class WithID>
   struct Dart<d, Refs, CGAL::Void, WithID> : public Dart_without_info<d, Refs, WithID>
@@ -340,7 +334,6 @@
     typedef CGAL::Void Info;
   };
 
->>>>>>> 01f8f1bc
 } // namespace CGAL
 
 #endif // CGAL_DART_H //
