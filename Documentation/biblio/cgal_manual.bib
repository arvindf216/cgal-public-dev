--- conflicted
+++ resolved
@@ -2492,7 +2492,6 @@
   year = {2013}
 }
 
-<<<<<<< HEAD
 @conference {cgal:bl-frmsurc-11
   ,address = {San Francisco, CA}
   ,author = {Evan Behar and Jyh-Ming Lien}
@@ -2500,7 +2499,8 @@
   ,month = {Sep.}
   ,title = {Fast and Robust 2D Minkowski Sum Using Reduced Convolution}
   ,year = {2011}
-=======
+}
+
 @article{bjrb-clvpa-87,
 author = "B. Joe and R.B. Simpson",
 title = "Corrections to Lee's visibility polygon algorithm",
@@ -2559,7 +2559,6 @@
   timestamp = {Wed, 17 Sep 2014 16:30:16 +0200},
   biburl    = {http://dblp.uni-trier.de/rec/bib/journals/corr/BungiuHHHK14},
   bibsource = {dblp computer science bibliography, http://dblp.org}
->>>>>>> 32525348
 }
 
 % ----------------------------------------------------------------------------
