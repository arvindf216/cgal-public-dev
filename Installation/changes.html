<!DOCTYPE HTML PUBLIC "-//W3C//DTD HTML 4.01 Transitional//EN" "http://www.w3.org/TR/html4/loose.dtd">
<!-- $Id$
     $URL$
-->
<html lang="en-US">
<HEAD>
  <META HTTP-EQUIV="Content-Type" CONTENT="text/html; charset=utf-8">
  <LINK TITLE="CGAL style" REL=stylesheet TYPE="text/css" HREF="cgal.css">
  <style type="text/css">
    h2 {
      margin-left: 0;
    }
    code {
      background-color: rgba(0, 0, 0, 0.04);
      padding-bottom: 0.2em;
      padding-top: 0.2em;
    }
    code::before, code::after {
      content: " ";
      letter-spacing: -0.2em;
    }
  </style>

<!--
  <style type="text/css">
    h2
    {
      counter-reset:section;
    }

    h3
    {
      counter-reset:subsection;
    }

    h3:before
    {
      content:counter(section) ". ";
      counter-increment:section;
    }

    h4:before
    {
      counter-increment:subsection;
      content:counter(section) "." counter(subsection) " ";
    }
  </style>
-->
  <TITLE>CGAL - Release History</TITLE>
</HEAD>

<!--#config timefmt="%d %B %y" -->

<BODY>
<table>
<tr>

<!--#include virtual="menu.inc.html" -->



<td valign="top">
<H1>Release History</H1>

<HR>

<table>
<tr>
<td width="2%">
<td width="28%">

<table CELLSPACING=0>
<tr><td><a href="#release4.11">4.11</a>&nbsp;<td> (September 2017)
<tr><td><a href="#release4.10">4.10</a>&nbsp;<td> (May 2017)
<tr><td><a href="#release4.9">4.9</a>&nbsp;<td> (September 2016)
<tr><td><a href="#release4.8">4.8</a>&nbsp;<td> (April 2016)
<tr><td><a href="#release4.7">4.7</a>&nbsp;<td> (October 2015)
<tr><td><a href="#release4.6.2">4.6.2</a>&nbsp;<td> (August 2015)
<tr><td><a href="#release4.6.1">4.6.1</a>&nbsp;<td> (June 2015)
<tr><td><a href="#release4.6">4.6</a>&nbsp;<td> (April 2015)
<tr><td><a href="#release4.5.2">4.5.2</a>&nbsp;<td> (February 2015)
<tr><td><a href="#release4.5.1">4.5.1</a>&nbsp;<td> (December 2014)
<tr><td><a href="#release4.5">4.5</a>&nbsp;<td> (October 2014)
<tr><td><a href="#release4.4">4.4</a>&nbsp;<td> (April 2014)
<tr><td><a href="#release4.3">4.3.1</a>&nbsp;<td> (November 2013)
<tr><td><a href="#release4.3">4.3</a>&nbsp;<td> (October 2013)
<tr><td><a href="#release4.2">4.2</a>&nbsp;<td> (March 2013)
<tr><td><a href="#release4.1">4.1</a>&nbsp;<td> (September 2012)
<tr><td><a href="#release4.0.2">4.0.2</a>&nbsp;<td> (July 2012)
<tr><td><a href="#release4.0.1">4.0.1</a>&nbsp;<td> (July 2012)
<tr><td><a href="#release4.0">4.0</a>&nbsp;<td> (March 2012)
<tr><td><a href="#release3.9">3.9</a>&nbsp;<td> (September 2011)
<tr><td><a href="#release3.8">3.8</a>&nbsp;<td> (April 2011)
<tr><td><a href="#release3.7">3.7</a>&nbsp;<td> (October 2010)
<tr><td><a href="#release3.6.1">3.6.1</a>&nbsp;<td> (June 2010)
<tr><td><a href="#release3.6">3.6</a>&nbsp;<td> (March 2010)
<tr><td><a href="#release3.5.1">3.5.1</a>&nbsp;<td> (December 2009)
<tr><td><a href="#release3.5">3.5</a>&nbsp;<td> (October 2009)
<tr><td><a href="#release3.4">3.4</a>&nbsp;<td> (January 2009)
<tr><td><a href="#release3.3.1">3.3.1</a><td> (August 2007)
<tr><td><a href="#release3.3">3.3</a><td> (May 2007)
<tr><td><a href="#release3.2.1">3.2.1</a><td> (July 2006)
<tr><td><a href="#release3.2">3.2</a><td> (May 2006)
<tr><td><a href="#release3.1">3.1</a><td> (December 2004)
<tr><td><a href="#release3.0.1">3.0.1</a><td> (February 2004)
<tr><td><a href="#release3.0">3.0</a><td> (October 2003)
<tr><td><a href="#release2.4">2.4</a><td> (May 2002)
<tr><td><a href="#release2.3">2.3</a><td> (August 2001)
<tr><td><a href="#release2.2">2.2</a><td> (October 2000)
<tr><td><a href="#release2.1">2.1</a><td> (January 2000)
<tr><td><a href="#release2.0">2.0</a><td> (June 1999)
<tr><td><a href="#release1.2">1.2</a><td> (January 1999)
<tr><td><a href="#release1.1">1.1</a><td> (July 1998)
<tr><td><a href="#release1.0">1.0</a><td> (April 1998)
<tr><td><a href="#release0.9">0.9</a><td> (June 1997)
</table>

<td width="60%">
<table>
<caption align=BOTTOM>
Number of lines of code of CGAL<br>
(using <a href="http://www.dwheeler.com/sloccount/"> David A. Wheeler's
'SLOCCount'</a>, restricted to the <code>include/CGAL/</code>
and <code>src/</code> directories).
</caption>
<tr><td><img src="images/release_history_sloccount.png" alt="Releases size graph">
</table>
<td width="10%">
</table>

<HR>
<h2 id="release4.11">Release 4.11 </h2>
<div>
  <p>Release date: September 2017 </p>

<!-- Installation (and general changes) -->
<!-- New packages -->
<!-- Major and breaking changes -->
  <h3>2D and 3D Linear Geometry Kernel</h3>
  <ul>
    <li><b>Breaking change</b>:
      The dangerous implicit conversions between weighted points and points in
      the concept <code>Kernel</code> have been disabled. Constructors offering
      to build a weighted point from a point (and reversely) are still requested
      by the concept <code>Kernel</code> but must now be marked with the <code>explicit</code> specifier.
    </li>
    <li><b>Breaking change</b>:
      The removal of implicit conversions between points and weighted points in the
      concept <code>Kernel</code> has incidentally created various minor
      breaking changes in the following packages: 2D Alpha Shapes,
      2D and 3D Triangulations, and 3D Mesh Generation.
      See the full changelog for details.
    </li>
  </ul>

<!-- Arithmetic and Algebra -->
<!-- Combinatorial Algorithms -->
<!-- Geometry Kernels -->
<!-- Convex Hull Algorithms -->
<!-- Polygons -->
<!-- Cell Complexes and Polyhedra -->
<!-- Arrangements -->
<!-- Triangulations and Delaunay Triangulations -->
  <h3> 2D Alpha Shapes </h3>
  <ul>
    <li><b>Breaking change</b>:
      Mirrored the concepts of the 2D alpha shape package with those of the
      3D Alpha Shapes package. Consequently, a new concept, <code>WeightedAlphaShapeTraits_2</code>,
      is introduced to provide requirements on the traits class for 2D weighted
      alpha shapes. All models of the concept <code>Kernel</code> are models of
      this new concept.
    </li>
    <li>
      The concept <code>AlphaShapeTraits_2</code> now provides requirements on
      the traits class for 2D basic alpha shapes, and refines <code>DelaunayTriangulationTraits_2</code>.
    </li>
  </ul>
  <h3> 2D and 3D Triangulations </h3>
  <ul>
    <li><b>Breaking change</b>:
      Added a new functor requirement, <code>Construct_point_2</code>, to the concepts
      <code>TriangulationTraits_2</code> and <code>RegularTriangulationTraits_2</code>
      and a new functor requirement, <code>Construct_point_3</code>, to the concepts
      <code>TriangulationTraits_3</code> and <code>RegularTriangulationTraits_3</code>.
      All models of the concept <code>Kernel</code> already provide these functors.
    </li>
    <li><b>Breaking change</b>:
      Introduced the concepts <code>RegularTriangulationVertexBase_2</code> and
      <code>RegularTriangulationVertexBase_3</code>. These concepts describe
      the requirements on classes meant to represent a vertex of a regular triangulation.
      Concepts that previously refined <code>TriangulationVertexBase_2</code> or
      <code>TriangulationVertexBase_3</code> but described in fact a vertex class
      used in a regular triangulation, such as the concept <code>MeshVertexBase_3</code> in the 3D mesh
      generation package, now refine the corresponding new regular vertex concept.
    <li><b>Breaking change</b>:
      Uniformized the point type across all vertex and cell concepts. The triangulation
      point type name is now always <code>Point</code>. Note that this does not change
<<<<<<< HEAD
      the requirements but only the name: <code>Point</code> is still expected to be equal to
=======
      the requirements but only the name: <code>Point</code> is stil expected to be equal to
>>>>>>> 3abbace4
      <code>Traits::Point_[23]</code> for basic and Delaunay triangulations or to
      <code>Traits::Weighted_point_[23]</code> for regular triangulations. Consequently:
      <ul>
        <li>
          The concept <code>RegularTriangulationVertexBase_2</code> now requests
          a <code>Point</code> type (equal to <code>Traits::Weighted_point_2</code>)
        </li>
        <li>
          The concept <code>RegularTriangulationCellBase_3</code> now requests
          a <code>Point</code> type instead of a <code>Weighted_point</code> type
          (but still equal to <code>Traits::Weighted_point_3</code>)
        </li>
        <li>
          The concept <code>DelaunayTriangulationCellBase_3</code> now requests
          a <code>Point</code> type instead of a <code>Point_3</code> type
          (but still equal to <code>Traits::Point_3</code>).
        </li>
      </ul>
    </li>
    <li>
      Introduced a new concept, <code>RegularTriangulationCellBaseWithWeightedCircumcenter_3</code>,
      which describes the requirements on a cell of a regular triangulation that
      caches its circumcenter. The existing class <code>Regular_triangulation_cell_base_with_weighted_circumcenter_3</code>
      is the default model of this concept.
    </li>
<<<<<<< HEAD
=======
    <li>
      Added a new 3D traits class, <code>Robust_weighted_circumcenter_filtered_traits_3</code>
      which provides robust versions of the kernel functors <code>Construct_weighted_circumcenter_3</code>,
      <code>Compute_squared_radius_3</code>, and <code>Compute_squared_radius_smallest_orthogonal_sphere_3</code>.
      This class can be used as traits class in the the <code>Mesh_3</code> package
      to efficiently yet robustly generate 3D meshes.
    </li>
  </ul>
  <h3>3D Periodic Triangulations</h3>
  <ul>
    <li>
      Added the class <code>Periodic_3_regular_triangulation_3</code>, which provides functionality
      for 3D periodic weighted Delaunay triangulations. The construction is fully
      dynamic: it provides both point insertion and vertex removal.
    </li>
    <li>
      Added new locate and geometric access functions for 3D periodic triangulations.
    </li>
    <li>
      The class <code>Periodic_3_Delaunay_triangulation_traits_3</code> now inherits
      <code>Periodic_3_triangulation_traits_3</code>.
    </li>
    <li><b>Breaking change</b>:
      Some geometric access functions in <code>Periodic_3_triangulation_3</code> were renamed.
      The introduction of <code>Periodic_3_regular_triangulation_3</code> required
      to distinguish between functions such as <code>segment()</code> returning
      a segment of weightless points, or a segment of weighted points. As a general
      rule, previous geometrical access functions will return objects with point
      type that of the triangulation (thus, weighted objects when using weighted triangulations)
      and functions containing <code>construct</code> in the name will always
      return weightless geometrical objects.
    </li>
    <li><b>Breaking change</b>:
      The concept <code>Periodic_3TriangulationTraits_3</code> now requests a domain getter: <code>get_domain()</code>.
    </li>
    <li>
      Introduced a new concept, <code>RegularTriangulationCellBaseWithWeightedCircumcenter_3</code>,
      which describes the requirements on a cell of a regular triangulation that
      caches its circumcenter. The existing class <code>Regular_triangulation_cell_base_with_weighted_circumcenter_3</code>
      is the default model of this concept.
    </li>
>>>>>>> 3abbace4
  </ul>
<!-- Voronoi Diagrams -->
<!-- Mesh Generation -->
  <h3> 3D Mesh Generation </h3>
  <ul>
    <li><b>Breaking change</b>:
      The type of the surface center in the concept <code>MeshCellBase_3</code>
      has been changed from <code>Triangulation::Point</code> to
      <code>TriangulationTraits::Point_3</code> to reflect that it is a weightless point.
    </li>
    <li><b>Breaking change</b>:
      The function <code>invalidate_circumcenter()</code> of the concept <code>MeshCellBase_3</code>
      is renamed to <code>invalidate_weighted_circumcenter_cache()</code>
      and moved to the new concept <code>RegularTriangulationCellBaseWithWeightedCircumcenter_3</code>,
      which the concept <code>MeshCellBase_3</code> now refines.
    </li>
  <ul>
<!-- Surface Reconstruction -->
<!-- Geometry Processing -->
<h3> 3D Surface Subdivision Methods </h3>
  <ul>
    <li>
      The subdivision algorithms now work on any model of a <code>MutableFaceGraph</code>.
      A new API to the subdivision methods is offered, which uses optional named
      parameters to pass the number of iterations and a vertex property map.
    </li>
    <li><b>Breaking change</b>:
      Removed the headers <code>&lt;CGAL/Subdivision_method_3.h&gt;</code> and
      <code>&lt;CGAL/Subdivision_mask_3.h&gt;</code>. The headers
      <code>&lt;CGAL/Subdivision_method_3/subdivision_methods_3.h&gt;</code> and
      <code>&lt;CGAL/Subdivision_method_3/subdivision_masks_3.h&gt;</code> should
      respectively be used instead.
    </li>
    <li>
      Sqrt3 subdivision can now handle input surfaces with a border.
    </li>
  </ul>

<!-- Spatial Searching and Sorting -->
<h3>Spatial Searching</h3>
  <ul>
    <li>
      Add function <code>Kd_tree::remove(Point)</code>.
    </li>
  </ul>
<!-- Geometric Optimization -->
<!-- Interpolation -->
<!-- Kinetic Data Structures -->
<!-- Support Library -->
<!-- Visualization -->

<!-- end of the div for 4.10 -->
</div>

<h2 id="release4.10">Release 4.10 </h2>
<div>
  <p>Release date: May 2017 </p>

  <h3>Installation</h3>
  <ul>
    <li>The minimum required version of CMake is now 3.1. All CMake
      versions up to 3.7 are supported.</li>
    <li>The compilation of some demo may require a C++11 compiler. The
      CGAL library itself still support C++03 compilers.</li>
    <li>The shell script <code>cgal_create_cmake_script</code> now enables
      C++14 by default.</li>
    <li>A new mechanism to check which packages of CGAL are used have been
        added.  It is particularly interesting for commercial users to
        ensure they have a valid commercial license for the packages they
        used. This can also be used to make sure only LGPL header files are
        used.</li>
    <li>Because of a bug in the g++ compiler about the C++11
    keyword <code>thread_local</code>, the CGAL_Core library now always
    requires <code>Boost.Thread</code> if the g++ compiler is used.</li>
  </ul>

  <h3>Generalized Maps (new package)</h3>
  <ul>
    <li>
      This package implements Generalized Maps in d dimensions. A
      generalized map is a data structure enabling to represent an
      orientable or non orientable subdivided object by describing all the
      cells of the subdivision (for example in 3D vertices, edges, faces,
      volumes) and all the incidence and adjacency relationships between
      these cells. This data structure is the generalization of the
      combinatorial maps in order to be able to represent non orientable
      objects.</li>
    </li>
  </ul>

  <h3>3D Point Set (new package)</h3>
  <ul>
    <li>This package provides a flexible data
    structure <code>CGAL::Point_set_3</code> that allows the user to
    easily handle point sets with an arbitrary number of attributes
    (such as normal vectors, colors, labeling, etc.).</li>
  </ul>

  <h3>Combinatorial Maps and Linear cell complex</h3>
  <ul>
    <li>
      <b>Breaking change</b>: the requirements of the item class used to
      customize a combinatorial map and a linear cell complex
      changed. Instead of defining the type of darts used, you have to
      define the information you want to add in each dart. You can define
      the <code>CGAL_CMAP_DART_DEPRECATED</code> macro to keep the old
      behavior.
    </li>
  </ul>

  <h3>Triangulated Surface Mesh Shortest Paths</h3>
  <ul>
    <li>
      <b>Breaking change</b>: Rename all functions, types, and enums
      using <i>barycentric coordinate</i> to <i>barycentric
        coordinates</i>.
    </li>
  </ul>

  <h3>CGAL and the Boost Graph Library (BGL)</h3>
  <ul>
    <li>
      <b>Breaking change</b>: Addition of a free
      function <code>reserve()</code> in the
      concept <code>MutableFaceGraph</code>.  Models provided by CGAL have
      been updated.
    </li>
  </ul>

  <h3>2D and 3D Linear Geometry Kernel</h3>
  <ul>
    <li><b>Breaking change</b>: The function <code>compare_slopes()</code> was renamed <code>compare_slope</code>.
    </li>
    <li>Added a 2D and 3D weighted point class and predicates and constructions.
    </li>
    <li>
      Add functions <code>l_infinity_distance()</code> for 2D and 3D.
    </li>
    <li>Add a new functor in CGAL Kernel concept to compare the slope of two 3D segments.
        All models of the Kernel concept now provide the functor <code>Compare_slope_3</code>,
        and the free function <code>compare_slope()</code> is available.
    </li>
    <li>Add an operator in CGAL Kernel concept <code>Angle_3</code> to qualify the angle 
        between the normal of the triangle given by three points, and a vector.
    </li>
  </ul>

  <h3>3D Convex Hull</h3>
  <ul>
    <li>The convex hull function can also produce
      a <code>Surface_mesh</code>, and generally speaking any model of the
      concept <code>MutableFaceGraph</code></li>
    <li>The function <code>convex_hull_3_to_polyhedron_3()</code> is
      deprecated and <code>convex_hull_3_to_face_graph.h</code> should be
      used instead.</li>
    <li>The class <code>Convex_hull_traits_3</code> now documents a nested
      type <code>Polygon_mesh</code> instead
      of <code>Polyhedron_3</code>. The other nested type is kept for
      backward compatibility.</li>
    <li>Remove the function <code>CGAL::convex_hull_incremental_3()</code>
      deprecated since CGAL 4.6.</li>
  </ul>

  <h3>3D Boolean Operations on Nef Polyhedra</h3>
  <ul>
    <li>Add a new constructor from a face graph model</li>
  </ul>

  <h3>Linear cell complex</h3>
  <ul>
    <li>
      Deprecate class <code>Linear_cell_complex</code> which is now
      renamed <code>Linear_cell_complex_for_combinatorial_map_dart</code>.
    </li>
  </ul>

 <h3>Range support</h3>
  <ul>
    <li>Add accessors for simplex and const simplex ranges  </li>
  </ul>
<h3> 2D Triangulation data structure </h3>

  <ul>
    <li>
      Add function <code>insert_in_hole</code>.
    </li>
  </ul>

 <h3>2D Triangulations</h3>
  <ul>
    <li><b>Breaking change</b>: Removed the arbitrary dimensional weighted
      point class.  Users must use a version prior to 4.9 if they need this
      class.</li>
    <li><b>Breaking change</b>:The number type of weighted points in
      regular triangulations is no longer a template parameter but the
      field type of the geometric traits class.  Users who need this
      feature must use a version prior to 4.9</li>
    <li>The class <code>Regular_triangulation_filtered_traits_2</code>
      deprecated since CGAL 3.6 has been removed.</li>
    <li>Deprecate the
      class <code>Regular_triangulation_euclidean_traits_2</code>, as the
      weighted point and the function objects for weighted points are part
      of the concept <code>Kernel</code>/</li>
    <li>The class <code>Regular_triangulation_2</code> can take a kernel as
      template argument, that is one no longer has to
      use <code>Regular_triangulation_euclidea_traits_2</code>, although
      this still works.</li>
  </ul>

 <h3>3D Triangulations</h3>
  <ul>
    <li><b>Breaking change</b>: The number type of weighted points in
      regular triangulations is no longer a template parameter but the
      field type of the geometric traits class.  Users who need this
      feature must use a version prior to 4.9.</li>
    <li>The class <code>Regular_triangulation_filtered_traits_3</code>
      deprecated since CGAL 3.6 has been removed.</li>
    <li>Deprecate the
      class <code>Regular_triangulation_euclidean_traits_3</code>, as the
      weighted point and the function objects for weighted points are part
      of the concept <code>Kernel</code>/</li>
    <li>The class <code>Regular_triangulation_3</code> can take a kernel as
      template argument, that is one no longer has to
      use <code>Regular_triangulation_euclidean_traits_3</code>, although
      this still works.</li>
    <li>
      Add function <code>link_to_face_graph()</code> to copy the set of
      faces incident to a vertex into a model of <code>FaceGraph</code>.
    </li>
  </ul>

  <h3> 3D Mesh Generation </h3>
  <ul>
    <li>
      The constructor <code>CGAL::Polyhedral_mesh_domain_with_features_3(std::string)</code> is deprecated.
    </li>
  </ul>

  <h3>Polygon Mesh Processing</h3>
  <ul>
    <li>Add fast and robust corefinement and Boolean operation functions
      for triangulated surface meshes:
      <ul>
        <li> <code>CGAL::Polygon_mesh_processing::corefine_and_compute_union()</code> </li>
        <li> <code>CGAL::Polygon_mesh_processing::corefine_and_compute_difference()</code> </li>
        <li> <code>CGAL::Polygon_mesh_processing::corefine_and_compute_intersection()</code> </li>
        <li> <code>CGAL::Polygon_mesh_processing::corefine()</code> </li>
        <li> <code>CGAL::Polygon_mesh_processing::does_bound_a_volume()</code> </li>
        <li> <code>CGAL::Polygon_mesh_processing::surface_intersection()</code> </li>
      </ul>
    </li>
    <li>
     Add functions to compute approximated Hausdorff distances between two
     meshes, a mesh and a point set, or a point set and a mesh:
     <code>sample_triangle_mesh()</code>,
     <code>approximated_Hausdorff_distance()</code>,
     <code>approximated_symmetric_Hausdorff_distance()</code>,
     <code>max_distance_to_triangle_mesh()</code>,
     <code>max_distance_to_point_set()</code>.
    </li>
    <li>
    The function <code>CGAL::Polygon_mesh_processing::bbox_3()</code> has
    been renamed <code>CGAL::Polygon_mesh_processing::bbox()</code>.
    </li>
  </ul>

  <h3>Point Set Processing</h3>
  <ul>
    <li>Function <code>CGAL::remove_outliers()</code> has an
    additional parameter based on a distance threshold to make it
    easier and more intuitive to use.</li>
    <li>New functions for automatic scale estimations: either a global
    scale or multiple local scales can be estimated for both 2D and 3D
    point sets based on the assumption that they sample a curve in 2D
      or a surface in 3D.</li>
  </ul>

  <h3>CGAL and the Boost Graph Library (BGL)</h3>
  <ul>
    <li>
      Add
      function <code>CGAL::convert_nef_polyhedron_to_polygon_mesh()</code> to
      convert a <code>Nef_polyhedron_3</code> to any model of
      the <code>MutableFaceGraph</code> concept.
    </li>
    <li>
      Add class <code>CGAL::Graph_with_descriptor_with_graph</code> that
      wraps an existing graph and provides a reference to the said graph to
      all of its descriptors.
    </li>
  </ul>
  
  <h3>Cone Based Spanners</h3>
  <ul>
    <li>Add a parameter to compute half Tao graph and half Theta graph.</li>
    <li>Add an ipelet for this package.</li>
  </ul>

  <h3>Geometric Object Generators</h3>
  <ul>
    <li>
      Add point random generators
      <ul>
        <li>in a 3D triangle mesh model of the
          concept <code>FaceListGraph</code>
          (<code>CGAL::Random_points_in_triangle_mesh_3</code>),</li>
        <li>on the boundary of a tetrahedral mesh
          (<code>CGAL::Random_points_in_tetrahedral_mesh_boundary_3</code>),</li>
        <li>in a tetrahedral mesh
          (<code>CGAL::Random_points_in_tetrahedral_mesh_3</code>),</li>
        <li>in a 2D triangle mesh
          (<code>CGAL::Random_points_in_triangle_mesh_2</code>),</li>
        <li>in a range of 2D or 3D triangles
          (<code>CGAL::Random_points_in_triangles_3</code>
          and <code>CGAL::Random_points_in_triangles_2</code>).</li>
        <li>on a 3D segment
          (<code>CGAL::Random_points_on_segment_3</code>).</li>
      </ul>
    </li>
  </ul>
</div>

<h2 id="release4.9">Release 4.9 </h2>
<div>
  <p>Release date: Sept 2016 </p>
  <h3>Header-only mode</h3>
  <ul>
    <li>
      CGAL can now be used in headers only mode, i.e. without compiling the
      CGAL libraries and linking with these libraries when compiling
      examples, tests and demos. Note that running CMake on CGAL is still
      required in order to generate some configuration files.
    </li>
  </ul>
  <h3>Cone Based Spanners (new package)</h3>
  <ul>
    <li>
      This package provides algorithms for constructing two kinds of
      cone-based spanners: Yao graph and Theta graph, given a set of
      vertices on the plane and the directions of cone boundaries.
    </li>
  </ul>
<h3>2D Minkowski Sums</h3>
<ul>
  <li>Introduce a convex decomposition strategy,
    namely <code>Polygon_nop_decomposition_2</code>, that merely passed the
    input polygon to the list of output polygons.</li>
  <li>Introduce overloads of the function <code>minkowski_sum_2()</code>,
    which accepts 2 decomposition strategies.</li>
  <li>Introduce an overloaded function
    called <code>minkowski_sum_by_decomposition_2(P, Q, decom_no_holes,
    decomp_with_holes)</code>, which computes the 2D Minkowski sum using
    optimal choices of decomposition strategies.</li>
</ul>
<h3>Combinatorial Maps</h3>
  <ul>
    <li>
      Deprecate global functions
      (<code>make_combinatorial_hexahedron()</code>,
      <code>make_combinatorial_polygon()</code>,
      <code>make_combinatorial_tetrahedron()</code>,
      <code>make_edge()</code>,
      <code>insert_cell_0_in_cell_1()</code>,
      <code>insert_cell_0_in_cell_2()</code>,
      <code>insert_cell_1_in_cell_2()</code>,
      <code>insert_cell_2_in_cell_3()</code>,
      <code>insert_dangling_cell_1_in_cell_2()</code>,
      <code>is_insertable_cell_1_in_cell_2()</code>,
      <code>is_insertable_cell_2_in_cell_3()</code>,
      <code>is_removable()</code>,
      <code>remove_cell()</code>) which are now member functions in
      the <code>CombinatorialMap</code> concept.</li>
    <li>It is not longer possible to use the old API switched on by
      defining the macro <code>CGAL_CMAP_DEPRECATED</code>.
      This API was deprecated since CGAL 4.4.
    </li>
  </ul>
  <h3>Point Set Processing</h3>
  <ul>
    <li>New function <code>CGAL::read_ply_custom_points()</code> that
    allows the user to read any additional point attribute from a PLY
    input point set.</li>
    <li> <code>CGAL::structure_point_set()</code>: new algorithm that
    takes advantage of detected planes to produce a structured point
    set (with flat regions, sharp edges and vertices).</li>
  </ul>
  <h3>Point Set Shape Detection</h3>
  <ul>
    <li>New post-processing
      algorithm: <code>CGAL::regularize_planes()</code>. This allows the
      user to favor parallelism, orthogonality, coplanarity and/or axial
      symmetry between detected planes.</li>
  </ul>
  <h3>Polygon Mesh Processing</h3>
  <ul>
    <li>Add the function
  <code>CGAL::Polygon_mesh_processing::is_polygon_soup_a_polygon_mesh()</code>
      to check whether a polygon soup is a polygon mesh.</li>
    <li> Add some new features to <code>CGAL::isotropic_remeshing()</code>:
      <ul>
        <li>
          It is now possible to select fixed vertices that survive the
          remeshing process, and to keep face attributes such as colors
          valid after remeshing.
        </li>
        <li>
          The user can choose the number of relaxation steps happening at
          each loop, and to run 1-dimensional relaxation along constrained
          polylines.
        </li>
      </ul>
    </li>
    <li>
      The functions
      <code>CGAL::Polygon_mesh_processing::triangulate_face()</code>
      and <code>CGAL::Polygon_mesh_processing::triangulate_faces()</code>
      now indicate whether some faces have not been triangulated.
    </li>
  </ul>
  <h3>Surface Mesh Deformation</h3>
  <ul>
    <li>Add a new tag <code>SRE_ARAP</code> to use the Smoothed Rotation
      Enhanced As-Rigid-As-Possible deformation algorithm.</li>
  </ul>
 <h3>3D Fast Intersection and Distance Computation</h3>
  <ul>
    <li>Add the functions <code>AABB_tree::first_intersection()</code>
     and <code>AABB_tree::first_intersected_primitive()</code> that compute
     the intersection which is closest to the source of a ray</li>
  </ul>
  <h3>CGAL and the Boost Graph Library (BGL)</h3>
  <ul>
    <li>
      Add a helper function <code>CGAL::copy_face_graph()</code> to
      copy a source FaceListGraph into another FaceListGraph of
      different type.
    </li>
    <li>
      Add a class <code>CGAL::Dual</code> that creates the dual view of
      a <code>FaceGraph</code> and a creation
      function <code>CGAL::dual(primal)</code>.
    </li>
  </ul>
  <h4>CGAL and Boost Property Maps</h4>
  <ul>
    <li>It is not longer possible to use the old API of the property maps
        provided by CGAL, switched on by defining the macro
        <code>CGAL_USE_PROPERTY_MAPS_API_V1</code>. This API was deprecated
        since CGAL 4.3.
    </li>
  </ul>
</div>

<h2 id="release4.8">Release 4.8 </h2>
<div>
  <p>Release date: April 2016 </p>
  <h3>General</h3>
  <ul>
    <li>The support for Qt3 is dropped and all demos using it got removed.
    </li>
  </ul>
  <h3>Installation</h3>
  <ul>
    <li>Starting with Visual C++ 2015 we no longer
        require <code>Boost.Thread</code> as we use the C++11
        keyword <code>thread_local</code> and the C+11
        class <code>std::mutex</code> .</li>
    <li>The same holds for g++ 4.8 or later when the C++11 standard is
      used.</li>
  </ul>
  <h3>Optimal Transportation Curve Reconstruction (new package)</h3>
  <ul>
    <li>
      This package implements a method to reconstruct and simplify 2D point
      sets. The input is a set of 2D points with mass attributes, possibly
      hampered by noise and outliers. The output is a set of line segments
      and isolated points which approximate the input points.
    </li>
  </ul>
  <h3>2D Regularized Boolean Set-Operations</h3>
  <ul>
    <li>Improve the performance of operations in some settings.<br />
        <b>Breaking change</b>: This improvement requires changes of the
        face and halfedge type of the underlying arrangement Dcel.  See the
        concepts <code>GeneralPolygonSetDcelHalfedge</code> and
        <code>GeneralPolygonSetDcelFace</code> for more details.  If you use a
        different simplex types, inheriting your simplices from
        <code>CGAL::Gps_face_base</code>
        and <code>CGAL::Gps_halfedge_base</code> is sufficient to
        accommodate for the update.
    </li>
  </ul>
  <h3>3D Boolean Operations on Nef Polyhedra</h3>
  <ul>
    <li>Add 3 new constructors: from a point range, from a point, and from
    a segment.</li>
  </ul>
  <h3>Combinatorial Maps</h3>
  <ul>
    <li><b>Breaking change</b>: Change the type of Boolean marks, old type
    is int, new type is <code>size_type</code>. If no more mark is
    available, <code>get_new_mark</code> throws an exception, instead of
    returning <code>-1</code>.</li>
  </ul>
  <h3>2D Arrangements</h3>
  <ul>
    <li>Speed up the edge removal in case the incident faces contains many
    holes.</li>
    <li>Set the format of polylines and polycurves. The format of a general
      polyline or polycurve consists of the sequence of subcurves that
      comprise the original curve. The format of a polyline of linear segments
      consists of the sequence of points that define the original curve.
      (The latter restores the format used before polycurves were introduced
      in 4.7.) Fix the extraction from istream and insertion into ostream
      operators of polylines and polycurves accordingly.</li>
    <li>Fix the traits class that handles Bezier curves. In particular,
      fix the case where the curve is closed (i.e, the first and last control
      points coincide).</li>
  </ul>
  <h3>3D Mesh Generation</h3>
  <ul>
    <li>Add support of 3D gray level images as input for the tetrahedral
    mesh generation.</li>
    <li><b>Breaking change:</b> All models of the
    concept <code>MeshDomain_3</code> must now provide a member
    function <code>bbox()</code>. </li>
  </ul>
  <h3>Advancing Front Surface Reconstruction</h3>
  <ul>
    <li>Optional template functor <code>Filter</code> is replaced by
    another optional template functor <code>Priority</code>. This
    allows to change the way facets are prioritized by the algorithm
    instead of having a simple option to reject some
    facets.<br /><b>Breaking change</b>: Programs using the
    old <code>Filter</code> API will not compile anymore as it must be
    replaced with the <code>Priority</code> API as described in the
    manual. Codes using the default behavior are not impacted.</li>
  </ul>
  <h3>Polygon Mesh Processing</h3>
  <ul>
    <li>Add a new triangle-based isotropic remeshing algorithm for
    triangulated surface meshes,
    <code>CGAL::Polygon_mesh_processing::isotropic_remeshing()</code>
    and a helper function for isotropic remeshing :
    <code>CGAL::Polygon_mesh_processing::split_long_edges()</code></li>
    <li>Add the
    function <code>CGAL::Polygon_mesh_processing::border_halfedges()</code>
    to collect the border of a given face range</li>
    <li>Add the
    function <code>CGAL::Polygon_mesh_processing::remove_isolated_vertices()</code>
    to be used on any polygon mesh</li>
    <li>Add the
    function <code>CGAL::Polygon_mesh_processing::triangulate_face()</code>
    to triangulate a single face of a polygon mesh</li>
    <li>Add an overload
    for <code>CGAL::Polygon_mesh_processing::triangulate_faces()</code> to
    triangulate a range of faces of a polygon mesh</li>
    <li>Add function <code>keep_large_connected_components()</code></li>
    <li>Add measuring functions for polygon meshes, to compute length,
    area, and volume of simplices or group of simplices of a polygon
    mesh.</li>
    <li>Add function <code>bbox_3()</code> to compute the bounding box of a
    polygon mesh.</li>
  </ul>
  <h3>Surface Mesh Parameterization</h3>
  <ul>
    <li><code>LSCM_parameterizer_3</code> now uses by default Eigen instead
    of OpenNL as a model of <code>SparseLinearAlgebraTraits_d</code>.</li>
  </ul>
  <h3>Point Set Processing</h3>
  <ul>
    <li> <b>Breaking change:</b> new template
      parameter <code>Concurrency_tag</code> for the
      functions <code>compute_average_spacing()</code>,
      <code>edge_aware_upsample_point_set()</code>,
      <code>jet_estimate_normals()</code>,
      <code>jet_smooth_point_set()</code>,
      and <code>pca_estimate_normals()</code>.  To update your code simply
      add as first template parameter <code>CGAL::Sequential_tag</code>
      or <code>CGAL::Parallel_tag</code> when calling one of these
      functions.</li>
    <li> <code>CGAL::Parallel_tag</code> can no longer be used in Point Set
      Processing algorithms if TBB is not available.</li>
    <li>
      Add a new simplification algorithm based on hierarchical
    clustering: <code>CGAL::hierarchy_simplify_point_set()</code>. It
    allows either to uniformly simplify the point set or to automatically
    adapt the local density of points to the local variation of the input
    computed by principal component analysis.
    </li>
    <li> New IO functions for PLY format (Polygon File
      Format): <code>CGAL::read_ply_points()</code>,
      <code>CGAL::read_ply_points_and_normals()</code>,
      <code>CGAL::write_ply_points()</code>
      and <code>CGAL::write_ply_points_and_normals()</code>.</li>
  </ul>
  <h3>Surface Mesh Parameterization</h3>
  <ul>
    <li><code>LSCM_parameterizer_3</code> now uses by default Eigen
    instead of OpenNL as a model
    of <code>SparseLinearAlgebraTraits_d</code>.</li>
  </ul>
  <h3>Spatial Searching</h3>
  <ul>
    <li>Add function to find any point in a range query, that is neither
    all points, nor the closest one.</li>
  </ul>
  <h3>Principal Component Analysis</h3>
  <ul>
    <li>
      Add a template parameter <code>DiagonalizeTraits</code> for
      functions <code>CGAL::linear_least_squares_fitting_2()</code>
      and <code>CGAL::linear_least_squares_fitting_3()</code>. This
      allows to either choose the legacy internal diagonalization code
      from CGAL or the Eigen implementation (or any class that is a
      model of <code>DiagonalizeTraits</code>). Variants of the
      function that automatically deduce the kernel also automatically
      select the diagonalizer, so the API is mostly preserved.
    </li>
  </ul>
  <h3>CGAL and Solvers</h3>
  <ul>
    <li>
      This package now includes all CGAL concepts for solvers with
      models using the third party Eigen library.
    </li>
  </ul>
  <h3>CGAL and the Boost Graph Library (BGL)</h3>
  <ul>
    <li>Add function <code>CGAL::split_graph_into_polylines()</code> that
      allows to extract from a soup of segments given as a graph, polylines
      with nodes of degree at most 2. In addition a functor can be passed
      to the function to specify additional polyline endpoints.</li>
    <li>
      New functions to manipulate selection of faces, edges and vertices in
      a halfedge graph are added:
      <code>CGAL::expand_face_selection()</code>,
      <code>CGAL::reduce_face_selection()</code>,
      <code>CGAL::expand_edge_selection()</code>,
      <code>CGAL::reduce_edge_selection()</code>
      <code>CGAL::expand_vertex_selection()</code>,
      <code>CGAL::reduce_vertex_selection()</code>
      and <code>CGAL::select_incident_faces()</code>.
    <li>
      Add a helper function <code>CGAL::clear</code> which clears a
      MutableFaceGraph efficiently and generically.
    </li>
  </ul>
</div>

<h2 id="release4.7">Release 4.7 </h2>
<div>
  <p>Release date: October 2015 </p>

  <h3>Installation</h3>
  <ul>
    <li>The minimum required version of CMake is now 2.8.11. CMake versions
      3.1, 3.2, and 3.3 are supported.</li>
    <li>All Qt4 demos have been updated and now require Qt5 to be
      compiled. Qt5 version 5.3 or higher is required.  The support for Qt4
      is dropped. To compile libCGAL_Qt5 and demos, you must set the cmake
      or environment variable <code>Qt5_DIR</code> to point to the path to
      the directory containing the file <code>Qt5Config.cmake</code>
      created by your Qt5 installation.  If you are using the open source
      edition it should be
    <code>/path-to/qt-everywhere-opensource-src-&lt;version&gt;/qtbase/lib/cmake/Qt5</code>.
    </li>
    <li>The code of the 3D demos now uses modern OpenGL, with shaders,
    instead of the fixed pipeline API of OpenGL-1.</li>
    <li>The Microsoft Windows Visual C++ compiler 2015 (VC14) is now
      supported.  However, since this compiler is not officially supported
      by Intel TBB 4.4 and Qt 5.5 (the latest versions available at the
      time of this release), the parallelism features of CGAL and Qt5 demos
      will not work.
    </li>
  </ul>

  <h3>L Infinity Segment Delaunay Graphs (new package)</h3>
  <ul>
    <li>
      The package provides the geometric traits for constructing the
      segment Delaunay graph in the max-norm (L Infinity).  The traits also
      contain methods to draw the edges of the dual of the segment Delaunay
      graph in the max-norm i.e., the segment Voronoi diagram in the
      max-norm. The algorithm and traits rely on the segment Delaunay graph
      algorithm and traits under the Euclidean distance. The segment
      Voronoi diagram in the max-norm has applications in VLSI CAD.
    </li>
  </ul>

  <h3>Advancing Front Surface Reconstruction (new package)</h3>
  <ul>
    <li>
      This package provides a greedy algorithm for surface reconstruction
      from an unorganized point set. Starting from a seed facet, a
      piecewise linear surface is grown by adding Delaunay triangles one by
      one. The most plausible triangles are added first, in a way that
      avoids the appearance of topological singularities.
    </li>
  </ul>

  <h3>Triangulated Surface Mesh Shortest Paths (new package)</h3>
  <ul>
    <li>
      The package provides methods for computing shortest path on
      triangulated surface meshes. Given a set of source points
      on the surface, this package provides a data structure that
      can efficiently provides the shortest path from any point on
      the surface to the sources points.
      There is no restriction on the genus or the number of connected
      components of the mesh.
    </li>
  </ul>

  <h3>Triangulated Surface Mesh Skeletonization (new package)</h3>
  <ul>
    <li>
      This package provides a (1D) curve skeleton extraction algorithm for
      a triangulated polygonal mesh without borders based on the mean
      curvature flow.  The particularity of this skeleton is that it
      captures the topology of the input.  For each skeleton vertex one can
      obtain its location and its corresponding vertices from the input
      mesh.  The code is generic and works with any model of the
      `FaceListGraph` concept.
    </li>
  </ul>

  <h3>3D Point-Set Shape Detection (new package)</h3>
  <ul>
    <li>
      This package implements the efficient RANSAC method for shape
      detection, contributed by Schnabel et al. From an unstructured point
      set with unoriented normals, the algorithm detects a set of
      shapes. Five types of primitive shapes are provided by this package:
      plane, sphere, cylinder, cone and torus. Detecting other types of
      shapes is possible by implementing a class derived from a base shape.
    </li>
  </ul>

  <h3>2D Visibility (new package)</h3>
  <ul>
    <li>This package provides several variants to compute the visibility
      area of a point within polygonal regions in two dimensions.
    </li>
  </ul>

  <h3>Polygon Mesh Processing (new package)</h3>
  <ul>
    <li> This package implements a collection of methods and classes for
      polygon mesh processing, ranging from basic operations on simplices,
      to complex geometry processing algorithms.  The implementation of
      this package mainly follows algorithms and references given in Botsch
      et al.'s book on polygon mesh processing.
    </li>
  </ul>


  <h3>General</h3>
  <ul>
    <li>Support for unordered sets and maps of the stdlib and of boost for
      handle and index classes.
    </li>
  </ul>

<!-- gsoc13-CurveSkeleton-new_package-xgao begin -->

<!-- gsoc13-CurveSkeleton-new_package-xgao end -->

<!-- Point_set_shape_detection_3-cjamin begin -->

<!-- Point_set_shape_detection_3-cjamin end -->

<!-- gsoc2013-Visibility_doc-hemmer begin -->

<!-- gsoc2013-Visibility_doc-hemmer end -->

<!-- Major and breaking changes -->
  <h3>Approximation of Ridges and Umbilics on Triangulated Surface Meshes</h3>
  <ul>
    <li> This package now supports any model of the
      concept <code>FaceGraph</code>.</li>
    <li> <b>Breaking change:</b> The package no longer supports models
      of <code>TriangulatedSurfaceMesh</code> which are not at the same
      time models of the concept <code>FaceGraph</code>.
    </li>
  </ul>

  <h3>dD Geometry Kernel</h3>
  <ul>
    <li>
      Epick_d gains 3 new functors: <code>Construct_circumcenter_d</code>,
      <code>Compute_squared_radius_d</code>,
      <code>Side_of_bounded_sphere_d</code>.
      Those are essential for the computation of alpha-shapes.
    </li>
  </ul>

  <h3>2D Arrangements</h3>
  <ul>
    <li>Introduced a new traits class, called
      <code>Arr_polycurve_traits_2&lt;SubcurveTraits&gt;</code>, which
      handles general piece-wise (polycurve) curves. The pieces do not
      necessarily have to be linear.</li>
    <li>Introduced two new concepts called
      <code>ArrangementApproximateTraits_2</code> and
      <code>ArrangementConstructXMonotoneCurveTraits_2</code>.
      <ul>
	<li>The existing <code>ArrangementLandmarkTraits_2</code> concept,
	  which has two requirements, now refines the two respective
	  concepts above.</li>
	<li>The template parameter of the existing
	  <code>Arr_polyline_traits_2&lt;SegmentTraits&gt;</code> template
	  must be substituted with a traits class that is a model of
	  the <code>ArrangementConstructXMonotoneTraits_2</code> concept
	  among the other when <code>Arr_polyline_traits_2</code> is
	  instantiated.
        </li>
      </ul>
    </li>
  </ul>

  <h3>2D Minkowski Sums</h3>
  <ul>
    <li>Added support for polygons with holes and optimized the
      construction of Minkowski sums.
      <ul>
        <li>Introduced an implementation of the "reduced convolution"
	  method, a variant of the method described in "2D Minkowski Sum of
	  Polygons Using Reduced Convolution" by Behar and Lien. The new
	  method supports polygons with holes and in many cases out
	  pergorms the implementation of the exsisting (full) convolution
	  method.</li>
        <li>Introduced two new classes that decompose polygons into convex
	  pieces (models of the <code>PolygonConvexDecomposition_2</code>
	  concept) based on vertical decomposition and constrained Delaunay
	  triangulation, respectively. These new models also support the
	  convex decomposition of polygons with holes.
        </li>
      </ul>
    </li>
  </ul>

  <h3>3D Periodic Triangulations</h3>
  <ul>
    <li>Rename <code>Periodic_3_triangulation_traits_3</code> to
      <code>Periodic_3_Delaunay_triangulation_traits_3</code>.
    </li>
    <li>Rename the concept <code>Periodic_3TriangulationTraits_3</code> to
          <code>Periodic_3DelaunayTriangulationTraits_3</code>.
    </li>
    <li>Create <code>Periodic_3_triangulation_traits_3</code> and the
      concept <code>Periodic_3TriangulationTraits_3</code>.
    </li>
  </ul>

  <h3>2D Conforming Triangulations and Meshes</h3>
  <ul>
    <li>
      Add an optimization method <code>CGAL::lloyd_optimize_mesh_2()</code>
      that implements the Lloyd (or Centroidal Voronoi Tesselation)
      optimization algorithm in a Constrained Delaunay Triangulation.  For
      optimization, the triangulation data structure on which the mesher
      relies needs its <code>VertexBase</code> template parameter to be a
      model of the new concept <code>DelaunayMeshVertexBase_2</code>.
    </li>
  </ul>

  <h3>Point Set Processing and Surface Reconstruction from Point Sets</h3>
  <ul>
    <li>
      Add the function <code>CGAL::compute_vcm()</code> for computing the
      Voronoi Covariance Measure (VCM) of a point set. The output of this
      function can be used with the
      function <code>CGAL::vcm_is_on_feature_edge()</code> to determine
      whether a point is on or close to a feature edge. The former function
      is also internally used by <code>CGAL::vcm_estimate_normals()</code>
      to estimate the normals of a point set and it is particularly suited
      to point sets with noise.
    </li>
  </ul>

  <h3>Spatial Sorting</h3>
  <ul>
    <li>Add the possibility to sort points on a sphere along
      a space-filling curve using the functions
      <code>CGAL::hilbert_sort_on_sphere</code> and
      <code>CGAL::spatial_sort_on_sphere</code>.</li>
  </ul>

  <h3>Geometric Object Generators</h3>
  <ul>
    <li>Add new random generator of points in a 2D and 3D triangle and in a
        tetrahedron
        (<code>CGAL::Random_points_in_triangle_2</code>,
        <code>CGAL::Random_points_in_triangle_3</code>,
        <code>CGAL::Random_points_in_tetrahedron_3</code>).
    </li>
  </ul>

<!-- end of the div for 4.7 -->
</div>

<h2 id="release4.6.2">Release 4.6.2 </h2>
<div>
  <p>Release date: August 2015 </p>

  <p>This release only fixes bugs. See the list of fixed bugs on Github:</p>
  <p><a href="https://github.com/CGAL/cgal/issues?q=milestone%3A4.6.2">
    https://github.com/CGAL/cgal/issues?q=milestone%3A4.6.2
  </a></p>
</div>

<h2 id="release4.6.1">Release 4.6.1 </h2>
<div>
  <p>Release date: June 2015 </p>

  <p>This release only fixes bugs. See the list of fixed bugs on Github:</p>
  <p><a href="https://github.com/CGAL/cgal/issues?q=milestone%3A4.6.1+-label%3Ainvalid">
    https://github.com/CGAL/cgal/issues?q=milestone%3A4.6.1+-label%3Ainvalid
  </a></p>
</div>

<h2 id="release4.6">Release 4.6 </h2>
<div>
  <p>Release date: April 2015 </p>

<!-- Installation (and general changes) -->
  <h3>Installation</h3>
  <ul>
    <li>The required version of Boost is now 1.48 or higher.</li>
  </ul>
<!-- New packages -->
  <h3>2D Polyline Simplification (new package)</h3>
  <ul>
    <li>This package enables to simplify polylines with the guarantee
        that the topology of the polylines does not change. This can be
        done for a single polyline as well as for a set of polyline
        constraints in a constrained triangulation. The simplification
        can be controlled with cost and stop functions.</li>
  </ul>

  <h3>2D Generalized Barycentric Coordinates (new package)</h3>
  <ul>
    <li>This package offers an efficient and robust implementation of
        two-dimensional closed-form generalized barycentric coordinates
        defined for simple two-dimensional polygons.</li>
  </ul>

  <h3>Scale-Space Surface Reconstruction (new package)</h3>
  <ul>
    <li>This new package provides a class gathering a dedicated smoothing
        algorithm and some convenience functions to help the creation of
        a surface out of a point set using the 3D Alpha Shapes package.
        The particularity of this reconstruction pipeline is that the
        input point are in the output and no new points are created.
        Note that in the current version, the output is a triangle soup
        that is not necessarily a valid (manifold) polyhedral surface.
    </li>
  </ul>

  <h3>Surface Mesh (new package)</h3>
  <ul>
    <li>The surface mesh class provided by this package is an implementation
        of the halfedge data structure allowing to represent polyhedral surfaces.
        It is an alternative to the packages <code>CGAL::Polyhedron_3</code>
        and <code>CGAL::HalfedgeDS</code>. </li>
  </ul>

  <h3>dD Triangulation (new package)</h3>
  <ul>
    <li>This new package provides classes for manipulating triangulations
        in Euclidean spaces whose dimension can be specified at
        compile-time or at run-time. It also provides a class that
        represents Delaunay triangulations.</li>
  </ul>

<!-- Major and breaking changes -->
  <h3>dD Convex Hulls and Delaunay Triangulations</h3>
  <ul>
    <li>This package is deprecated and the new package Triangulation should be used instead.</li>
  </ul>
<!-- Arithmetic and Algebra -->
<!-- Combinatorial Algorithms -->
<!-- Geometry Kernels -->
  <h3>dD Geometry Kernel</h3>
  <ul>
    <li> It has been reported that the recently introduced <code>Epick_d</code>
      kernel may not work with Intel C++ Compiler prior to version 15.
      Documentation has been updated.</li>
  </ul>
<!-- Convex Hull Algorithms -->
  <h3>3D Convex Hulls</h3>
  <ul>
    <li>Add functions <code>halfspace_intersection_3</code> and
        <code>halfspace_intersection_with_constructions_3</code> to compute
        the intersection of halfspaces defining a closed polyhedron.</li>
    <li>Fix a bug introduced in CGAL 4.5 that can appear while computing
        the convex hull of coplanar points.</li>
    <li>Fix a robustness issue in <code>Convex_hull_traits_3</code>.
        This traits is used by default with the kernel
        <code>Exact_predicates_inexact_constructions_kernel</code>.</li>
    <li>The function <code>CGAL::convex_hull_incremental_3</code> is deprecated and
        the function <code>convex_hull_3</code> should be used instead.</li>
  </ul>
<!-- Polygons -->
<!-- Cell Complexes and Polyhedra -->
  <h3>Combinatorial Maps and Linear Cell Complex</h3>
  <ul>
    <li>Added <code>correct_invalid_attributes</code>,
      <code>set_automatic_attributes_management</code> and
      <code>are_attributes_automatically_managed</code> methods in
      <code>CombinatorialMap</code> concept. This allows high level
      operations to not update non void attributes during massive calls
      of these operations, but only after the end of their executions.
    </li>
  </ul>
<!-- Arrangements -->
<!-- Triangulations and Delaunay Triangulations -->
 <h3>2D Triangulations</h3>
  <ul>
    <li>The class <code>Constrained_triangulation_plus_2</code> now
        can handle polylines as constraints.</li>
    <li>As a consequence a <code>Constraint_id</code> has been introduced
        which replaces <code>pair&lt;Vertex_handle,Vertex_handle&gt;</code> as
        identifier of a constraint.
  </ul>
<!-- Voronoi Diagrams -->
<!-- Mesh Generation -->
  <h3>3D Mesh Generation</h3>
  <ul>
    <li>Add member functions <code>output_boundary_to_off</code> and
        <code>output_facets_in_complex_to_off</code>
        in the class <code>CGAL::Mesh_complex_3_in_triangulation_3</code>
        to export the boundary of a domain or a subdomain.</li>
  </ul>
<!-- Geometry Processing -->
<!-- Spatial Searching and Sorting -->
  <h3>3D Fast Intersection and Distance Computation</h3>
  <ul>
    <li>Add new constructors
    to <code>AABB_halfedge_graph_segment_primitive</code> and
    <code>AABB_face_graph_triangle_primitive</code> in order to be able to
    build primitives one by one.</li>
  </ul>
  <h3>Spatial Searching</h3>
  <ul>
    <li>
      Fixed a bug in <code>CGAL::Splitters.h</code> sliding midpoint rule,
      where degenerated point sets (e.g.,points on segment)
      caused the kd-tree to get linear.
    </li>
    <li>
      Improved performance of <code>Orthogonal_k_neighbor_search</code>.
      Note that VC 2013 does not
      compile <code>boost::container::deque</code> of Boost 1_55 and does
      hence have a workaround which does not have the improvement.
    </li>
    <li>
      <b>Breaking change:</b> The concept <code>OrthogonalDistance</code> has
      new function overloads for <code>min_distance_to_rectangle</code> and
      <code>max_distance_to_rectangle</code> with an additional reference
      parameter <code>std::vector</code>.
    </li>
    <li>
      <b>Breaking change:</b> The order of the points in the iterator range
      <code>[tree.begin(),tree.end()]</code> is not the order of
      insertion of the points into the tree.  This was not guaranteed before
      but might have been observed and exploited by users.
    </li>
    <li>
      Derived <code>kd_tree_leaf_node</code>
      and <code>kd_tree_internal_node</code> from <code>kd_tree_node</code>
      to save memory.
    </li>
  </ul>
<!-- Geometric Optimization -->
<!-- Interpolation -->
<!-- Support Library -->
  <h3>Geometric Object Generators</h3>
  <ul>
    <li>Add a new function <code>random_convex_hull_in_disc_2</code> that
        efficiently generates a random polygon as the convex hull of
        uniform random points chosen in a disc.</li>
  </ul>
<!-- end of the div for 4.6 -->
</div>

<h2 id="release4.5.2">Release 4.5.2</h2>
<div>
  <p>Release date: February 2015</p>

  <h3>General</h3>
  <ul>
    <li> Fix a bug that prevented the compilation with recent versions of
    Boost (>=1.56) when explicit conversions operators (from C++11) are
    supported. That prevented the compilation with Microsoft Visual Studio
    2013.
  </ul>
  <h3>3D Convex Hulls</h3>
  <ul>
    <li> Fix a non-robust predicate bug that was showing up when input
    points where lexicographically sorted.</li>
  </ul>
  <h3>3D Mesh Generation</h3>
  <ul>
    <li>Fix a bug in the sliver perturbation optimization method.  It could
      create some holes on the surface of the mesh.</li>
  </ul>
</div>

<h2 id="release4.5.1">Release 4.5.1 </h2>
<div>
  <p>Release date: December 2014 </p>

  <h3>3D Mesh Generation</h3>
  <ul>
    <li>Fix a bug in the sliver exudation preservation of boundaries. </li>
  </ul>
</div>

<h2 id="release4.5">Release 4.5 </h2>
<div>
  <p>Release date: October 2014 </p>

<!-- Installation (and general changes) -->
  <h3>Installation</h3>
  <ul>
    <li>Changes in the set of supported platforms:
      <ul>
        <li>The Microsoft Windows Visual C++ compiler 2008 (VC9) is no
          longer supported since CGAL-4.5.</li>
      </ul>
    </li>
    <li>Since CGAL version 4.0, Eigen was the recommended third-party
      library to use with <i>Planar Parameterization of Triangulated
      Surface Meshes</i>, <i>Surface Reconstruction from Point
      Sets</i>, <i>Approximation of Ridges and Umbilics on Triangulated
      Surface Meshes</i>, and <i>Estimation of Local Differential
      Properties of Point-Sampled Surfaces</i> packages. From CGAL
      version 4.5, Taucs, Blas and Lapack are no longer supported.
    </li>
    <li>CGAL is now compatible with the new CMake version 3.0.</li>
  </ul>

<!-- New packages -->
  <h3>Triangulated Surface Mesh Deformation (new package)</h3>
  <ul>
    <li> This package allows to deform a triangulated surface mesh
      under positional constraints of some of its vertices without
      requiring any additional structure other than the surface mesh itself.
      The methods provided implements an as-rigid-as-possible deformation.
      Note that the main class name has changed between the 4.5-beta1 and the 4.5
      releases to better match the CGAL naming conventions
      (from <code>CGAL::Deform_mesh</code> to <code>CGAL::Surface_mesh_deformation</code>).
    </li>
  </ul>

<!-- Major and breaking changes -->
  <h3>CGAL and the Boost Graph Library (major changes)</h3>
  <ul>
    <li>Cleanup of the <code>HalfedgeGraph</code> concept. In particular:
    <ul>
      <li>Introduction of the notion of <code>halfedge_descriptor</code> in
        the specialization of the
        class <code>boost::graph_traits</code>.</li>
      <li>Deprecation of <code>halfedge_graph_traits</code>.</li>
      <li>A model of <code>HalfedgeGraph</code> is considered as an
        undirected graph. Thus any call to <code>edges()</code> should be
        replaced by <code>halfedges()</code> and <code>num_edges()</code>
        now returns the number of (undirected) edges.
      <li><b>Breaking change:</b> <code>is_border_edge</code>
        and <code>is_border_halfedge</code> properties are removed.  The
        free functions <code>is_border()</code>
        and <code>is_border_edge()</code> should be used instead.</li>
      <li>Renaming of <code>HalfedgeGraph</code> specific free
        functions.</li>
    </ul>
    </li>
    <li>Introduction of the <code>FaceGraph</code> concept.</li>
    <li>Adaptation of the package <em>Triangulated Surface Mesh
      Simplification</em> and of the
      class <code>AABB_halfedge_graph_segment_primitive</code> from the
      package <em>3D Fast Intersection and Distance Computation</em> to
      the API change.</li>
    <li>Update of the package <em>Triangulated Surface Mesh
      Segmentation</em> and of the class
      <code>AABB_face_graph_triangle_primitive</code> from the
      package <em>3D Fast Intersection and Distance Computation</em> to
      accept model of the newly introduced concepts.</li>
    <li>Offer <em>Euler</em> operations as free functions for models of the
      graph concepts provided by CGAL.</li>
    <li>Specialization of <code>boost::graph_traits</code>
      for <code>OpenMesh::PolyMesh_ArrayKernelT</code> as proof of
      concept.  A <code>OpenMesh::PolyMesh_ArrayKernelT</code> becomes a
      model of the aforementioned concepts when including
      <code>CGAL/boost/graph/graph_traits_PolyMesh_ArrayKernelT.h</code>.</li>
  </ul>

<!-- Geometry Kernels -->
  <h3>dD Geometry Kernel</h3>
  <ul>
    <li> A new model <code>Epick_d</code> of the <code>Kernel_d</code>
      concept is introduced. It provides better performance through
      arithmetic filtering and specializations for fixed dimensions. It may
      not work with compilers as old as gcc-4.2, but was tested with
      gcc-4.4.</li>
  </ul>

<!-- Convex Hull Algorithms -->
  <h3>3D Convex Hulls</h3>
  <ul>
    <li> Clean up the documentation of the concepts</li>
  </ul>

<!-- Arrangements -->
  <h3>2D Arrangements</h3>
  <ul>
    <li>Fixed a bug in removing an unbounded curve (e.g., a ray) from
      an arrangement induced by unbounded curves.</li>
  </ul>

  <h3>2D Snap Rounding</h3>
  <ul>
    <li> Replaced use of private <code>kd_tree</code> with CGAL's
      official <code>Kd_tree</code> from <code>Spatial_searching</code>
      package; results in a small performance gain. Removed the
      private <code>kd_tree</code> package.
    </li>
  </ul>

<!-- Triangulations and Delaunay Triangulations -->
  <h3>3D Triangulations</h3>
  <ul>
    <li> Add an experimental parallel version of the Delaunay triangulation
      and the regular triangulation algorithms, which allows parallel
      insertion and removal of point ranges.</li>
    <li>Add caching of circumcenters to
      <code>Regular_triangulation_cell_base_3</code>. The cache value is
      computed when <code>cell->circumcenter()</code>
      or <code>rt.dual(cell)</code> functions are called.
    </li>
  </ul>

  <h3>3D Periodic Triangulations</h3>
  <ul>
    <li>Add a method to locate point with inexact predicates.
    </li>
  </ul>

<!-- Mesh Generation -->
  <h3>3D Mesh Generation</h3>
  <ul>
    <li>Add a new constructor for the
      class <code>Labeled_mesh_domain_3</code> which takes
      an <code>Iso_cuboid_3</code>.</li>
    <li>Add a new labeling function wrapper for meshing multi-domain.</li>
    <li>The meshing functionality in the Qt demos
      in <code>demo/Polyhedron/</code> and <code>demo/Mesh_3/</code> can
      now use the handling of 1d-features, that exists in CGAL since
      version 3.8.
    <li> Add an experimental parallel version of the 3D mesh refinement and
      mesh optimization methods.
    </li>
  </ul>

<!-- Geometry Processing -->
  <h3>Point Set Processing and Surface Reconstruction from Point Sets</h3>
  <ul>
    <li>The former demo has been removed and is fully merge in the
    Polyhedron demo.</li>
  </ul>

  <h3>Point Set Processing</h3>
  <ul>
    <li>Workaround a bug in dijsktra shortest path of boost 1.54 by
      shipping and using the boost header from the 1.55 release. This
      header will be used only if you are using the version 1.54 of
      boost.
    </li>
  </ul>

  <h3>Triangulated Surface Mesh Simplification</h3>
  <ul>
    <li>
      <b>Breaking change:</b> Due to the cleanup of the concepts of the
      package <em>CGAL and the Boost Graph Library</em>, the named
      parameter <code>edge_is_border_map</code> has been removed, and the
      named parameter
      <code>edge_is_constrained_map</code> now expects a property map with
      an edge descriptor as key type (vs. halfedge descriptor before).
    </li>
    <li>Add some optimization in the code making the implementation faster
      (depending on the cost and the placement chosen). However, for an
      edge which collapse is not topologically valid, the vector of
      vertices of the link provided by its profile might contains
      duplicates, thus also breaking the orientation guarantee in the
      vector.  This must not be a problem for users as the edge is not
      collapsible anyway but if it is a absolute requirement for user
      defined cost/placement, defining the
      macro <code>CGAL_SMS_EDGE_PROFILE_ALWAYS_NEED_UNIQUE_VERTEX_IN_LINK</code>
      will restore the former behavior.
    </li>
  </ul>

<!-- Spatial Searching and Sorting -->
  <h3>dD Spatial Searching</h3>
  <ul>
    <li> Added methods <code>reserve(size_t size)</code> and <code>size_t
      capacity()</code> to class <code>Kd_tree</code> to allocate memory
      to store <code>size</code> points and to report that number (STL
      compliance).
    </li>
  </ul>

<!-- Support Library -->
  <h3>STL Extensions for CGAL</h3>
  <ul>
    <li> Add <code>Compact_container::operator[]</code>, allowing a direct
      access to the ith element of a compact container.</li>
    <li> Add <code>Concurrent_compact_container</code>, a compact container
      which allows concurrent insertion and removal.</li>
  </ul>

<!-- end of the div for 4.5 -->
</div>

<h2 id="release4.4">Release 4.4 </h2>
<div>
  <p>Release date: April 2014 </p>
  <h3>Installation</h3>
  <ul>
    <li>Additional supported platforms:
      <ul>
        <li>The Apple Clang compiler version 5.0 is now supported on
          OS X Mavericks.</li>
        <li>The Microsoft Windows Visual C++ compiler 2013 (VC12) is now
          supported.</li>
      </ul>
    </li>
  </ul>
  <h3>Triangulated Surface Mesh Segmentation (new package)</h3>
  <ul>
    <li> This package implements the segmentation of triangulated surface meshes
         based on the Shape Diameter Function (SDF). In addition, it also provides
         functions to generate segmentations based on a user defined alternative
         to the SDF.
    </li>
  </ul>


  <h3>Number Types</h3>
  <ul>
    <li> A new class <code>CGAL::Mpzf</code> is introduced on some platforms
      for exact ring operations. It is used to improve the speed of the
      evaluation of predicates in degenerate situations.</li>
  </ul>

  <h3>2D and 3D Geometry Kernel </h3>
  <ul>
    <li> Fix a bug introduced in CGAL 4.3 when computing the intersection
         of two 3D triangles.</li>
  </ul>

  <h3>2D Polygon Partitioning</h3>
  <ul>
    <li>Bug fix to make the partition algorithms working with a Lazy kernel such as
        <code>Exact_predicates_exact_constructions_kernel</code>.
    </li>
  </ul>

  <h3>2D Regularized Boolean Set-Operations</h3>
  <ul>
    <li>Fix two memory leaks in
      <code>CGAL::General_polygon_set_2</code>.
    </li>
  </ul>

  <h3>Combinatorial Maps and Linear Cell Complex</h3>
  <ul>
    <li> <code>null_dart_handle</code> is no longer a static data member in
      the <code>CombinatorialMap</code> concept. This implies to move the
      following methods of <code>Dart</code> concept
      into <code>CombinatorialMap</code>
      concept: <code>is_free</code>, <code>highest_nonfree_dimension</code>,
      <code>opposite</code> and <code>other_extremity</code>. We also
      transform the static methods <code>vertex_attribute</code>
      and <code>point</code> of <code>Linear_cell_complex</code> class into
      non static methods. You can define the CGAL_CMAP_DEPRECATED macro to
      keep the old behavior.
    </li>
  </ul>

  <h3>2D Arrangements</h3>
  <ul>
    <li> Revise the API of <b>polylines</b>. In particular,
      <i>construction</i> is now done using functors
      and <i>iteration</i> is possible only on the segments of a
      polyline.
    <li>Fix a bug in the <i>Landmark</i> point-location strategy.</li>
  </ul>

  <h3>2D Snap Rounding</h3>
  <ul>
    <li>Fix a memory leak</li>
  </ul>

  <h3>2D Triangulations</h3>
  <ul>
    <li>Add different overloads of the function <code>insert_constraints</code>
        that inserts a range of points and segments, or a range of segments.
        These functions uses the spatial sorting in order to speed
        up the time needed for the insertion.
    </li>
  </ul>

  <h3>3D Alpha Shapes</h3>
  <ul>
    <li> Add member functions in <code>CGAL::Alpha_shape_3</code> to give
         access to the alpha status of edges and facets
         (<code>get_alpha_status())</code>.</li>
    <li> Add another filtration method
          (<code>filtration_with_alpha_values()</code>) that reports the
          alpha value at which each face appears in the filtration.</li>
  </ul>

  <h3>3D Mesh Generation</h3>
  <ul>
    <li>Fix the access to functions <code>number_of_facets</code>
	and <code>number_of_cells</code> in
	<code>Mesh_complex_3_in_triangulation_3</code>.
    </li>
    <li>Change the internal API of the sliver perturber, to make possible
	for developers to optimize another criterion than the (default)
	minimal dihedral angle.  Developers can also define a new
	perturbation vector (for angles we had gradient of squared
	circumradius, gradient of volume, gradient of minimal dihedral
	angle, and random) which is better suitable to optimize their
	criterion.
    </li>
    <li>Improve the use of cache values in <code>Mesh_cell_base_3</code> to
          (re)compute circumcenters and sliver criterion values only when
          needed.
    </li>
  </ul>

  <h3>Triangulated Surface Mesh Simplification</h3>
  <ul>
    <li>Fix a bug in the way edges can be marked as non-removable by adding
        a named-parameter <code>edge_is_constrained_map</code> to the function
        <code>edge_collapse</code></li>
  </ul>

  <h3>dD Spatial Searching</h3>
  <ul>
    <li>Fix a documentation bug: The property map passed as template
      parameter to the classes
      <code>Search_traits_adapter</code> and <code>Distance_adapter</code>
      must be a lvalue property map. To avoid incorrect usage, a static
      assertion has been added in the CGAL code to prevent the user from
      instantiating these classes with an incorrect property map type.</li>
  </ul>

 <h3>CGAL ipelets</h3>
  <ul>
    <li> Better description of the demo ipelets in the user manual     </li>
    <li> New ipelet for pencils of circles</li>
    <li> New ipelet for hyperbolic geometry in Poincaré model</li>
    <li> The generator ipelet now generates point in a selected zone</li>
    <li> Hilbert sort ipelet implements two policies</li>
  </ul>
</div>

<h2 id="release4.3">Release 4.3 </h2>
<div>
  <p> Release date: October 2013 </p>

  <h3>The CGAL Manual</h3>
  <ul>
    <li>The documentation of CGAL is now generated with Doxygen.</li>
  </ul>

  <h3>2D Periodic Triangulations (new package)</h3>
  <ul>
    <li> This package allows to build and handle triangulations of point
      sets in the two dimensional flat torus. Triangulations are built
      incrementally and can be modified by insertion or removal of
      vertices. They offer point location facilities.  The package provides
      Delaunay triangulations and offers nearest neighbor queries and
      primitives to build the dual Voronoi diagrams.
    </li>
  </ul>

  <h3>API Changes</h3>
      <h4>2D and 3D Geometry Kernel </h4>
      <ul>
        <li> The intersection functions and functors used to return
          a <code>CGAL::Object</code> in order to deal with the different
          possible return types. However, depending on the arguments it is
          possible to reduce the possible return types to a small set. For
          this reason and to take advantage of the type safety, we decided
          to use <code>boost::variant</code> instead
          of <code>CGAL::Object</code>.  The <code>result_of</code>
          protocol is now even more useful to determine the return type of
          the intersection functions and functors. The change should be
          relatively transparent to the user thanks to the implicit
          constructor added to <code>CGAL::Object</code>. However, it is
          recommended to upgrade your code.  The previous behavior can be
          restored by defining the
          macro <code>CGAL_INTERSECTION_VERSION</code> to 1.
        </li>
      </ul>
      <h4>2D Arrangements</h4>
      <ul>
        <li> The type of the result of point location queries changed to
	  <code>boost::variant</code> (from <code>CGAL::Object</code>).
	  For convenience, the previous behavior can be restored by defining
	  the macro <code>CGAL_ARR_POINT_LOCATION_VERSION</code> to 1.
	<li> Introduced an optimization for operations on large and dense
	  arrangements.
        </li>
      </ul>
      <h4>3D Fast Intersection and Distance Computation</h4>
      <ul>
        <li>Following the intersection API
          change, <code>Object_and_primitive_id</code> has been replaced by
          a template class
          <code>Intersection_and_primitive_id&lt;Query&gt;</code> to determine
          the type depending on the query object type.
        </li>
      </ul>
      <h4>CGAL and Boost Property Maps</h4>
      <ul>
        <li>The <code>key_type</code> of the property maps provided by CGAL
          used to be an iterator. In order to be more easily re-used,
          the <code>key_type</code> has been changed to be
          the <code>value_type</code> of the iterator.  The packages that
          have been updated to match these changes are <b>Point Set
          Processing</b> and <b>Surface Reconstruction from Point Sets</b>.
          However, for most users this change should be transparent if the
          default property maps were used.  For convenience, the former
          behavior can be enabled by defining the
          macro <code>CGAL_USE_PROPERTY_MAPS_API_V1</code>.
    </li>
  </ul>

  <h3>Algebraic Foundations</h3>
  <ul>
    <li>For convenience, add an overload of <code>make_rational()</code>
    taking a pair of numbers.</li>
  </ul>

  <h3>2D and 3D Geometry Kernel </h3>
  <ul>
    <li>A <code>Iso_rectangle_2</code> can now be constructed from
      a <code>Bbox_2</code> and an <code>Iso_cuboid_3</code> from
      a <code>Bbox_3</code>. </li>
    <li> The implementation of <code>CGAL::Object</code> has been updated
      and now uses <code>boost::shared_ptr</code>
      and <code>boost::any</code>. This implementation is faster.
    </li>
    <li>Add to <code>Bbox_2</code> and <code>Bbox_3</code>
      a <code>+=</code> operator as well as free functions to get the
      bounding box of a range of geometric objects.
    </li>
  </ul>

  <h3>Combinatorial Maps</h3>
  <ul>
    <li>Two bug fixes: do not use the 2 least significant bits for cell
      attribute without dart support; share the mark when copying a
      CMap_cell_iterator.</li>
    <li>Add a constructor taking a given combinatorial map as argument,
      possibly with different dimension and/or different attributes. This
      allows to transform a combinatorial map.</li>
    <li>Add operator= and swap method.</li>
    <li>Add dynamic onmerge/onsplit functions that can be associated
      dynamically to i-attributes and which are automatically called when
      i-cells are split/merged.</li>
    <li>Add a function allowing to reverse the orientation of a
      combinatorial map, and another one to reverse one connected component
      of a combinatorial map.</li>
  </ul>

  <h3>3D Boolean Operations on Nef Polyhedra</h3>
  <ul>
    <li>Bug-fix in IO when using <code>Lazy_exact_nt</code> as number type
      or <code>Exact_predicates_exact_constructions_kernel</code> as
      kernel.</li>
  </ul>

  <h3>2D Triangulations</h3>
  <ul>
    <li>Extend the concept <code>TriangulationDataStructure_2</code> to
      require a more general <code>copy_tds</code> function that allows a
      copy between TDS of different types. The CGAL model has been
      updated.</li>
    <li>Add a way to efficiently insert a range of points with information
      into the 2D constrained Delaunay triangulations.
  </ul>

  <h3>3D Triangulations</h3>
  <ul>
    <li>Extend the concept <code>TriangulationDataStructure_3</code> to
      require a more general <code>copy_tds</code> function that allows a
      copy between TDS of different types. The CGAL model has been
      updated.</li>
    <li>Add an advanced function to set the infinite vertex of the
      triangulation for low level operations</li>
    <li>Fix a bug in the function inserting a range of points with info
      when the <code>Fast_location</code> tag is used</li>
  </ul>

  <h3>2D Segment Delaunay Graph</h3>
  <ul>
    <li>Add functions <code>insert_points</code>
      and <code>insert_segments</code> to insert a range of points and
      segments. These functions uses the spatial sorting in order to speed
      up the time needed for the insertion. The
      function <code>insert(Input_iterator first, Input_iterator beyond,
      Tag_true)</code> has been updated to dispatch the input when possible
      to these functions.
    </li>
  </ul>

  <h3>2D Apollonius Graphs</h3>
  <ul>
    <li>Modified insertion algorithm so that the code can handle
      pseudo-circles as well.</li>
    <li>Updated implementation of the vertex conflict predicate by a
      faster version.</li>
  </ul>

  <h3>3D Mesh Generation</h3>
  <ul>
    <li>Speed-up <code>Mesh_3</code> and in particular the global
      optimizers (Lloyd and ODT) by introducing a
      parameter <code>do_freeze</code> to prevent from moving vertices
      which would move of very small displacements.</li>
    <li> Introduce new data structures and options for speed-up and
      compacity. Note that <code>Compact_mesh_cell_base_3</code> and
      <code>Mesh_vertex_base_3</code> are now our favoured implementations
      of the concepts MeshCellBase_3 and MeshVertexBase_3.
    </li>
    <li>Introduce a new constructor
      for <code>Polyhedral_mesh_domain_3</code> that takes a bounding
      polyhedron to be meshed along with a polyhedral surface entirely
      included in it.  This allows the user to mesh a polyhedral domain
      with internal surface(s) which can be non-watertight and even
      non-manifold.
    </li>
    <li> Several documentation bug fixes.</li>
    <li> Provide the ability to plug in custom cell_base/vertex_base
      classes into the Mesh_triangulation_3 class. </li>
  </ul>

  <h3>Triangulated Surface Mesh Simplification</h3>
  <ul>
    <li>Fix a segmentation fault that was happening when some edges of length 0
        were in the input mesh.</li>
  </ul>
  <h3>3D Fast Intersection and Distance Computation</h3>
  <ul>
    <li>Following the intersection API
      change, <code>Object_and_primitive_id</code> has been replaced by a
      template class
      <code>Intersection_and_primitive_id&lt;Query&gt;</code> to determine
      the type depending on the query object type.
    </li>
    <li>Introduce the
      class <code>AABB_halfedge_graph_segment_primitive</code>, which
      replaces the class <code>AABB_polyhedron_segment_primitive</code>
      (which is now deprecated).  The new class is more general and can be
      used with any model of <code>HalfedgeGraph</code>.</li>
    <li>Introduce the class <code>AABB_face_graph_triangle_primitive</code>
      which replaces the
      class <code>AABB_polyhedron_triangle_primitive</code> (which is now
      deprecated).</li>
    <li>Document the classes <code>AABB_segment_primitive</code>
      and <code>AABB_triangle_primitive</code> that were already used in
      some examples.</li>
    <li>Add a generic primitive class <code>AABB_primitive</code> that
      allows to define a primitive type by defining only two property
      maps.</li>
    <li>Introduce a new concept of
      primitive <code>AABBPrimitiveWithSharedData</code>. It allows to have
      some data shared between the primitives stored in
      a <code>AABB_tree</code>.  With this you can, for example have a
      primitive wrapping an integer which refers to the position of a
      geometric object in a <code>std::vector</code>.  Only one reference
      to this vector will be stored in the traits of the tree.  The
      concept <code>AABBTraits</code>, its model <code>AABB_traits</code>
      and the class <code>AABB_tree</code> have been updated accordingly.
      However, everything is backward compatible.</li>
    <li> Fix a memory leak in the destructor of the
    class <code>AABB-tree</code></li>
  </ul>

  <h3>STL Extensions for CGAL</h3>
  <ul>
    <li>Add to <code>Dispatch_output_iterator</code>
      and <code>Dispatch_or_drop_output_iterator</code> an operator to
      accept and dispatch a tuple of values.
    </li>
  </ul>

  <h3>Concurrency in CGAL</h3>
  <ul>
    <li>Add a <code>FindTBB</code> CMake module so that one can easily link
      with TBB to write shared-memory parallel code.</li>
    <li>Introduce two new tags: Sequential_tag and Parallel_tag</li>
  </ul>
</div>

<h2 id="release4.2">Release 4.2 </h2>
<div>
  <p> Release date: March 2013 </p>

  <h3>Installation</h3>
  <ul>
    <li>Additional supported platforms:
      <ul>
        <li>The Microsoft Windows Visual C++ compiler 2012 (VC11) is now
        supported.</li>
      </ul>
    </li>
    <li>With Microsoft Visual C++ (all supported versions), the compiler
      flags <code>/bigobj</code> and <code>/wd4503</code> are added by CGAL
      CMake scripts.
    </li>
    <li>This is the last release whose "<tt>UseCGAL.cmake</tt>" file (if
      using CGAL in a CMake build environment) contains the line
<pre>
  link_libraries(${CGAL_LIBRARIES_DIR} ${CGAL_3RD_PARTY_LIBRARIES_DIRS})
</pre>
      as this is a deprecated CMake command. The correct way to link with
      CGAL's libraries (as for required 3rd party libraries) is to use
      '<code>target_link_libraries</code>' which specifies for each build
      target which libraries should be linked. The following serves as
      example:
<pre>
  find_package(CGAL)
  include(${CGAL_USE_FILE})
  add_executable(myexe main.cpp)
  target_link_libraries(myexe ${CGAL_LIBRARIES}
                              ${CGAL_3RD_PARTY_LIBRARIES})
</pre>
      We also expect further changes in CGAL's CMake setup (change of
      variable names, consistency of filename and output, removing
      essential libraries, building executables, removal of
      '<code>${CGAL_3RD_PARTY_LIBRARIES}</code>').
    </li>
  </ul>

  <h3>2D Arrangements</h3>
  <ul>
    <li> Enhanced the 2D-arrangements demonstration program and ported it
      to Qt4. The new demonstration program makes use of the CGAL Graphics
      View framework, in which the 2D primitives are individually
      represented as objects in a scene. (The implementations of several
      demos in CGAL already make use of this framework.) This project was
      carried out as part of the 2012 Google Summer of Code program.</li>
    <li>Fixed a bug in the Walk-Along-A-Line point location strategy for
      arrangements induced by unbounded curves.</li>
  </ul>

  <h3>2D Circular Geometry Kernel</h3>
  <ul>
    <li>Fix the intersection type computed when intersecting two identical circles.</li>
    <li>Forward correctly the result type of the linear kernel functors</li>
  </ul>

  <h3>2D Triangulations</h3>
  <ul>
    <li> Add mechanism to avoid call stack overflow
    in <code>Delaunay_triangulation_2</code>
    and <code>Constrained_Delaunay_triangulation_2</code>.
    <li> Add a constructor for <code>Regular_triangulation_2</code>
    and <code>Delaunay_triangulation_2</code> from a range of points or a
    range of points with info.
  </ul>

  <h3>2D Voronoi Diagram Adaptor</h3>
  <ul>
    <li> Bug-fix: Add ccb() method in face type as documented.
  </ul>

  <h3>3D Minkowski Sum of Polyhedra</h3>
  <ul>
    <li> Fix a memory leak.
  </ul>

  <h3>3D Fast Intersection and Distance Computation</h3>
  <ul>
    <li> Update requirements of the concepts <code>AABBTraits</code>
    and <code>AABBGeomTraits</code> to match the implementation of the
    package.
  </ul>

  <h3>Generator</h3>
  <ul>
    <li> Addition of the <code>Combination_enumerator</code>
  </ul>

  <h3>STL Extensions</h3>
  <ul>
    <li>Introduction of <code>CGAL::cpp11::result_of</code> as an alias to
      the tr1 implementation from boost of the <code>result_of</code>
      mechanism.  When all compilers supported by CGAL will have a Standard
      compliant implemention of the C++11 <code>decltype</code> feature, it
      will become an alias to
      <code>std::result_of</code>.
    </li>
  </ul>

  <h3>Surface Reconstruction from Point Sets</h3>
  <ul>
    <li> Performance improvements and addition of an option to better
    reconstruct undersampled zones. The poisson reconstruction plugin
    of the Polyhedron demo has an option to switch it on.
  </ul>
</div>


<h2 id="release4.1">Release 4.1 </h2>
<div>
  <p> Release date: October 2012</p>

  <h3>Installation</h3>
  <ul>
    <li>Additional supported platforms:
      <ul>
        <li>The Apple Clang compiler versions 3.1 and 3.2 are now supported on
          Mac OS X.</li>
      </ul>
    </li>
    <li>Improved configuration for essential and optional external third party software</li>
    <li>Added more general script to create CMakeLists.txt files: <tt>cgal_create_CMakeLists</tt></li>
    <li>Availability tests for C++11 features are now performed with the help of <a href="http://www.boost.org/libs/config">Boost.Config</a>. A Boost version of 1.40.0 or higher is needed to use C++11 features.</li>
  </ul>

  <h3>2D Arrangement</h3>
  <ul>
    <li>Improved the implementation of the incremental randomized
      trapezoidal decomposition point-location strategy. The new
      implementation enables point location in unbounded arrangements. It
      constructs a search structure of guaranteed linear size with
      guaranteed logarithmic query time.
    </li>
  </ul>

  <h3>2D Convex Hulls and Extreme Points </h3>
  <ul>
    <li>Speed up the preprocessing stage of the Akl-Toussaint implementation (used by the free function <code>convex_hull_2</code> when forward iterators are provided as input).</li>
  </ul>

  <h3>Combinatorial Maps</h3>
  <ul>
    <li>Minor bugfix; replace some functors by methods.</li>
  </ul>

  <h3>Linear Cell Complex</h3>
  <ul>
    <li>Improve the demo: add a widget showing all the volumes and an operation to create a Menger sponge.</li>
  </ul>

  <h3>Kernels</h3>
  <ul>
    <li>All Kernel functors now support the result_of protocol.</li>
  </ul>

  <h3>STL_Extensions for CGAL</h3>
  <ul>
    <li>The namespace <code>cpp0x</code> has been renamed <code>cpp11</code>. The old name is still available for backward compatibility.</li>
  </ul>

</div>

<h2 id="release4.0.2">Release 4.0.2</h2>
<DIV>
<p>Release date: Jul 2012</p>

<p>
This is a bug fix release. It fixes a bug in
the <code>CMakeLists.txt</code> for CGAL-4.0.1, that prevented even
building the libraries.
</p>

</div>

<h2 id="release4.0.1">Release 4.0.1</h2>

<DIV>
<p>Release date: Jul 2012</p>

<p>
This is a bug fix release. Apart various minor fixes in the documentation,
the following has been changed since CGAL-4.0:</p>

<h3> 2D Voronoi Diagram Adaptor (re-added)</h3>
<ul>
  <li>The package <em>2D Voronoi Diagram Adaptor</em> was temporarily
  removed from the CGAL distribution because of license issues. That
  package is now back into CGAL.
  </li>
</ul>

<h3>2D and 3D Geometry Kernel </h3>
<ul>
  <li>Fix a bug in the <code>Segment_3-Triangle_3</code> intersection function in the case the segment is collinear with a triangle edge.</li>
  <li>Fix a bug in the <code>Projection_traits_.._3</code> class in the case a segment was parallel to the x-axis.</li>
</ul>

<h3>Algebraic Kernel</h3>
<ul>
  <li>Avoid the linking error "duplicate symbols" when two compilation units
    using the algebraic kernel are linked.</li>
</ul>

<h3>3D Boolean Operations on Nef Polygons Embedded on the Sphere</h3>
<ul>
<li>Fix a memory leak due to the usage of an internal mechanism that has
  been replaced by <code>boost::any</code>. This also influences the
  packages 2D Boolean Operations on Nef Polygons, 3D Boolean Operations on
  Nef Polyhedra, Convex Decomposition of Polyhedra, and 3D Minkowski Sum of
  Polyhedra.</li>
</ul>

<h3>2D Arrangement</h3>
<ul>
<li>Fix several memory leaks.</li>
</ul>

<h3>2D Mesh Generation</h3>
<ul>
  <li>Fix a compilation error in the
  header <code>&lt;CGAL/Mesh_2/Do_not_refine_edges.h&gt;</code> when g++
  version 4.7 is used.</li>
</ul>

<h3>Surface Mesh Generation and 3D Mesh Generation</h3>
<ul>
  <li>Fix an important bug in the <code>CGAL_ImageIO</code> library, that
  could lead to wrong result when meshing from a 3D image.</li>
  <li>Fix the compilation of the demo in <code>demo/Surface_mesher</code>,
  when Boost version 1.48 or 1.49 is used.</li>
</ul>

<h3>Surface Mesh Parameterization</h3>
<ul>
<li>Fix a memory leak.</li>
<li>Fix a compatibility issue with Eigen-3.1 of <code>Eigen_solver_traits</code>. This fix also affects the usage of
that class in the package <i>Surface Reconstruction from Point Sets</i>.</li>
</ul>

</DIV>

<h2 id="release4.0">Release 4.0 </h2>
<DIV>
<p> Release date: March 2012</p>

<p>
CGAL 4.0 offers the following improvements and new functionality :  </p>

<h3>License Changes</h3>
  <p>The whole CGAL-3.x series was released under a combination of LGPLv2 (for
  the foundations of CGAL), and QPL (for the high-level packages). QPL was
  the former license of the graphical toolkit Qt, but that license is not
  supported by any major free software project. Furthermore, the terms of
  the LGPLv2 license are ambiguous for a library of C++ templates, like
  CGAL.</p>

  <p>The CGAL project, driven by the CGAL Editorial Board, has decided to
  change the license scheme of CGAL. We increased the major number
  of the CGAL version to '4' in order to reflect this license change.
  The CGAL-4.x series is released under:</p>
  <ul>
    <li>LGPLv3+ (that is LGPL <em>"either version 3 of the License, or (at your
    option) any later version"</em>), for the foundations of CGAL, instead
    of LGPLv2,</li>
    <li>GPLv3+ for the high-level packages, instead of QPL.</li>
  </ul>

<h3>General</h3>
<ul>
  <li>On Windows, CGAL libraries are now built by default as shared
      libraries (also called DLL). To run applications that use .dll files
      of CGAL, you must either copy the .dll files into the directory of
      the application, or add the path of the directory that contains those
      .dll files into the PATH environment variable.
  </li>
  <li>On Windows, the CMake scripts of CGAL now search for shared version
      of the Boost libraries. You must ensure that the .dll files of Boost are
      found by the dynamic linker.  You can, for example, add the path to
      the Boost .dll files to the PATH environment variable.
  </li>
  <li>On Windows, CMake version 2.8.6 or higher is now required.
  </li>
  <li>Eigen version 3.1 or later is now the recommended third party library to use
      in  <i>Planar Parameterization of Triangulated Surface Meshes</i>,
      <i>Surface Reconstruction from Point Sets</i>,
      <i>Approximation of Ridges and Umbilics on Triangulated Surface Meshes</i>, and
      <i>Estimation of Local Differential Properties of Point-Sampled Surfaces</i>
      packages. If you use Eigen you no longer need Taucs, Lapack or Blas to use those
      packages (and any other in CGAL).
  </li>
</ul>


<h3>Linear Cell Complex (new package)</h3>
<ul>
  <li>This package implements linear cell complexes, objects in
    d-dimension  with linear geometry. The combinatorial part of
    objects is described by a combinatorial map, representing all the
    cells of the object plus the incidence and adjacency relations
    between cells. Geometry is added to combinatorial maps simply by
    associating a point to each vertex of the map.  This data
    structure can be seen as the generalization in dD of the
    <code>Polyhedron_3</code>.</li>
</ul>

<h3> 2D Voronoi Diagram Adaptor (temporarily removed)</h3>
<ul>
<li>  As the copyright holder of this package has not granted
  the right to switch from QPL to GPL, this package is
  removed from the distribution.

  Note that it is "only" an adapter, that is the functionality
  of point/segment/disk Voronoi diagram is offered through
  the Delaunay triangulation, segment Delaunay graph,
  and Apollonius graph.</li>
</ul>

<h3>AABB Tree</h3>
<ul>
  <li>Document constness of member functions of the <code>AABB_tree</code> class.</li>
  <li>The class <code>AABB_tree</code> is now guaranteed to be read-only thread-safe. As usual in CGAL,
      this small overhead introduced for thread-safety can be deactivated by defining <code>CGAL_HAS_NO_THREADS</code>.</li>
</ul>

<h3>2D Alpha Shapes</h3>
<ul>
  <li>Add an extra template parameter to the class <code>Alpha_shape_2</code> that allows a certified construction using
      a traits class with exact predicates and inexact constructions.</li>
  <li>An object of type <code>Alpha_shape_2</code> can now be constructed from a triangulation.</li>

</ul>

<h3>3D Alpha Shapes</h3>
<ul>
  <li>Add an extra template parameter to the class <code>Alpha_shape_3</code> that allows a certified construction using
      a traits class with exact predicates and inexact constructions.</li>
</ul>

<h3>Geometric Object Generators</h3>
<ul>
  <li> <code>Random_points_in_iso_box_d</code> (deprecated since 3.8) has been
  removed. Use <code>Random_points_in_cube_d</code> instead.
</ul>

<h3>Linear and Quadratic Programming Solver</h3>
<ul>
<li>Minor bugfix.</li>
</ul>

<h3>Spatial Searching</h3>
<ul>
  <li>The const-correctness of this package have been worked out. The transition for users should be smooth in
  general, however adding few const in user code might be needed in some cases.
  </li>
  <li>The class <code>Kd_tree</code> is now guaranteed to be read-only thread-safe. As usual in CGAL,
      this small overhead introduced for thread-safety can be deactivated by defining <code>CGAL_HAS_NO_THREADS</code>.</li>
  <li>Bug-fix in <code>Orthogonal_incremental_neighbor_search</code> and <code>Incremental_neighbor_search</code> classes. Several calls to <code>begin()</code>
      now allow to make several nearest neighbor search queries independently.</li>
</ul>

<h3>STL Extension</h3>
<ul>
  <li><code>CGAL::copy_n</code> is now deprecated for <code>CGAL::cpp0x::copy_n</code> which uses <code>std::copy_n</code>, if available on the platform.</li>
  <li><code>CGAL::successor</code> and <code>CGAL::predecessor</code> are now deprecated for <code>CGAL::cpp0x::next</code> and <code>CGAL::cpp0x::prev</code>. These functions
  use the standard versions if available on the platform. Otherwise, <code>boost::next</code> and <code>boost::prior</code> are used.</li>
</ul>

<h3>Triangulation_2</h3>
<ul>
  <li> Fix a thread-safety issue in <code>Delaunay_triangulation_2</code> remove functions.  As usual in CGAL,
      the small overhead introduced for thread-safety can be deactivated by defining <code>CGAL_HAS_NO_THREADS</code>.</li>
  <li> Add extraction operator for the class <code>Constrained_triangulation_2</code> (and thus to all inheriting classes).</li>
</ul>

</div>

<h2 id="release3.9">Release 3.9 </h2>
<DIV>
<p> Release date: September 2011</p>

<p>
CGAL 3.9 offers the following improvements and new functionality :  </p>

<h3>General</h3>
<ul>
  <li>The class <code>Root_of_2</code> is now deprecated. It is recommended to use the class <code>Sqrt_extension</code> instead.</li>
  <li>The class <code>Sqrt_extension</code> is now used everywhere in CGAL where an algebraic number of degree 2 is needed.
      This change has been done in the <code>Root_of_traits</code> mechanism (indirectly packages 2D Circular kernel and 3D Spherical kernel)
      and the packages 2D Segment Delaunay Graphs and 2D Arrangements.</li>
  <li>Various fixes in the manual.</li>
</ul>

<h3>Combinatorial Maps (new package)</h3>
<ul>
  <li>This package provides a new combinatorial data structure allowing to describe any orientable subdivided object whatever its dimension.
  It describes all cells of the subdivision and all the incidence and adjacency relations between these cells.
  For example it allows to describe a 3D object subdivided in vertices, edges, faces and volumes.
  This data structure can be seen as the generalization in dD of the halfedge data structure.</li>
</ul>

<h3>3D Convex Hull (major performance improvement)</h3>
<ul>
      <li>The quickhull implementation of CGAL (<code>CGAL::convex_hull_3</code>)
          has been worked out to provide very better performances.</li>
      <li>The function <code>CGAL::convex_hull_3</code> no longer computes the plane
          equations of the facets of the output polyhedron. However an example is
          provided to show how to compute them easily.</li>
      <li>A global function <code>convex_hull_3_to_polyhedron_3</code> is now provided to extract
      the convex hull of a 3D points set from a triangulation of these points.</li>
</ul>

<h3>dD Spatial Searching (major new feature added)</h3>
<ul>
      <li>A traits-class and distance adapter that together with a point property map,
       allow to make nearest neighbor queries on keys instead of points have been added.</li>
      <li>Few bug fixes in the documentation have revealed some inconsistencies
      that have been corrected. Two traits class concept are now documented (<code>RangeSearchTraits</code>
      and <code>SearchTraits</code>). Most other changes concerns only classes documented as advanced.
      One issue that user can encounter is due to an additional requirement on the nested
      class <code>Construct_cartesian_const_iterator_d</code> defined in the concept SearchTraits that must
      provide a nested type <code>result_type</code>.</li>
</ul>

<h3>Spatial Sorting  (major new feature added)</h3>
<ul>
      <li>General dimension is now supported.</li>
      <li>Hilbert sorting admits now two policies: splitting at
      median or at middle (see user manual).</li>
      <li>Using a property map, sorting on keys instead of points is now easier</li>
</ul>

<h3>dD Kernel</h3>
<ul>
      <li>The d-dimensional kernel concept and models have been modified
          to additionally provide two new functors <code>Less_coordinate_d</code> and <code>Point_dimension_d</code>.</li>
</ul>

<h3>2D Arrangements</h3>
<ul>
      <li>A new geometry-traits class that handles rational arcs, namely
	<code>Arr_rational_function_traits_2</code>, has been introduced.
	It replaced an old traits class, which handled the same family of
	curves, but it was less efficient. The new traits exploits CGAL
	algebraic kernels and polynomials, which were not available at
	the time the old traits class was developed.</li>
      <li>A new geometry traits concept called
	<code>ArrangementOpenBoundaryTraits_2</code> has been introduced.
	A model of this concept supports curves that approach the open
	boundary of an iso-rectangular area called parameter space, which can
	be unbounded or bounded. The general code of the package, however,
	supports only the unbounded parameter space. We intend to enhance the
	general code to support also bounded parameter spaces in a future
	release.</li>
      <li>The deprecated member function <code>is_at_infinity()</code> of
        <code>Arrangement_2::Vertex</code> has been removed. It has been previously
        replaced new function <code>is_at_open_boundary()</code>.

      <li> The tags in the geometry traits that indicate the type of boundary of
       the embedding surface were replaced by the following new tags:
<pre>
         Left_side_category
         Bottom_side_category
         Top_side_category
         Right_side_category
</pre>
       It is still possible not to indicate the tags at all. Default values are assumed. This however will
       produce warning messages, and should be avoided.</li>
</ul>
</div>


<h2 id="release3.8">Release 3.8 </h2>
<DIV>
<p> Release date: April 2011</p>

<p>
CGAL 3.8 offers the following improvements and new functionality :  </p>

<h3>General</h3>
<ul>
  <li>Boost version 1.39 at least is now required.</li>
  <li>Initial support for the LLVM Clang compiler (prereleases of version 2.9).</li>
  <li>Full support for the options -strict-ansi of the Intel Compiler 11,
  and -ansi of the GNU g++ compiler.</li>
  <li>Adding a concept of ranges. In the following releases, it will be the
      way to provide a set of objects (vs. a couple of iterators).</li>
  <li>Fix a memory leak in CORE polynomials.</li>
  <li>Various fixes in the manual.</li>
</ul>

<h3>3D Mesh Generation (major new feature added)</h3>
<ul>
  <li>Adding the possibility to handle sharp features: the 3D Mesh
 generation package now offers the possibility to get in the final mesh an
 accurate representation of 1-dimensional sharp features present in the
 description of the input domain.
</ul>

<h3>2D Triangulations (major new feature added)</h3>
<ul>
  <li>Add a way to efficiently insert a range of points with information
      into a 2D Delaunay and regular triangulation.
  <li>Add member function mirror_edge taking an edge as parameter.
  <li>Fix an infinite loop in constrained triangulation.
</ul>

<h3>3D Triangulations (major new feature added)</h3>
<ul>
  <li>Add a way to efficiently insert a range of points with information into
      a 3D Delaunay and regular triangulation.
  <li>Add a member function to remove a cluster of points from a Delaunay or
      regular triangulation.
  <li>function vertices_in_conflict is renamed vertices_on_conflict_zone_boundary
      for Delaunay and regular triangulation. Function vertices_inside_conflict_zone
      is added to regular triangulation.
  <li>Structural filtering is now internally used in locate function of Delaunay
      and regular triangulation. It improves average construction time by 20%.
  <li>Added demo.
</ul>

<h3>3D Alpha Shapes (major new feature added)</h3>
<ul>
  <li> The new class Fixed_alpha_shape_3 provides a robust and
       faster way to compute one alpha shape (with a fixed value of alpha).
</ul>


<h3>AABB tree</h3>
<ul>
  <li>Adding the possibility to iteratively add primitives to an existing
      tree and to build it only when no further insertion is needed.
</ul>

<h3>2D and 3D Kernel</h3>
<ul>
  <li>Better handling of 2D points with elevation (3D points projected onto
      trivial planes). More general traits classes (Projection_traits_xy_3,
      Projection_traits_yz_3,Projection_traits_yz_3) are provided to work with
      triangulations, algorithms on polygons, alpha-shapes, convex hull algorithm...
      Usage of former equivalent traits classes in different packages is now deprecated.
  <li>Exact_predicates_exact_constructions_kernel now better use the static filters
      which leads to performance improvements.
  <li>Add an overload for the global function angle, taking three 3D points.
  <li>In the 2D and 3D kernel concept, the constant Boolean Has_filtered_predicates
      is now deprecated. It is now required to use Has_filtered_predicates_tag
      (being either Tag_true or Tag_false).
  <li>Compare_distance_2 and Compare_distance_3 provide additional operators
      for 3 and 4 elements.
  <li>Add intersection test and intersection computation capabilities
      between an object of type Ray_3 and either an object of type Line_3, Segment_3 or Ray_3.
  <li>Improve intersection test performance between an object of type Bbox_3 and an object of type
      Plane_3 or Triangle_3 by avoiding arithmetic filter failures.
</ul>

<h3>2D Envelope</h3>
<ul>
  <li>Env_default_diagram_1 is deprecated, Envelope_diagram_1 should be used instead.
</ul>

<h3>3D Envelope</h3>
<ul>
  <li>A new demo program called <tt>L1_Voronoi_diagram_2</tt> has been
    introduced. It demonstrates how 2D Voronoi diagrams of points under
    the L1 metric are constructed using lower envelopes.
</ul>


<h3>dD Kernel</h3>
<ul>
  <li>Add functor Compute_coordinate_d to Kernel_d concept.
</ul>

<h3>Geometric Object Generators</h3>
<ul>
  <li> CGAL::Random uses boost::rand48 instead of std::rand.
  <li>Adding to CGAL::Random a way to generate random integers.
  <li>Adding generators for dD points.
</ul>

<h3>Algebraic Foundations</h3>
<ul>
  <li>Algebraic_structure_traits now provides an Inverse functor for Fields.
      There is also a new global function inverse.
</ul>

<h3>Bounding Volumes</h3>
<ul>
  <li> dD Min sphere of spheres has a new traits class for the min sphere of points.
</ul>

<h3>Triangulated Surface Mesh Simplification</h3>
<ul>
  <li>The priority queue internally used to prioritize edge simplifications is no longer
      a relaxed heap but a binomial heap. This fix guarantees that all edges satisfying
      a simplification criteria are removed (if possible).
</ul>

<h3>3D Boolean Operations on Nef Polyhedra</h3>
<ul>
  <li>Allow construction of a 3D nef polyhedron from a 3D polyhedron with normals.
</ul>

<h3>2D Arrangements</h3>
<ul>
  <li>Fix a bug in the method insert_at_vertices of the Arrangement_2 class.
  <li>Fix several bugs in the traits class Arr_Bezier_curve_traits_2 for arrangement of Bezier curves.
</ul>

<h3>2D Minkowski Sums</h3>
<ul>
  <li>A bug in the convolution method was fixed.
</ul>
</DIV>

<h2 id="release3.7">Release 3.7 </h2>
<DIV>
<p> Release date: October 2010</p>

<p>
CGAL 3.7 offers the following improvements and new functionality :  </p>


<h3>General</h3>

  <ul>
  <li>The configuration of CGAL libraries now requires CMake>=2.6.

  <li>Changes in the set of supported platforms:
    <ul>
    <li>GNU g++ 4.5 supported (with or without the compilation option
      -std=c++0x).

    <li>Initial support for the option -strict-ansi of the Intel Compiler 11.
      The CGAL libraries compile with that option, and most CGAL headers
      have been fixed. The packages "3D Boolean Operations on Nef
      Polyhedra" (Nef_3), "Convex Decomposition of Polyhedra"
      (Convex_decomposition_3), and "3D Minkowski Sum of Polyhedra"
      (Minkowski_sum_3) are known to still fail to compile with that
      compiler flag.

    <li>The Microsoft Windows Visual C++ compiler 2010 (VC10), that was
      experimentally supported by CGAL-3.6.1, is now fully supported. Note
      that CMake>=2.8.2 is required for that support.

    <li>The Microsoft Windows Visual C++ compiler 2005 (VC8) is no longer
      supported by the CGAL project since CGAL-3.7.

    <li>With Microsoft Windows Visual C++ (VC9 and VC10), the optional
      dependencies Gmp, Mpfr, Blas, Lapack, Taucs no longer use Boost-style
      name mangling. Only one variant is now provided by the CGAL Windows
      installer (release, with dynamic runtime).
    </ul>
  <li>Some demos now require a version of Qt4 >= 4.3.

  <li>CGAL_PDB is no longer provided with CGAL. An alternative solution for
    people interested in reading PDB files is to use ESBTL
    (http://esbtl.sourceforge.net/).

  <li>Fix issues of the CGAL wrappers around the CORE library, on 64 bits
    platforms.
  </ul>


<h3>Arithmetic and Algebra</h3>
<ul>
  <li> New models Algebraic_kernel_d_1 and Algebraic_kernel_d_2 for the
    corresponding concepts. They provide generic support for various
    coefficient types
</ul>

<h3>Arrangements</h3>
<ul>
  <li> A new model Arr_algebraic_segment_traits_2 of ArrangementTraits_2 that
    supports algebraic curves of arbitrary degree in the plane
</ul>


<h3> 2D Triangulations</h3>
<ul>
  <li>The Delaunay and regular 2D triangulations now use a symbolic
    perturbation to choose a particular triangulation in co-circular cases.

  <li>The return type of the template member function
    insert(It beg, It end), taking an iterator range of points,
    has been changed from int to std::ptrdiff_t.

  <li>Classes Triangulation_euclidean_traits_xy_3, Triangulation_euclidean_traits_yz_3
    and Triangulation_euclidean_traits_xz_3 are now model of the concept
    ConstrainedTriangulationTraits_2. They can be used with and without intersection
    of constraints.

  <li>2D Delaunay and basic triangulations now provide vertex relocation by
    the mean of these two new methods: move and move_if_no_collision. The
    methods are also available for the hierarchy
    (Triangulation_hierarchy_2).

</ul>

<h3>3D Triangulations</h3>
   <ul>
  <li>The return type of the template member function
    insert(It beg, It end), taking an iterator range of points,
    has been changed from int to std::ptrdiff_t.
  <li>3D Delaunay triangulations now provide vertex relocation by the mean
    of these two new methods: move and move_if_no_collision. This works in
    both Compact_policy and Fast_policy.
</ul>

<h3>2D and 3D Alpha Shapes</h3>
  <ul>
  <li>The type int in the API has been changed to std::size_t
    so that CGAL can deal with large data sets (64 bit addresses).
  </ul>


<h3>2D Mesh Generation</h3>
  <ul>
  <li>The execution of the 2D mesh generator is now deterministic (same at
    each run).
  </ul>

<h3>3D Mesh Generation</h3>
  <ul>
  <li>The efficiency of the 3D mesh generator has been improved (the number
    of calls to the oracle per inserted vertex has globally decrease).
    This is achieved through a slight change of the mesh generator strategy
    which implies that a surface component that is not detected at the
    surface mesher level will never be discovered by chance, owing to the
    refinement of some tetrahedra, as it could happen before.
    Please note that defining the macro
    CGAL_MESH_3_USE_OLD_SURFACE_RESTRICTED_DELAUNAY_UPDATE switches back to
    the old behavior.

  <li>A demo program is now available.
  </ul>

<h3>Surface Reconstruction from Point Sets</h3>
  <ul>
  <li>Improved performance and minor bug fix.
  </ul>


<h3>2D Range and Neighbor Search</h3>
  <ul>
  <li>The type int in the API has been changed to std::size_t
    so that CGAL can deal with large data sets (64 bit addresses).
</ul>

</DIV>



<h2 id="release3.6.1">Release 3.6.1</h2>

<DIV>
<p>Release date: June 2010</p>

<p>
This is a bug fix release. The following has been changed
since CGAL-3.6:</p>

<h3>General</h3>

  <ul>
  <li> Fix compilation errors with recent Boost versions (since 1.40).

  <li> Initial support for the Microsoft Visual C++ compiler 10.0 (MSVC
    2010). For that support, CMake>=2.8.2 is required.
    Note also that the compiler option "/bigobj" is necessary to compile
    some CGAL programs with MSVC 2010.
</ul>


<h3>Polynomial</h3>
<ul>
  <li>Fix compilation errors with the Microsoft Visual C++ compiler and the
    Intel C++ compiler.
</ul>

<h3> Polyhedron</h3>
<ul>
  <li> Fix a compilation errors in demo/Polyhedron/:
     <li> issue with the location of qglobal.h of Qt4 on MacOS X,
     <li> missing texture.cpp, if TAUCS is used,
  <li> Fix the location of built plugins of demo/Polyhedron/, when CGAL is
    configured with WITH_demos=ON
</ul>

<h3> 3D Periodic Triangulations</h3>
<ul>
  <li> Fixed bug in the triangulation hierarchy for periodic triangulations.
</ul>

<h3> 2D Mesh Generation</h3>
<ul>
   <li> Fix a bug that lead to precondition violation.
  <li> Improve the user manual about the member function is_in_domain() of the
    Face type.
  <li> The 2D meshing process is now deterministic (sorting of bad faces no
    longer relies on pointers comparisons).
</ul>

<h3> 3D Mesh Generation</h3>
<ul>
  <li>Fix a linking errors (duplicate symbols) when <code>&lt;CGAL/refine_mesh_3.h&gt;</code> is
    included in different compilation units.
</ul>

<h3> Spatial Searching</h3>
<ul>
  <li> Fix a bug in <code>&lt;CGAL/Orthogonal_k_neighbor_search.h&gt;</code> when several
    nearest neighbors are at the same distance from the query point.
</ul>

<h3> IO Streams</h3>
<ul>
  <li>Fix a bug in <code>&lt;CGAL/IO/VRML_2_ostream.h&gt;</code> that generated VRML 2 files with
    an invalid syntax for IndexedFaceSet nodes.
</ul>

<h3> Triangulation_2</h3>
<ul>
  <li> Add missing Compare_distance_2 functor in trait classes Triangulation_euclidean_traits_xy_3
    Triangulation_euclidean_traits_yz_3 and Triangulation_euclidean_traits_xz_3.
    This was preventing calling member function nearest_vertex of Delaunay_triangulation_2
    instantiated with one of these traits.
    </ul>
</DIV>

<h2 id="release3.6">Release 3.6</h2>

<DIV>
<p>Release date: March 2010</p>

<p>
CGAL 3.6 offers the following improvements and new functionality : </p>

<h3>General</h3>

  <ul><li> Boost version 1.34.1 at least is now required.</ul>


<h3>Arithmetic and Algebra</h3>

<h4>Algebraic Kernel (new package)</h4>

  <ul>
    <li> This new package is targeted to provide black-box implementations of
    state-of-the-art algorithms to determine, compare and approximate real
    roots of univariate polynomials and bivariate polynomial systems. It
    includes models of the univariate algebraic kernel concept, based on
    the library RS.
  </ul>

<h4>Number Types</h4>

  <ul>
    <li>Two new arbitrary fixed-precision floating-point number types have been
    added: the scalar type Gmpfr and the interval type Gmpfi, based on the
    MPFR and MPFI libraries respectively.
  </ul>


<h3>Geometry Kernels</h3>

<h4>2D and 3D Geometry Kernel</h4>
<ul>
<li> Add new do_intersect() and intersection() overloads:
  <ul>
    <li> do_intersect(Bbox_3, Bbox_3/Line_3/Ray_3/Segment_3)
    <li> intersection(Triangle_3, Line_3/Ray_3/Segment_3)
  </ul>
</ul>

<h3>Polygons</h3>

<h4>2D Regularized Boolean Set-Operations</h4>
<ul>
<li> Fixed General_polygon_set_2::arrangement() to return the proper type
    of object.
</ul>


<h3>Arrangement</h3>

<h4>2D Arrangements</h4>

<ul><li> Fixed passing a (const) traits object to the constructor of Arrangement_2.

<li> Introduced Arrangement_2::fictitious_face(), which returns the fictitious
    face in case of an unbounded arrangement.

<li> Fixed a bug in Bezier-curve handling.

<li> Added (back) iterator, number_of_holes(), holes_begin(), and holes_end()
    to the default DCEL for backward compatibility.

<li> Added (simple) versions of the free overlay() function. It employs the
    default overlay-traits, which practically does nothing.
</ul>

<h3> Polyhedron</h3>
<ul>
  <li> Fix a compilation errors in demo/Polyhedron/:
   <ul>
     <li> issue with the location of qglobal.h of Qt4 on MacOS X,
     <li> missing texture.cpp, if TAUCS is used,
   </ul>
  <li> Fix the location of built plugins of demo/Polyhedron/, when CGAL is
    configured with WITH_demos=ON
  <li> Fix a bug in test_facet function of the incremental builder:
    the function did not test if while a new facet makes a vertex manifold,
    no other facet incident to that vertex breaks the manifold property.
</ul>

<h3>Triangulations and Delaunay Triangulations</h3>

<h4>2D/3D Regular Triangulations</h4>

<ul><li> Weighted_point now has a constructor from Cartesian coordinates.
</ul>

<h4>3D Triangulations</h4>

<ul><li> Regular_triangulation_3 : semi-static floating-point filters are now used
    in its predicates, which can speed up its construction by a factor of about 3
    when Exact_predicates_inexact_constructions_kernel is used.

<li> The class Regular_triangulation_filtered_traits_3 is deprecated, the class
    Regular_triangulation_euclidean_traits_3 must be used instead. The
    predicates of that traits will be filtered if the kernel given as template
    parameter of that traits is itself a filtered kernel.

<li> Triangulation_hierarchy_3 is now deprecated, and replaced by a simpler
    CGAL::Fast_location policy template parameter of Delaunay_triangulation_3.

<li> The old version of remove() (enabled with CGAL_DELAUNAY_3_OLD_REMOVE)
    has been deleted.
</ul>

<h4>3D Periodic Triangulations</h4>

<ul><li> New demo: 3D periodic Lloyd algorithm.

<li> New functionality for Voronoi diagrams: dual of an edge and of a vertex,
    volume and centroid of the dual of a vertex.

<li> The package can now be used with the 3D Alpha Shapes package to compute
    periodic alpha shapes.
</ul>

<h4>3D Alpha shapes</h4>

<ul><li> The class Weighted_alpha_shape_euclidean_traits_3 is deprecated, the class
    Regular_triangulation_euclidean_traits_3 must be used instead.

<li> The package can now be used together with the 3D Periodic Triangulation
    package to compute periodic alpha shapes.
</ul>

<h4>2D/3D Triangulations, 2D Segment Delaunay Graph, 2D Apollonius Graph,
  and 3D Periodic Triangulations</h4>

<ul><li>The constructor and insert function taking ranges now produce
    structures whose iterator orders is now deterministic (same at each
    run).
</ul>


<h3>Mesh Generation</h3>

<h4>2D Mesh Generation</h4>

<ul><li> The 2D mesh generator can now be used with a constrained Delaunay
    triangulation with constraints hierarchy
    (Constrained_triangulation_plus_2).
    <li> In some cases (refinement of a constrained edge that is on the
    convex hull), the 2D mesh generator from CGAL-3.4 and CGAL-3.5
    could create invalid triangulations. This bug is now fixed.
</ul>

<h4>3D Mesh Generation</h4>

<ul><li> The mesh generator has been enriched with an optimization phase to
    provide 3D meshes with well shaped tetrahedra (and in particular no
    slivers).  The optimization phase involves four different optimization
    processes: two global optimization processes (ODT and Lloyd), a
    perturber and an exuder. Each of these processes can be activated or
    not, and tuned to the users needs and to available computer resources.
</ul>

<h3>Support library</h3>

<h4>CGAL ipelets</h4>

<ul><li> Add support for version 7 of Ipe.
</ul>

</DIV>


<h2 id="release3.5.1">Release 3.5.1</h2>
<DIV>
<p>Release date: December 2009</p>
<p>
This is a bug fix release.</p>

<h3>Documentation</h3>
<ul>
  <li>Fixes in the documentation (the online documentation of CGAL-3.5 is now
    based on CGAL-3.5.1).
  <li>Fixes to the bibliographic references.
</ul>

<h3>Windows installer</h3>
<ul>
  <li>The Windows installer of CGAL-3.5.1 fixes an issue with downloading of
    precompiled binaries of the external library TAUCS.
</ul>

<h3>Bug fixes in the following CGAL packages</h3>
  <h4>AABB tree</h4>
  <ul>
    <li>Fix a linker issue in do_intersect(Bbox_3,Bbox_3).
    <li>Fix compilation issue in do_intersect(Bbox_3,Ray_3) when using the
      parameters in this order.
  </ul>
  <h4>3D Mesh Generation</h4>
  <ul>
    <li>Fix a bug in initial points construction of a polyhedral surface.
  </ul>
</DIV>



<h2  id="release3.5">Release 3.5</h2>
<DIV>
<p>Release date: October 2009</p>
<p>
  CGAL releases will now be published about every six months. As a transition
  release, CGAL-3.5 has been developed during 9 months from the release
  CGAL-3.4.</p>

<p>Version 3.5 differs from version 3.4 in the platforms that are supported and
  in functionality.  There have also been a number of bug fixes for this release.</p>

<h3>General</h3>
<ul>
  <li>Additional supported platforms:
    <ul>
      <li>GNU g++ 4.4 supported.
      <li>Intel Compiler 11 supported on Linux
    </ul>
  <li>Fixed ABI incompatibilities when mixing CGAL and Boost Program Options
    on Windows/Visual C++ (the compilation flag -D_SECURE_SCL=0 is not
    longer use in Debug mode).
</ul>

<h3>Geometry Kernels</h3>

<h4>3D Spherical Geometry Kernel</h4>
<ul>
  <li>
    Add functionalities to manipulate circles, circular arcs and points
    that belong to the same sphere.

</ul>
<h3>Polygons</h3>

<h4>2D Regularized Boolean Set-Operations</h4>
<ul>
  <li>The polygon validation operations were enhanced and their interface was
    improved. They are now offered as free functions and applied properly.

</ul>
<h4>2D Straight Skeleton and Polygon Offsetting </h4>
<ul>
  <li>Updated the manual to document the new partial skeletons feature
    (already in the code since 3.4)

</ul>

<h3>Arrangements</h3>

<h4>2D Arrangements</h4>
<ul>
  <li>The member function is_at_infinity() of Arrangement_2::Vertex was
    replaced by the new function is_at_open_boundary(). The former is
    deprecated. While still supported in version 3.5, It will not be
    supported in future releases. The member functions boundary_type_in_x()
    and boundary_type_in_y() were permanently replaced by the functions
    parameter_space_in_x() and parameter_space_in_y(), respectively. The 2
    new functions return an enumeration of a new type, namely
    Arr_parameter_space.

  <li> The tags in the geometry traits that indicate the type of boundary of
    the embedding surface were replaced by the following new tags:
    Arr_left_side_tag
    Arr_bottom_side_tag
    Arr_top_side_tag
    Arr_right_side_tag
    In addition, the code was change, and now it is possible not to
    indicate the tags at all. Default values are assumed. This however will
    produce warning messages, and should be avoided.

  <li> All operations of the geometry traits-class were made 'const'. This
    change was reflected in the code of this package and all other packages
    that are based on it. Traits classes that maintain state, should
    declare the data members that store the state as mutable.

</ul>
<h4>Envelopes of Surfaces in 3D</h4>
<ul>
  <li> A few bugs in the code that computes envelopes were fixed, in
    particular in the code that computes the envelopes of planes.

</ul>

<h3>Triangulations and Delaunay Triangulations</h3>

<h4>3D Periodic Triangulations (new package)</h4>

<ul>
  <li> This package allows to build and handle triangulations of point sets in
    the three dimensional flat torus. Triangulations are built
    incrementally and can be modified by insertion or removal of
    vertices. They offer point location facilities.

</ul>

<h3>Mesh Generation</h3>

<h4>Surface Reconstruction from Point Sets (new package)</h4>
<ul>
  <li> This CGAL package implements an implicit surface reconstruction method:
    Poisson Surface Reconstruction. The input is an unorganized point set
    with oriented normals.

</ul>
<h4>3D Mesh Generation (new package)</h4>
<ul>
  <li> This package generates 3 dimensional meshes.  It computes isotropic
    simplicial meshes for domains or multidomains provided that a domain
    descriptor, able to answer queries from a few different types on the
    domain, is given.  In the current version, Mesh_3 generate meshes for
    domain described through implicit functional, 3D images or polyhedral
    boundaries.  The output is a 3D mesh of the domain volume and conformal
    surface meshes for all the boundary and subdividing surfaces.

</ul>
<h3>Geometry Processing</h3>

<h4>Triangulated Surface Mesh Simplification</h4>

<ul>
  <li>  BREAKING API change in the passing of the visitor object.

  <li>  Fixed a bug in the link_condition test

  <li>  Added a geometric test to avoid folding of facets

  <li>  Fixed a bug in the handling of overflow in the LindstromTurk
    computations

  <li>  Updated the manual to account for the new visitor interface

</ul>
<h4>Point Set Processing (new package)</h4>

<ul>
  <li>  This packages implements a set of algorithms for analysis, processing,
    and normal estimation and orientation of point sets.

</ul>

<h3>Spatial Searching and Sorting</h3>

<h4>AABB tree (new package)</h4>

<ul>
  <li>This package implements a hierarchy of axis-aligned bounding boxes (a
    AABB tree) for efficient intersection and distance computations between
    3D queries and sets of input 3D geometric objects.

</ul>
<h3>Support Library</h3>

<h4>CGAL_ipelets (new package):</h4>
<ul>
  <li> Object that eases the writing of Ipe's plugins that use CGAL.
    Plugins for CGAL main 2D algorithm are provided as demo.


</ul>
</DIV>


<h2 id="release3.4">Release 3.4</h2>
<DIV>
<p>Release date: January 2009</p>

<p>Version 3.4 differs from version 3.3.1 in the platforms that are supported and
in functionality.  There have also been a number of bug fixes for this release.
</p>

<h3>General</h3>
<ul>
<li> GNU g++ 4.3 supported.  Support for g++ 3.3 is dropped.
<li> Visual 9 supported. Support for Visual 7 is dropped.

<li> Boost version 1.33 at least is now required.
<li> CGAL now depends on Boost.Threads, which implies to link against
    a compiled part of Boost.

<li> The new macro CGAL_NO_DEPRECATED_CODE can be defined to disable deprecated code,
    helping users discover if they rely on code that may be removed in
    subsequent releases.

<li> Assertion behaviour:
    It is not possible anymore to set the CONTINUE mode for assertion failures.
    Functions that allow to change the assertion behaviour are now declared in <code>&lt;CGAL/assertions_behaviour.h&gt;</code>.

<li>Qt3 based demos are still there but the documentation has been removed as the CGAL::Qt_Widget will be deprecated.

<li>Qt4 based demos use the Qt GraphicsView framework and the libQGLViewer.
</ul>

<h3> Installation</h3>

<ul>
<li> install_cgal has been replaced by CMake.
</ul>


<h3> Polynomial  (new package)</h3>
<ul>
<li> This package introduces a concept Polynomial_d, a concept for multivariate polynomials in d variables.
</ul>


<h3>Modular Arithmetic (new package)</h3>
<ul>
<li>  This package provides arithmetic over finite fields.
</ul>


<h3>Number Types</h3>
<ul>
<li> the counter Interval_nt::number_of_failures() has been removed, replaced by
    a profiling counter enabled with CGAL_PROFILE.


<li> Fix of a bug in CORE/Expr.h; as a consequence, the arrangement demo works properly when handling
     arrangements of conics, for example, when defining an arc with 5 points.

</ul>



<h3>3D Spherical Geometry Kernel  (new package)</h3>
<ul>
<li> This package is an extension of the linear CGAL Kernel. It offers functionalities on spheres,
    circles, circular arcs and line segments in the 3D space.
</ul>

<h3> Linear Kernel</h3>
<ul>
<li> We recommend that you use the object_cast() function instead of assign()
    to extract an object from a CGAL::Object, for efficiency reasons.
<li> The Kernel archetypes provided by the 2D/3D linear kernel have been removed.
<li> The deprecated linear kernel functors Construct_supporting_line_2 and
    Construct_supporting_line_3 have been removed.
<li> Ambiant_dimension and Feature_dimenison have been added to retrieve the
    potentially compile-time dimension of a space or of an object.
<li> barycenter() functions have been added.

<li> The geometric object Circle_3 as well as predicates and constructions have been added to the kernel

<li>The missing intersection/do_intersect between Line_3 and Line_3 has been added as well.
</ul>


<h3>3D Triangulations</h3>
<ul>
<li> Removed the deprecated functions Cell:mirror_index() and Cell::mirror_vertex().
<li> Derecursification of two functions that in some cases lead to stack overflows
</ul>


<h3>3D Nef Polyhedron</h3>
<ul>
<li> n-ary union/intersection
<li> intersection with halfspace under standard kernel
<li> constructor for polylines
</ul>


<h3>CGAL and the Qt4 GraphicsView (new package)</h3>
<ul>
<li> 2D CGAL Kernel objects and many data structures have can be rendered in a QGraphicsView
</ul>

<h3>STL Extensions:</h3>
<ul>
<li> The functor adaptors for argument binding and composition
    (bind_*, compose, compose_shared, swap_*, negate, along with the helper
    functions set_arity_* and Arity class and Arity_tag typedefs) which were provided
    by <code>&lt;CGAL/functional.h&gt;</code> have been removed.  Please use the better boost::bind
    mecanism instead.  The concept AdaptableFunctor has been changed accordingly
    such that only a nested result_type is required.
<li> The accessory classes Twotuple, Threetuple, Fourtuple and Sixtuple are also
    deprecated (use CGAL::array instead).
<li> CGAL::Triple and CGAL::Quadruple are in the process of being replaced by
    boost::tuple.  As a first step, we strongly recommend that you replace
    the direct access to the data members (.first, .second, .third, .fourth),
    by the get&lt;i&gt;() member function; and replace the make_triple and make_quadruple
    maker functions by make_tuple.<br>
    This way, in a further release, we will be able to switch to boost::tuple more easily.
<li> The class CGAL::Uncertain&lt;&gt; has been documented.  It is typically used to report
    uncertain results for predicates using interval arithmetic, and other filtering
    techniques.
</ul>


<h3>2D Arrangements</h3>
<ul>
  <li> Changed the name of the arrangement package from Arrangement_2 to Arrangement_on_surface_2
    to reflect the potential capabilities of the package to construct and maintain arrangements
    induced by curves embedded on two dimensional surfaces in three space. Most of these capabilities
    will become available only in future releases though.
  <li> Enhanced the geometry traits concept to handle arrangements embedded on surfaces. Each geometry-traits
    class must now define the 'Boundary_category' tag.
  <li> Fixed a bug in Arr_polyline_traits_2.h, where the operator that compares two curves failed to evaluate
    the correct result (true) when the curves are different, but their graphs are identical.
  <li> Permanently removed IO/Arr_postscript_file_stream.h and IO/Polyline_2_postscript_file_stream.h,
    as they depend on obsolete features and LEDA.
  <li> Fixed several bugs in the arrangement demo and enhanced it. e.g., fixed background color change,
    allowed vertex coloring , enabled "smart" color selection, etc.
  <li> Enhanced the arrangement demo with new features, such as allowing the abortion of the merge function
    (de-select), updated the how-to description, etc.
  <li> Replace the functions CGAL::insert_curve(), CGAL::insert_curves(), CGAL::insert_x_monotone_curve(),
    and CGAL::insert_x_monotone_curves() with a single overloaded function CGAL::insert(). The former
    4 functions are now deprecated, and may no longer be supported in future releases.
</ul>

<h3>Envelopes of Surfaces in 3D</h3>

<ul>
<li> Fixed a bug in the computation of the envelope of unbounded planes caused by multiple removals
    of vertices at infinity.
</ul>

<h3>2D Regularized Boolean Set-Operations</h3>
<ul>
  <li> Fixed a bug in connect_holes() that caused failures when connecting holes touching the outer boundary.
  <li> Fixed the concept GeneralPolygonSetTraits_2. Introduced two new concepts GpsTraitsGeneralPolygon_2
    and GpsTraitsGeneralPolygonWithHoles_2. Fixed the definition of the two nested required types Polygon_2
    and Polygon_with_holes_2 of the GeneralPolygonSetTraits_2 concept. They must model now the two new
    concepts above.
  <li> Added a default template parameter to 'General_polygon_set_2' to allow users to pass their specialized
    DCEL used to instantiate the underlying arrangement.
  <li> Enhanced the BOP demo to use multiple windows.
</ul>

<h3>2D Minkowski Sums</h3>
<ul>
 <li> Fixed a few bugs in the approximate offset function, making it robust to highly degenerate inputs.
  <li> Fixed a bug in the exact Minkowski sum computation when processing degenerate inputs that induce overlapping
    of contiguous segments in the convolution cycles.
  <li> Optimized the approximate offset function (reduced time consumption up to a factor of 2 in some cases).
  <li> Added functionality to compute the offset (or to approximate the offset) of a Polygon_with_holes_2
    (and not just of a Polygon_2).
  <li> Added the functionality to compute (or to approximate) the inner offset of a polygon.
</ul>

</DIV>


<h2 id="release3.3.1">Release 3.3.1</h2>
<DIV>
<p>Release date: August 2007</p>

<p>This is a bug fix release.
</p>

<h3>General</h3>
<ul>
<li> Intel C++ 9 was wrongly recognized as unsupported by install_cgal.
<li> Added autolink (for Visual C++) for the CGALImageIO and CGALPDB libraries.
<li> Fixed bug in Memory_sizer when using more than 4GB of memory (64bit).
</ul>

<h3>Number Types</h3>
<ul>
<li> Fixed bug in FPU rounding mode macros (affected only the alpha architecture).
<li> Fixed bug in MP_Float constructor from double for some particular values.
<li> Fixed bug in to_double(Lazy_exact_nt) sometimes returning NaN.
</ul>

<h3>Kernel</h3>
<ul>
<li> Fixed forgotten derivation in Circular_kernel_2::Has_on_2
<li> Added some missing functions in Bbox_3 compared to Bbox_2.
</ul>

<h3>Skin Surface Meshing</h3>
<ul>
<li> The new Skin Surface Meshing package had been forgotten in the list of
  changes and the release announcement of CGAL 3.3:
    This package allows to build a triangular mesh of a skin surface.
    Skin surfaces are used for modeling large molecules in biological computing.
</ul>

<h3>Arrangements</h3>
<ul>
<li> Fixed a bug in the Arrangement_2 package in dual arrangement representation
  for Boost graphs when reporting all halfedges of a face.
<li> Fixed a bug in the Arrangement sweep-line when using a specific polyline
  configuration.
<li> Fixed bug in Arrangement_2 in walk along a line point location for unbounded curves.
<li> Fixed bug in aggregated insertion to Arrangement_2.
<li> Fixed bug in Arrangment_2 class when inserting an unbounded curve from an existing vertex.
<li> Fixed bug when dealing with a degenerate conic arc in Arr_conic_traits_2 of
  the Arrangment package, meaning a line segment which is part of a degenerate
  parabola/hyperbola.
<li> Fixed bug in the Bezier traits-class:
    properly handle line segments.
    properly handle comparison near a vertical tangency.
</ul>

<h3>2D Polygon </h3>
<ul>
<li> Fixed bug in degenerate case of Polygon_2::is_convex() for equal points.
</ul>

<h3>2D Triangulations</h3>
<ul>
<li> Fixed bug in Regular_triangulation_2.
</ul>

<h3>3D Triangulations</h3>
<ul>
<li> Added a circumcenter() function in the default Cell type parameter
     Triangulation_ds_cell_base_3, so that the .dual() member function of
     Delaunay still work as before, without requiring the explicit use of
     Triangulation_cell_base.
<li> Added missing operator-&gt;() to Facet_circulator.
</ul>

<h3>Interpolation</h3>
<ul>
<li> Fixed bug in Interpolation 3D about the normalization coefficient initialization.
</ul>

<h3>3D Boolean Operations on Nef Polyhedra</h3>
<ul>
<li> Fixed bug in construction of Nef_polyhedron_3 from off-file. Now, always the
  inner volume is selected.
<li> Fixed bug in conversion from Nef_polyhedron_3 to Polyhedron_3. Polyhedron_3 was not cleared
  at the beginning.
<li> Fixed bug in Nef_polyhedron_3 in update of indexes for construction of external structure.
</ul>

<h3>Third Party Libraries Shipped with CGAL</h3>
<ul>
<li> TAUCS supports now 64 bits platforms.
<li> CAUTION: Since version 3.3.1, CGAL is no longer compatible with the official
           release of TAUCS (currently 2.2). Make sure to use the version
           modified by the CGAL project and available from the download section
           of http://www.cgal.org.
</ul>

</DIV>



<h2 id="release3.3">Release 3.3</h2>
<DIV>
<p>Release date: May 2007</p>

<p>
Version 3.3 differs from version 3.2.1 in the platforms that are supported and
in functionality.  There have also been a number of bug fixes for this release.
</p>

<p>Additional supported platforms
<ul>
<li> GNU g++ 4.1 and 4.2
<li> Intel C++ compiler 9
<li> Microsoft Visual C++ compiler 8.0
</ul>

<p>The following platforms are no longer supported:

<UL>
   <LI>Intel 8
</UL>

<p>CGAL now supports Visual C++ "Checked iterators" as well as the debug mode
of GNU g++'s STL (-D_GLIBCXX_DEBUG).</p>

<p>CGAL now works around the preprocessor macros 'min' and 'max' defined
in <code>&lt;windows.h&gt;</code> which were clashing with min/max functions.
</p>


<H3>Installation</H3>

<ul>
<li>On Windows the libraries built in Developer Studio now have names
  which encode the compiler version, the runtime and whether it was
  built in release or debug mode. The libraries to link against are
  chosen with linker pragmas in header files.
<li>On all platforms but Windows shared and static versions of the libraries are generated
</ul>

<h3>Manuals</h3>
<ul>
<li> The Package Overview page now also hosts the precompiled demos.
</ul>

<h3>Algebraic Foundations</h3>


<p>
<ul>
  <li>Algebraic Foundations (new package)<br>

This package defines what algebra means for CGAL, in terms of concepts, classes and functions. The main features are: (i) explicit concepts for interoperability of types (ii) separation between algebraic types (not necessarily embeddable into the reals), and number types (embeddable into the reals).

<p>
 <li>Number Types<br>
  Fixed_precision_nt and Filtered_exact number types have been removed.
</ul>

<h3>Kernels</h3>

<p>
<ul>
  <li> 2D Circular Kernel<br>
Efficiency improved through geometric filtering of predicates, introduced with
  the filtered kernel Filtered_bbox_circular_kernel_2<.>, and also chosen for the
  predefined kernel Exact_circular_kernel_2.

  <li> Linear Kernel<br>
 Exact_predicates_exact_constructions_kernel memory and run-time improvements
  through usage of lazy geometric constructions instead of lazy arithmetic.
</ul>

<h3> Data Structures and Algorithms</h3>

<p>
<ul>
<li> Surface Mesh Simplification  (new package)<br>

  This package provides a mesh simplification framework using edge collapse
  operations, and provides the Turk/Lindstrom simplification algorithm.

<p>
<li> Skin Surface Meshing  (new package)<br>

  This package allows to build a triangular mesh of a skin surface.
    Skin surfaces are used for modeling large molecules in biological
    computing. The surface is defined by a set of balls, representing
    the atoms of the molecule, and a shrink factor that determines the
    size of the smooth patches gluing the balls together.

<p>
<li>Estimation of Local Differential Properties  (new package)<br>

  This package allows to compute local differential quantities of a surface from a point sample

<p>
<li>Approximation of Ridges and Umbilics on Triangulated Surface Meshes   (new package)<br>

  This package enables the approximation of differential features on
  triangulated surface meshes. Such curvature related features are
  lines: ridges or crests, and points: umbilics.

<p>
<li>Envelopes of Curves in 2D  (new package)<br>

  This package contains two sets of functions that construct the lower and upper envelope diagram
  for a given range of bounded or unbounded curves.

<p>
<li>Envelopes of Surfaces in 3D  (new package)<br>

  This package contains two sets of functions that construct the lower and upper envelope diagram
  for a given range of bounded or unbounded surfaces. The envelope diagram is realized as a
  2D arrangement.

<p>
<li>Minkowski Sums in 2D  (new package)<br>

  This package contains functions for computing planar Minkowski sums of two closed polygons,
  and for a polygon and a disc (an operation also known as offsetting or dilating a polygon).
  The package also contains an efficient approximation algorithm for the offset computation,
  which provides a guaranteed approximation bound while significantly expediting the running
  times w.r.t. the exact computation procedure.

<p>
<li>Surface Mesh Parametrization<br>

  Added Jacobi and SSOR preconditioners to OpenNL solver, which makes it
  much faster and more stable.

<p>
<li>2D Arrangements<br>

<ul>
<li> Added support for unbounded curves.
<li> Added a traits class that supports bounded and unbounded linear objects,
  namely lines, rays and line segments.
<li> Added traits classes that handle circular arcs based on the circular kernel.
<li> Added a traits class that supports Bezier curves.
<li> Enhanced the traits class that supports rational functions to
  handle unbounded (as well as bounded) arcs
<li> Added a free function called decompose() that produces the symbolic vertical decomposition of a
  given arrangement, performing a batched vertical ray-shooting query from all arrangement vertices.
<li> Fixed a memory leak in the sweep-line code.
<li> Fixed a bug in computing the minor axis of non-degenerate hyperbolas.
</ul>

<li>Boolean Set Operations<br>
<ul>
<li> Added the DCEL as a default template parameter to the General_polygon_set_2 and Polygon_set_2 classes.
  This allows users to extend the DCEL of the underlying arrangement.
<li> Added a function template called connect_holes() that connects the holes in a given polygon with holes,
  turning it into a sequence of points, where the holes are connceted to the outer boundary using
  zero-width passages.
<li> Added a non-const function member to General_polygon_set_2 that obtains the underlying arrangement.
</ul>

<p>
<li>2D and 3D Triangulations<br>
<ul>
<li> The constructors and insert member functions which take an iterator range perform spatial sorting
  in order to speed up the insertion.
</ul>


<p>
<li>Optimal Distances
<br>
<ul>
<li>Polytope_distance_d:
  has support for homogeneous points; bugfix in fast exact version.
</ul>


<p>
<li>Bounding Volumes
<br>
<ul>
<li>Min_annulus_d has support for homogeneous points; bugfix in fast exact version.
</ul>

</ul>

<h3> Support Library</h3>

<ul>
<li>CGAL and the Boost Graph Library (BGL) (new package)<br>

This package provides the glue layer for several CGAL data structures such that
they become models of the BGL graph concept.

<p>
<li>Spatial Sorting  (new package)<br>

This package allows to sort points and other objects along a Hilbert curve
which can improve the performance of algorithms like triangulations.
It is used by the constructors of the triangulation package which have
an iterator range of points as argument.

<p>
<li>Linear and Quadratic Programming Solver  (new package)<br>
This package contains algorithms for minimizing linear and
convex quadratic functions over polyhedral domains, described by linear
equations and inequalities.
</ul>
</DIV>





<h2 id="release3.2.1">Release 3.2.1</h2>
<DIV>
<p>Release date: July 2006</p>

<p>
This is a bug fix release
</p>

<h3> Number Types</h3>
<ul>
  <li> Fix MP_Float constructor which crashed for some values.
</ul>

<h3> Kernel </H3>
<ul>
  <li> Rename Bool to avoid a clash with a macro in X11 headers.
</ul>
<h3> Arrangement</H3>

<ul>
  <li> Derived the Arr_segment_traits_2 Arrangement_2 traits class from the parameterized Kernel.
    This allows the use of this traits class in an extended range of applications that require
    kernel objects and operations on these objects beyond the ones required by the Arrangement_2
    class itself.
  <li> Fixed a compilation bug in the code that handles overlay of arrangements instantiated with
    different DCEL classes.
  <li> Fixed a couple of bugs in the implementation of the Trapezoidal RIC point-location strategy
</ul>

<h3> Triangulation, Alpha Shapes </H3>
<ul>
  <li> Qualify calls to filter_iterator with "CGAL::" to avoid overload ambiguities with
  Boost's filter_iterator.
</ul>

<h3> Surface Mesher</H3>
<ul>
  <li>  Fixed a bug in iterators of the class template Surface_mesh_complex_2_in_triangulation_3
</ul>

<h3> Surface Mesh Parametrisation </H3>
<ul>
  <li>   Updated the precompiled taucs lib
</ul>
<h3> Kinetic Data Structures</H3>
<ul>
  <li> Fixed problems caused by old versions of gcc being confused by operator! and operator int()
  <li> Added point removal support to the Active_objects_vector
</ul>

</DIV>


<h2 id="release3.2">Release 3.2</h2>
<DIV>
<p>Release date: May 2006</p>

<p>
Version 3.2 differs from version 3.1 in the platforms that are supported and
in functionality.  There have also been a number of bug fixes for this release.
</p>

<p>The following platforms are no longer supported:

<UL>
   <LI>SunPro CC versions 5.4 and 5.5 on Solaris
   <LI>SGI Mips Pro
</UL>

<p>
For Visual C++ the installation scripts choose the multi-threaded dynamically
linked runtime (/MD). Before it was the single-threaded static runtime (/ML).</p>


<H3>Installation</H3>

<ul>
<li>The install tool tries to find third party libraries
   at "standard" locations.
<li> Installers for Apple, Windows, and rpms.
</ul>

<h3>Manuals</h3>
<ul>
<li> User and Reference manual pages of a package are in the same chapter
</ul>


<h3>Kernels</h3>

<p>
<ul>
  <li> 2D Circular Kernel (new package)<br>
This package is an extension of the linear CGAL Kernel. It offers functionalities
on circles, circular arcs and line segments in the plane.
</ul>

<h3> Data Structures and Algorithms</h3>

<p>
<ul>
<li>  2D Regularized Boolean Set-Operations (new package)<br>

This package consists of the implementation of Boolean set-operations
on point sets bounded by weakly x-monotone curves in 2-dimensional
Euclidean space. In particular, it contains the implementation of
regularized Boolean set-operations, intersection predicates, and point
containment predicates.

<p>
<li> 2D Straight Skeleton and Polygon Offsetting  (new package)<br>

This package implements an algorithm to construct a halfedge data
structure representing the straight skeleton in the interior of 2D
polygons with holes and an algorithm to construct inward offset
polygons at any offset distance given a straight skeleton.


<p>
<li> 2D Voronoi Diagram Adaptor  (new package)<br>

This package provides an adaptor that adapts a
2-dimensional triangulated Delaunay graph to the corresponding
Voronoi diagram, represented as a doubly connected edge list (DCEL)
data structure. The adaptor has the ability to automatically
eliminate, in a consistent manner, degenerate features of the Voronoi
diagram, that are artifacts of the requirement that Delaunay graphs
should be triangulated even in degenerate configurations. Depending on
the type of operations that the underlying Delaunay graph supports,
the adaptor allows for the incremental or dynamic construction of
Voronoi diagrams and can support point location queries.


<p>
<li>3D Surface Mesher  (new package)<br>

This package provides functions to generate surface meshes that
interpolate smooth surfaces. The meshing algorithm is based on
Delaunay refinement and provides some guarantees on the resulting
mesh: the user is able to control the size and shape of the mesh
elements and the accuracy of the surface approximation. There is no
restriction on the topology and number of components of input
surfaces. The surface mesher may also be used for non smooth surfaces
but without guarantee.

<p>
Currently, implementations are provided for implicit surfaces
described as the zero level set of some function and surfaces
described as a gray level set in a three-dimensional image.</p>


<p>
<li> 3D Surface Subdivision Methods  (new package)<br>

Subdivision methods recursively refine a control mesh and generate
points approximating the limit surface. This package consists of four
popular subdivision methods and their refinement hosts. Supported
subdivision methods include Catmull-Clark, Loop, Doo-Sabin and sqrt(3)
subdivisions. Their respective refinement hosts are PQQ, PTQ, DQQ and
sqrt(3) refinements. Variations of those methods can be easily
extended by substituting the geometry computation of the refinement
host.


<p>
<li>  Planar Parameterization of Triangulated Surface Meshes  (new package)<br>

Parameterizing a surface amounts to finding a one-to-one mapping from
a suitable domain to the surface. In this package, we focus on
triangulated surfaces that are homeomorphic to a disk and on piecewise
linear mappings into a planar domain. This package implements some of
the state-of-the-art surface mesh parameterization methods, such as
least squares conformal maps, discrete conformal map, discrete
authalic parameterization, Floater mean value coordinates or Tutte
barycentric mapping.


<p>
<li> Principal Component Analysis  (new package)<br>

This package provides functions to compute global informations on the
shape of a set of 2D or 3D objects such as points. It provides the
computation of axis-aligned bounding boxes, centroids of point sets,
barycenters of weighted point sets, as well as linear least squares
fitting for point sets in 2D, and point sets as well as triangle sets
in 3D.


<p>
<li>2D Placement of Streamlines  (new package)<br>

Visualizing vector fields is important for many application domains. A
good way to do it is to generate streamlines that describe the flow
behaviour. This package implements the "Farthest Point Seeding"
algorithm for placing streamlines in 2D vector fields. It generates a
list of streamlines corresponding to an input flow using a specified
separating distance. The algorithm uses a Delaunay triangulation to
model objects and adress different queries, and relies on choosing the
centers of the biggest empty circles to start the integration of the
streamlines.


<p>
<li>  Kinetic Data Structures  (new package)<br>

Kinetic data structures allow combinatorial structures to be
maintained as the primitives move. The package provides
implementations of kinetic data structures for Delaunay triangulations
in two and three dimensions, sorting of points in one dimension and
regular triangulations in three dimensions. The package supports exact
or inexact operations on primitives which move along polynomial
trajectories.


<p>
<li>   Kinetic Framework  (new package)<br>

Kinetic data structures allow combinatorial geometric structures to be
maintained as the primitives move. The package provides a framework to
ease implementing and debugging kinetic data structures. The package
supports exact or inexact operations on primitives which move along
polynomial trajectories.


<p>
<li> Smallest Enclosing Ellipsoid   (new package)<br>

This algorithm is new in the chapter Geometric Optimisation.

<p>
<li>  2D Arrangement (major revision)<br>

This package can be used to construct, maintain, alter, and display
arrangements in the plane. Once an arrangement is constructed, the
package can be used to obtain results of various queries on the
arrangement, such as point location. The package also includes generic
implementations of two algorithmic frameworks, that are, computing the
zone of an arrangement, and line-sweeping the plane, the arrangements
is embedded on.

<p>
Arrangements and arrangement components can also be extended to store
additional data. An important extension stores the construction
history of the arrangement, such that it is possible to obtain the
originating curve of an arrangement subcurve.</p>


<p>
<li>   Geometric Optimisation (major revision)<br>

The underlying QP solver which is the foundation for several algorithms
in the Geometric Optimisation chapter has been completely rewritten.

<p>
<li>3D Triangulation (new functionality)<br>

Regular_triangulation_3 now offers vertex removal.

</ul>


</DIV>

<h2 id="release3.1">Release 3.1</h2>
<DIV>
<p>Release date: December 2004</p>
<p>Version 3.1 differs from version 3.0 in the platforms that are supported and
in functionality.  There have also been a number of bug fixes for this release.</p>


<p>
Additional supported platforms:
<UL>
   <LI> MS Visual C++, version 7.3. and 8.0
   <LI> Intel 8.0
   <LI> SunPro CC versions 5.4 and 5.5 on Solaris
   <LI> GNU g++ versions 3.4 on Linux, Solaris, Irix, cygwin, FreeBSD, and MacOS X
  <LI> Darwin (MacOS X) and IA64/Linux support.
</UL>
<p>
The following platforms are no longer supported:
<UL>
   <LI>MS Visual C++, version 7.0
</UL>

<p>
The following functionality has been added or changed:<BR><BR>

<H3>All</H3>
<UL>
    <LI> The  CORE 1.7 library for exact
      real arithmetic.
    <LI>Updated  GMP to 4.1.3.
    <LI>Added Mpfr a library for multiple-precision floating-point computations with exact rounding.
    <LI>Added Boost 1.32.0 (only include files).
</UL>

<H3>Installation</H3>
<UL>
   <LI> new option --disable-shared to omit building libCGAL.so.
</UL>


<H3>Manuals</H3>
<UL>
    <LI> Merged all major manuals in one multi-part manual, which provides
      now cross-links between the CGAL Kernel, the CGAL Basic Library,
      and the CGAL Support Library HTML manuals.

    <LI> Improved layout.
</UL>

<H3>Kernels</H3>

<UL>
   <LI> Improved efficiency of filtered kernels.
   <LI>More predicates and constructions.
</UL>


<H3>Basic Library</H3>


<UL>
  <LI> 2D Segment Voronoi Diagram (new package)<BR>

A data structure for Voronoi diagrams of segments in the plane under the Euclidean metric. The Voronoi edges
are arcs of straight lines and parabolas. The algorithm provided in this package is incremental.
</LI>

<LI>  2D Conforming Triangulations and Meshes (new package)<BR>

An implementation of Shewchuk's algorithm  to construct conforming triangulations and 2D meshes.
</LI>



  <LI> 3D Boolean Operations on  Nef Polyhedra (new package)<BR>
A new class (Nef_polyhedron_3) representing 3D Nef polyhedra, a
      boundary representation for cell-complexes bounded by halfspaces
      that supports boolean operations and topological operations in full
      generality including unbounded cells, mixed dimensional cells (e.g.,
      isolated vertices and antennas). Nef polyhedra distinguish between
      open and closed sets and can represent non-manifold geometry.

</LI>

<LI>  2D and Surface Function Interpolation (new package)<BR>

This package implements different methods for scattered data interpolation: Given
measures of a function on a set of discrete data points, the task is
to interpolate this function on an arbitrary query point. The package
further offers functions for natural neighbor interpolation.

</LI>

 <LI> Planar Nef polyhedra embedded on the sphere (new package)<BR>
      A new class (Nef_polyhedron_S2) designed and supported mainly to
      represent sphere neighborhoods around vertices of the three-
      dimensional Nef polyhedra.
</LI>

 <LI> Box_intersection_d (new package)<BR>

      A new efficient algorithm for finding all intersecting pairs for
      large numbers of iso-oriented boxes, i.e., typically these will be
      bounding boxes of more complicated geometries. Useful for (self-)
      intersection tests of surfaces etc.
</LI>


<LI>  2D Snap Rounding (new package)<BR>

Snap Rounding is a well known method for converting
arbitrary-precision arrangements of segments into a fixed-precision
representation. In the study of robust geometric
computing, it can be classified as a finite precision approximation
technique. Iterated Snap Roundingis a modification
of Snap Rounding in which each vertex is at least half-the-width-of-a-pixel away
from any non-incident edge. This package supports both
methods.
</LI>

<LI>3D Triangulations

<UL>
 <LI> Triangulation_3: added operator==(),removed push_back() and copy_triangulation().
<LI> Delaunay_3 : added nearest_vertex(), move_point(), vertices_in_conflict().
<LI> Regular_3 :  added filtered traits class, and nearest_power_vertex().
</UL>


<LI> Planar_map and Arrangement_2

<UL>
<LI> The interface of the two traits functions that compute the intersection of two given curves changed. The functions nearest_intersection_to_right() and nearest_intersection_to_left() return an object of type CGAL::Object that represents either an empty intersection, a point, or an overlapping subcurve.
<LI> Requirements to define two binary tags were added to the traits concept of the Planar_map as follows:
<EM>Has_left_category</EM> - indicates whether the functions curves_compare_y_at_x_left() and nearest_intersection_to_left() are implemented in the traits model.
<EM>Has_reflect_category</EM> - indicates whether the functions point_reflect_in_x_and_y() and curve_reflect_in_x_and_y() are implemented in the traits model. They can be used as an alternative to the two function in the previous item.
<LI> A new constructor of the Segment_cached_2 type that represents a segment in the Arr_segment_cached_traits_2 traits class was introduced. The new constructor accepts the segment endpoints as well as the coefficients of the underlying line.
<LI> A new version of the conic-arc traits, based on CORE version 1.7 was introduced. This new traits class makes use of CORE's rootOf() operator to compute the intersection points in the arrangement, making its code much simpler and more elegant than the previous version. In addition, new constructors for conic arcs are provided. The new traits class usually performs about 30% faster than the version included in CGAL 3.0
<LI> The traits class that handles continuous piecewise linear curves, namely Arr_polyline_traits_2, was rewritten. The new class is parametrized with a traits class that handles segments, say Segment_traits. The polyline curve defined within the Arr_polyline_traits_2 class is implemented as a vector of segments of type Segment_traits::Curve_2.
<LI> A meta traits class, namely Arr_curve_data_traits_2,  that extends the curve type of the planar-map with arbitrary additional data was introduced. It should be instantiated with a regular traits-class and a class that contains all extraneous data associated with a curve.
<LI>  The class that represents the trapezoidal-decomposition point location strategy was renamed to Pm_trapezoid_ric_point_location.
<LI> The Arrangement demo was rewritten. It covers many more features, has a much better graphical user interface, and comes with online documentation.
<LI> Few bugs in the sweep-line module related to overlapping vertical segments were fixed. This module is used by the aggregate insert method that inserts a collection of curves at once.
</UL>


<LI>Triangulation_2

<UL>
<LI> added a filtered trait class in the regular triangulation
<LI> added split and join operations in the triangulation data structure class
</UL>

<LI>Alpha_shapes_3

<UL>
<LI>major changes in the implementation of the class Alpha_shapes_3.
<LI>New implementation results in a true GENERAL mode
    allowing null and negative alpha-values. It also fixed the edges classification bug
    and introduces a classification of vertices.
</UL>

<LI>Min_ellipse_2

<UL>
 <LI> made access to approximate double representation public
 <LI> fixed bugs in conversion to double representation
 <LI> added <TT>is_circle()</TT> method
 <LI> minor performance improvements
</UL>

<LI>Min_sphere_of_spheres_d:

<UL>
<LI> The models

    <TT>Min_sphere_of_spheres_d_traits_2&lt;K,FT,UseSqrt,Algorithm&gt;</TT>,
    <TT>Min_sphere_of_spheres_d_traits_3&lt;K,FT,UseSqrt,Algorithm&gt;</TT>, and
    <TT>Min_sphere_of_spheres_d_traits_d&lt;K,FT,Dim,UseSqrt,Algorithm&gt;</TT>

  of concept <TT>MinSphereOfSpheresTraits</TT> now represent a sphere
  as a <TT>std::pair&lt;Point,Radius&gt;</TT> (and not any more as a
  <TT>CGAL::Weighted_point&lt;Point,Weight&gt;</TT>)
<LI> Internal code cleanup; in particular, implementation details
  don't pollute the namespace CGAL anymore
</UL>


<LI>Polyhedron_3

<UL>
      <LI> New Tutorial on CGAL Polyhedron for Subdivision Algorithms with
        interactive demo viewer in source code available.

      <LI> Added example program for efficient self-intersection test.
      - Added small helper functions, such as vertex_degree, facet_degree,
        edge_flip, and is_closed.
</UL>

<LI> Apollonius Graph (Voronoi of Circles)

 <UL>
       <LI> Reduced memory requirements by approximately a factor of two.
 </UL>

</UL>

</DIV>


<h2 id="release3.0.1">Release 3.0.1</h2>
<DIV>
<p>Release date: February 2004</p>

<p>This is a bug-fix release.
No new features have been added in 3.0.1.  Here is the list of bug-fixes.<p>

<H3> Polyhedral Surface</H3>

<ul>
  <li>Fixed wrong include files for output support. Added example.
</ul>

<H3>Planar_map</H3>

<ul>
  <li>Fixed the so called "Walk-along-a-line" point-location strategy to
      correctly handle a degenerate case.
</ul>

<H3>2D Triangulation</H3>

<ul>
  <li> added missing figure in html doc
  <li> in  Line_face_circulator_2.h:<br>
       Fixed changes made to support handles with a typedef to iterator.
       The fix concerns operator== and !=.
</ul>

<H3>Alpha_shapes_3</H3>

<ul>
  <li>fixed classify member function for edges.
</ul>


<H3>  Number types</H3>

<ul>
  <li>Lazy_exact_nt:
    <ul>
      <li>added the possibility to select the relative precision of
          <tt>to_double()</tt> (by default 1e-5).  This should fix reports
          that some circumcenters computations have poor coordinates,
          e.g. nan).
      <li>when exact computation is triggered, the interval is recomputed,
          this should speed up some kinds of computations.
    </ul>
  <li><tt>to_interval(Quotient&lt;MP_Float&gt;)</tt>: avoid spurious overflows.
</ul>

<H3>Kernel</H3>

<ul>
  <li>
  missing acknowledgment in the manual and minor clarification of

     <tt>intersection()</tt> documentation.
</ul>

</div>

<h2 id="release3.0">Release 3.0</h2>
<DIV>

<p>Release date: October 2003 </p>

<p>Version 3.0 differs from version 2.4 in the platforms that are supported and
in functionality.  There have also been a number of bug fixes for this release.</p>

<p>The license has been changed to either the LGPL (GNU Lesser General Public
License v2.1) or the QPL (Q Public License v1.0) depending on each package.
So CGAL remains free of use for you, if your usage meets the criteria of these
licenses, otherwise, a commercial license has to be purchased from
GeometryFactory.</p>

<p>
Additional supported platforms:
<UL>
   <LI> MS Visual C++, version 7.1.
   <LI> SunPro CC versions 5.4 and 5.5 on Solaris
   <LI> GNU g++ versions 3.2 and 3.3 on Linux, Solaris, Irix, cygwin, and FreeBSD.
   <LI> MipsPRO CC 7.30 and 7.40 with both the n32 and n64 ABIs.
</UL>
<p>
The following platforms are no longer supported:
<UL>
   <LI>MS Visual C++, version 6.
   <LI>  GNU g++ 2.95.2 (2.95.3 is still supported)
   <LI>  Kai C++ and Borland C++, all versions
</UL>

<p>
The following functionality has been added or changed:<BR><BR>

<B>All</B>
<UL>
    <LI> The  CORE library for exact
      computations is now distributed as part of CGAL as well.
</UL>


<H3>Kernels</H3>


<UL>
   <LI>3 typedefs have been added to ease the choice of a robust and fast kernel:
     <UL>
      <LI> Exact_predicates_inexact_constructions_kernel
      <LI> Exact_predicates_exact_constructions_kernel
      <LI> Exact_predicates_exact_constructions_kernel_with_sqrt
     </UL>
    <LI> Progress has been made towards the complete adaptability and
      extensibility of our kernels.
    <LI> New faster Triangle_3 intersection test routines.
		<br><i>(see Erratum)</i>
    <LI> Added a Kernel concept archetype to check that generic algorithms
      don't use more functionality than they should.
    <LI> A few more miscellaneous functions.
</UL>

<H3>Basic Library</H3>

<UL>
  <LI> 2D Apollonius Graph (new package)<BR>
Algorithms for computing the Apollonius
      graph in two dimensions.  The Apollonius graph is the dual of the
      Apollonius diagram, also known as the additively weighted Voronoi
      diagram.  The latter can be thought of as the Voronoi diagram of a set
      of circles under the Euclidean metric, and it is a generalization of the
      standard Voronoi diagram for points.  The algorithms provided are
      dynamic.

  <LI>dD Min Sphere of Spheres (new package)<BR>
      Algorithms to compute the smallest
      enclosing sphere of a given set of spheres in R<sup>d</sup>.
      The package provides
      an algorithm with maximal expected running time
      <i>O(2<sup>O(d)</sup> n)</i> and a
      fast and robust heuristic (for dimension less than 30).

<LI>Spatial Searching (new package)<BR>
Provides exact and approximate distance
      browsing in a set of points in <i>d</i>-dimensional space using
      implementations of algorithms supporting:
      <ul>
        <li> both nearest and furthest neighbor searching
        <li> both exact and approximate searching
        <li> (approximate) range searching
        <li> (approximate) <i>k</i>-nearest and <i>k</i>-furthest neighbor
             searching
        <li> (approximate) incremental nearest and incremental furthest neighbor
          searching
        <li> query items representing points and spatial objects.
      </ul>

 <LI><B>Kd-tree</b><br>
this package is deprecated, its documentation is removed.
      It is replaced by the Spatial Searching package.

  <LI>Largest_empty_rectangle_2<BR>
       Given a set of points P in the plane, the class
       Largest_empty_iso_rectangle_2 is a data structure that
       maintains an iso-rectangle with the largest area among all
       iso-rectangles that are inside a given iso-rectangle bounding box,
       and that do not contain any point of the point set P.

<LI> 2D Triangulation and
     3D Triangulation<BR>
     <UL>
      <LI> The classes Triangulation_data_structure_2 (and 3), which implements
        the data structure for 2D triangulation class, now makes use of
        CGAL::Compact_container (see Support Library section below).
      <LI> The triangulation classes use a Rebind mecanism to provide
        the full flexibility on Vertex and Face base classes.
        This means that it is possible for the user to derive its own Face
        of Vertex base class, adding a functionality that makes use of
        types defined by the triangulation data structure like Face_handle
        or Vertex_handle.
      <LI> New classes Triangulation_vertex_base_with_info_2 (and 3) and
	Triangulation_face_base_with_info_2 (and 3) to make easier the
        customisation of base classes in most cases.
     </UL>

<LI> 2D Triangulation<BR>
     <UL>
      <LI> Regular triangulation provides an easy access to hidden points.
      <LI> The Triangulation_hierarchy_2, which provide an efficient location
	data structure, can now be used with any 2D triangulation class plugged
        in (including Regular triangulations).
      </ul>

<LI> 3D Triangulation<BR>
     <UL>
     <LI> faster vertex removal function in Delaunay_triangulation_3.
      <LI> Delaunay_triangulation_3 is now independent of the order of insertions
        of the points (in case of degenerate cosphericity).
      <LI>Regular_triangulation_3 now hides vertices (and updates itself) when
        inserting a coinciding point with greater weight.  This required a new
        predicate.
      <LI> deprecated functions: copy_triangulation(), push_back(),
        set_number_of_vertices().
      <LI> Triangulation_3 now gives non-const access to the data structure.
     </UL>

<LI> Interval Skip List (new package)<BR>
An interval skip list is a data strucure for finding all intervals
      that contain a point, and for stabbing queries, that is for answering
      the question whether a given point is contained in an interval or not.

<LI>
       Planar Maps and

       Arrangements<BR>

 The changes concern mainly the traits classes.
      <OL>
        <LI> New traits hierarchy and interface:
           The set of requirements was made sound and complete. A couple of
	   requirements were eliminated, few others were redefined, and some
	   were renamed. A hierarchy of three traits classes for the
	   Planar_map_2, Planar_map_with_intersections_2, and Arrangement_2
	   types was established to include only the necessary requirements at
           each level. It was determined that for the aggregate insertion-
	   operation based on a sweep-line algorithm only a subset of the
	   requirements is needed. Preconditions were added where appropriate
	   to tighten the requirements further.

           <p>
           The following functions have been renamed:
           <UL>
           <LI> point_is_same() renamed to point_equal()
           <LI> curve_is_same() renamed to curve_equal()
           <LI> curve_is_in_x_range() renamed to point_in_x_range()
           <LI> curve_compare_at_x() renamed to curves_compare_y_at_x()
             Furthermore, a precondition has been added that the reference
	     point is in the x-range of both curves.
           <LI> curve_compare_at_x_right() renamed to
	     curves_compare_y_at_x_to_right().
             Furthermore, a precondition has been added that both curves are
	     equal at the reference point and defined to its right.
           <LI> curve_compare_at_x_left() renamed to
	     curves_compare_y_at_x_to_left().
             Furthermore, a precondition has been added that both curves are
	     equal at the reference point and defined to its right.
           <LI> curve_get_point_status() renamed to curve_compare_y_at_x().
             Furthermore, a precondition has been added that the point is in
	     the x-range of the curve. Consequently, the function now returns a
	     Comparison_result (instead of a special enum).
           <LI> make_x_monotone() renamed to curve_make_x_monotone()
             See more details below.
           <LI> curve_flip() renamed to curve_opposite()
           </UL>

           The following functions have been removed:
           <UL>
           <LI> curve_is_between_cw()
           <LI> point_to_left()
           <LI> point_to_right()
           <LI> is_x_monotone()
           <LI> point_reflect_in_x_and_y()
           <LI> curve_reflect_in_x_and_y()
           <LI> do_intersect_to_right()
           <LI> do_intersect_to_left()
           </ul>

           Most functions, are required by the PlanarMapTraits_2 concept,
	   except for the make_x_monotone(), nearest_intersection_to_right(),
           nearest_intersection_to_left(), curves_overlap() and
	   curve_opposite(). PlanarMapWithIntersectionsTraits_2 requires all
	   these functions, except curve_opposite(), needed only by the
	   ArrangementTraits_2 concept.
           <p>
           Furthermore, the two functions curve_compare_at_x_left() and
           nearest_intersection_to_left() can be omitted, if the two functions
	   point_reflect_in_x() and curve_reflect_in_x() are implemented.
	   Reflection can be avoided, if the two _left functions are supplied.

        <LI> The type X_curve_2 of the PlanarMapWithIntersectionsTraits_2
           concept was renamed to X_monotone_curve_2, and the distinction
	   between this type and the Curve_2 type was made firm. The method
	   is_x_monotone() of the PlanarMapWithIntersectionsTraits_2 concept
	   was removed. The related method curve_make_x_monotone() is now
	   called for each input curve of type Curve_2 when curves are inserted
           into a Planar_map_with_intersections_2 to subdivide the input curve
	   into x-monotone sub-curves (and in case the curve is already
	   x-monotone, this function is responsible for casting it to an
	   x-monotone curve).

        <LI> New and improved traits classes:
           <LI> Conic traits - Arr_conic_traits_2
             Support finite segments of ellipses, hyperbolas and parabolas, as
	     well as line segments. The traits require an exact real number-
	     type, such as leda_real or CORE::Expr.

           <LI> Segment cached traits - Arr_segment_cached_traits_2
	     This class uses an improved representation for segments that helps
	     avoiding cascaded computations, thus achieving faster running
	     times. To work properly, an exact rational number-type should be
	     used.

           <LI> Polyline traits - Arr_polyline_traits_2
             The polyline traits class has been reimplemented to work in a more
	     efficient, generic manner. The new class replaces the obsolete
	     Arr_polyline_traits class. It is parameterized with a segment
	     traits class.

           <LI> Hyperbola and segment traits - Arr_hyper_segment_traits_2
             Supports line segments and segments of canonical hyperbolas.
	     This is the type of curves that arise when projecting segments
	     in three-space rotationally around a line onto a plane containing
	     the line. Such projections are often useful in CAD/CAM problems.

        <LI> Removed old traits class:
           <UL>
            <LI> The models of the PlanarMapWithIntersectionsTraits_2 concept
	      below became obsolete, as the new conic traits, namely
	      Arr_conic_traits_2, supports the same functionality and is much
	      more efficient.
              <UL>
                <LI> Arr_circles_real_traits
                <LI> Arr_segment_circle_traits
              </UL>
           <LI> The segment traits class and the new polyline traits class were
	      reimplemented using standard CGAL-kernel calls. This essentially
	      eliminated the corresponding leda traits classes, namely:
              <UL>
                <LI> Pm_leda_segment_traits_2
                <LI> Arr_leda_segment_traits_2
                <LI> Arr_leda_polyline_traits
              </UL>
              With the use of the Leda_rat_kernel new external package the same
	      functionality can be achieved with less overhead and more
	      efficiency.
      </UL>

<LI> Sweep Line<BR>
      <UL>
       <LI> The Sweep_line_2 package was reimplemented. As a consequence it is much
        more efficient, its traits is tighter (namely neither the two _left nor
	the reflection functions are required), and its interface has changed a
	bit.
        <OL>
          <LI> The following global functions have been removed:
            <UL>
             <LI> sweep_to_produce_subcurves_2()
             <LI> sweep_to_produce_points_2()
             <LI> sweep_to_construct_planar_map_2()
            </UL>
           Instead, the public methods of the Sweep_line_2 class listed below
	   were introduced:
           <UL>
             <LI> get_subcurves() - Given a container of curves, this function
	     returns a list of curves that are created by intersecting the
	     input curves.

             <LI> get_intersection_points() - Given a range of curves, this function
	     returns a list of points that are the intersection points of the
	     curves.

             <LI> get_intersecting_curves() - Given a range of curves, this function
	     returns an iterator to the beginning of a range that contains the
	     list of curves for each intersection point between any two curves
	     in the specified range.
           </UL>
        <LI> It is possible to construct a planar map with intersections (or an
	   arrangement) by inserting a range of curves into an empty map. This
	   will invoke the sweep-line process to construct the map more
	   efficiently.
       </OL>
      <LI> New interface functions to the Planar_map_with_intersections_2 class.
        The Planar_map_with_intersections_2 class maintains a planar map of
	input curves that possibly intersect each other and are not necessarily
	x-monotone. If an input curve, or a set of input curves, are known to
	be x-monotone and pairwise disjoint, the new functions below can be
	used to insert them into the map efficiently.
       </UL>
  </OL>
<LI> Polyhedral Surface<BR>
     <UL>
      <LI> The old design that was deprecated since CGAL 2.3 has been removed.
      <LI> Class <tt>Polyhedron_incremental_builder_3</tt>:
	 <UL>
	  <LI>Renamed local enum <tt>ABSOLUTE</tt> to
              <tt>ABSOLUTE_INDEXING</tt>, and <tt>RELATIVE</tt> to
              <tt>RELATIVE_INDEXING</tt> to avoid conflicts with similarly
              named macros of another library.
	  <LI>Changed member functions <tt>add_vertex()</tt>,
              <tt>begin_facet()</tt>, and <tt>end_facet()</tt> to return
              useful handles.
          <LI>Added <tt>test_facet()</tt> to check facets for validity
              before adding them.
          <LI>Added <tt>vertex( size_t i)</tt> to return <tt>Vertex_handle</tt>
              for index <tt>i</tt>.
	 </ul>
     </ul>

<LI> Halfedge Data Structure<BR>
     <UL>
      <LI> The old design that was deprecated since CGAL 2.3 has been removed.
     </UL>

</UL>

<H3>Support Library</H3>

<ul>
    <li> New container class Compact_container, which (roughly) provides the
      flexibility of std::list, with the memory compactness of std::vector.

    <li> Geomview_stream: added a function
      gv.draw_triangles(InputIterator begin, InputIterator end)
      which draws a set of triangles much more quickly than one by one.

    <li> Number types:
      <ul>
      <li> number types are now required to provide a function:
        std::pair&lt;double, double&gt;  to_interval(const NT &).
      <li> number types are now required to provide mixed operators with "int".
      <li> CLN support removed.
      <li> faster square() for MP_Float.
      <li> added Gmp_q.
      </ul>

    <li> Qt_widget:
      <ul>
       <li> New classes:
        <ul>
	<li> Qt_help_window: provides a simple way to show some helpful
	  information about a demo as an HTML page.
	<li> Qt_widget_history: provides basic functionality to manipulate
	  intervals of Qt_widget class. The current visible area of Qt_widget
          is mapped to an interval. Each interval could be stored in the
	  Qt_widget_history object. So you can use this object to navigate in
          history.  It is mostly used by Qt_widget_standard_toolbar.
         </ul>
      <li> Changes:
        <ul>
	<li> Qt_widget_standard_toolbar: is derived from QToolBar class, so pay
	  attention to modify your code, if you used this class. Some public
	  methods were introduced to control the history object that the
          toolbar use to navigate.
	<li> the icons are now part of libCGALQt.
        </ul>
      <li> Deprecated members of Qt_widget:
        <ul>
        <li> add_to_history(), clear_history(), back(), forth(): use forward(),
          back() and clear_history() of the Qt_widget_standard_toolbar instead.
        <li> custom_redraw(): use redraw_on_back() and redraw_on_front() instead.
         </ul>
      <li> Optimizations:
        the output operators of the following classes have been optimized:
        <ul>
        <li> CGAL::Segment_2  (now tests for intersection with the drawing area)
        <li> CGAL::Triangle_2 (now tests for intersection with the drawing area)
        <li> CGAL::Triangulation_2 (is optimized for faster display on zooming)
        </ul>
      </ul>
</ul>

<p id="kernelerratum-3.0"><H3>Erratum in the Kernel manual</H3>

<ul>
<li> Intersection test routines
    <p>The documentation of
    CGAL::do_intersect
    should mention, for the 3D case:
    <br>
    Also, in three-dimensional space <i>Type1</i> can be
    <ul>
        <li>either
        <i>Plane_3&lt;Kernel&gt;</i>
        <li>or <i>Triangle_3&lt;Kernel&gt;</i>
    </ul>
    and <i>Type2</i> any of
    <ul>
        <li><i>Plane_3&lt;Kernel&gt;</i>
        <li><i>Line_3&lt;Kernel&gt;</i>
        <li><i>Ray_3&lt;Kernel&gt;</i>
        <li><i>Segment_3&lt;Kernel&gt;</i>
        <li><i>Triangle_3&lt;Kernel&gt;</i>
    </ul>

    <p>
    In the same way, for
    <i>Kernel::DoIntersect_3</i>:
    <br>
    for all pairs <i>Type1</i> and <i>Type2</i>, where
    the type <i>Type1</i> is
    <ul>
        <li>either
        <i>Kernel::Plane_3</i>
        <li>or <i>Kernel::Triangle_3</i>
    </ul>

    and <i>Type2</i> can be any of the following:
    <ul>
        <li><i>Kernel::Plane_3</i>
        <li><i>Kernel::Line_3</i>
        <li><i>Kernel::Ray_3</i>
        <li><i>Kernel::Segment_3</i>
        <li><i>Kernel::Triangle_3</i>
    </ul>

    <p>
    Philippe Guigue (I<small>NRIA</small> Sophia-Antipolis) should be
    mentioned as one of the authors.

</ul>

</DIV>

<h2 id="release2.4">Release 2.4</h2>
<DIV>
<p>Release date: May 2002</p>
<p>Version 2.4 differs from version 2.3 in the platforms that are supported and
in functionality.  There have also been a number of bug fixes for this release.</p>

<p>
Additional supported platforms:
<UL>
   <LI> Microsoft Visual C++, version 7.
   <LI> SunPro 5.3 (with patch 111685-05) on Solaris
   <LI> g++ 3.1 on Linux and Solaris
</UL>

<p>
The following functionality has been added or changed:<BR><BR>

<H3>Kernels</H3>

<UL>
   <LI> Point_d has been removed from the 2D and 3D kernels.  This type is
        now available from the d-dimensional kernel only.
</UL>

<H3>Basic Library</H3>

<UL>

  <LI> 2D Polygon Partitioning<BR>

      Traits requirements for optimal partitioning have been changed slightly.
     <BR><BR>

  <LI> 2D Sweep line<BR>

      A new package that implements a sweep-line algorithm to compute
      arrangements of curves for different families of curves, which are
      not necessarily line segments  (e.g., it also works for circular arcs).
      The resulting output can be the list of vertex points, the resulting
      subcurves or a planar map.
      <BR><BR>

  <LI>
       Planar Maps and

       Arrangements

  <UL>
  <LI> New quicker insertion functions of Planar_map_2 for cases where more
      precomputed information is available regarding the position of
      the inserted curve in the map.

  <LI> New query function for planar maps that determines whether a given
      point is within a given face of the planar map.

  <LI> New iterator over edges of planar maps in addition to the existing
      iterator over halfedges.

  <LI>  New copy constructor and assignment operator for arrangements.
  </UL>
  <BR><BR>

  <LI>
       Polyhedral Surface
  <UL>
  <LI>  new design introduced with release 2.3 now supported by VC7 compiler

  <LI>  Extended functionality of Polyhedron_incremental_builder:
        absolute indexing allows one to add new surfaces to existing ones.
  </UL>
  <BR><BR>

  <LI> 2D Triangulation
  <UL>
  <LI> There is a new triangulation data structure replacing the two
       previous ones. This new data structure is coherent with the 3d
       triangulation data structure and offer the advantages of both
       previous ones. Backward compatibility is ensured and this change
       is transparent for the user of triangulation classes.
  <LI> Constrained and Delaunay constrained triangulations are now able
       to handle intersecting input constraints.
       The behavior of constrained triangulations with repect to
       intersection of input constraints can be customized using
       an intersection tag.
  <LI> A new class Constrained_triangulation_plus offers a constrained
       hierarchy on top of a constrained triangulations. This additionnal
       data structure describes the subdivision of the original constraints
       into edges of the triangulations.
  </UL>
  <BR><BR>


  <LI> 3D Triangulation
   <UL>
   <LI> Running time improved by a better and more compact management of
        memory allocation

   <LI> Various improvements and small functionalities added:
     <UL>
     <LI> Triangulation_3&lt;GT,Tds&gt;::triangle() returns a triangle oriented
          towards the outside of the cell c for facet (c,i)
     <LI> New function insert(Point, Locate_type, Cell_handle, int, int)
          which avoids the location step.
     <LI> New function to get access to cells in conflict in a Delaunay
          insertion : find_conflicts() and insert_in_hole()
     <LI> New function TDS::delete_cells(begin, end).
     <LI> New functions : degree(v), reorient(), remove_decrease_dimension(),
          remove_from_simplex().
     </UL>

   <LI> Changes of interface:
     <UL>
     <LI> vertices and cells are the same for the triangulation data
          structure and the geometric triangulation
     <LI> the triangulation data structure uses Vertex_handle (resp
          Cell_handle) instead of Vertex* (resp Cell*).
     <LI> incident_cells() and incident_vertices() are templated by output
          iterators
     <LI> changes in the iterators and circulators interface:
        <UL>
        <LI> Iterators and circulators are convertible to handles
             automatically, no need to call "->handle()" anymore.
        <LI> Vertex_iterator split into All_vertices_iterator and
             Finite_vertices_iterator (and similar for cells...).
        <LI> TDS::Edge/Facet iterators now support operator->.
        </UL>
     </UL>
  </UL>
  <BR><BR>
  <LI> 2D Search structures<BR>
      Additional range search operations taking a predicate functor have been
      added
  </UL>

<H3>Support Library</H3>
<UL>
<LI>   Qt_widget
  <UL>
  <LI> We have added a new class for visualization of 2D CGAL objects.
       It is derived from Trolltech's Qt class QWidget and privdes a
       used to scale and pan.
  <LI> Some demos were developed for the following packages: 2D Alpha shapes,
       2D Convex Hull, Largest empty 2D rectangle, Maximum k-gon,
       Minimum ellipse,  Minimum 2D quadrilateral, 2D polygon partitioning
       2D regular and constrained triangulation.
  <LI> Tutorials are available to help users get used to Qt_widget
  </UL>
  <BR><BR>

<LI> Timer<BR>

     Fixed Timer class (for user process time) to have no wrap-around
     anymore on Posix-compliant systems.
</UL>

<p>
The following functionality is no longer supported:
<UL>
<LI> Planar maps of infinite curves (the so-called planar map bounding-box).
</UL>

<p>
Bugs in the following packages have been fixed:
   3D Convex hull, 2D Polygon partition, simple polygon generator

<p>
Also attempts have been made to assure compatability with the upcoming LEDA
release that introduces the leda namespace.

<p>
<H3>Known problems</H3>
<UL>
<LI> 2D Nef Polyhedra contains a memory leak.  Memory problems are also
     the likely cause of occasional run-time errors on some platforms.
<LI> The d-dimensional convex hull computation produces run-time errors on
     some platforms because of memory management bugs.
<LI> The new Halfedge Data Structure design introduced with release 2.3
     does not work on VC6.  See the release notes in the manual for more
     information.
<LI> The following deficiencies relate to planar maps, planar maps of
     intersecting curves (pmwx), arrangements and sweep line.
   <UL>
    <LI> On KCC, Borland and SunPro we guarantee neither compilation nor
         correct execution for all of the packages above.
    <LI> On VC6 and VC7 we guarantee neither compilation nor correct
         execution of the sweep line package.
    <LI> On CC (on Irix 6.5) the trapezoidal decomposition point location
         strategy is problematic when used with planar maps, pmwx, or
         arrangements (mind that this is the default for planar maps).
    <LI> On CC (on Irix 6.5) sweep line with polyline traits does not compile
         (mind that the so-called leda polyline traits does compile).
    <LI> On g++ (on Irix 6.5) the segment-circle (Arr_segment_circle_traits_2)
         traits does not compile for either of the above packages.
   </UL>
</UL>


</DIV>


<h2  id="release2.3">Release 2.3</h2>
<DIV>
<p>Release date: August 2001</p>

<p>Version 2.3 differs from version 2.2 in the platforms that are supported and
in functionality.</p>

<P>
Additional supported platform:

<UL>
   <LI> Gnu g++ 3.0 on Solaris and Linux
</UL>

<p>
The following functionality has been added:<BR><BR>

<H3>Kernels</H3>
<UL>
<LI> The 2D and 3D kernels now serve as models of the new kernel concept
     described in the recent paper, "An Adaptable and Extensible Geometry
     Kernel" by Susan Hert, Micheal Hoffmann, Lutz Kettner, Sylvain Pion,
     and Michael Seel to be presented at
     WAE 2001 (and
     soon available as a technical report).  This new kernel is
     completely compatible with the previous design but is more flexible
     in that it allows geometric predicates as well as objects to be easily
     exchanged and adapted individually to users' needs.

<LI> A new kernel called <TT>Simple_homogeneous</TT> is available. It is
     equivalent to <TT>Homogeneous</TT> but without reference-counted objects.

<LI> A new kernel called <TT>Filtered_kernel</TT> is available that allows
     one to build kernel traits classes that use exact and efficient predicates.

<LI> There are two classes, <TT>Cartesian_converter</TT> and
     <TT>Homogeneous_converter</TT>
     that allows one to convert objects between different Cartesian and
     homogeneous kernels, respectively.

<LI> A new d-dimensional kernel, <TT>Kernel_d</TT> is available.  It provides
     diverse kernel objects, predicates and constructions in d dimensions with
     two representations based on the kernel families <TT>Cartesean_d</TT> and
     <TT>Homogeneous_d</TT>
</UL>

<H3>Basic Library</H3>
   Almost all packages in the basic library have been adapted to the
   new kernel design to realize the flexibility this design makes possible.
   In several packages, this means that the traits class requirements have
   changed to conform to the function objects offered in the kernels so the
   kernels themselves can be used as traits classes in many instances.

<UL>
<LI>
    2D Convex Hull<BR>
    The traits requirements have changed slightly to bring them in line with
    the CGAL kernels.

<LI>
    3D Convex Hull
<UL>
  <LI> The function <TT>convex_hull_3</TT> now uses a new implementation of the
       quickhull algorithm and no longer requires LEDA.
  <LI> A new <TT>convex_hull_incremental_3</TT> function based on the new
       d-dimensional convex hull class is available for comparison purposes.
</UL><BR>

<LI>
     <TT>Convex_hull_d, Delaunay_d</TT><BR>
     Two new application classes offering the calculation of d-dimensional
     convex hulls and delaunay triangulations<BR><BR>

<LI>
     Polygons and Polygon Operations<BR>
     <UL>
       <LI> The traits class requirements have been changed.
       <LI> The simplicity test has a completely new implementation.
       <LI> Properties like convexity, simplicity and area can now be cached by
            polygons. You need to set a flag to select this behaviour.
     </UL>
     <BR>

     <BR><BR>
<LI>
     Planar Nef Polyhedra<BR>
     A new class (<TT>Nef_polyhedron_2</TT>) representing planar Nef polyhedra =
     rectilinearly bounded points sets that are the result of binary and
     topological operations starting from halfplanes.

     <BR><BR>
<LI> A new package offering functions to

     partition planar polygons into
     convex and y-monotone pieces is available.

     <BR><BR>
<LI>
     Planar Maps and

     Arrangements
     <UL>
     <LI> A new class <TT>Planar_map_with_intersections_2&lt;Planar_map&gt;</TT> for
          planar maps of possibly intersecting, possibly non-x-monotone,
          possibly overlapping curves (like <TT>Arrangement_2</TT> but without
          the hierarchy tree).

     <LI> I/O utilities for planar maps and arrangements for textual and
          graphical streams. (It is possible to save and later reload built
          planar maps or arrangements.)

     <LI> New arrangement traits class for line segments and circular arcs
          (<TT>Arr_segment_circle_traits&lt;NT&gt;</TT>).

     <LI> New faster traits for polylines specialized for using the LEDA
          rational kernel (<TT>Arr_leda_polylines_traits</TT>). The LEDA
          traits for segments was also made faster.

     <LI> A new point location strategy
          (<TT>Pm_simple_point_location&lt;Planar_map&gt;</TT>).
     </UL>
     <BR><BR>

<LI>
     Halfedge Data Structure<BR><BR>

     The halfedge data structure has been completely revised. The new design
     is more in line with the STL naming scheme and it provides a safe and
     coherent type system throughout the whole design (no void* pointers
     anymore), which allows for better extendibility. A user can add new
     incidences in the mesh easily. The new design also uses standard
     allocators with a new template parameter that has a suitable default.
     <BR><BR>

     The old design is still available, but its use is deprecated, see the
     manual of
     deprecated packages for its documentation. Reported bugs in
     copying the halfedge data structure (and therefore also polyhedral
     surfaces) have been fixed in both designs. Copying a list-based
     representation is now based on hash maps instead of std::map and is
     therefore considerably faster.

     <BR><BR>
<LI>
      Polyhedral Surface

     <BR><BR>
     The polyhedral surface has been rewritten to work with the new
     halfedge data structure design. The user level interface of the
     <TT>CGAL::Polyhedron_3</TT> class is almost backwards compatible with the
     previous class. The exceptions are the template parameter list,
     everything that relies on the flexibility of the underlying
     halfedge data structure, such as a self-written facet class, and
     that the distinction between supported normals and supported planes
     has been removed. Only planes are supported. See the manuals for
     suggestions how to handle normals instead of planes.

     <BR><BR>
     More example programs are provided with polyhedral surfaces,
     for example, one about Euler operator and one computing a subdivision
     surface given a control mesh as input.

     <BR><BR>
     The old design is still available for backwards compatibility and to
     support older compiler, such as MSVC++6.0. For the polyhedral surface,
     old and new design cannot be used simultaneously (they have identical
     include file names and class names). The include files select
     automatically the old design for MSVC++6.0 and the new design
     otherwise. This automatism can be overwritten by defining appropriate
     macros before the include files. The old design is selected with the
     <TT>CGAL_USE_POLYHEDRON_DESIGN_ONE</TT> macro. The new design is selected
     with the <TT>CGAL_USE_POLYHEDRON_DESIGN_TWO</TT> macro.

     <BR><BR>
<LI>
     2D Triangulation
     <UL>
     <LI> The geometric traits class requirements have been changed to conform
          to the new CGAL kernels.  CGAL kernel classes can be used as traits
          classes for all 2D triangulations except for regular triangulations.

     <LI> Additionnal functionality:
     <UL>
     <LI> dual method for regular triangulations (to build a power diagram)
     <LI> unified names and signatures for various "find_conflicts()"
          member functions in Delaunay and constrained Delaunay triangulation.
     <LI> As an alternative to the simple insert() member function,
          insertion of points in those triangulation can be performed using the
          combination of find_conflicts() and star_hole() which eventually
          allows the user to keep track of deleted faces.
     </UL>

     <LI> More demos and examples
     </UL>

     <BR>
<LI>
      3D Triangulation
     <UL>
     <LI> Major improvements
          <UL>
            <LI> A new class <TT>Triangulation_hierarchy_3</TT> that allows a
                 faster point location, and thus construction of the Delaunay
                 triangulation
            <LI> A new method for removing a vertex from a Delaunay
                 triangulation that solves all degenerate cases
            <LI> Running time of the usual location and insertion methods
                 improved
         </UL>

     <LI> A bit more functionality, such as
          <UL>
          <LI> New geomview output
          <LI> dual methods in Delaunay triangulations to draw the Voronoi
               diagram
          </UL>
     <LI> More demos and examples

     <LI> Changes in interface
          <UL>
          <LI> Traits classes requirements have been modified
          <LI> The kernel can be used directly as a traits class (except for
               regular triangulation)
          <LI> insert methods in <TT>Triangulation_data_structure</TT> have a
               new interface
          </UL>
     </UL>
     <BR>
<LI> A new class (<TT>Alpha_shapes_3</TT>) that computes Alpha shapes of point
     sets in 3D is available.

     <BR><BR>
<LI> The traits requirements for matrix search and
     minimum quadrilaterals have been changed to bring them
     in line with the CGAL kernels.
     <BR><BR>

<LI> Point_set_2
    <UL>
    <LI>  now independent of LEDA; based on the CGAL Delaunay triangulation
    <LI>  traits class requirements adapted to new kernel concept.
    <LI>  function template versions of the provided query operations are
          available
    </UL>
</UL>

<H3>Support Library</H3>
<UL>
<LI>  Number types:
      <UL>
       <LI> <TT>Lazy_exact_nt&lt;NT&gt;</TT> is a new number type wrapper to speed
            up exact number types.
       <LI> <TT>MP_Float</TT> is a new multiprecision floating point number
            type. It can do exact additions, subtractions and multiplications
            over floating point values.
      </UL>

<LI>  <TT>In_place_list</TT> has a new third template parameter
      (with a suitable default) for an STL-compliant allocator.

<LI>
      <TT>Unique_hash_map</TT> is a new support class.

<LI>
      <TT>Union_find</TT> is a new support class.

<LI>
     <TT>Geomview_stream</TT> :
    <UL>
    <LI> Geomview version 1.8.1 is now required.
    <LI> no need to have a <TT>~/.geomview</TT> file anymore.
    <LI> new output operators for triangulations.
    <LI> new output operators for <TT>Ray_2</TT>, <TT>Line_2</TT>,
         <TT>Ray_3</TT>, <TT>Line_3</TT>, <TT>Sphere_3</TT>.
    <LI> various new manipulators.
    </UL>

<LI> Window stream
    In cooperation with Algorithmic Solutions, GmBH (distributors of
    the LEDA library), we can now offer a visualization package
    downloadable in binary form that supports visualization on a ported
    version of the LEDA window lib.
</UL>

</DIV>


<h2 id="release2.2">Release 2.2</h2>
<DIV>
<p>Release date: October 2000</p>

<p>Version 2.2 differs from version 2.1 in the platforms that are supported and
in functionality.</p>

<P>
Additional supported platforms:

<UL>
   <LI> the KAI compiler (4.0) on Solaris 5.8
   <LI> Borland C++ (5.5)
</UL>

<p>
The following functionality has been added:

<UL>
<LI> There is a new, non-reference-counted kernel, Simple_cartesian. Because
     reference counting is not used, and thus coordinates are stored within a
     class, debugging is easier using this kernel.  This kernel can also be
     faster in some cases than the reference-counted Cartesian kernel.

<LI> New optimisation algorithms
     <UL>
        <LI> Min_annulus_d - Algorithm for computing the smallest enclosing
             annulus of points in arbitrary dimension
        <LI> Polytope_distance_d - Algorithm for computing the (squared)
             distance between two convex polytopes in arbitrary dimension
        <LI> Width_3 - Algorithm for computing the (squared) width of points
             sets in three dimensions
     </UL>

<LI> 2D Triangulations
     <UL>
       <LI> There are now two triangulation data structures available in CGAL.
            The new one uses a list to store the faces and allows one to
            represent two-dimensional triangulations embedded in three spaces
            as well as planar triangulations.
       <LI> The triangulation hierarchy which allows fast location query
            is now available.
     </UL>

<LI> Inifinite objects can now be included in planar maps.

<LI> Removal as well as insertions of vertices for 3D Delaunay triangulations
     is now possible.

<LI> A generator for ``random'' simple polygons is now available.

<LI> In directory demo/Robustness, programs that demonstrate typical robustness
     problems in geometric computing are presented along with the solutions to
     these problems that CGAL provides.
</UL>

<P>
The following functionality has been removed:
<UL>
  <LI> The binary operations on polygons (union, intersection ...) have been
       removed.  Those operations were not documented in the previous release
       (2.1).  Arrangements can often be used as a substitute.
</UL>
</DIV>


<h2  id="release2.1">Release 2.1</h2>

<DIV>
<p>Release date: January 2000</p>

<p>Version 2.1 differs from version 2.0 in the platforms that are supported and
in functionality.</p>

<p>
Supported platforms:

<UL>
   <LI> the newest gnu compiler (2.95.2) on Sun, SGI, Linux and Windows.
   <LI> the Microsoft Visual C++ compiler, version 6.
   <LI> the mips CC compiler version 7.3 under Irix.
</UL>

Support for the old g++ compiler (2.8) and for mips CC 7.2 has been dropped.

<BR><BR>
The following functionality has been added:

<UL>
<LI> Alpha shapes and weighted alpha shapes in 2D. Alpha shapes are a
     generalization of the convex hull of a point set.
<LI> Arrangements in 2D. Arrangements are related to and based on planar maps.
     The major difference between the two is that curves are allowed to
     intersect in the case of arrangements.
<LI> Extensions to triangulations in 2D.  Constrained triangulations are now
     dynamic: they support insertions of new constraint as well as removal of
     existing constraints.  There are also constrained Delaunay triangulations.
<LI> Triangulations in 3D were added, both Delaunay triangulations and regular
     triangulations.
<LI> Min_quadrilateral optimisations have been added.  These are algorithms to
     compute the minimum enclosing rectangle/parallelogram (arbitrary
     orientation) and the minimum enclosing strip of a convex point set.
<LI> 2d Point_set is a package for 2d range search operations, Delaunay
     triangulation, nearest neighbor queries. This package works only if
     LEDA
     is installed.
<LI> Support for GeoWin visualization library. This also depends on
     LEDA.
<LI> Support for using the
     CLN number type
     together with CGAL.
</LI>
</UL>
</DIV>


<h2 id="release2.0">Release 2.0</h2>
<DIV>
<p>Release date: June 1999</p>

<p>The main difference from release 1.2 is the
introduction of namespaces -- namespace <TT>std</TT> for code from
the standard library and namespace <TT>CGAL</TT> for
the CGAL library.
</DIV>


<h2 id="release1.2">Release 1.2</h2>
<DIV>
<p>Release date: January 1999</p>
<p>Additions to release 1.1 include: </p>

<UL>
   <LI>topological map
   <LI>planar map overlay
   <LI>regular and constrained triangulations
</UL>
</DIV>


<h2  id="release1.1">Release 1.1</h2>
<DIV>
<p>Release date: July 1998</p>

<p>Additions to release 1.0 include:
<UL>
   <LI>3D intersections </LI>
   <LI>kD points </LI>
   <LI>3D convex hull </LI>
   <LI>kD smallest enclosing sphere </LI>
</UL>
</DIV>



<h2 id="release1.0">Release 1.0</h2>
<DIV>
<p>Release date: April 1998</p>

<p>Additions to release 0.9 include:
<UL>
   <LI>Polyhedral surfaces </LI>
   <LI>Halfedge Data Structure</LI>
   <LI>Planar maps </LI>
</UL>
</DIV>


<h2 id="release0.9">Release 0.9</h2>
<DIV>
<p>Release date: June 1997</p>
<p>Initial (beta) release of the CGAL library.
</DIV>

<!--#include virtual="/footer.inc" -->
</td>
</tr>
</table>
</BODY>
</HTML><|MERGE_RESOLUTION|>--- conflicted
+++ resolved
@@ -195,11 +195,7 @@
     <li><b>Breaking change</b>:
       Uniformized the point type across all vertex and cell concepts. The triangulation
       point type name is now always <code>Point</code>. Note that this does not change
-<<<<<<< HEAD
       the requirements but only the name: <code>Point</code> is still expected to be equal to
-=======
-      the requirements but only the name: <code>Point</code> is stil expected to be equal to
->>>>>>> 3abbace4
       <code>Traits::Point_[23]</code> for basic and Delaunay triangulations or to
       <code>Traits::Weighted_point_[23]</code> for regular triangulations. Consequently:
       <ul>
@@ -225,8 +221,6 @@
       caches its circumcenter. The existing class <code>Regular_triangulation_cell_base_with_weighted_circumcenter_3</code>
       is the default model of this concept.
     </li>
-<<<<<<< HEAD
-=======
     <li>
       Added a new 3D traits class, <code>Robust_weighted_circumcenter_filtered_traits_3</code>
       which provides robust versions of the kernel functors <code>Construct_weighted_circumcenter_3</code>,
@@ -268,7 +262,6 @@
       caches its circumcenter. The existing class <code>Regular_triangulation_cell_base_with_weighted_circumcenter_3</code>
       is the default model of this concept.
     </li>
->>>>>>> 3abbace4
   </ul>
 <!-- Voronoi Diagrams -->
 <!-- Mesh Generation -->
