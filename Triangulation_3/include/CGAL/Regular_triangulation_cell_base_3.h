// Copyright (c) 2004  INRIA Sophia-Antipolis (France).
// All rights reserved.
//
// This file is part of CGAL (www.cgal.org).
// You can redistribute it and/or modify it under the terms of the GNU
// General Public License as published by the Free Software Foundation,
// either version 3 of the License, or (at your option) any later version.
//
// Licensees holding a valid commercial license may use this file in
// accordance with the commercial license agreement provided with the software.
//
// This file is provided AS IS with NO WARRANTY OF ANY KIND, INCLUDING THE
// WARRANTY OF DESIGN, MERCHANTABILITY AND FITNESS FOR A PARTICULAR PURPOSE.
//
// $URL$
// $Id$
//
// Author(s)     : Christophe Delage <christophe.delage@sophia.inria.fr>

// cell of a triangulation of any dimension <=3
// with hidden points (for the regular triangulation)

#ifndef CGAL_REGULAR_TRIANGULATION_CELL_BASE_3_H
#define CGAL_REGULAR_TRIANGULATION_CELL_BASE_3_H

#include <CGAL/license/Triangulation_3.h>

#include <CGAL/Hidden_point_memory_policy.h>
#include <CGAL/Triangulation_cell_base_3.h>

#include <boost/utility/enable_if.hpp>

#include <list>

#include <boost/static_assert.hpp>
#include <boost/type_traits/is_same.hpp>

namespace CGAL {

template < typename GT,
           typename Cb = Triangulation_cell_base_3<GT >,
           typename Memory_policy = Keep_hidden_points,
           typename C = std::list<typename GT::Weighted_point_3> >
class Regular_triangulation_cell_base_3
  : public Cb
{
public:
  typedef typename Cb::Vertex_handle                   Vertex_handle;
  typedef typename Cb::Cell_handle                     Cell_handle;

  typedef GT                                           Geom_traits;
  typedef typename Geom_traits::Point_3                Point_3;
  typedef typename Geom_traits::Weighted_point_3       Point;

  typedef C                                            Point_container;
  typedef typename Point_container::iterator           Point_iterator;
  typedef typename Point_container::const_iterator     Point_const_iterator;

  template < typename TDS2 >
  struct Rebind_TDS {
    typedef typename Cb::template Rebind_TDS<TDS2>::Other                 Cb2;
    typedef Regular_triangulation_cell_base_3<GT, Cb2, Memory_policy, C>  Other;
  };

  Regular_triangulation_cell_base_3()
    : Cb() {}

  Regular_triangulation_cell_base_3(Vertex_handle v0,
                                    Vertex_handle v1,
				    Vertex_handle v2,
                                    Vertex_handle v3)
    : Cb(v0, v1, v2, v3) {}

  Regular_triangulation_cell_base_3(Vertex_handle v0,
                                    Vertex_handle v1,
				    Vertex_handle v2,
                                    Vertex_handle v3,
				    Cell_handle   n0,
                                    Cell_handle   n1,
				    Cell_handle   n2,
                                    Cell_handle   n3)
    : Cb(v0, v1, v2, v3, n0, n1, n2, n3) {}

  // because we can't use default templates in ansi...
  Point_iterator hidden_points_begin()
  { return hidden_points_begin_internal<Memory_policy>(); }
  Point_iterator hidden_points_end()
  { return hidden_points_end_internal<Memory_policy>(); }

  // const versions
  Point_const_iterator hidden_points_begin() const
  { return hidden_points_begin_internal<Memory_policy>(); }
  Point_const_iterator hidden_points_end() const
  { return hidden_points_end_internal<Memory_policy>(); }

  void hide_point(const Point& p)
  { hide_point_internal<Memory_policy>(p); }

<<<<<<< HEAD
=======
  void unhide_point(const Point_iterator pit)
  { unhide_point_internal<Memory_policy>(pit); }

>>>>>>> 5df733c3
  // Memory_policy is Tag_true -------------------------------------------------
  template<typename Tag>
  Point_iterator hidden_points_begin_internal(typename boost::enable_if_c<Tag::value>::type* = NULL)
  {  return _hidden.begin(); }
  template<typename Tag>
  Point_iterator hidden_points_end_internal(typename boost::enable_if_c<Tag::value>::type* = NULL)
  { return _hidden.end(); }

  template<typename Tag>
  Point_const_iterator hidden_points_begin_internal(typename boost::enable_if_c<Tag::value>::type* = NULL) const
  { return _hidden.begin(); }
  template<typename Tag>
  Point_const_iterator hidden_points_end_internal(typename boost::enable_if_c<Tag::value>::type* = NULL) const
  { return _hidden.end(); }

  template<typename Tag>
  void hide_point_internal(const Point& p, typename boost::enable_if_c<Tag::value>::type* = NULL)
  { _hidden.push_back(p); }

<<<<<<< HEAD
=======
  template<typename Tag>
  void unhide_point_internal(const Point_iterator pit, typename boost::enable_if_c<Tag::value>::type* = NULL)
  { _hidden.erase(pit); }

>>>>>>> 5df733c3
  // Memory_policy is Tag_false ------------------------------------------------
  template<typename Tag>
  Point_iterator hidden_points_begin_internal(typename boost::disable_if_c<Tag::value>::type* = NULL)
  { return hidden_points_end(); }
  template<typename Tag>
  Point_iterator hidden_points_end_internal(typename boost::disable_if_c<Tag::value>::type* = NULL)
  { return _hidden.end(); }

    // const versions
  template<typename Tag>
  Point_const_iterator hidden_points_begin_internal(typename boost::disable_if_c<Tag::value>::type* = NULL) const
  { return hidden_points_end(); }
  template<typename Tag>
  Point_const_iterator hidden_points_end_internal(typename boost::disable_if_c<Tag::value>::type* = NULL) const
  { return _hidden.end(); }

  template<typename Tag>
  void hide_point_internal(const Point&, typename boost::disable_if_c<Tag::value>::type* = NULL)
  { }
<<<<<<< HEAD
=======

  template<typename Tag>
  void unhide_point_internal(const Point_iterator, typename boost::disable_if_c<Tag::value>::type* = NULL)
  { }
>>>>>>> 5df733c3

  //note this function is not requested by the RegularTriangulationCellBase_3
  //it should be replaced everywhere by weighted_circumcenter()
  // but remains here for backward compatibility
  template<typename GT_>
  Point_3 circumcenter(const GT_& gt) const
  {
    BOOST_STATIC_ASSERT(boost::is_same<Point_3,
      typename GT_::Construct_weighted_circumcenter_3::result_type>::value);
      return gt.construct_weighted_circumcenter_3_object()
        (this->vertex(0)->point(),
         this->vertex(1)->point(),
         this->vertex(2)->point(),
         this->vertex(3)->point());
  }

  Point_3 circumcenter() const
  {
    return circumcenter(Geom_traits());
  }

  template<typename GT_>
  Point_3 weighted_circumcenter(const GT_& gt) const
  {
    BOOST_STATIC_ASSERT(boost::is_same<Point_3,
      typename GT_::Construct_weighted_circumcenter_3::result_type>::value);
      return gt.construct_weighted_circumcenter_3_object()
        (this->vertex(0)->point(),
         this->vertex(1)->point(),
         this->vertex(2)->point(),
         this->vertex(3)->point());
  }

  Point_3 weighted_circumcenter() const
  {
    return weighted_circumcenter(Geom_traits());
  }

private:
  Point_container _hidden;
};

} //namespace CGAL

#endif // CGAL_REGULAR_TRIANGULATION_CELL_BASE_3_H<|MERGE_RESOLUTION|>--- conflicted
+++ resolved
@@ -96,12 +96,9 @@
   void hide_point(const Point& p)
   { hide_point_internal<Memory_policy>(p); }
 
-<<<<<<< HEAD
-=======
   void unhide_point(const Point_iterator pit)
   { unhide_point_internal<Memory_policy>(pit); }
 
->>>>>>> 5df733c3
   // Memory_policy is Tag_true -------------------------------------------------
   template<typename Tag>
   Point_iterator hidden_points_begin_internal(typename boost::enable_if_c<Tag::value>::type* = NULL)
@@ -121,13 +118,10 @@
   void hide_point_internal(const Point& p, typename boost::enable_if_c<Tag::value>::type* = NULL)
   { _hidden.push_back(p); }
 
-<<<<<<< HEAD
-=======
   template<typename Tag>
   void unhide_point_internal(const Point_iterator pit, typename boost::enable_if_c<Tag::value>::type* = NULL)
   { _hidden.erase(pit); }
 
->>>>>>> 5df733c3
   // Memory_policy is Tag_false ------------------------------------------------
   template<typename Tag>
   Point_iterator hidden_points_begin_internal(typename boost::disable_if_c<Tag::value>::type* = NULL)
@@ -147,13 +141,10 @@
   template<typename Tag>
   void hide_point_internal(const Point&, typename boost::disable_if_c<Tag::value>::type* = NULL)
   { }
-<<<<<<< HEAD
-=======
 
   template<typename Tag>
   void unhide_point_internal(const Point_iterator, typename boost::disable_if_c<Tag::value>::type* = NULL)
   { }
->>>>>>> 5df733c3
 
   //note this function is not requested by the RegularTriangulationCellBase_3
   //it should be replaced everywhere by weighted_circumcenter()
