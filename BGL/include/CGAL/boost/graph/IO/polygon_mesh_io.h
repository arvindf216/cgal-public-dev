// Copyright (c) 2023  GeometryFactory (France).  All rights reserved.
//
// This file is part of CGAL (www.cgal.org)
//
// $URL$
// $Id$
// SPDX-License-Identifier: LGPL-3.0-or-later OR LicenseRef-Commercial
//
// Author(s)     : Mael Rouxel-Labbé

#ifndef CGAL_BOOST_GRAPH_POLYGON_MESH_IO_H
#define CGAL_BOOST_GRAPH_POLYGON_MESH_IO_H

<<<<<<< HEAD
#include <CGAL/boost/graph/IO/3MF.h>
#include <CGAL/boost/graph/IO/GOCAD.h>
#include <CGAL/boost/graph/IO/INP.h>
#include <CGAL/boost/graph/IO/OBJ.h>
#include <CGAL/boost/graph/IO/OFF.h>
#include <CGAL/boost/graph/IO/PLY.h>
#include <CGAL/boost/graph/IO/STL.h>
#include <CGAL/boost/graph/IO/VTK.h>
#include <CGAL/boost/graph/IO/WRL.h>
#include <CGAL/IO/helpers.h>

#include <fstream>
#include <string>

namespace CGAL {

namespace IO {

////////////////////////////////////////////////////////////////////////////////////////////////////
////////////////////////////////////////////////////////////////////////////////////////////////////
// Read

//not for now : some readers will return "ok" despite not managing to read anything
/*
template <class Graph, typename NamedParameters = parameters::Default_named_parameters>
bool read_polygon_mesh(std::istream& is,
                       Graph& g,
                       const NamedParameters& np = parameters::default_values())
{
  bool ok = false;
  ok = read_OFF(is, g, np, false);
  if(ok)
    return true;
  clear(g);
  is.clear();//reset the error state
  is.seekg (0, is.beg);
  ok = read_OBJ(is, g, np, false);
  if(ok)
    return true;
  clear(g);
  is.clear();
  is.seekg (0, is.beg);
  ok = read_PLY(is, g, np, false);
  if(ok)
    return true;
  clear(g);
  is.clear();
  is.seekg (0, is.beg);
  ok = read_STL(is, g, np, false);
  if(ok)
    return true;
  clear(g);
  is.clear();
  is.seekg (0, is.beg);
  ok = read_GOCAD(is, g, np, false);
  return ok;
}

*/

/*!
 * \ingroup PkgBGLIOFct
 *
 * \brief reads a polygon mesh from a file.
 *
 * Supported file formats are the following:
 * - \ref IOStreamOFF (`.off`)
 * - \ref IOStreamOBJ (`.obj`)
 * - \ref IOStreamSTL (`.stl`)
 * - \ref IOStreamPLY (`.ply`)
 * - \ref IOStreamGocad (`.ts`)
 * - \ref IOStreamVTK (`.vtp`)
 *
 * The format is detected from the filename extension (letter case is not important).
 *
 * The data is expected to represent a 2-manifold (possibly with borders).
 *
 * \tparam Graph a model of `MutableFaceGraph`
 * \tparam NamedParameters a sequence of \ref bgl_namedparameters "Named Parameters"
 *
 * \param fname the name of the file
 * \param g the mesh
 * \param np optional \ref bgl_namedparameters "Named Parameters" described below
 *
 * \cgalNamedParamsBegin
 *   \cgalParamNBegin{vertex_point_map}
 *     \cgalParamDescription{a property map associating points to the vertices of `g`}
 *     \cgalParamType{a class model of `WritablePropertyMap` with `boost::graph_traits<Graph>::%vertex_descriptor`
 *                    as key type and `%Point_3` as value type}
 *     \cgalParamDefault{`boost::get(CGAL::vertex_point, g)`}
 *     \cgalParamExtra{If this parameter is omitted, an internal property map for `CGAL::vertex_point_t`
 *                     must be available in `Graph`.}
 *   \cgalParamNEnd
 *
 *   \cgalParamNBegin{verbose}
 *     \cgalParamDescription{whether extra information is printed when an incident occurs during reading}
 *     \cgalParamType{Boolean}
 *     \cgalParamDefault{`false`}
 *   \cgalParamNEnd
 * \cgalNamedParamsEnd
 *
 * Other named parameters may be used according to the file extension, see \ref PkgBGLIOFct for an exhaustive list.
 *
 * \return `true` if reading was successful, `false` otherwise.
 *
 * \sa \link PMP_IO_grp `CGAL::Polygon_mesh_processing::IO::read_polygon_mesh()`\endlink if the data is not 2-manifold
*/
template <class Graph, typename NamedParameters = parameters::Default_named_parameters>
bool read_polygon_mesh(const std::string& fname,
                       Graph& g,
                       const NamedParameters& np = parameters::default_values())
{
  const bool verbose = parameters::choose_parameter(parameters::get_parameter(np, internal_np::verbose), false);

  const std::string ext = internal::get_file_extension(fname);
  if(ext == std::string())
  {
    if(verbose)
      std::cerr << "Error: cannot read from file without extension" << std::endl;
    return false;
  }

  if(ext == "obj")
    return read_OBJ(fname, g, np);
  else if(ext == "off")
    return read_OFF(fname, g, np);
  else if(ext == "ply")
    return read_PLY(fname, g, np);
  else if(ext == "stl")
    return read_STL(fname, g, np);
  else if(ext == "ts")
    return read_GOCAD(fname, g, np);
#ifdef CGAL_USE_VTK
  else if(ext == "vtp")
    return read_VTP(fname, g, np);
#endif

  if(verbose)
  {
    std::cerr << "Error: unknown input file extension: " << ext << "\n"
              << "Please refer to the documentation for the list of supported file formats" << std::endl;
  }

  return false;
}

////////////////////////////////////////////////////////////////////////////////////////////////////
////////////////////////////////////////////////////////////////////////////////////////////////////
// Write

/*!
 * \ingroup PkgBGLIOFct
 *
 * \brief writes a polygon mesh in a file.
 *
 * Supported file formats are the following:
 * - \ref IOStreamOFF (`.off`)
 * - \ref IOStreamOBJ (`.obj`)
 * - \ref IOStreamSTL (`.stl`)
 * - \ref IOStreamPLY (`.ply`)
 * - \ref IOStreamGocad (`.ts`)
 * - \ref IOStreamVTK (`.vtp`)
 *
 * The format is detected from the filename extension (letter case is not important).
 *
 * \tparam Graph a model of `FaceListGraph` and `HalfedgeListGraph`
 * \tparam NamedParameters a sequence of \ref bgl_namedparameters "Named Parameters"
 *
 * \param fname the name of the file
 * \param g the mesh to be output
 * \param np optional \ref bgl_namedparameters "Named Parameters" described below
 *
 * \cgalNamedParamsBegin
 *   \cgalParamNBegin{vertex_point_map}
 *     \cgalParamDescription{a property map associating points to the vertices of `g`}
 *     \cgalParamType{a class model of `ReadablePropertyMap` with `boost::graph_traits<Graph>::%vertex_descriptor`
 *                    as key type and `%Point_3` as value type}
 *     \cgalParamDefault{`boost::get(CGAL::vertex_point, g)`}
 *     \cgalParamExtra{If this parameter is omitted, an internal property map for `CGAL::vertex_point_t`
 *                     must be available in `Graph`.}
 *   \cgalParamNEnd
 *
 *   \cgalParamNBegin{stream_precision}
 *     \cgalParamDescription{a parameter used to set the precision (i.e. how many digits are generated) of the output stream}
 *     \cgalParamType{int}
 *     \cgalParamDefault{`6`}
 *     \cgalParamExtra{This parameter is only meaningful while using \ascii encoding.}
 *   \cgalParamNEnd
 *
 *   \cgalParamNBegin{use_binary_mode}
 *     \cgalParamDescription{indicates whether data should be written in binary (`true`) or in \ascii (`false`)}
 *     \cgalParamType{Boolean}
 *     \cgalParamDefault{`true`}
 *     \cgalParamExtra{This parameter is only meaningful for formats that support binary encoding.}
 *   \cgalParamNEnd
 *
 *   \cgalParamNBegin{verbose}
 *     \cgalParamDescription{whether extra information is printed when an incident occurs during reading}
 *     \cgalParamType{Boolean}
 *     \cgalParamDefault{`false`}
 *   \cgalParamNEnd
 * \cgalNamedParamsEnd
 *
 * Other named parameters may be used according to the file extension, see \ref PkgBGLIOFct for an exhaustive list.
 *
 * \return `true` if writing was successful, `false` otherwise.
 */
template <class Graph, typename NamedParameters = parameters::Default_named_parameters>
bool write_polygon_mesh(const std::string& fname,
                        Graph& g,
                        const NamedParameters& np = parameters::default_values())
{
  const bool verbose = parameters::choose_parameter(parameters::get_parameter(np, internal_np::verbose), false);

  const std::string ext = internal::get_file_extension(fname);
  if(ext == std::string())
  {
    if(verbose)
      std::cerr << "Error: trying to output to file without extension" << std::endl;
    return false;
  }

  if(ext == "obj")
    return write_OBJ(fname, g, np);
  else if(ext == "off")
    return write_OFF(fname, g, np);
  else if(ext == "ply")
    return write_PLY(fname, g, np);
  else if(ext == "stl")
    return write_STL(fname, g, np);
  else if(ext == "ts")
    return write_GOCAD(fname, g, np);
#ifdef CGAL_USE_VTK
  else if(ext == "vtp")
    return write_VTP(fname, g, np);
#endif

  if(verbose)
  {
    std::cerr << "Error: unknown output file extension: " << ext << "\n"
              << "Please refer to the documentation for the list of supported file formats" << std::endl;
  }

  return false;
}

}} // namespace CGAL::IO
=======
#include <CGAL/IO/polygon_mesh_io.h>
>>>>>>> 7a5d20a0

#endif // CGAL_BOOST_GRAPH_POLYGON_MESH_IO_H<|MERGE_RESOLUTION|>--- conflicted
+++ resolved
@@ -11,256 +11,8 @@
 #ifndef CGAL_BOOST_GRAPH_POLYGON_MESH_IO_H
 #define CGAL_BOOST_GRAPH_POLYGON_MESH_IO_H
 
-<<<<<<< HEAD
-#include <CGAL/boost/graph/IO/3MF.h>
-#include <CGAL/boost/graph/IO/GOCAD.h>
-#include <CGAL/boost/graph/IO/INP.h>
-#include <CGAL/boost/graph/IO/OBJ.h>
-#include <CGAL/boost/graph/IO/OFF.h>
-#include <CGAL/boost/graph/IO/PLY.h>
-#include <CGAL/boost/graph/IO/STL.h>
-#include <CGAL/boost/graph/IO/VTK.h>
-#include <CGAL/boost/graph/IO/WRL.h>
-#include <CGAL/IO/helpers.h>
 
-#include <fstream>
-#include <string>
+#include <CGAL/IO/polygon_mesh_io.h>
 
-namespace CGAL {
-
-namespace IO {
-
-////////////////////////////////////////////////////////////////////////////////////////////////////
-////////////////////////////////////////////////////////////////////////////////////////////////////
-// Read
-
-//not for now : some readers will return "ok" despite not managing to read anything
-/*
-template <class Graph, typename NamedParameters = parameters::Default_named_parameters>
-bool read_polygon_mesh(std::istream& is,
-                       Graph& g,
-                       const NamedParameters& np = parameters::default_values())
-{
-  bool ok = false;
-  ok = read_OFF(is, g, np, false);
-  if(ok)
-    return true;
-  clear(g);
-  is.clear();//reset the error state
-  is.seekg (0, is.beg);
-  ok = read_OBJ(is, g, np, false);
-  if(ok)
-    return true;
-  clear(g);
-  is.clear();
-  is.seekg (0, is.beg);
-  ok = read_PLY(is, g, np, false);
-  if(ok)
-    return true;
-  clear(g);
-  is.clear();
-  is.seekg (0, is.beg);
-  ok = read_STL(is, g, np, false);
-  if(ok)
-    return true;
-  clear(g);
-  is.clear();
-  is.seekg (0, is.beg);
-  ok = read_GOCAD(is, g, np, false);
-  return ok;
-}
-
-*/
-
-/*!
- * \ingroup PkgBGLIOFct
- *
- * \brief reads a polygon mesh from a file.
- *
- * Supported file formats are the following:
- * - \ref IOStreamOFF (`.off`)
- * - \ref IOStreamOBJ (`.obj`)
- * - \ref IOStreamSTL (`.stl`)
- * - \ref IOStreamPLY (`.ply`)
- * - \ref IOStreamGocad (`.ts`)
- * - \ref IOStreamVTK (`.vtp`)
- *
- * The format is detected from the filename extension (letter case is not important).
- *
- * The data is expected to represent a 2-manifold (possibly with borders).
- *
- * \tparam Graph a model of `MutableFaceGraph`
- * \tparam NamedParameters a sequence of \ref bgl_namedparameters "Named Parameters"
- *
- * \param fname the name of the file
- * \param g the mesh
- * \param np optional \ref bgl_namedparameters "Named Parameters" described below
- *
- * \cgalNamedParamsBegin
- *   \cgalParamNBegin{vertex_point_map}
- *     \cgalParamDescription{a property map associating points to the vertices of `g`}
- *     \cgalParamType{a class model of `WritablePropertyMap` with `boost::graph_traits<Graph>::%vertex_descriptor`
- *                    as key type and `%Point_3` as value type}
- *     \cgalParamDefault{`boost::get(CGAL::vertex_point, g)`}
- *     \cgalParamExtra{If this parameter is omitted, an internal property map for `CGAL::vertex_point_t`
- *                     must be available in `Graph`.}
- *   \cgalParamNEnd
- *
- *   \cgalParamNBegin{verbose}
- *     \cgalParamDescription{whether extra information is printed when an incident occurs during reading}
- *     \cgalParamType{Boolean}
- *     \cgalParamDefault{`false`}
- *   \cgalParamNEnd
- * \cgalNamedParamsEnd
- *
- * Other named parameters may be used according to the file extension, see \ref PkgBGLIOFct for an exhaustive list.
- *
- * \return `true` if reading was successful, `false` otherwise.
- *
- * \sa \link PMP_IO_grp `CGAL::Polygon_mesh_processing::IO::read_polygon_mesh()`\endlink if the data is not 2-manifold
-*/
-template <class Graph, typename NamedParameters = parameters::Default_named_parameters>
-bool read_polygon_mesh(const std::string& fname,
-                       Graph& g,
-                       const NamedParameters& np = parameters::default_values())
-{
-  const bool verbose = parameters::choose_parameter(parameters::get_parameter(np, internal_np::verbose), false);
-
-  const std::string ext = internal::get_file_extension(fname);
-  if(ext == std::string())
-  {
-    if(verbose)
-      std::cerr << "Error: cannot read from file without extension" << std::endl;
-    return false;
-  }
-
-  if(ext == "obj")
-    return read_OBJ(fname, g, np);
-  else if(ext == "off")
-    return read_OFF(fname, g, np);
-  else if(ext == "ply")
-    return read_PLY(fname, g, np);
-  else if(ext == "stl")
-    return read_STL(fname, g, np);
-  else if(ext == "ts")
-    return read_GOCAD(fname, g, np);
-#ifdef CGAL_USE_VTK
-  else if(ext == "vtp")
-    return read_VTP(fname, g, np);
-#endif
-
-  if(verbose)
-  {
-    std::cerr << "Error: unknown input file extension: " << ext << "\n"
-              << "Please refer to the documentation for the list of supported file formats" << std::endl;
-  }
-
-  return false;
-}
-
-////////////////////////////////////////////////////////////////////////////////////////////////////
-////////////////////////////////////////////////////////////////////////////////////////////////////
-// Write
-
-/*!
- * \ingroup PkgBGLIOFct
- *
- * \brief writes a polygon mesh in a file.
- *
- * Supported file formats are the following:
- * - \ref IOStreamOFF (`.off`)
- * - \ref IOStreamOBJ (`.obj`)
- * - \ref IOStreamSTL (`.stl`)
- * - \ref IOStreamPLY (`.ply`)
- * - \ref IOStreamGocad (`.ts`)
- * - \ref IOStreamVTK (`.vtp`)
- *
- * The format is detected from the filename extension (letter case is not important).
- *
- * \tparam Graph a model of `FaceListGraph` and `HalfedgeListGraph`
- * \tparam NamedParameters a sequence of \ref bgl_namedparameters "Named Parameters"
- *
- * \param fname the name of the file
- * \param g the mesh to be output
- * \param np optional \ref bgl_namedparameters "Named Parameters" described below
- *
- * \cgalNamedParamsBegin
- *   \cgalParamNBegin{vertex_point_map}
- *     \cgalParamDescription{a property map associating points to the vertices of `g`}
- *     \cgalParamType{a class model of `ReadablePropertyMap` with `boost::graph_traits<Graph>::%vertex_descriptor`
- *                    as key type and `%Point_3` as value type}
- *     \cgalParamDefault{`boost::get(CGAL::vertex_point, g)`}
- *     \cgalParamExtra{If this parameter is omitted, an internal property map for `CGAL::vertex_point_t`
- *                     must be available in `Graph`.}
- *   \cgalParamNEnd
- *
- *   \cgalParamNBegin{stream_precision}
- *     \cgalParamDescription{a parameter used to set the precision (i.e. how many digits are generated) of the output stream}
- *     \cgalParamType{int}
- *     \cgalParamDefault{`6`}
- *     \cgalParamExtra{This parameter is only meaningful while using \ascii encoding.}
- *   \cgalParamNEnd
- *
- *   \cgalParamNBegin{use_binary_mode}
- *     \cgalParamDescription{indicates whether data should be written in binary (`true`) or in \ascii (`false`)}
- *     \cgalParamType{Boolean}
- *     \cgalParamDefault{`true`}
- *     \cgalParamExtra{This parameter is only meaningful for formats that support binary encoding.}
- *   \cgalParamNEnd
- *
- *   \cgalParamNBegin{verbose}
- *     \cgalParamDescription{whether extra information is printed when an incident occurs during reading}
- *     \cgalParamType{Boolean}
- *     \cgalParamDefault{`false`}
- *   \cgalParamNEnd
- * \cgalNamedParamsEnd
- *
- * Other named parameters may be used according to the file extension, see \ref PkgBGLIOFct for an exhaustive list.
- *
- * \return `true` if writing was successful, `false` otherwise.
- */
-template <class Graph, typename NamedParameters = parameters::Default_named_parameters>
-bool write_polygon_mesh(const std::string& fname,
-                        Graph& g,
-                        const NamedParameters& np = parameters::default_values())
-{
-  const bool verbose = parameters::choose_parameter(parameters::get_parameter(np, internal_np::verbose), false);
-
-  const std::string ext = internal::get_file_extension(fname);
-  if(ext == std::string())
-  {
-    if(verbose)
-      std::cerr << "Error: trying to output to file without extension" << std::endl;
-    return false;
-  }
-
-  if(ext == "obj")
-    return write_OBJ(fname, g, np);
-  else if(ext == "off")
-    return write_OFF(fname, g, np);
-  else if(ext == "ply")
-    return write_PLY(fname, g, np);
-  else if(ext == "stl")
-    return write_STL(fname, g, np);
-  else if(ext == "ts")
-    return write_GOCAD(fname, g, np);
-#ifdef CGAL_USE_VTK
-  else if(ext == "vtp")
-    return write_VTP(fname, g, np);
-#endif
-
-  if(verbose)
-  {
-    std::cerr << "Error: unknown output file extension: " << ext << "\n"
-              << "Please refer to the documentation for the list of supported file formats" << std::endl;
-  }
-
-  return false;
-}
-
-}} // namespace CGAL::IO
-=======
-#include <CGAL/IO/polygon_mesh_io.h>
->>>>>>> 7a5d20a0
 
 #endif // CGAL_BOOST_GRAPH_POLYGON_MESH_IO_H