#ifndef CGAL_TRAITS_TEST_H
#define CGAL_TRAITS_TEST_H


#include <iostream>
#include <fstream>
#include <sstream>
#include <string>
#include <vector>
#include <map>
// #include <cstdlib>

#include <boost/lexical_cast.hpp>

#include <CGAL/exceptions.h>
#include <CGAL/Arr_tags.h>
#include <CGAL/Arrangement_2/Arr_traits_adaptor_2_dispatching.h>
#include <CGAL/use.h>

#include "Traits_base_test.h"

/*! Traits test */
template <typename Geom_traits_T>
class Traits_test : public Traits_base_test<Geom_traits_T> {
private:
  Traits_test<Geom_traits_T>&  operator=(const Traits_test<Geom_traits_T>&);
  typedef Geom_traits_T                                 Traits;
  typedef Traits_base_test<Traits>                      Base;
  typedef typename Base::Enum_type                      Enum_type;

  typedef typename Traits::Point_2                      Point_2;
  typedef typename Traits::X_monotone_curve_2           X_monotone_curve_2;
  typedef typename Traits::Curve_2                      Curve_2;

  // some polycurve functors needs Segment and x-monotone segment to be defined
  // which are normally not found in other geom_traits.
#if TEST_GEOM_TRAITS == POLYCURVE_CONIC_GEOM_TRAITS ||          \
  TEST_GEOM_TRAITS == POLYCURVE_CIRCULAR_ARC_GEOM_TRAITS ||     \
  TEST_GEOM_TRAITS == POLYCURVE_BEZIER_GEOM_TRAITS

  typedef typename Traits::Subcurve_2                   Subcurve_2;
  typedef typename Traits::X_monotone_subcurve_2        X_monotone_subcurve_2;

#endif

  /*! A map between (strings) commands and (member functions) operations */
  typedef bool(Traits_test::* Wrapper)(std::istringstream&);
  typedef std::map<std::string, Wrapper>                Wrapper_map;
  typedef typename Wrapper_map::iterator                Wrapper_iter;
  Wrapper_map m_wrappers;

  virtual bool exec(std::istringstream& str_stream,
                    const std::string& str_command,
                    bool& result)
  {
    // str_stream is the input file object.
    // Get the appropriate functor. "str_command" consist of the appropriate
    // functor string.
    Wrapper_iter wi = m_wrappers.find(str_command);
    str_stream.clear();
    if (wi == m_wrappers.end()) return true;
    Wrapper wrapper = (*wi).second;
    result = (this->*wrapper)(str_stream);
    return false;
  }

  //@{

  // traits

  /*! Test Compare_x_2
   */
  bool compare_x_wrapper(std::istringstream&);

  /*! Compare_xy_2
   */
  bool compare_xy_wrapper(std::istringstream& line);

  /*! Tests Construct_min_vertex_2.
   *  Degenerate case: vertical curve.
   */
  bool min_vertex_wrapper(std::istringstream& line);

  /*! Tests Construct_max_vertex_2.
   * Degenerate case: vertical curve.
   */
  bool max_vertex_wrapper(std::istringstream& line);

  bool is_vertical_wrapper(std::istringstream& line);

  /*! Tests Compare_y_at_x_2.
   * Return the location of the given point with respect to the input curve.
   * Degenerate cases: The point is an endpoint of the curve.
   *                   The curve is vertical.
   */
  bool compare_y_at_x_wrapper(std::istringstream& line);

  /*! Tests Compare_y_at_x_left_2.
   * Compare the y value of two x-monotone curves immediately to the left
   * (resp. right) of their intersection point.
   * Degenerate cases: The curves coincide.
   *                   The curves coincide and vertical.
   *                   One of the curves is vertical.
   */
  bool compare_y_at_x_left_wrapper(std::istringstream& line);
  bool compare_y_at_x_left_wrapper_imp(std::istringstream& line,
                                       CGAL::Tag_false);
  bool compare_y_at_x_left_wrapper_imp(std::istringstream& line,
                                       CGAL::Tag_true);

  /*! Tests Compare_y_at_x_right_2.
   * Compare the y value of two x-monotone curves immediately to the right
   * (resp. right) of their intersection point.
   * Degenerate cases: The curves coincide.
   *                   The curves coincide and vertical.
   *                   One of the curves is vertical.
   */
  bool compare_y_at_x_right_wrapper(std::istringstream& line);

  /*! Tests Equal_2::operator()(Point_2, Point_2).
   * Check whether two points are the same.
   */
  bool equal_points_wrapper(std::istringstream& line);

  /*! Tests Equal_2::operator()(X_monotone_curve_2, X_monotone_curve_2).
   * Check whether two x-monotone curves are the same.
   */
  bool equal_curves_wrapper(std::istringstream& line);

  /*! Tests Make_x_monotone_2.
   * Cut the given curve into x-monotone subcurves and insert them into the
   * given output iterator.
   * Degenerate cases for polylines: The first segment is vertical. The last
   * segment is vertical. Both first and last are vertical. An internal segment
   * is vertical.
   */
  bool make_x_monotone_wrapper(std::istringstream& line);

  /*! Tests Intersect_2.
   * Find the intersections of the two given curves and insert them into the
   * given output iterator.
   * Degenerate cases for polylines: The most right (resp. left) endpoints of
   * the two curves coincide. Both endpoints coincide. The most right (resp.
   * left) endpoint of one curve and the first (resp. last) segment of the
   * other coincide.
   */
  bool intersect_wrapper(std::istringstream& line);

  /*! Tests Split_2.
   * Split a given x-monotone curve at a given point into two sub-curves.
   * Degenerate cases for polylines: the point and a polyline internal point
   * coincides.
   */
  bool split_wrapper(std::istringstream& line);

  /*! Tests Are_mergeable_2.
   * Check whether it is possible to merge two given x-monotone curves.
   */
  bool are_mergeable_wrapper(std::istringstream& line);
  bool are_mergeable_wrapper_imp(std::istringstream& line, CGAL::Tag_false);
  bool are_mergeable_wrapper_imp(std::istringstream& line, CGAL::Tag_true);

  /*! Tests Merge_2.
   * Merge two given x-monotone curves into a single curve.
   */
  bool merge_wrapper(std::istringstream& line);
  bool merge_wrapper_imp(std::istringstream& line, CGAL::Tag_false);
  bool merge_wrapper_imp(std::istringstream& line, CGAL::Tag_true);

  /*! Tests Approximate_2.
   * Return an approximation of a point coordinate.
   */
  bool approximate_wrapper(std::istringstream& line);

  /*! tests Construct_x_monotone_curve_2.
   * Return an x-monotone curve connecting the two given endpoints.
   */
  bool construct_x_monotone_curve_wrapper(std::istringstream& line);

  // /////////////////////////////////////////////////////////////////////////
  // boundary-specific functors:

  // -------------------------------------------------------------------------
  // left-right

  /*! Test Parameter_space_in_x_2
   */
  bool parameter_space_in_x_wrapper(std::istringstream&);
  bool parameter_space_in_x_wrapper_imp(std::istringstream&,
                                        CGAL::Arr_use_dummy_tag);
  bool parameter_space_in_x_wrapper_imp(std::istringstream&,
                                        CGAL::Arr_use_traits_tag);

  /*! Test Compare_y_near_boundary_2
   */
  bool compare_y_near_boundary_wrapper(std::istringstream&);
  bool compare_y_near_boundary_wrapper_imp(std::istringstream&,
                                           CGAL::Arr_use_dummy_tag);
  bool compare_y_near_boundary_wrapper_imp(std::istringstream&,
                                           CGAL::Arr_use_traits_tag);

  // TODO Is_on_y_identification_2


  // -------------------------------------------------------------------------
  // bottom-right

  /*! Test Parameter_space_in_y_2
   */
  bool parameter_space_in_y_wrapper(std::istringstream&);
  bool parameter_space_in_y_wrapper_imp(std::istringstream&,
                                        CGAL::Arr_use_dummy_tag);
  bool parameter_space_in_y_wrapper_imp(std::istringstream&,
                                        CGAL::Arr_use_traits_tag);

  /*! Test Compare_x_near_boundary_2
   */
  bool compare_x_near_boundary_wrapper(std::istringstream&);
  bool compare_x_near_boundary_wrapper_imp(std::istringstream&,
                                           CGAL::Arr_use_dummy_tag);
  bool compare_x_near_boundary_wrapper_imp(std::istringstream&,
                                           CGAL::Arr_use_traits_tag);

  /*! Test Compare_x_on_boundary_2
   */
  bool compare_x_on_boundary_wrapper(std::istringstream&);
  bool compare_x_on_boundary_wrapper_imp(std::istringstream&,
                                         CGAL::Arr_use_dummy_tag);
  bool compare_x_on_boundary_wrapper_imp(std::istringstream&,
                                         CGAL::Arr_use_traits_tag);

  /*
  * Test Push_back
  */
  // some polycurve functors needs Segment and x-monotone segment to be defined
  // which are normally not found in other geom_traits.
  #if TEST_GEOM_TRAITS == POLYCURVE_CONIC_GEOM_TRAITS || \
      TEST_GEOM_TRAITS == POLYCURVE_CIRCULAR_ARC_GEOM_TRAITS || \
      TEST_GEOM_TRAITS == POLYCURVE_BEZIER_GEOM_TRAITS || \
      TEST_GEOM_TRAITS == POLYLINE_GEOM_TRAITS
  bool push_back_wrapper(std::istringstream& str_stream);
  bool push_front_wrapper(std::istringstream& str_stream);
  bool number_of_points_wrapper(std::istringstream& str_stream);
  bool compare_endpoints_xy_wrapper(std::istringstream& str_stream);
  bool construct_opposite_wrapper(std::istringstream& str_stream);
  bool trim_wrapper(std::istringstream& str_stream);
  #endif
  // TODO Is_on_x_identification_2

  //@}

public:
  /*! Constructor */
  Traits_test(const Traits& traits);

  /*! Destructor */
  ~Traits_test();
};

/*! Constructor.
 * Accepts test data file name.
 */
template <typename Geom_traits_T>
Traits_test<Geom_traits_T>::Traits_test(const Geom_traits_T& traits) :
Base(traits)
{
  typedef Geom_traits_T Traits;

  m_wrappers[std::string("compare_x")] =
    &Traits_test<Traits>::compare_x_wrapper;
  m_wrappers[std::string("compare_xy")] =
    &Traits_test<Traits>::compare_xy_wrapper;
  m_wrappers[std::string("min_vertex")] =
    &Traits_test<Traits>::min_vertex_wrapper;
  m_wrappers[std::string("max_vertex")] =
    &Traits_test<Traits>::max_vertex_wrapper;
  m_wrappers[std::string("is_vertical")] =
    &Traits_test<Traits>::is_vertical_wrapper;
  m_wrappers[std::string("compare_y_at_x")] =
    &Traits_test<Traits>::compare_y_at_x_wrapper;
  m_wrappers[std::string("compare_y_at_x_left")] =
    &Traits_test<Traits>::compare_y_at_x_left_wrapper;
  m_wrappers[std::string("compare_y_at_x_right")] =
    &Traits_test<Traits>::compare_y_at_x_right_wrapper;
  m_wrappers[std::string("equal_points")] =
    &Traits_test<Traits>::equal_points_wrapper;
  m_wrappers[std::string("equal_curves")] =
    &Traits_test<Traits>::equal_curves_wrapper;
  m_wrappers[std::string("make_x_monotone")] =
    &Traits_test<Traits>::make_x_monotone_wrapper;
  m_wrappers[std::string("intersect")] =
    &Traits_test<Traits>::intersect_wrapper;
  m_wrappers[std::string("split")] =
    &Traits_test<Traits>::split_wrapper;
  m_wrappers[std::string("are_mergeable")] =
    &Traits_test<Traits>::are_mergeable_wrapper;
  m_wrappers[std::string("merge")] =
    &Traits_test<Traits>::merge_wrapper;
  m_wrappers[std::string("approximate")] =
    &Traits_test<Traits>::approximate_wrapper;
  m_wrappers[std::string("construct_x_monotone_curve")] =
    &Traits_test<Traits>::construct_x_monotone_curve_wrapper;

  // left-right

  m_wrappers[std::string("parameter_space_x")] =
    &Traits_test<Traits>::parameter_space_in_x_wrapper;
  m_wrappers[std::string("compare_y_near_boundary")] =
    &Traits_test<Traits>::compare_y_near_boundary_wrapper;

  // TODO Is_on_y_identification_2

  // bottom-top

  m_wrappers[std::string("parameter_space_y")] =
    &Traits_test<Traits>::parameter_space_in_y_wrapper;

  m_wrappers[std::string("compare_x_near_boundary")] =
    &Traits_test<Traits>::compare_x_near_boundary_wrapper;
  m_wrappers[std::string("compare_x_on_boundary")] =
    &Traits_test<Traits>::compare_x_on_boundary_wrapper;

  // some polycurve functors needs Segment and x-monotone segment to be defined
  // which are normally not found in other geom_traits.
#if TEST_GEOM_TRAITS == POLYCURVE_CONIC_GEOM_TRAITS || \
      TEST_GEOM_TRAITS == POLYCURVE_CIRCULAR_ARC_GEOM_TRAITS || \
      TEST_GEOM_TRAITS == POLYCURVE_BEZIER_GEOM_TRAITS || \
      TEST_GEOM_TRAITS == POLYLINE_GEOM_TRAITS
  m_wrappers[std::string("push_back")] =
    &Traits_test<Traits>::push_back_wrapper;
  m_wrappers[std::string("push_front")] =
    &Traits_test<Traits>::push_front_wrapper;
  m_wrappers[std::string("number_of_points")] =
    &Traits_test<Traits>::number_of_points_wrapper;
  m_wrappers[std::string("compare_endpoints_xy")] =
    &Traits_test<Traits>::compare_endpoints_xy_wrapper;
  m_wrappers[std::string("construct_opposite")] =
    &Traits_test<Traits>::construct_opposite_wrapper;
  m_wrappers[std::string("trim")] =
    &Traits_test<Traits>::trim_wrapper;
#endif
  // TODO Is_on_x_identification_2
}

/*! Destructor.
 */
template <typename Geom_traits_T>
Traits_test<Geom_traits_T>::~Traits_test() {}

// some polycurve functors needs Segment and x-monotone segment to be defined
// which are normally not found in other geom_traits.
#if TEST_GEOM_TRAITS == POLYCURVE_CONIC_GEOM_TRAITS || \
    TEST_GEOM_TRAITS == POLYCURVE_CIRCULAR_ARC_GEOM_TRAITS || \
    TEST_GEOM_TRAITS == POLYCURVE_BEZIER_GEOM_TRAITS || \
    TEST_GEOM_TRAITS == POLYLINE_GEOM_TRAITS

template <typename Geom_traits_T>
bool Traits_test<Geom_traits_T>::trim_wrapper(std::istringstream& str_stream)
{
  unsigned int x_curve_id, xcv_trimmed, src_id, tgt_id;

  // Read the ID's of the x-curve, source and target points
  // and the trimmed xcv.
  str_stream >> x_curve_id >> src_id >> tgt_id >> xcv_trimmed;

  //get the x-monotone curve
  X_monotone_curve_2 xcv = this->m_xcurves[x_curve_id];

  //get the trimmed curve for confirmation.
  X_monotone_curve_2 expected_xcv = this->m_xcurves[xcv_trimmed];

  //get the trimming source and target points
  Point_2 src = this->m_points[src_id];
  Point_2 tgt = this->m_points[tgt_id];

  std::cout << "Test: Trim ( " << xcv << " from "
            << src << " to " << tgt << " ) ?";

  X_monotone_curve_2 trimmed_xcv =
    this->m_geom_traits.trim_2_object()(xcv, src, tgt);

  if (!this->compare_curves(trimmed_xcv, expected_xcv)) { return false; }

  return true;
}

/* Test Push_back
 */
template <typename Geom_traits_T>
bool Traits_test<Geom_traits_T>::
push_back_wrapper(std::istringstream& str_stream)
{
  //type: 0 for pushing a segment into curve.
  //      1 for pushing x-monotone segment into x-monotone curve.
  unsigned int type;
  str_stream >> type;

  // Ids of base curve/x-curve.
  unsigned int id1;
  str_stream >> id1;

  unsigned int segment_id;
  str_stream >> segment_id;

  //id of expected polycurve/x-monotone polycurve
  unsigned int expected_curve_id;
  str_stream >> expected_curve_id;

  if (type == 0) {
    /* THERE IS NO WAY AS OF NOW TO CHECK IF THE POLYCURVE (NON X-MONOTONE) IS
     * EQUAL. HENCE, UNTIL THAT COMPARISON IS NOT AVAILABLE IN THE
     * ARR_POLYCURVE_TRAITS, THIS TEST WILL PASS ONLY IF THE PRINTED RESULT
     * OF THE EXPECTED CURVE AND THE ACTUAL OBTAINED CURVE IS IDENTICAL.
     */
#if 0
    Curve_2 base_curve = this->m_curves[id1];
    Subcurve_2 segment = this->m_segments[segment_id];
    std::cout << "Test: push_back ( " << segment << " into "
              << base_curve << " ) ? ";
    this->m_geom_traits.push_back_2_object()( base_curve, segment );
    Curve_2 exp_curve = this->m_curves[expected_curve_id];
    std::stringstream sstr1, sstr2;
    sstr1 << std::cout << base_curve;
    sstr2 << std::cout << exp_curve;
    if (sstr1.str() != sstr2.str()) {
      std::cout << "Obtained result and expected result does not match"
                << std::endl;
      std::cout << std::endl << "Result obtained: " << sstr1.str() << std::endl;
      std::cout << std::endl << "Expected result: " << sstr2.str() << std::endl;
      return false;
    }
#endif
  }

  else if (type == 1) {
    X_monotone_curve_2 base_curve = this->m_xcurves[id1];
    X_monotone_subcurve_2 x_segment = this->m_xsegments[segment_id];

    std::cout << "Test: push_back ( "
              << x_segment << " into "
              << base_curve << " ) ? ";

    this->m_geom_traits.push_back_2_object()( base_curve, x_segment );

    X_monotone_curve_2 exp_curve = this->m_xcurves[expected_curve_id];

    if (!this->compare_curves(exp_curve, base_curve)) return false;
  }
  else {
    std::cout << "Incorrect type of operator. "
              << "Please refer to the descriptopn in the data file."
              << std::endl;
    return false;
  }

  return true;
}

/*
 * Test Push_front
 */
template <typename Geom_traits_T>
bool Traits_test<Geom_traits_T>::
push_front_wrapper(std::istringstream& str_stream)
{
  //type: 0 for pushing a segment into curve.
  //      1 for pushing x-monotone segment into x-monotone curve.
  unsigned int type;
  str_stream >> type;

  // Ids of base curve/x-curve.
  unsigned int id1;
  str_stream >> id1;

  unsigned int segment_id;
  str_stream >> segment_id;

  //id of expected polycurve/x-monotone polycurve
  unsigned int expected_curve_id;
  str_stream >> expected_curve_id;

  if (type == 0) {
    /* THERE IS NO WAY AS OF NOW TO CHECK IF THE POLYCURVE (NON X-MONOTONE) IS
     * EQUAL. HENCE, UNTIL THAT COMPARISON IS NOT AVAILABLE IN THE
     * ARR_POLYCURVE_TRAITS, THIS TEST WILL PASS ONLY IF THE PRINTED RESULT
     * OF THE EXPECTED CURVE AND THE ACTUAL OBTAINED CURVE IS IDENTICAL.
     */
#if 0
    Curve_2 base_curve = this->m_curves[id1];
    Subcurve_2 segment = this->m_segments[segment_id];
    std::cout << "Test: push_front ( " << segment << "into "
              << base_curve << " ) ? ";
    this->m_geom_traits.push_front_2_object()( base_curve, segment );
    Curve_2 exp_curve = this->m_curves[expected_curve_id];
    std::stringstream sstr1, sstr2;
    sstr1 << std::cout << base_curve;
    sstr2 << std::cout << exp_curve;
    if (sstr1.str() != sstr2.str()) {
      std::cout << "Obtained result and expected result does not match"
                << std::endl;
      std::cout << std::endl << "Result obtained: " << sstr1.str() << std::endl;
      std::cout << std::endl << "Expected result: " << sstr2.str() << std::endl;
      return false;
    }
#endif
  }
  else if (type == 1) {
    X_monotone_curve_2 base_curve = this->m_xcurves[id1];
    X_monotone_subcurve_2 x_segment = this->m_xsegments[segment_id];

    std::cout << "Test: push_front ( "
              << x_segment << "into"
              << base_curve << " ) ? ";

    this->m_geom_traits.push_front_2_object()(base_curve, x_segment);

    X_monotone_curve_2 exp_curve = this->m_xcurves[expected_curve_id];

    if (!this->compare_curves(exp_curve, base_curve)) return false;
  }

  else {
    std::cout << "Incorrect type of operator. "
              << "Please refer to the descriptopn in the data file."
              << std::endl;
    return false;
  }

  return true;
}

/* Compare_x_2 for polycurve
 * This functor compare_x_2 in polylines/polycurves also supports segments and
 * not just points.
 * This wrapper will only test for the x-monotone segments. For testing the
 * points, compare_x_wrapper can be used.
 */
template <typename Geom_traits_T>
bool Traits_test<Geom_traits_T>::
compare_x_wrapper(std::istringstream& str_stream)
{
  unsigned int id1, id2;
  unsigned int expected_answer;
  unsigned int real_answer;

  str_stream >> id1;
  std::pair<Enum_type, unsigned int> next_input =
    this->get_next_input(str_stream);
  if (next_input.first == Base::NUMBER) {
    id2 = next_input.second;
    expected_answer = this->get_expected_enum(str_stream);
    std::cout << "Test: compare_x( "
              << this->m_points[id1] << ", "
              << this->m_points[id2] << " ) ? ";
    real_answer = this->m_geom_traits.compare_x_2_object()(this->m_points[id1],
                                                           this->m_points[id2]);
  }
  else {
    assert(next_input.first == Base::CURVE_END);
    CGAL::Arr_curve_end end1 =
      static_cast<CGAL::Arr_curve_end>(next_input.second);
    str_stream >> id2;
    next_input = this->get_next_input(str_stream);
    assert(next_input.first == Base::CURVE_END);
    CGAL::Arr_curve_end end2 =
      static_cast<CGAL::Arr_curve_end>(next_input.second);
    expected_answer = this->get_expected_enum(str_stream);
    std::cout << "Test: compare_x( "
              << this->m_xsegments[id1] << ", "
              << this->curve_end_str(end1) << ", "
              << this->m_xsegments[id2] << ", "
              << this->curve_end_str(end2) << " ) ? ";
    real_answer =
      this->m_geom_traits.compare_x_2_object()(this->m_xsegments[id1], end1,
                                               this->m_xsegments[id2], end2);
  }
  std::cout <<
    ((expected_answer == static_cast<unsigned int>(CGAL::SMALLER)) ? "SMALLER" :
     ((expected_answer == static_cast<unsigned int>(CGAL::LARGER)) ? "LARGER" :
      "EQUAL")) << " ";
  return this->compare(expected_answer, real_answer);
}

template <typename Geom_traits_T>
bool Traits_test<Geom_traits_T>::
compare_xy_wrapper(std::istringstream& str_stream)
{
  unsigned int id1, id2;
  unsigned int expected_answer;
  unsigned int real_answer;

  str_stream >> id1;
  std::pair<Enum_type, unsigned int> next_input =
    this->get_next_input(str_stream);
  if (next_input.first == Base::NUMBER) {
    id2 = next_input.second;
    expected_answer = this->get_expected_enum(str_stream);
    std::cout << "Test: compare_xy( "
              << this->m_points[id1] << ", "
              << this->m_points[id2] << " ) ? ";
    real_answer =
      this->m_geom_traits.compare_xy_2_object()(this->m_points[id1],
                                                this->m_points[id2]);
  }
  else {
    assert(next_input.first == Base::CURVE_END);
    CGAL::Arr_curve_end end1 =
      static_cast<CGAL::Arr_curve_end>(next_input.second);
    str_stream >> id2;
    next_input = this->get_next_input(str_stream);
    assert(next_input.first == Base::CURVE_END);
    CGAL::Arr_curve_end end2 =
      static_cast<CGAL::Arr_curve_end>(next_input.second);
    expected_answer = this->get_expected_enum(str_stream);
    std::cout << "Test: compare_xy( "
              << this->m_xsegments[id1] << ", "
              << this->curve_end_str(end1) << ", "
              << this->m_xsegments[id2] << ", "
              << this->curve_end_str(end2) << " ) ? ";
    real_answer =
      this->m_geom_traits.compare_xy_2_object()(this->m_xsegments[id1], end1,
                                                this->m_xsegments[id2], end2);
  }

  std::cout <<
    ((expected_answer == static_cast<unsigned int>(CGAL::SMALLER)) ? "SMALLER" :
     ((expected_answer == static_cast<unsigned int>(CGAL::LARGER)) ? "LARGER" :
      "EQUAL")) << " ";
  return this->compare(expected_answer, real_answer);
}

template <typename Geom_traits_T>
bool Traits_test<Geom_traits_T>::
number_of_points_wrapper(std::istringstream& str_stream)
{
  typedef Geom_traits_T                         Geom_traits;
  typedef typename Geom_traits::size_type       size_type;

  unsigned int id;
  size_type expected_result;
  str_stream >> id >> expected_result;
  std::cout << "Test: Number_of_points( " << this->m_curves[id] << " ) ? " ;
  size_type real_answer =
    this->m_geom_traits.number_of_points_2_object()(this->m_curves[id]);
  return this->compare(expected_result, real_answer);
}

template <typename Geom_traits_T>
bool Traits_test<Geom_traits_T>::
compare_endpoints_xy_wrapper(std::istringstream& str_stream)
{
  unsigned int id;
  str_stream >> id;

  unsigned int expected_answer = this->get_expected_enum(str_stream);

  std::cout << "Test: compare_endpoints_xy( " << this->m_xcurves[id]
            << " ) ? " << expected_answer << " ";
  unsigned int real_answer =
    this->m_geom_traits.compare_endpoints_xy_2_object()(this->m_xcurves[id]);

  return this->compare(expected_answer, real_answer);
}

template <typename Geom_traits_T>
bool Traits_test<Geom_traits_T>::
construct_opposite_wrapper(std::istringstream& str_stream)
{
  unsigned int id1, id2;
  str_stream >> id1 >> id2;

  std::cout << "Test: construct_opposite( " << this->m_xcurves[id1] << " ) ? "
            << "expected_answer: " << this->m_xcurves[id2]<< " ";

  X_monotone_curve_2 obtained_curve =
    this->m_geom_traits.construct_opposite_2_object()(this->m_xcurves[id1]);

  return this->compare_curves(obtained_curve, this->m_xcurves[id2]);
}

#endif
//  end of POLYCURVE_CONIC_GEOM_TRAITS preprocessor if

#if TEST_GEOM_TRAITS != POLYCURVE_CONIC_GEOM_TRAITS && \
    TEST_GEOM_TRAITS != POLYCURVE_CIRCULAR_ARC_GEOM_TRAITS && \
    TEST_GEOM_TRAITS != POLYCURVE_BEZIER_GEOM_TRAITS && \
    TEST_GEOM_TRAITS != POLYLINE_GEOM_TRAITS
/*! Test Compare_x_2
 */
template <typename Geom_traits_T>
bool Traits_test<Geom_traits_T>::
compare_x_wrapper(std::istringstream& str_stream)
{
  unsigned int id1, id2;
  str_stream >> id1 >> id2;
  unsigned int exp_answer = this->get_expected_enum(str_stream);
  std::cout << "Test: compare_x( " << this->m_points[id1] << ", "
            << this->m_points[id2] << " ) ? " << exp_answer << " ";

  unsigned int real_answer =
    this->m_geom_traits.compare_x_2_object()(this->m_points[id1],
                                             this->m_points[id2]);
  return this->compare(exp_answer, real_answer);
}

/*! Test Compare_xy_2
 */
template <typename Geom_traits_T>
bool Traits_test<Geom_traits_T>::
compare_xy_wrapper(std::istringstream& str_stream)
{
  unsigned int id1, id2;
  str_stream >> id1 >> id2;
  unsigned int exp_answer = this->get_expected_enum(str_stream);
  std::cout << "Test: compare_xy( " << this->m_points[id1] << ", "
            << this->m_points[id2] << " ) ? " << exp_answer << " ";

  unsigned int real_answer =
    this->m_geom_traits.compare_xy_2_object()(this->m_points[id1],
                                              this->m_points[id2]);
  return this->compare(exp_answer, real_answer);
}

#endif

/*! Tests Construct_min_vertex_2.
 * Degenerate case: vertical curve.
 */
template <typename Geom_traits_T>
bool Traits_test<Geom_traits_T>::
min_vertex_wrapper(std::istringstream& str_stream)
{
  unsigned int id1, id2;
  str_stream >> id1 >> id2;
  Point_2& exp_answer = this->m_points[id2];
  std::cout << "Test: min_vertex( " << CGAL::IO::oformat(this->m_xcurves[id1]) << " ) ? "
            << exp_answer << " ";

  Point_2 real_answer =
    this->m_geom_traits.construct_min_vertex_2_object()(this->m_xcurves[id1]);
  return this->compare_points(exp_answer, real_answer);
}

/*! Tests Construct_max_vertex_2.
 * Degenerate case: vertical curve.
 */
template <typename Geom_traits_T>
bool Traits_test<Geom_traits_T>::
max_vertex_wrapper(std::istringstream& str_stream)
{
  unsigned int id1, id2;
  str_stream >> id1 >> id2;
  Point_2& exp_answer = this->m_points[id2];
  std::cout << "Test: max_vertex( " << CGAL::IO::oformat(this->m_xcurves[id1]) << " ) ? "
            << exp_answer << " ";

  Point_2 real_answer =
    this->m_geom_traits.construct_max_vertex_2_object()(this->m_xcurves[id1]);
  return this->compare_points(exp_answer, real_answer);
}

template <typename Geom_traits_T>
bool
Traits_test<Geom_traits_T>::
is_vertical_wrapper(std::istringstream& str_stream)
{
  unsigned int id;
  str_stream >> id;
  bool exp_answer = this->get_expected_boolean(str_stream);
  std::cout << "Test: is_vertical( " << CGAL::IO::oformat(this->m_xcurves[id]) << " ) ? "
            << exp_answer << " ";

  bool real_answer =
    this->m_geom_traits.is_vertical_2_object()(this->m_xcurves[id]);
  return this->compare(exp_answer, real_answer);
}

/*! Tests Compare_y_at_x_2.
 * Return the location of the given point with respect to the input curve.
 * Degenerate cases: The point is an endpoint of the curve.
 *                   The curve is vertical.
 */
template <typename Geom_traits_T>
bool
Traits_test<Geom_traits_T>::
compare_y_at_x_wrapper(std::istringstream& str_stream)
{
  unsigned int id1, id2;
  str_stream >> id1 >> id2;
  unsigned int exp_answer = this->get_expected_enum(str_stream);
  std::cout << "Test: compare_y_at_x( " << this->m_points[id1] << ","
           << CGAL::IO::oformat(this->m_xcurves[id2]) << " ) ? " << exp_answer << " ";

  unsigned int real_answer =
    this->m_geom_traits.compare_y_at_x_2_object()(this->m_points[id1],
                                                  this->m_xcurves[id2]);
  return this->compare(exp_answer, real_answer);
}

/*! Tests Compare_y_at_x_left_2.
 * Compare the y value of two x-monotone curves immediately to the left
 * of their intersection point.
 * Degenerate cases: The curves coincide.
 *                   The curves coincide and vertical.
 *                   One of the curves is vertical.
 */
template <typename Geom_traits_T>
bool
Traits_test<Geom_traits_T>::
compare_y_at_x_left_wrapper(std::istringstream& str_stream)
{
  typedef typename Geom_traits_T::Has_left_category          Has_left_category;
  return compare_y_at_x_left_wrapper_imp(str_stream, Has_left_category());
}

template <typename Geom_traits_T>
bool
Traits_test<Geom_traits_T>::
compare_y_at_x_left_wrapper_imp(std::istringstream&, CGAL::Tag_false)
{
  CGAL_error();
  return false;
}

template <typename Geom_traits_T>
bool
Traits_test<Geom_traits_T>::
compare_y_at_x_left_wrapper_imp(std::istringstream& str_stream, CGAL::Tag_true)
{
  unsigned int id1, id2, id3;
  str_stream >> id1 >> id2 >> id3;
  unsigned int exp_answer = this->get_expected_enum(str_stream);
  std::cout << "Test: compare_y_at_x_left( " << this->m_xcurves[id1] << ","
            << this->m_xcurves[id2] << ", " << this->m_points[id3] << " ) ? "
            << exp_answer << " ";

  unsigned int real_answer = this->m_geom_traits.compare_y_at_x_left_2_object()
    (this->m_xcurves[id1], this->m_xcurves[id2], this->m_points[id3]);
  return this->compare(exp_answer, real_answer);
}

/*! Tests Compare_y_at_x_right_2.
 * Compare the y value of two x-monotone curves immediately to the right
 * of their intersection point.
 * Degenerate cases: The curves coincide.
 *                   The curves coincide and vertical.
 *                   One of the curves is vertical.
 */
template <typename Geom_traits_T>
bool Traits_test<Geom_traits_T>::
compare_y_at_x_right_wrapper(std::istringstream& str_stream)
{
  unsigned int id1, id2, id3;
  str_stream >> id1 >> id2 >> id3;
  unsigned int exp_answer = this->get_expected_enum(str_stream);
  std::cout << "Test: compare_y_at_x_right( " << CGAL::IO::oformat(this->m_xcurves[id1]) << ","
            << CGAL::IO::oformat(this->m_xcurves[id2]) << ", " << this->m_points[id3] << " ) ? "
            << exp_answer << " ";

  unsigned int real_answer =
    this->m_geom_traits.compare_y_at_x_right_2_object()
    (this->m_xcurves[id1], this->m_xcurves[id2], this->m_points[id3]);
  return this->compare(exp_answer, real_answer);
}

/*! Tests Equal_2::operator()(Point_2, Point_2).
 * Check whether two points are the same.
 */
template <typename Geom_traits_T>
bool Traits_test<Geom_traits_T>::
equal_points_wrapper(std::istringstream& str_stream)
{
  unsigned int id1, id2;
  str_stream >> id1 >> id2;
  bool exp_answer = this->get_expected_boolean(str_stream);
  std::cout << "Test: equal( " << this->m_points[id1] << ", "
            << this->m_points[id2] << " ) ? " << exp_answer << " ";

  bool real_answer = this->m_geom_traits.equal_2_object()(this->m_points[id1],
                                                          this->m_points[id2]);
  return this->compare(exp_answer, real_answer);
}

/*! Tests Equal_2::operator()(X_monotone_curve_2, X_monotone_curve_2).
 * Check whether two x-monotone curves are the same.
 */
template <typename Geom_traits_T>
bool Traits_test<Geom_traits_T>::
equal_curves_wrapper(std::istringstream& str_stream)
{
  unsigned int id1, id2;
  str_stream >> id1 >> id2;
  bool exp_answer = this->get_expected_boolean(str_stream);
  std::cout << "Test: equal( " << CGAL::IO::oformat(this->m_xcurves[id1]) << ", "
            << CGAL::IO::oformat(this->m_xcurves[id2]) << " ) ? " << exp_answer << " ";

  bool real_answer = this->m_geom_traits.equal_2_object()(this->m_xcurves[id1],
                                                          this->m_xcurves[id2]);
  return this->compare(exp_answer, real_answer);
}

/*! Tests Make_x_monotone_2.
 * Cut the given curve into x-monotone subcurves and insert them into the
 * given output iterator.
 * Degenerate cases for polylines: The first segment is vertical. The last
 * segment is vertical. Both first and last are vertical. An internal segment
 * is vertical.
 */
template <typename Geom_traits_T>
bool Traits_test<Geom_traits_T>::
make_x_monotone_wrapper(std::istringstream& str_stream)
{
  typedef Geom_traits_T                                 Traits;
  typedef typename Traits::Point_2                      Point_2;
  typedef typename Traits::X_monotone_curve_2           X_monotone_curve_2;
  typedef std::variant<Point_2, X_monotone_curve_2>   Make_x_monotone_result;
  CGAL_USE_TYPE(typename Traits::Curve_2);

  unsigned int id;
  str_stream >> id;
  std::cout << "Test: make_x_monotone( " << CGAL::IO::oformat(this->m_curves[id]) << " ) ? ";
  std::vector<Make_x_monotone_result> objs;
  this->m_geom_traits.make_x_monotone_2_object()(this->m_curves[id],
                                                 std::back_inserter(objs));

  size_t num;
  str_stream >> num;
  if (!this->compare(num, objs.size(), "size")) return false;

  for (size_t i = 0; i < num; ++i) {
    unsigned int type;                  // 0 - point, 1 - x-monotone curve
    str_stream >> type;

    unsigned int id;                    // The id of the point or x-monotone
    str_stream >> id;                   // ... curve respectively

    const auto* xcv_ptr = std::get_if<X_monotone_curve_2>(&(objs[i]));
    if (xcv_ptr != nullptr) {
      if (!this->compare(type, 1u, "type")) return false;
      if (!this->compare_curves(this->m_xcurves[id], *xcv_ptr)) return false;
      continue;
    }

    const auto* pt_ptr = std::get_if<Point_2>(&(objs[i]));
    assert(pt_ptr != nullptr);
    if (!this->compare(type, 0u, "type")) return false;
    if (!this->compare_points(this->m_points[id], *pt_ptr)) return false;
  }
  objs.clear();
  return true;
}

/*! Tests Intersect_2.
 * Find the intersections of the two given curves and insert them into the
 * given output iterator.
 * Degenerate cases for polylines: The most right (resp. left) endpoints of
 * the two curves coincide. Both endpoints coincide. The most right (resp.
 * left) endpoint of one curve and the first (resp. last) segment of the
 * other coincide.
 */
template <typename Geom_traits_T>
bool Traits_test<Geom_traits_T>::
intersect_wrapper(std::istringstream& str_stream)
{

  typedef Geom_traits_T                         Traits;
  typedef typename Traits::Point_2              Point_2;
  typedef typename Traits::X_monotone_curve_2   X_monotone_curve_2;
  typedef typename Traits::Multiplicity         Multiplicity;

  typedef std::pair<Point_2, Multiplicity>      Intersection_point;
  typedef std::variant<Intersection_point, X_monotone_curve_2>
                                                Intersection_result;

  unsigned int id1, id2;
  str_stream >> id1 >> id2;
  std::vector<Intersection_result> xections;
  this->m_geom_traits.intersect_2_object()(this->m_xcurves[id1],
                                           this->m_xcurves[id2],
                                           std::back_inserter(xections));

  std::cout << "Test: intersect( " << CGAL::IO::oformat(this->m_xcurves[id1]) << ","
            << CGAL::IO::oformat(this->m_xcurves[id2]) << " ) ? ";
  size_t num;
  str_stream >> num;
  if (! this->compare(num, xections.size(), "size")) return false;

  for (size_t i = 0; i < num; ++i) {
    unsigned int type;                  // 0 - point, 1 - x-monotone curve
    str_stream >> type;
    unsigned int id;                    // The id of the point or x-monotone
    str_stream >> id;                   // ... curve respectively
    Multiplicity multiplicity;
    if (type == 0) str_stream >> multiplicity;

    unsigned int exp_type = 1;
    const X_monotone_curve_2* cv_p =
      std::get_if<X_monotone_curve_2>(&(xections[i]));

    if (cv_p != nullptr) {
      if (! this->compare(type, exp_type, "type")) return false;
      if (! this->compare_curves(this->m_xcurves[id], *cv_p)) return false;
      continue;
    }

    exp_type = 0;
    const Intersection_point* p_p =
      std::get_if<Intersection_point>(&(xections[i]));
    assert(p_p != nullptr);
    if (! this->compare(type, exp_type, "type")) return false;
    if (! this->compare_points(this->m_points[id], p_p->first)) return false;
    if (! this->compare(multiplicity, p_p->second, "multiplicity")) return false;
  }

  xections.clear();

  return true;
}

/*! Tests Split_2.
 * Split a given x-monotone curve at a given point into two sub-curves.
 * Degenerate cases for polylines: the point and a polyline internal point
 * coincides.
 */
template <typename Geom_traits_T>
bool Traits_test<Geom_traits_T>::split_wrapper(std::istringstream& str_stream)
{
  typedef Geom_traits_T                                 Traits;
  typedef typename Traits::X_monotone_curve_2           X_monotone_curve_2;

  unsigned int id1, id2, id3, id4;
  str_stream >> id1 >> id2 >> id3 >> id4;
  X_monotone_curve_2 cv1, cv2;
  std::cout << "Test: split( " << CGAL::IO::oformat(this->m_xcurves[id1]) << ","
            << this->m_points[id2] << " ) ? ";

  this->m_geom_traits.split_2_object()(this->m_xcurves[id1],
                                     this->m_points[id2], cv1, cv2);
  return this->compare_curves(this->m_xcurves[id3], cv1) &&
    this->compare_curves(this->m_xcurves[id4], cv2);
}

/*! Tests Are_mergeable_2.
 * Check whether it is possible to merge two given x-monotone curves.
 */
template <typename Geom_traits_T>
bool Traits_test<Geom_traits_T>::
are_mergeable_wrapper(std::istringstream& str_stream)
{
  typedef typename Geom_traits_T::Has_merge_category       Has_merge_category;
  return are_mergeable_wrapper_imp(str_stream, Has_merge_category());
}

template <typename Geom_traits_T>
bool
Traits_test<Geom_traits_T>::
are_mergeable_wrapper_imp(std::istringstream&, CGAL::Tag_false)
{
  //waqar
  std::cout << "I am at the wrong place" << std::endl;
  CGAL_error();
  return false;
}

template <typename Geom_traits_T>
bool Traits_test<Geom_traits_T>::
are_mergeable_wrapper_imp(std::istringstream& str_stream, CGAL::Tag_true)
{
  unsigned int id1, id2;
  str_stream >> id1 >> id2;
  bool exp_answer = this->get_expected_boolean(str_stream);
  std::cout << "Test: are_mergeable( " << CGAL::IO::oformat(this->m_xcurves[id1]) << ", "
            << CGAL::IO::oformat(this->m_xcurves[id2]) << " ) ? " << exp_answer << " ";

  bool real_answer =
    this->m_geom_traits.are_mergeable_2_object()(this->m_xcurves[id1],
                                                 this->m_xcurves[id2]);
  return this->compare(exp_answer, real_answer);
}

/*! Tests Merge_2.
 * Merge two given x-monotone curves into a single curve.
 */
template <typename Geom_traits_T>
bool Traits_test<Geom_traits_T>::merge_wrapper(std::istringstream& str_stream)
{
  typedef typename Geom_traits_T::Has_merge_category         Has_merge_category;
  return merge_wrapper_imp(str_stream, Has_merge_category());
}

template <typename Geom_traits_T>
bool Traits_test<Geom_traits_T>::merge_wrapper_imp(std::istringstream&,
                                              CGAL::Tag_false)
{
  CGAL_error();
  return false;
}

template <typename Geom_traits_T>
bool
Traits_test<Geom_traits_T>::merge_wrapper_imp(std::istringstream& str_stream,
                                              CGAL::Tag_true)
{
  typedef Geom_traits_T                         Traits;
  typedef typename Traits::X_monotone_curve_2   X_monotone_curve_2;

  unsigned int id1, id2, id;
  str_stream >> id1 >> id2 >> id;
<<<<<<< HEAD
  X_monotone_curve_2 xcv;
  std::cout << "Test: merge( " << this->m_xcurves[id1] << ", "
            << this->m_xcurves[id2] << " ) ? " << this->m_xcurves[id] << " ";
=======
  X_monotone_curve_2 cv;
  std::cout << "Test: merge( " << CGAL::IO::oformat(this->m_xcurves[id1]) << ", "
            << CGAL::IO::oformat(this->m_xcurves[id2]) << " ) ? " << CGAL::IO::oformat(this->m_xcurves[id]) << " ";
>>>>>>> a484bfa3

  this->m_geom_traits.merge_2_object()(this->m_xcurves[id1],
                                       this->m_xcurves[id2], xcv);
  std::cout << "Merge: " << xcv << std::endl;
  return this->compare_curves(this->m_xcurves[id], xcv);
}

/*! Tests Approximate_2.
 * Return an approximation of a point coordinate.
 */
template <typename Geom_traits_T>
bool
Traits_test<Geom_traits_T>::approximate_wrapper(std::istringstream& )
{
  return false;
}

/*! tests Construct_x_monotone_curve_2.
 * Return an x-monotone curve connecting the two given endpoints.
 */
template <typename Geom_traits_T>
bool Traits_test<Geom_traits_T>::
construct_x_monotone_curve_wrapper(std::istringstream& )
{
  return false;
}

// ///////////////////////////////////////////////////////////////////////////
// boundary-specific functors

// ---------------------------------------------------------------------------
// left-right

/*! Test Parameter_space_in_x_2
*/
template <typename Geom_traits_T>
bool Traits_test<Geom_traits_T>::
parameter_space_in_x_wrapper(std::istringstream& str_stream)
{
  typedef typename
    CGAL::internal::Arr_complete_left_side_category< Geom_traits_T >::Category
    Left_side_category;
  typedef typename
    CGAL::internal::Arr_complete_right_side_category< Geom_traits_T >::Category
    Right_side_category;
  typedef CGAL::internal::Arr_left_right_implementation_dispatch
    <Left_side_category, Right_side_category>           LR;
  typedef typename LR::Parameter_space_in_x_2_curve_end_tag     Psx_tag;
  return parameter_space_in_x_wrapper_imp(str_stream, Psx_tag());
}

template <typename Geom_traits_T>
bool Traits_test<Geom_traits_T>::
parameter_space_in_x_wrapper_imp(std::istringstream&, CGAL::Arr_use_dummy_tag)
{
  CGAL_error();
  return false;
}

template <typename Geom_traits_T>
bool Traits_test<Geom_traits_T>::
parameter_space_in_x_wrapper_imp(std::istringstream& str_stream,
                                 CGAL::Arr_use_traits_tag)
{
  CGAL::Arr_parameter_space exp_answer, real_answer;
  unsigned int id;
  str_stream >> id;
  std::pair<Enum_type, unsigned int> next_input =
    this->get_next_input(str_stream);
  bool curves_op = (next_input.first == Base::CURVE_END);
  CGAL::Arr_curve_end cv_end = CGAL::ARR_MIN_END;
  if (curves_op) {
    cv_end = static_cast<CGAL::Arr_curve_end>(next_input.second);
    std::cout << "Test: parameter_space_x( " << CGAL::IO::oformat(this->m_xcurves[id]) << " , "
              << (cv_end == CGAL::ARR_MIN_END ? "MIN_END" : "MAX_END")
              << " ) ? ";
    next_input = this->get_next_input(str_stream);
    assert(next_input.first == Base::PARAMETER_SPACE);
  }
  else if (next_input.first == Base::PARAMETER_SPACE) {
    std::cout << "Test: parameter_space_in_x( " << this->m_points[id]
              << " ) ? ";
  }
  else {
    CGAL_error();
    return false;
  }
  exp_answer = static_cast<CGAL::Arr_parameter_space>(next_input.second);
  std::cout << (exp_answer == CGAL::ARR_LEFT_BOUNDARY ? "LEFT_BOUNDARY" :
               (exp_answer == CGAL::ARR_RIGHT_BOUNDARY ? "RIGHT_BOUNDARY" :
               (exp_answer == CGAL::ARR_BOTTOM_BOUNDARY ? "BOTTOM_BOUNDARY" :
               (exp_answer == CGAL::ARR_TOP_BOUNDARY ?
                "TOP_BOUNDARY":"INTERIOR")))) << " ";

  real_answer = (curves_op) ?
    this->m_geom_traits.parameter_space_in_x_2_object()(this->m_xcurves[id],
                                                        cv_end) :
    this->m_geom_traits.parameter_space_in_x_2_object()(this->m_points[id]);
  return this->compare(exp_answer, real_answer);
}

/*! Test Compare_y_near_boundary_2
 */
template <typename Geom_traits_T>
bool Traits_test<Geom_traits_T>::
compare_y_near_boundary_wrapper(std::istringstream& str_stream)
{
  typedef typename
    CGAL::internal::Arr_complete_left_side_category<Geom_traits_T >::Category
    Left_side_category;
  typedef typename
    CGAL::internal::Arr_complete_right_side_category<Geom_traits_T >::Category
    Right_side_category;
  typedef CGAL::internal::Arr_left_right_implementation_dispatch
    <Left_side_category, Right_side_category>           LR;
  typedef typename LR::Compare_y_near_boundary_2_curve_ends_tag Cmp_tag;
  return compare_y_near_boundary_wrapper_imp(str_stream, Cmp_tag());
}

template <typename Geom_traits_T>
bool Traits_test<Geom_traits_T>::
compare_y_near_boundary_wrapper_imp(std::istringstream&,
                                    CGAL::Arr_use_dummy_tag)
{
  CGAL_error();
  return false;
}

template <typename Geom_traits_T>
bool Traits_test<Geom_traits_T>::
compare_y_near_boundary_wrapper_imp(std::istringstream& str_stream,
                                    CGAL::Arr_use_traits_tag)
{
  unsigned int id1, id2;
  str_stream >> id1 >> id2;
  std::pair<Enum_type, unsigned int> next_input =
    this->get_next_input(str_stream);
  assert(next_input.first == Base::CURVE_END);
  CGAL::Arr_curve_end cv_end =
    static_cast<CGAL::Arr_curve_end>(next_input.second);
  std::cout << "Test: compare_y_near_boundary( " << CGAL::IO::oformat(this->m_xcurves[id1])
            << " , " << CGAL::IO::oformat(this->m_xcurves[id2]) << " , "
            << (cv_end == CGAL::ARR_MIN_END ? "MIN_END" : "MAX_END")
            << " ) ? ";
  next_input = this->get_next_input(str_stream);
  assert(next_input.first == Base::SIGN);
  CGAL::Comparison_result exp_answer =
    static_cast<CGAL::Comparison_result>(next_input.second);
  std::cout << (exp_answer == CGAL::SMALLER ? "SMALLER":
               (exp_answer == CGAL::LARGER ? "LARGER" : "EQUAL")) << " ";

  CGAL::Comparison_result real_answer =
    this->m_geom_traits.compare_y_near_boundary_2_object()
    (this->m_xcurves[id1], this->m_xcurves[id2], cv_end);
  return this->compare(exp_answer, real_answer);
}

// TODO Is_on_y_identification_2

// ---------------------------------------------------------------------------
// bottom-top

/*! Test Parameter_space_in_y_2
 */
template <typename Geom_traits_T>
bool Traits_test<Geom_traits_T>::
parameter_space_in_y_wrapper(std::istringstream& str_stream)
{
  typedef typename
    CGAL::internal::Arr_complete_bottom_side_category<Geom_traits_T>::Category
    Bottom_side_category;
  typedef typename
    CGAL::internal::Arr_complete_top_side_category<Geom_traits_T>::Category
    Top_side_category;
  typedef CGAL::internal::Arr_bottom_top_implementation_dispatch
    <Bottom_side_category, Top_side_category>           BT;
  typedef typename BT::Parameter_space_in_y_2_curve_end_tag     Psy_tag;
  return parameter_space_in_y_wrapper_imp(str_stream, Psy_tag());
}

template <typename Geom_traits_T>
bool Traits_test<Geom_traits_T>::
parameter_space_in_y_wrapper_imp(std::istringstream&, CGAL::Arr_use_dummy_tag)
{
  CGAL_error();
  return false;
}

template <typename Geom_traits_T>
bool Traits_test<Geom_traits_T>::
parameter_space_in_y_wrapper_imp(std::istringstream& str_stream,
                                 CGAL::Arr_use_traits_tag)
{
  unsigned int id;
  str_stream >> id;
  std::pair<Enum_type, unsigned int> next_input =
    this->get_next_input(str_stream);
  bool curves_op = (next_input.first == Base::CURVE_END);
  CGAL::Arr_curve_end cv_end = CGAL::ARR_MIN_END;
  if (curves_op) {
    cv_end = static_cast<CGAL::Arr_curve_end>(next_input.second);
    std::cout << "Test: parameter_space_y( " << CGAL::IO::oformat(this->m_xcurves[id]) << " , "
              << (cv_end == CGAL::ARR_MIN_END ? "MIN_END" : "MAX_END")
              << " ) ? ";
    next_input = this->get_next_input(str_stream);
    assert(next_input.first == Base::PARAMETER_SPACE);
  }
  else if (next_input.first == Base::PARAMETER_SPACE) {
    std::cout << "Test: parameter_space_in_y( " << this->m_points[id]
              << " ) ? ";
  }
  else {
    CGAL_error();
    return false;
  }
  CGAL::Arr_parameter_space exp_answer =
    static_cast<CGAL::Arr_parameter_space>(next_input.second);
  std::cout << (exp_answer == CGAL::ARR_LEFT_BOUNDARY ? "LEFT_BOUNDARY":
               (exp_answer == CGAL::ARR_RIGHT_BOUNDARY ? "RIGHT_BOUNDARY":
               (exp_answer == CGAL::ARR_BOTTOM_BOUNDARY ? "BOTTOM_BOUNDARY":
               (exp_answer == CGAL::ARR_TOP_BOUNDARY ?
                "TOP_BOUNDARY" : "INTERIOR")))) << " ";

  CGAL::Arr_parameter_space real_answer = (curves_op) ?
    this->m_geom_traits.parameter_space_in_y_2_object()(this->m_xcurves[id],
                                                        cv_end) :
    this->m_geom_traits.parameter_space_in_y_2_object()(this->m_points[id]);
  return this->compare(exp_answer, real_answer);
}

/* Compare_x_near_boundary_2
 */
template <typename Geom_traits_T>
bool Traits_test<Geom_traits_T>::
compare_x_near_boundary_wrapper(std::istringstream& str_stream)
{
  typedef typename
    CGAL::internal::Arr_complete_bottom_side_category<Geom_traits_T>::Category
    Bottom_side_category;
  typedef typename
    CGAL::internal::Arr_complete_top_side_category<Geom_traits_T>::Category
    Top_side_category;
  typedef CGAL::internal::Arr_bottom_top_implementation_dispatch
    <Bottom_side_category, Top_side_category>           BT;
  typedef typename BT::Compare_x_near_boundary_2_curve_ends_tag Cmp_tag;
  return compare_x_near_boundary_wrapper_imp(str_stream, Cmp_tag());
}

template <typename Geom_traits_T>
bool Traits_test<Geom_traits_T>::
compare_x_near_boundary_wrapper_imp(std::istringstream&,
                                    CGAL::Arr_use_dummy_tag)
{
  CGAL_error();
  return false;
}

template <typename Geom_traits_T>
bool Traits_test<Geom_traits_T>::
compare_x_near_boundary_wrapper_imp(std::istringstream& str_stream,
                                    CGAL::Arr_use_traits_tag)
{
  std::cout << "Test: compare_x_near_boundary( ";

  unsigned int id1, id2;
  // xcurve xcurve curve-end
  str_stream >> id1 >> id2;
  std::pair<Enum_type, unsigned int> next_input =
    this->get_next_input(str_stream);
  assert(next_input.first == Base::CURVE_END);
  CGAL::Arr_curve_end cv_end =
    static_cast<CGAL::Arr_curve_end>(next_input.second);

  std::cout << CGAL::IO::oformat(this->m_xcurves[id1]) << ", "
            << CGAL::IO::oformat(this->m_xcurves[id2]) << " , "
            << this->curve_end_str(cv_end) << " ) ? ";

  next_input = this->get_next_input(str_stream);
  assert(next_input.first == Base::SIGN);
  CGAL::Comparison_result exp_answer =
    static_cast<CGAL::Comparison_result>(next_input.second);
  std::cout << (exp_answer == CGAL::SMALLER ? "SMALLER":
               (exp_answer == CGAL::LARGER ? "LARGER":"EQUAL")) << " ";

  CGAL::Comparison_result real_answer =
    this->m_geom_traits.compare_x_near_boundary_2_object()
    (this->m_xcurves[id1], this->m_xcurves[id2], cv_end);
  return this->compare(exp_answer, real_answer);
}

/* Compare_x_on_boundary
 */
template <typename Geom_traits_T>
bool Traits_test<Geom_traits_T>::
compare_x_on_boundary_wrapper(std::istringstream& str_stream)
{
  typedef typename
    CGAL::internal::Arr_complete_bottom_side_category<Geom_traits_T>::Category
    Bottom_side_category;
  typedef typename
    CGAL::internal::Arr_complete_top_side_category<Geom_traits_T>::Category
    Top_side_category;
  typedef CGAL::internal::Arr_bottom_top_implementation_dispatch
    <Bottom_side_category, Top_side_category> BT;
  typedef typename BT::Compare_x_on_boundary_2_points_tag              Cmp_tag1;
  typedef typename BT::Compare_x_on_boundary_2_point_curve_end_tag     Cmp_tag2;
  typedef typename BT::Compare_x_on_boundary_2_curve_ends_tag          Cmp_tag3;
  typedef typename CGAL::internal::Or_traits<Cmp_tag1, Cmp_tag2>::type
    Cmp_tag12;
  typedef typename CGAL::internal::Or_traits<Cmp_tag12, Cmp_tag3>::type
    Cmp_tag;
  return compare_x_on_boundary_wrapper_imp(str_stream, Cmp_tag());
}

template <typename Geom_traits_T>
bool Traits_test<Geom_traits_T>::
compare_x_on_boundary_wrapper_imp(std::istringstream&,
                                  CGAL::Arr_use_dummy_tag)
{
  CGAL_error();
  return false;
}

template <typename Geom_traits_T>
bool Traits_test<Geom_traits_T>::
compare_x_on_boundary_wrapper_imp(std::istringstream& str_stream,
                                  CGAL::Arr_use_traits_tag)
{
  // TBD: points
  std::cout << "Test: compare_x_on_boundary( ";

  CGAL::Comparison_result real_answer;
  unsigned int id1, id2;
  // first argument must be a number (either a point or a xcurve)
  str_stream >> id1;
  std::pair<Enum_type, unsigned int> next_input =
    this->get_next_input(str_stream);
  // second argument can be number or text (either xcurve or curve_end)
  bool points_op1 = next_input.first == Base::NUMBER;
  CGAL::Arr_curve_end cv_end1 = CGAL::ARR_MIN_END, cv_end2 = CGAL::ARR_MIN_END;

  bool points_op2;
  CGAL::Comparison_result exp_answer;
  if (points_op1) {
    id2 = static_cast<unsigned int>(next_input.second);
    next_input = this->get_next_input(str_stream);
    points_op2 = next_input.first != Base::CURVE_END;
    if (points_op2) {
      assert(next_input.first == Base::SIGN);
      std::cout << this->m_points[id1] << " , "
                << this->m_points[id2] << " ) ? ";
      exp_answer = static_cast<CGAL::Comparison_result>(next_input.second);
    }
    else {
      cv_end1 = static_cast<CGAL::Arr_curve_end>(next_input.second);
      std::cout << this->m_points[id1] << " , "
                << this->m_xcurves[id2] << " , "
                << this->curve_end_str(cv_end1) << " ) ? ";
      next_input = this->get_next_input(str_stream);
      assert(next_input.first == Base::SIGN);
      exp_answer = static_cast<CGAL::Comparison_result>(next_input.second);
    }
  }
  else {
    assert(next_input.first == Base::CURVE_END);
    cv_end1 = static_cast<CGAL::Arr_curve_end>(next_input.second);
    next_input = this->get_next_input(str_stream);
    assert(next_input.first == Base::NUMBER);
    id2 = static_cast<unsigned int>(next_input.second);
    next_input = this->get_next_input(str_stream);
    assert(next_input.first == Base::CURVE_END);
    cv_end2 = static_cast<CGAL::Arr_curve_end>(next_input.second);

    std::cout << this->m_xcurves[id1] << ", "
              << this->curve_end_str(cv_end1) << ", "
              << this->m_xcurves[id2] << " , "
              << this->curve_end_str(cv_end2) << " ) ? ";

    next_input = this->get_next_input(str_stream);
    assert(next_input.first == Base::SIGN);
    exp_answer = static_cast<CGAL::Comparison_result>(next_input.second);
  }

  std::cout << ((exp_answer == CGAL::SMALLER) ? "SMALLER":
                ((exp_answer == CGAL::LARGER) ? "LARGER":"EQUAL")) << " ";

  real_answer = (points_op2) ?
    (this->m_geom_traits.compare_x_on_boundary_2_object()
     (this->m_points[id1], this->m_points[id2])) :
    ((points_op1) ?
     (this->m_geom_traits.compare_x_on_boundary_2_object()
      (this->m_points[id1], this->m_xcurves[id2], cv_end1)) :
     (this->m_geom_traits.compare_x_on_boundary_2_object()
      (this->m_xcurves[id1], cv_end1, this->m_xcurves[id2], cv_end2)));

  return this->compare(exp_answer, real_answer);
}

// TODO Is_on_x_identification_2

#endif<|MERGE_RESOLUTION|>--- conflicted
+++ resolved
@@ -1106,15 +1106,9 @@
 
   unsigned int id1, id2, id;
   str_stream >> id1 >> id2 >> id;
-<<<<<<< HEAD
-  X_monotone_curve_2 xcv;
-  std::cout << "Test: merge( " << this->m_xcurves[id1] << ", "
-            << this->m_xcurves[id2] << " ) ? " << this->m_xcurves[id] << " ";
-=======
   X_monotone_curve_2 cv;
   std::cout << "Test: merge( " << CGAL::IO::oformat(this->m_xcurves[id1]) << ", "
             << CGAL::IO::oformat(this->m_xcurves[id2]) << " ) ? " << CGAL::IO::oformat(this->m_xcurves[id]) << " ";
->>>>>>> a484bfa3
 
   this->m_geom_traits.merge_2_object()(this->m_xcurves[id1],
                                        this->m_xcurves[id2], xcv);
