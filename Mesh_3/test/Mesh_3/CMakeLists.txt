--- conflicted
+++ resolved
@@ -11,15 +11,11 @@
   cmake_policy(VERSION 2.6)
 endif()
 
-<<<<<<< HEAD
-# Include this package's headers first
-include_directories( BEFORE ./ ./include ../../include )
+find_package(CGAL QUIET COMPONENTS Core ImageIO)
 
 # Add specific Find.cmake modules
 set(CMAKE_MODULE_PATH ${CMAKE_MODULE_PATH} ${CMAKE_CURRENT_SOURCE_DIR}/../../../Installation/cmake/modules/ )
 
-=======
->>>>>>> cc4d797e
 find_package(CGAL QUIET COMPONENTS Core ImageIO)
 
 if ( CGAL_FOUND )
