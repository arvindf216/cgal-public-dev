--- conflicted
+++ resolved
@@ -117,12 +117,11 @@
   {
     setMouseBinding(::Qt::ShiftModifier, ::Qt::LeftButton, CGAL::qglviewer::NO_CLICK_ACTION);
   }
-<<<<<<< HEAD
+
   void setLighting();
-=======
+
   void messageLogged(QOpenGLDebugMessage);
 
->>>>>>> 5ceb529d
 protected:
   void paintEvent(QPaintEvent *)Q_DECL_OVERRIDE;
   void paintGL()Q_DECL_OVERRIDE;
