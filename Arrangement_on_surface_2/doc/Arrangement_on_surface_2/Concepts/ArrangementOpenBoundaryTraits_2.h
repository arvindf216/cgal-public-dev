/*!
<<<<<<< HEAD
\ingroup PkgArrangementOnSurface2ConceptsTraits
\cgalConcept

Several predicates are required to handle \f$ x\f$-monotone curves that 
approach infinity and thus approach the boundary of the parameter 
space. These predicates are sufficient to handle not only curves 
embedded in an unbounded parameter space, but also curves embedded 
in a bounded parameter space with open boundaries. Models of the 
concept `ArrangementOpenBoundaryTraits_2` handle curves that approach the boundary of a 
parameter space. This concept refines the concept 
`ArrangementBasicTraits_2`. The arrangement template 
instantiated with a traits class that models this concept can handle 
\f$ x\f$-monotone curves that are unbounded in any direction. The concept 
`ArrangementOpenBoundaryTraits_2`, nontheless, also supports planar \f$ x\f$-monotone curves 
that reach the boundary of an open yet bounded parameter space. 

An \f$ x\f$-monotone curve may be <I>closed</I>, in which case its endpoints 
are representable as `Point_2` objects, or <I>open</I> at the 
boundary of the parameter space. It can have one open end and one 
closed end (e.g., a ray). The nature of the \f$ x\f$-monotone curves, 
whether they are expected to be closed or not at any one of the four 
boundary-sides, is conveyed through the definition of the four nested 
types `Left_side_category`, `Right_side_category`, 
`Bottom_side_category`, and `Top_side_category`. If some curves 
handled by a model of the concept `ArrangementOpenBoundaryTraits_2` are expected to be open 
on the left, the nested type `Left_side_category` must be convertible 
to `CGAL::Arr_open_side_tag`. Similarly, if some curves handled by the 
concept are expected to be open on the right, open at the bottom, or 
open at the top, the corresponding nested type must be convertible to 
`CGAL::Arr_open_side_tag`. A model of the concept `ArrangementOpenBoundaryTraits_2` must have 
all the four categories convertible to 
`CGAL::Arr_open_side_tag`.\cgalFootnote{We intend to introduce more concepts that require only a subset of the categories to be convertible to `Arr_open_side_tag`.} In this case the <span class="textsc">Dcel</span> of the arrangement 
instantiated with the model is initialized with an implicit bounding 
rectangle. When the parameter space is bounded, it is the exact 
geometric embedding of the implicit bounding rectangle. 

\cgalRefines `ArrangementBasicTraits_2` 

\cgalHasModel `CGAL::Arr_linear_traits_2<Kernel>`
\cgalHasModel `CGAL::Arr_rational_function_traits_2<AlgebraicKernel_d_1>` 
\cgalHasModel `CGAL::Arr_algebraic_segment_traits_2<Coefficient>` 
\cgalHasModel `CGAL::Arr_curve_data_traits_2<Tr,XData,Mrg,CData,Cnv>` 
\cgalHasModel `CGAL::Arr_consolidated_curve_data_traits_2<Traits,Data>` 

\sa `ArrangementBasicTraits_2` 
\sa `ArrangementXMonotoneTraits_2` 
\sa `ArrangementLandmarkTraits_2` 
\sa `ArrangementTraits_2` 

*/
=======
 * \ingroup PkgArrangement2ConceptsTraits
 * \cgalConcept
 *
 * Several predicates are required to handle \f$ x\f$-monotone curves that
 * approach infinity and thus approach the boundary of the parameter
 * space. These predicates are sufficient to handle not only curves embedded in
 * an unbounded parameter space, but also curves embedded in a bounded parameter
 * space with open boundaries. Models of the concept
 * `ArrangementOpenBoundaryTraits_2` handle curves that approach the boundary of
 * a parameter space. This concept refines the concept
 * `ArrangementBasicTraits_2`. The arrangement template instantiated with a
 * traits class that models this concept can handle \f$ x\f$-monotone curves
 * that are unbounded in any direction. The concept
 * `ArrangementOpenBoundaryTraits_2`, nontheless, also supports planar \f$
 * x\f$-monotone curves that reach the boundary of an open yet bounded parameter
 * space.
 *
 * An \f$ x\f$-monotone curve may be <I>closed</I>, in which case its endpoints
 * are representable as `Point_2` objects, or <I>open</I> at the boundary of the
 * parameter space. It can have one open end and one closed end (e.g., a
 * ray). The nature of the \f$ x\f$-monotone curves, whether they are expected
 * to be closed or not at any one of the four boundary-sides, is conveyed
 * through the definition of the four nested types `Left_side_category`,
 * `Right_side_category`, `Bottom_side_category`, and `Top_side_category`. If
 * some curves handled by a model of the concept
 * `ArrangementOpenBoundaryTraits_2` are expected to be open on the left, the
 * nested type `Left_side_category` must be convertible to
 * `Arr_open_side_tag`. Similarly, if some curves handled by the concept are
 * expected to be open on the right, open at the bottom, or open at the top, the
 * corresponding nested type must be convertible to `Arr_open_side_tag`. A model
 * of the concept `ArrangementOpenBoundaryTraits_2` must have all the four
 * categories convertible to `Arr_open_side_tag`.\cgalFootnote{We intend to
 * introduce more concepts that require only a subset of the categories to be
 * convertible to `Arr_open_side_tag`.} In this case the <span
 * class="textsc">Dcel</span> of the arrangement instantiated with the model is
 * initialized with an implicit bounding rectangle. When the parameter space is
 * bounded, it is the exact geometric embedding of the implicit bounding
 * rectangle.
 *
 * \cgalRefines `ArrangementBasicTraits_2`
 *
 * \cgalHasModel `CGAL::Arr_linear_traits_2<Kernel>`
 * \cgalHasModel `CGAL::Arr_rational_function_traits_2<AlgebraicKernel_d_1>`
 * \cgalHasModel `CGAL::Arr_algebraic_segment_traits_2<Coefficient>`
 * \cgalHasModel `CGAL::Arr_curve_data_traits_2<Tr,XData,Mrg,CData,Cnv>`
 * \cgalHasModel `CGAL::Arr_consolidated_curve_data_traits_2<Traits,Data>`
 *
 * \sa `ArrangementBasicTraits_2`
 * \sa `ArrangementXMonotoneTraits_2`
 * \sa `ArrangementLandmarkTraits_2`
 * \sa `ArrangementTraits_2`
 */
>>>>>>> 82b70625

class ArrangementOpenBoundaryTraits_2 {
public:

/// \name Categories
/// @{

/*!
Must be convertible to either `CGAL::Arr_oblivious_side_tag` or
`CGAL::Arr_open_side_tag`.
*/
typedef unspecified_type Left_side_category;

/*!
Must be convertible to either `CGAL::Arr_oblivious_side_tag` or
`CGAL::Arr_open_side_tag`.
*/
typedef unspecified_type Bottom_side_category;

/*!
Must be convertible to either `CGAL::Arr_oblivious_side_tag` or
`CGAL::Arr_open_side_tag`.
*/
typedef unspecified_type Top_side_category;

/*!
Must be convertible to either `CGAL::Arr_oblivious_side_tag` or
`CGAL::Arr_open_side_tag`.
*/
typedef unspecified_type Right_side_category;

/// @}

/// \name Functor Types
/// @{

/*!
models the concept `ArrTraits::ParameterSpaceInX_2`.
Required only if the traits class supports unbounded curves that
approach the left or the right sides (the `Left_side_category`
or the `Right_side_category` categories are convertible to
`CGAL::Arr_open_side_tag`).
*/
typedef unspecified_type Parameter_space_in_x_2;

/*!
models the concept `ArrTraits::CompareYNearBoundary_2`.
Required only if the traits class supports unbounded curves that
approach the left or the right sides (the `Left_side_category`
or the `Right_side_category` categories are convertible to
`CGAL::Arr_open_side_tag`).
*/
typedef unspecified_type Compare_y_near_boundary_2;

/*!
models the concept `ArrTraits::ParameterSpaceInY_2`.
Required only if the traits class supports unbounded curves that
approach the bottom or the top sides (the `Bottom_side_category`
or the `Top_side_category` categories are convertible to
`CGAL::Arr_open_side_tag`).
*/
typedef unspecified_type Parameter_space_in_y_2;

/*!
models the concept `ArrTraits::CompareXAtLimit_2`.
Required only if the traits class supports unbounded curves that
approach the bottom or the top sides (the `Bottom_side_category`
or the `Top_side_category` categories are convertible to
`CGAL::Arr_open_side_tag`).
*/
typedef unspecified_type Compare_x_at_limit_2;

/*!
models the concept `ArrTraits::CompareXNearLimit_2`.
Required only if the traits class supports unbounded curves that
approach the bottom or the top sides (the `Bottom_side_category`
or the `Top_side_category` categories are convertible to
`CGAL::Arr_open_side_tag`).
*/
typedef unspecified_type Compare_x_near_limit_2;

/// @}

/// \name Accessing Functor Objects
/// @{

/*!

*/
Parameter_space_in_x_2 parameter_space_in_x_2_object() const;

/*!

*/
Compare_y_near_boundary_2 compare_y_near_boundary_2_object() const;

/*!

*/
Parameter_space_in_y_2 parameter_space_in_y_2_object() const;

  /// \name Functor Types
  /// @{
  /// @}

  /// \name Accessing Functor Objects
  /// @{
  /// @}

}; /* end ArrangementOpenBoundaryTraits_2 */<|MERGE_RESOLUTION|>--- conflicted
+++ resolved
@@ -1,56 +1,4 @@
 /*!
-<<<<<<< HEAD
-\ingroup PkgArrangementOnSurface2ConceptsTraits
-\cgalConcept
-
-Several predicates are required to handle \f$ x\f$-monotone curves that 
-approach infinity and thus approach the boundary of the parameter 
-space. These predicates are sufficient to handle not only curves 
-embedded in an unbounded parameter space, but also curves embedded 
-in a bounded parameter space with open boundaries. Models of the 
-concept `ArrangementOpenBoundaryTraits_2` handle curves that approach the boundary of a 
-parameter space. This concept refines the concept 
-`ArrangementBasicTraits_2`. The arrangement template 
-instantiated with a traits class that models this concept can handle 
-\f$ x\f$-monotone curves that are unbounded in any direction. The concept 
-`ArrangementOpenBoundaryTraits_2`, nontheless, also supports planar \f$ x\f$-monotone curves 
-that reach the boundary of an open yet bounded parameter space. 
-
-An \f$ x\f$-monotone curve may be <I>closed</I>, in which case its endpoints 
-are representable as `Point_2` objects, or <I>open</I> at the 
-boundary of the parameter space. It can have one open end and one 
-closed end (e.g., a ray). The nature of the \f$ x\f$-monotone curves, 
-whether they are expected to be closed or not at any one of the four 
-boundary-sides, is conveyed through the definition of the four nested 
-types `Left_side_category`, `Right_side_category`, 
-`Bottom_side_category`, and `Top_side_category`. If some curves 
-handled by a model of the concept `ArrangementOpenBoundaryTraits_2` are expected to be open 
-on the left, the nested type `Left_side_category` must be convertible 
-to `CGAL::Arr_open_side_tag`. Similarly, if some curves handled by the 
-concept are expected to be open on the right, open at the bottom, or 
-open at the top, the corresponding nested type must be convertible to 
-`CGAL::Arr_open_side_tag`. A model of the concept `ArrangementOpenBoundaryTraits_2` must have 
-all the four categories convertible to 
-`CGAL::Arr_open_side_tag`.\cgalFootnote{We intend to introduce more concepts that require only a subset of the categories to be convertible to `Arr_open_side_tag`.} In this case the <span class="textsc">Dcel</span> of the arrangement 
-instantiated with the model is initialized with an implicit bounding 
-rectangle. When the parameter space is bounded, it is the exact 
-geometric embedding of the implicit bounding rectangle. 
-
-\cgalRefines `ArrangementBasicTraits_2` 
-
-\cgalHasModel `CGAL::Arr_linear_traits_2<Kernel>`
-\cgalHasModel `CGAL::Arr_rational_function_traits_2<AlgebraicKernel_d_1>` 
-\cgalHasModel `CGAL::Arr_algebraic_segment_traits_2<Coefficient>` 
-\cgalHasModel `CGAL::Arr_curve_data_traits_2<Tr,XData,Mrg,CData,Cnv>` 
-\cgalHasModel `CGAL::Arr_consolidated_curve_data_traits_2<Traits,Data>` 
-
-\sa `ArrangementBasicTraits_2` 
-\sa `ArrangementXMonotoneTraits_2` 
-\sa `ArrangementLandmarkTraits_2` 
-\sa `ArrangementTraits_2` 
-
-*/
-=======
  * \ingroup PkgArrangement2ConceptsTraits
  * \cgalConcept
  *
@@ -103,7 +51,6 @@
  * \sa `ArrangementLandmarkTraits_2`
  * \sa `ArrangementTraits_2`
  */
->>>>>>> 82b70625
 
 class ArrangementOpenBoundaryTraits_2 {
 public:
