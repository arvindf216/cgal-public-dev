#include <CGAL/Simple_cartesian.h>

#include <CGAL/Iterator_range.h>
#include <CGAL/boost/graph/graph_traits_Linear_cell_complex_for_combinatorial_map.h>
#include <CGAL/boost/graph/IO/polygon_mesh_io.h>

#include <iostream>
#include <fstream>
#include <list>
#include <algorithm>


typedef CGAL::Simple_cartesian<double>              Kernel;
typedef CGAL::Linear_cell_complex_traits<3, Kernel> LCC_traits;
typedef CGAL::Linear_cell_complex_for_bgl_combinatorial_map_helper
         <2, 3, LCC_traits>::type LCC;

typedef boost::graph_traits<LCC>::vertex_descriptor vertex_descriptor;
typedef boost::graph_traits<LCC>::vertex_iterator   vertex_iterator;

typedef CGAL::Iterator_range<vertex_iterator> vertex_range;

vertex_range vertices_range(const LCC& lcc)
{
  return vertex_range(vertices(lcc));
}

struct Fct
{
  void operator()(const vertex_descriptor& vd) const
  {
    std::cout << vd->point() << std::endl;
  }
};

void fct(const LCC& lcc)
{
  vertex_range vr(vertices(lcc));

  std::cout << "new for loop" << std::endl;
  for(vertex_descriptor vd : vr){
    std::cout << vd->point() << std::endl;
  }

  std::cout << "boost::tie + std::for_each" << std::endl;
  vertex_iterator vb, ve;

  boost::tie(vb,ve) = vertices_range(lcc);
  std::for_each(vb,ve, Fct());
}

int main(int argc, char** argv)
{
  LCC lcc;
<<<<<<< HEAD
  CGAL::read_polygon_mesh((argc>1)?argv[1]:"cube.off", lcc);
=======
  CGAL::IO::read_polygon_mesh((argc>1)?argv[1]:"cube.off", lcc);
>>>>>>> cf69d322

  fct(lcc);
  return 0;
}<|MERGE_RESOLUTION|>--- conflicted
+++ resolved
@@ -52,11 +52,7 @@
 int main(int argc, char** argv)
 {
   LCC lcc;
-<<<<<<< HEAD
-  CGAL::read_polygon_mesh((argc>1)?argv[1]:"cube.off", lcc);
-=======
   CGAL::IO::read_polygon_mesh((argc>1)?argv[1]:"cube.off", lcc);
->>>>>>> cf69d322
 
   fct(lcc);
   return 0;
