--- conflicted
+++ resolved
@@ -493,12 +493,7 @@
   std::ifstream ifs(qPrintable(fileName));
   if(fileName.endsWith(".wkt", Qt::CaseInsensitive))
   {
-<<<<<<< HEAD
-    CGAL::read_multi_point_WKT(ifs, points);
-=======
-#if BOOST_VERSION >= 105600 && (! defined(BOOST_GCC) || BOOST_GCC >= 40500)
     CGAL::IO::read_multi_point_WKT(ifs, points);
->>>>>>> a99916f6
     for(K::Point_2 p : points)
     {
       mc.insert(p);
@@ -543,12 +538,7 @@
       for(Min_circle::Point_iterator pit = mc.points_begin();
           pit != mc.points_end(); ++pit)
         out_pts.push_back(*pit);
-<<<<<<< HEAD
-      CGAL::write_multi_point_WKT(ofs, out_pts);
-=======
       CGAL::IO::write_multi_point_WKT(ofs, out_pts);
-#endif
->>>>>>> a99916f6
     }
     else
     {
