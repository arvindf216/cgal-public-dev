--- conflicted
+++ resolved
@@ -5,34 +5,15 @@
 project( AABB_traits_benchmark)
 
 # CGAL and its components
-<<<<<<< HEAD
-find_package( CGAL QUIET)
-if ( CGAL_FOUND )
-  include( ${CGAL_USE_FILE} )
-else ()
-  message(STATUS "This project requires the CGAL library, and will not be compiled.")
-  return()
-
-endif()
-
-=======
 find_package( CGAL REQUIRED )
 include( ${CGAL_USE_FILE} )
->>>>>>> a3f04527
 
 # Boost and its components
 find_package( Boost REQUIRED )
 # include for local directory
-<<<<<<< HEAD
-if ( NOT Boost_FOUND )
-  message(STATUS "This project requires the Boost library, and will not be compiled.")
-  return()
-endif()
-=======
 
 # google benchmark
 find_package(benchmark REQUIRED)
->>>>>>> a3f04527
 
 # include for local package
 include_directories( BEFORE ../../include )
