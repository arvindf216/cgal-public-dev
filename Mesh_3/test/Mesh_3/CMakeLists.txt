# Created by the script cgal_create_cmake_script
# This is the CMake script for compiling a CGAL application.

cmake_minimum_required(VERSION 3.1...3.23)
project( Mesh_3_Tests )

find_package(CGAL REQUIRED COMPONENTS ImageIO)

# Use Eigen
find_package(Eigen3 3.1.0 QUIET) #(3.1.0 or greater)
include(CGAL_Eigen3_support)
if (NOT TARGET CGAL::Eigen3_support)
  message("NOTICE: This project requires the Eigen library, and will not be compiled.")
  return()
endif()

find_package(TBB QUIET)
include(CGAL_TBB_support)

find_package(ITT QUIET)

create_single_source_cgal_program( "test_boost_has_xxx.cpp" )
create_single_source_cgal_program( "test_mesh_capsule_var_distance_bound.cpp" )
create_single_source_cgal_program( "test_implicit_multi_domain_to_labeling_function_wrapper.cpp" )
create_single_source_cgal_program( "test_criteria.cpp" )
create_single_source_cgal_program( "test_domain_with_polyline_features.cpp" )
create_single_source_cgal_program( "test_labeled_mesh_domain_3.cpp" )
create_single_source_cgal_program( "test_mesh_criteria_creation.cpp" )
create_single_source_cgal_program( "test_without_detect_features.cpp" )

if(CGAL_ImageIO_USE_ZLIB)
  create_single_source_cgal_program( "test_meshing_3D_image.cpp" )
  create_single_source_cgal_program( "test_meshing_3D_image_deprecated.cpp" )
  create_single_source_cgal_program( "test_meshing_3D_image_with_features.cpp" )
  create_single_source_cgal_program( "test_meshing_3D_gray_image.cpp" )
  create_single_source_cgal_program( "test_meshing_3D_gray_image_deprecated.cpp" )
  create_single_source_cgal_program( "test_min_size_criteria.cpp")
else()
  message(STATUS "NOTICE: The test 'test_meshing_3D_image' requires the ZLIB library, and will not be compiled.")
endif()

create_single_source_cgal_program( "test_meshing_implicit_function.cpp" )
create_single_source_cgal_program( "test_meshing_implicit_function_deprecated.cpp" )
create_single_source_cgal_program( "test_meshing_polyhedral_complex.cpp" )
create_single_source_cgal_program( "test_meshing_polyhedron.cpp" )
create_single_source_cgal_program( "test_meshing_polylines_only.cpp" )
create_single_source_cgal_program( "test_meshing_polyhedron_with_features.cpp" )
create_single_source_cgal_program( "test_meshing_verbose.cpp" )
create_single_source_cgal_program( "test_meshing_unit_tetrahedron.cpp" )
create_single_source_cgal_program( "test_meshing_with_default_edge_size.cpp" )
create_single_source_cgal_program( "test_meshing_determinism.cpp" )
create_single_source_cgal_program( "test_meshing_without_features_determinism.cpp" )
create_single_source_cgal_program( "test_mesh_3_issue_1554.cpp" )
create_single_source_cgal_program( "test_mesh_polyhedral_domain_with_features_deprecated.cpp" )
create_single_source_cgal_program( "test_meshing_with_one_step.cpp" )
create_single_source_cgal_program( "test_mesh_cell_base_3.cpp")
create_single_source_cgal_program( "test_min_edge_length.cpp")

foreach(target
    test_boost_has_xxx
    test_mesh_capsule_var_distance_bound
    test_implicit_multi_domain_to_labeling_function_wrapper
    test_criteria
    test_domain_with_polyline_features
    test_labeled_mesh_domain_3
    test_mesh_criteria_creation
    test_without_detect_features
    test_meshing_3D_image
    test_meshing_3D_image_deprecated
    test_meshing_3D_image_with_features
    test_meshing_3D_gray_image
    test_meshing_3D_gray_image_deprecated
    test_meshing_implicit_function
    test_meshing_implicit_function_deprecated
    test_meshing_polyhedral_complex
    test_meshing_polyhedron
    test_meshing_polylines_only
    test_meshing_polyhedron_with_features
    test_meshing_verbose
    test_meshing_unit_tetrahedron
    test_meshing_with_default_edge_size
    test_meshing_determinism
    test_meshing_without_features_determinism
    test_mesh_3_issue_1554
    test_mesh_polyhedral_domain_with_features_deprecated
    test_mesh_cell_base_3
    test_meshing_with_one_step
<<<<<<< HEAD
    test_min_size_criteria
=======
    test_min_edge_length
>>>>>>> 8e988956
    )
  if(TARGET ${target})
    target_link_libraries(${target} PUBLIC CGAL::Eigen3_support)
  endif()
endforeach()

if(TARGET CGAL::TBB_support)
  foreach(target
      test_meshing_verbose
      test_meshing_polyhedron_with_features
      test_meshing_utilities.h
      test_meshing_implicit_function
      test_meshing_3D_image
      test_meshing_3D_gray_image
      test_meshing_unit_tetrahedron
      test_meshing_polyhedron
      test_meshing_polyhedral_complex
      test_mesh_capsule_var_distance_bound
      test_meshing_determinism
      test_meshing_without_features_determinism
      test_mesh_3_issue_1554
      test_mesh_polyhedral_domain_with_features_deprecated
      test_mesh_cell_base_3
<<<<<<< HEAD
      test_min_size_criteria
=======
      test_min_edge_length
>>>>>>> 8e988956
      )
    if(TARGET ${target})
      target_link_libraries(${target} PUBLIC CGAL::TBB_support)
    endif()
  endforeach()

  if(BUILD_TESTING)
    set_property(TEST
      execution___of__test_meshing_verbose
      execution___of__test_meshing_polyhedron_with_features
      execution___of__test_meshing_implicit_function
      execution___of__test_meshing_unit_tetrahedron
      execution___of__test_meshing_polyhedron
      execution___of__test_meshing_polyhedral_complex
      execution___of__test_mesh_capsule_var_distance_bound
      execution___of__test_mesh_3_issue_1554
      execution___of__test_mesh_polyhedral_domain_with_features_deprecated
      execution___of__test_mesh_cell_base_3
      PROPERTY RUN_SERIAL 1)
    if(TARGET test_meshing_3D_image)
      set_property(TEST
        execution___of__test_meshing_3D_image
        execution___of__test_meshing_3D_gray_image
        PROPERTY RUN_SERIAL 1)
    endif()
  endif()
endif()

if(TARGET ITT::ITT)
  target_link_libraries(test_meshing_polyhedron_with_features PRIVATE ITT::ITT)
  target_compile_definitions(test_meshing_polyhedron_with_features PRIVATE CGAL_MESH_3_USE_INTEL_ITT)
  target_link_libraries(test_meshing_verbose PRIVATE ITT::ITT)
  target_compile_definitions(test_meshing_verbose PRIVATE CGAL_MESH_3_USE_INTEL_ITT)
endif()

if(BUILD_TESTING)
  set_tests_properties(
    execution___of__test_meshing_polyhedron_with_features
    execution___of__test_meshing_verbose
    PROPERTIES RESOURCE_LOCK Mesh_3_Tests_IO)
endif()<|MERGE_RESOLUTION|>--- conflicted
+++ resolved
@@ -85,11 +85,8 @@
     test_mesh_polyhedral_domain_with_features_deprecated
     test_mesh_cell_base_3
     test_meshing_with_one_step
-<<<<<<< HEAD
+    test_min_edge_length
     test_min_size_criteria
-=======
-    test_min_edge_length
->>>>>>> 8e988956
     )
   if(TARGET ${target})
     target_link_libraries(${target} PUBLIC CGAL::Eigen3_support)
@@ -113,11 +110,8 @@
       test_mesh_3_issue_1554
       test_mesh_polyhedral_domain_with_features_deprecated
       test_mesh_cell_base_3
-<<<<<<< HEAD
+      test_min_edge_length
       test_min_size_criteria
-=======
-      test_min_edge_length
->>>>>>> 8e988956
       )
     if(TARGET ${target})
       target_link_libraries(${target} PUBLIC CGAL::TBB_support)
