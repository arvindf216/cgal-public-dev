// Copyright (c) 2006,2007,2008,2009,2010,2011 Tel-Aviv University (Israel).
// All rights reserved.
//
// This file is part of CGAL (www.cgal.org).
// You can redistribute it and/or modify it under the terms of the GNU
// General Public License as published by the Free Software Foundation,
// either version 3 of the License, or (at your option) any later version.
//
// Licensees holding a valid commercial license may use this file in
// accordance with the commercial license agreement provided with the software.
//
// This file is provided AS IS with NO WARRANTY OF ANY KIND, INCLUDING THE
// WARRANTY OF DESIGN, MERCHANTABILITY AND FITNESS FOR A PARTICULAR PURPOSE.
//
// $URL$
// $Id$
// 
// Author(s)     : Efi Fogel         <efif@post.tau.ac.il>
//                 Eric Berberich    <ericb@post.tau.ac.il>

#ifndef CGAL_ARR_SPHERICAL_TOPOLOGY_TRAITS_2_H
#define CGAL_ARR_SPHERICAL_TOPOLOGY_TRAITS_2_H

/*! \file
 * The topology traits for great spherical arcs embedded on a sphere for the
 * arrangement package.
 */

#include <CGAL/Arr_enums.h>
#include <CGAL/Arr_tags.h>
#include <CGAL/Arr_default_dcel.h>
#include <CGAL/Arr_naive_point_location.h>
#include <CGAL/Arrangement_2/Arr_traits_adaptor_2.h>
#include <CGAL/Sweep_line_2/Arr_construction_event.h>
#include <CGAL/Sweep_line_2/Arr_construction_subcurve.h>
#include <CGAL/Sweep_line_2/Arr_construction_sl_visitor.h>
#include <CGAL/Sweep_line_2/Arr_basic_insertion_traits_2.h>
#include <CGAL/Sweep_line_2/Arr_basic_insertion_sl_visitor.h>
#include <CGAL/Sweep_line_2/Arr_insertion_traits_2.h>
#include <CGAL/Sweep_line_2/Arr_insertion_sl_visitor.h>
#include <CGAL/Sweep_line_2/Arr_overlay_subcurve.h>
#include <CGAL/Sweep_line_2/Arr_overlay_traits_2.h>
#include <CGAL/Sweep_line_2/Arr_overlay_sl_visitor.h>
#include <CGAL/Sweep_line_2/Arr_batched_pl_sl_visitor.h>
#include <CGAL/Sweep_line_2/Arr_vert_decomp_sl_visitor.h>
#include <CGAL/Arr_point_location/Arr_batched_point_location_traits_2.h>

#include <CGAL/Arr_topology_traits/Arr_spherical_construction_helper.h>
#include <CGAL/Arr_topology_traits/Arr_spherical_insertion_helper.h>
#include <CGAL/Arr_topology_traits/Arr_spherical_overlay_helper.h>
#include <CGAL/Arr_topology_traits/Arr_spherical_batched_pl_helper.h>
#include <CGAL/Arr_topology_traits/Arr_spherical_vert_decomp_helper.h>
#include <CGAL/Arr_topology_traits/Arr_inc_insertion_zone_visitor.h>

#include <map>

namespace CGAL {

// Forward declaration:
template <class GeomTraits, class TopTraits> 
class Arrangement_on_surface_2;

/*! This class handles the topology for arrangements of great spherical
 * arcs on the sphere embedded on 2D parametric surdace.
 */
template <class GeomTraits, class T_Dcel = Arr_default_dcel<GeomTraits> >
class Arr_spherical_topology_traits_2 {
public:

  ///! \name The geometry-traits types.
  //@{
  typedef GeomTraits                                      Geometry_traits_2;
  typedef typename Geometry_traits_2::Point_2             Point_2;
  typedef typename Geometry_traits_2::X_monotone_curve_2  X_monotone_curve_2;
  //@}

  ///! \name The DCEL types.
  //@{
  typedef T_Dcel                                          Dcel;
  typedef typename Dcel::Size                             Size;
  typedef typename Dcel::Vertex                           Vertex;
  typedef typename Dcel::Halfedge                         Halfedge;
  typedef typename Dcel::Face                             Face;
  typedef typename Dcel::Outer_ccb                        Outer_ccb;
  typedef typename Dcel::Inner_ccb                        Inner_ccb;
  typedef typename Dcel::Isolated_vertex                  Isolated_vertex;
  //@}

  //! \name Arrangement types
  //!@{
  typedef Arr_spherical_topology_traits_2<Geometry_traits_2, Dcel> Self;
  typedef Arr_traits_basic_adaptor_2<Geometry_traits_2>   Traits_adaptor_2;
  //!@}
  
  ///! \name The side tags
  //@{
  typedef typename Traits_adaptor_2::Left_side_category   Left_side_category;
  typedef typename Traits_adaptor_2::Bottom_side_category Bottom_side_category;
  typedef typename Traits_adaptor_2::Top_side_category    Top_side_category;
  typedef typename Traits_adaptor_2::Right_side_category  Right_side_category;
  
  BOOST_MPL_ASSERT
  (
   (boost::mpl::or_< 
    boost::is_same< Left_side_category, Arr_oblivious_side_tag >,
    boost::is_same< Left_side_category, Arr_identified_side_tag > >)
  );
  BOOST_MPL_ASSERT
  (
   (boost::mpl::or_< 
    boost::is_same< Bottom_side_category, Arr_oblivious_side_tag >,
    boost::is_same< Bottom_side_category, Arr_contracted_side_tag > >)
  );
  BOOST_MPL_ASSERT
  (
   (boost::mpl::or_< 
    boost::is_same< Top_side_category, Arr_oblivious_side_tag >,
    boost::is_same< Top_side_category, Arr_contracted_side_tag > >)
  );
  BOOST_MPL_ASSERT
  (
   (boost::mpl::or_< 
    boost::is_same< Right_side_category, Arr_oblivious_side_tag >,
    boost::is_same< Right_side_category, Arr_identified_side_tag > >)
  );
  //@}
  
  /*! \struct
   * An auxiliary structure for rebinding the topology traits with a new 
   * geometry-traits class and a new DCEL class.
   */
  template<typename T, typename D>
  struct rebind
  {
    typedef Arr_spherical_topology_traits_2<T,D> other;
  };
  
private:

  //! A container of boundary vertices.
  struct Vertex_key_comparer {
    /*! Construct default */
    Vertex_key_comparer() : m_traits(NULL) {}
    
    /*! Construct */    
    Vertex_key_comparer(const Traits_adaptor_2 * traits) : m_traits(traits) {}
    const Traits_adaptor_2 * m_traits;
    bool operator()(const Point_2 & p1, const Point_2 & p2) const
    {
      return (m_traits->compare_y_on_boundary_2_object()(p1, p2) ==
              SMALLER);
    }
  };

  //! \todo define the key to be 'const Point_2*'.
  typedef std::map<Point_2,Vertex*,Vertex_key_comparer>  Vertex_map;
  typedef std::pair<Point_2,Vertex*>                     Vertex_value;

protected:
  // Data members:
  //! The DCEL.
  Dcel m_dcel;

  //! The spherical (bounded) face.  
  Face * m_spherical_face;

  //! The north pole
  Vertex * m_north_pole;

  //! The north pole
  Vertex * m_south_pole;

  //! The vertices on the discontinuity arc
  Vertex_map m_boundary_vertices;

  //! The geometry-traits adaptor.
  const Traits_adaptor_2 * m_traits;

  // Inidicates whether the traits object should evetually be freed.
  bool m_own_traits;
  
  // Copy constructor and assignment operator - not supported.
  Arr_spherical_topology_traits_2(const Self &);
  Self & operator=(const Self &);

public:
  ///! \name Construction methods.
  //@{

  /*! Default constructor. */
  Arr_spherical_topology_traits_2();

  /*! Constructor with a geometry-traits class.
   * \param traits the traits.
   */
  Arr_spherical_topology_traits_2(const Geometry_traits_2 * traits);

  /*! Assign the contents of another topology-traits class.
   * \param other the other spherical topology-traits.
   */
  void assign(const Self & other);
  //@}

  ///! \name Topology-traits methods.
  //@{

  /*! Obtain the DCEL (const version). */
  const Dcel & dcel() const
  {
    return (m_dcel);
  }

  /*! Obtain the DCEL (non-const version). */
  Dcel & dcel()
  {
    return m_dcel;
  }

  /*! Determine whether the DCEL reprsenets an empty structure.
   * \return true if the dcel reprsenets an empty structure; false otherwise.
   */
  bool is_empty_dcel() const
  {
    return (m_dcel.size_of_vertices() == 0);
  }

  /*! Initialize an empty DCEL structure. */
  void init_dcel();

  /*! Make the necessary updates after the DCEL structure have been updated. */
  void dcel_updated();

  /*! Determine whether the given vertex is concrete.
   * \param v the vertex.
   * \return true if v is mapped to a point on the discontinuity arc; false
   * otherwise.
   */
  bool is_concrete_vertex(const Vertex * /* v */) const
  {
    return true;
  }

  /*! Obtain the number of concrete vertices.
   * \return the number of concrete vertices.
   */
  Size number_of_concrete_vertices() const
  {
    return (m_dcel.size_of_vertices());
  }

  /*! Determine whether the given vertex is valid.
   * \param v the vertex.
   * \todo why is this needed, and where used?
   */
  bool is_valid_vertex (const Vertex * /* v */) const
  {
    return true;
  }

  /*! Obtain the number of valid vertices. */
  Size number_of_valid_vertices() const
  {
    return (m_dcel.size_of_vertices());
  }

  /*! Determine whether the given halfedge is valid. */
  bool is_valid_halfedge (const Halfedge * /* he */) const
  {
    return true;
  }

  /*! Obtain the number of valid halfedges. */
  Size number_of_valid_halfedges() const
  {
    return (m_dcel.size_of_halfedges());
  }

  /*! Determine whether the given face is valid. */
  bool is_valid_face(const Face * /* f */) const
  {
    return true;
  }
  
  /*! Obtain the number of valid faces. */
  Size number_of_valid_faces() const
  {
    return m_dcel.size_of_faces();
  }

  /*! Obtain the spherical face (const version). */
  const Face * spherical_face() const
  {
    return m_spherical_face;
  }

  /*! Obtain the spherical face (non-const version). */
  Face * spherical_face()
  {
    return m_spherical_face;
  }

  /*! Obtain the face containing the south pole (const version). */
  const Face * south_face() const
  {
    if (m_boundary_vertices.empty()) return m_spherical_face;
    typename Vertex_map::const_iterator it = m_boundary_vertices.begin();
    return _face_below_vertex_on_discontinuity(it->second);
  }

  /*! Obtain the face containing the south pole (non-const version). */
  Face * south_face()
  {
    if (m_boundary_vertices.empty()) return m_spherical_face;
    typename Vertex_map::iterator it = m_boundary_vertices.begin();
    return _face_below_vertex_on_discontinuity(it->second);
  }

  /*! Obtain the south pole (const version). */
  const Vertex * south_pole() const
  {
    return m_south_pole;
  }

  /*! Obtain the south pole (non-const version). */
  Vertex * south_pole()
  {
    return m_south_pole;
  }

  /*! Obtain the north pole (const version). */
  const Vertex * north_pole() const
  {
    return m_north_pole;
  }

  /*! Obtain the north pole (non-const version). */
  Vertex * north_pole()
  {
    return m_north_pole;
  }

  /*! Obtain a vertex on the line of discontinuity that corresponds to
   *  the given curve-end (or return NULL if no such vertex exists).
   */ 
  Vertex * discontinuity_vertex (const X_monotone_curve_2 xc, Arr_curve_end ind)
  {
    Point_2 key;
    if (ind == ARR_MIN_END)
      key = m_traits->construct_min_vertex_2_object() (xc);
    else
      key = m_traits->construct_max_vertex_2_object() (xc);

    typename Vertex_map::iterator  it = m_boundary_vertices.find(key);
    return (it != m_boundary_vertices.end()) ? it->second : NULL;
  }

  //@}
  
private:
  /// \name Auxiliary type definitions.
  //@{
  typedef Arrangement_on_surface_2<Geometry_traits_2, Self>        Arr;

  // Type definition for the constuction sweep-line visitor.
  typedef Arr_construction_subcurve<Geometry_traits_2>          CSubcurve; 
  typedef Arr_construction_event<Geometry_traits_2,CSubcurve,Arr>
                                                                CEvent;
  typedef Arr_spherical_construction_helper<Geometry_traits_2,Arr,
    CEvent,CSubcurve>                                           CHelper;

  // Type definition for the basic insertion sweep-line visitor.
  typedef Arr_basic_insertion_traits_2<Geometry_traits_2, Arr>  BInsTraits;
  typedef Arr_construction_subcurve<BInsTraits>                 BISubcurve; 
  typedef Arr_construction_event<BInsTraits,BISubcurve,Arr>     BIEvent;
  typedef Arr_spherical_insertion_helper<BInsTraits,Arr,BIEvent,BISubcurve>
                                                                BIHelper;

  // Type definition for the insertion sweep-line visitor.
  typedef Arr_insertion_traits_2<Geometry_traits_2, Arr>        InsTraits;
  typedef Arr_construction_subcurve<InsTraits>                  ISubcurve; 
  typedef Arr_construction_event<InsTraits,ISubcurve,Arr>       IEvent;
  typedef Arr_spherical_insertion_helper<InsTraits,Arr,IEvent,ISubcurve>
                                                                IHelper;

  // Type definition for the batched point-location sweep-line visitor.
  typedef Arr_batched_point_location_traits_2<Arr>              BplTraits;
  typedef Arr_spherical_batched_pl_helper<BplTraits, Arr>       BplHelper;

  // Type definition for the vertical decomposition sweep-line visitor.
  typedef Arr_batched_point_location_traits_2<Arr>              VdTraits;
  typedef Arr_spherical_vert_decomp_helper<VdTraits, Arr>       VdHelper;

  // Type definition for the overlay sweep-line visitor.
  template <class ExGeomTraits_, class ArrangementA_, class ArrangementB_>
  struct _Overlay_helper :
    public Arr_spherical_overlay_helper<ExGeomTraits_, ArrangementA_,
    ArrangementB_, Arr, Arr_construction_event<ExGeomTraits_,
    Arr_overlay_subcurve<ExGeomTraits_>, Arr>,
    Arr_overlay_subcurve<ExGeomTraits_> >
  {
    typedef Arr_spherical_overlay_helper<ExGeomTraits_, ArrangementA_,
      ArrangementB_, Arr, Arr_construction_event<ExGeomTraits_,
      Arr_overlay_subcurve<ExGeomTraits_>, Arr>,
      Arr_overlay_subcurve<ExGeomTraits_> >             Base;

    typedef typename Base::Traits_2                     Traits_2;
    typedef typename Base::Arrangement_red_2            Arrangement_red_2;
    typedef typename Base::Arrangement_blue_2           Arrangement_blue_2;
    typedef typename Base::Arrangement_2                Arrangement_2;
    typedef typename Base::Event                        Event;
    typedef typename Base::Subcurve                     Subcurve;
    typedef typename Base::Construction_helper          Construction_helper;

    _Overlay_helper(const ArrangementA_ * arrA, const ArrangementB_ * arrB) :
      Base(arrA, arrB) {}
  };
  //@}

public:
  ///! \name Visitor types.
  //@{

  typedef Arr_construction_sl_visitor<CHelper>
    Sweep_line_construction_visitor;

  typedef Arr_insertion_sl_visitor<IHelper>
    Sweep_line_insertion_visitor;

  typedef Sweep_line_construction_visitor
    Sweep_line_non_intersecting_construction_visitor;
  
  typedef Arr_basic_insertion_sl_visitor<BIHelper>
    Sweep_line_non_intersecting_insertion_visitor;

  template <class OutputIterator_>
  struct Sweep_line_batched_point_location_visitor :
    public Arr_batched_pl_sl_visitor<BplHelper, OutputIterator_>
  {
    typedef OutputIterator_                             Output_iterator;

    typedef Arr_batched_pl_sl_visitor<BplHelper, Output_iterator>   Base;
    typedef typename Base::Traits_2                                 Traits_2;
    typedef typename Base::Event                                    Event;
    typedef typename Base::Subcurve                                 Subcurve;

<<<<<<< HEAD
    Sweep_line_bacthed_point_location_visitor(const Arr* arr,
                                              Output_iterator& oi) :
=======
    Sweep_line_batched_point_location_visitor(const Arr * arr,
                                              Output_iterator * oi) :
>>>>>>> f2ed3503
      Base(arr, oi)
    {}
  };

  template <class OutputIterator_>
  struct Sweep_line_vertical_decomposition_visitor :
    public Arr_vert_decomp_sl_visitor<VdHelper, OutputIterator_>
  {
    typedef OutputIterator_                             Output_iterator;
    typedef Arr_vert_decomp_sl_visitor<VdHelper,Output_iterator>  Base;

    typedef typename Base::Traits_2                     Traits_2;
    typedef typename Base::Event                        Event;
    typedef typename Base::Subcurve                     Subcurve;

    Sweep_line_vertical_decomposition_visitor(const Arr * arr,
                                              Output_iterator * oi) :
      Base(arr, oi)
    {}
  };

  template <class ArrangementA_, class ArrangementB_, class OverlayTraits_>
  struct Sweep_line_overlay_visitor :
    public Arr_overlay_sl_visitor
  <_Overlay_helper<Arr_overlay_traits_2<Geometry_traits_2,ArrangementA_,
    ArrangementB_>,
    ArrangementA_, ArrangementB_>, OverlayTraits_>
  {
    typedef ArrangementA_                               ArrangementA_2;
    typedef ArrangementB_                               ArrangementB_2;
    typedef Arr                                         Arrangement_result_2;
    typedef OverlayTraits_                              Overlay_traits;

    typedef Arr_overlay_traits_2<Geometry_traits_2,ArrangementA_2,
      ArrangementB_2>                                   Geom_ovl_traits_2;

    typedef _Overlay_helper<Geom_ovl_traits_2,ArrangementA_2,ArrangementB_2>
                                                        Ovl_helper;

    typedef Arr_overlay_sl_visitor<Ovl_helper,Overlay_traits>   Base;

    typedef typename Base::Traits_2                     Traits_2;
    typedef typename Base::Event                        Event;
    typedef typename Base::Subcurve                     Subcurve;

    Sweep_line_overlay_visitor(const ArrangementA_2 * arrA,
                               const ArrangementB_2 * arrB,
                               Arrangement_result_2 * arr_res,
                               Overlay_traits * overlay_tr) :
      Base(arrA, arrB, arr_res, overlay_tr)
    {}
  };

  typedef Arr_inc_insertion_zone_visitor<Arr> Zone_insertion_visitor;

  typedef Arr_naive_point_location<Arr>       Default_point_location_strategy;
  //@}

  ///! \name Topology-traits methods.
  //@{

  /*! Receive a notification on the creation of a new boundary vertex that
   * corresponds to the given curve end.
   * \param v The new boundary vertex.
   * \param xc The x-monotone curve.
   * \param ind The curve end.
   * \param ps_x The boundary condition of the curve end in x.
   * \param ps_y The boundary condition of the curve end in y.
   */
  void notify_on_boundary_vertex_creation(Vertex * v,
                                          const X_monotone_curve_2 & xc,
                                          Arr_curve_end ind,
                                          Arr_parameter_space ps_x,
                                          Arr_parameter_space ps_y);

  /*! Given two predecessor halfedges that belong to the same inner CCB of
   * a face, determine what happens when we insert an edge connecting the
   * target vertices of the two edges.
   * \param prev1 The first predecessor halfedge.
   * \param prev2 The second predecessor halfedge.
   * \param cv The curve to be inserted
   * \pre The two halfedges belong to the same inner CCB.
   * \return A pair indicating whether the insertion will cause the face
   *         to split (the first flag), and if so - whether the split face
   *         will form a hole in the original face.
   */
  std::pair<bool, bool>
  face_split_after_edge_insertion(const Halfedge * prev1,
                                  const Halfedge * prev2,
                                  const X_monotone_curve_2 & /*cv*/) const
  {
    CGAL_precondition(prev1->is_on_inner_ccb());
    CGAL_precondition(prev2->is_on_inner_ccb());
    CGAL_precondition(prev1->inner_ccb() == prev2->inner_ccb());

    // In case of a planar topology, connecting two vertices on the same
    // inner CCB closes a new face that becomes a hole in the original face:
    return (std::make_pair(true, true));
  }

  /*! Determine whether the removal of the given edge will cause the creation
   * of a hole.
   * \param he The halfedge to be removed.
   * \pre Both he and its twin lie on an outer CCB of their incident faces.
   * \return Whether a new hole will be created.
   */
  bool hole_creation_after_edge_removal(const Halfedge * he) const
  {
    CGAL_precondition(!he->is_on_inner_ccb());
    CGAL_precondition(!he->opposite()->is_on_inner_ccb());

    /* Check whether the halfedge and its twin belong to the same outer CCB
     * (and are therefore incident to the same face).
     * If they do, cut an antenna. That is, seperate a new hole from the outer
     * CCB of the face (return true).
     * Otherwise, the edge separates two faces. When removed, these two faces
     * will be merged, but no new hole will be created (return false).
     */
    return (he->outer_ccb() == he->opposite()->outer_ccb());
  }

  /*! Given two predecessor halfedges that will be used for inserting a
   * new halfedge pair (prev1 will be the predecessor of the halfedge he1,
   * and prev2 will be the predecessor of its twin he2), such that the
   * insertion will create a new perimetric face that forms a hole inside
   * an existing perimetric face, determine whether he1 will be incident to
   * this new face.
   * \param prev1 The first predecessor halfedge.
   * \param prev2 The second predecessor halfedge.
   * \param xc The x-monotone curve we use to connect prev1's target and
   *           prev2's target vertex.
   * \param try_other_way Used to temporarily solve a bug in case that if 
   *                      we go from prev1 to prev2 we get a perimetric face
   *                      but from prev2 to prev1 we don't get a perimetric 
   *                      face. The flag is used to try the other direction.
   *                      
   * \pre prev1 and prev2 belong to the same inner connected component.
   * \return true if he1 (and prev1) lies in the interior of the face we
   *         are about to create, false otherwise - in which case he2
   *         (and prev2) must be incident to this new face.
   */
  bool is_on_new_perimetric_face_boundary(const Halfedge * prev1,
                                          const Halfedge * prev2,
                                          const X_monotone_curve_2 & xc,
                                          bool try_other_way = true) const;

  /*! Determine whether the two halfedges, belonging to different outer CCBs,
   * belong to the outer boundary of the same face.
   * \param e1 The first halfedge.
   * \param e2 The second halfedge.
   * \return Whether the two halfedge belong to the outer boundary of the same
   *         face.
   */
  bool boundaries_of_same_face(const Halfedge * /* e1 */,
                               const Halfedge * /* e2 */) const
  {
    // This function is never called in case of an arrangement on a sphere:
    CGAL_error();
    return false;
  }

  /*! Determine whether a given point lies in the interior of a given face.
   * \param f The face.
   * \param p The query point.
   * \param v The vertex associated with p (if exists).
   * \param f must not be fictitious, and v must not lie at infinity.
   * \return true if p is contained in f's interior; false otherwise.
   */
  bool is_in_face(const Face * f, const Point_2 & p, const Vertex * v) const;

  /*! Compare the relative y-position of a given point and a given edge.
   * \param p The point.
   * \param he The edge (one of the pair of halfedges).
   * \pre p should lie in the x-range of the given edge.
   * \return The relative y-position of the point p and the edge.
   */
  Comparison_result compare_y_at_x(const Point_2 & p,
                                   const Halfedge * he) const;

  /*! Determine whether a given vertex is associated with a given curve end.
   * \param v The vertex.
   * \param xc The x-monotone curve.
   * \param ind The curve end.
   * \param ps_x The boundary condition of the curve end in x.
   * \param ps_y The boundary condition of the curve end in y.
   * \pre The curve has a boundary condition in either x or y.
   * \return Whether v represents the given curve end.
   */
  bool are_equal(const Vertex * v,
                 const X_monotone_curve_2 & xc, Arr_curve_end ind,
                 Arr_parameter_space ps_x, Arr_parameter_space ps_y) const;

  /*! Given a curve end with boundary conditions and a face that contains the
   * interior of the curve, find a place for a boundary vertex that will
   * represent the curve end along the face boundary.
   * \param f The face.
   * \param xc The x-monotone curve.
   * \param ind The curve end.
   * \param ps_x The boundary condition of the curve end in x.
   * \param ps_y The boundary condition of the curve end in y.
   * \pre The curve has a boundary condition in either x or y.
   * \return An object that contains the curve end.
   */
  CGAL::Object place_boundary_vertex(Face * f,
                                     const X_monotone_curve_2 & xc,
                                     Arr_curve_end ind,
                                     Arr_parameter_space ps_x,
                                     Arr_parameter_space ps_y);

  /*!
   * Locate the predecessor halfedge for the given curve around a given
   * vertex with boundary conditions.
   * \param v The vertex.
   * \param cv The x-monotone curve.
   * \param ind The curve end.
   * \param ps_x The boundary condition of the curve end in x.
   * \param ps_y The boundary condition of the curve end in y.
   * \pre The curve has a boundary condition in either x or y, and should be
   *      incident to the vertex v.
   * \return An object that contains the curve end.
   */
  Halfedge * locate_around_boundary_vertex(Vertex * v,
                                           const X_monotone_curve_2 & cv,
                                           Arr_curve_end ind,
                                           Arr_parameter_space ps_x,
                                           Arr_parameter_space ps_y) const;

  /*! Locate a DCEL feature that contains the given curve end.
   * \param xc The x-monotone curve.
   * \param ind The curve end.
   * \param ps_x The boundary condition of the curve end in x.
   * \param ps_y The boundary condition of the curve end in y.
   * \pre The curve end is incident to the boundary.
   * \return An object that contains the curve end.
   */
  CGAL::Object locate_curve_end(const X_monotone_curve_2 & xc, Arr_curve_end ce,
                                Arr_parameter_space ps_x,
                                Arr_parameter_space ps_y);

  /*! Split a fictitious edge using the given vertex.
   * \param e The edge to split (one of the pair of halfedges).
   * \param v The split vertex.
   * \pre e is a fictitious halfedge.
   * \return A halfedge whose direction is the same as e's and whose target is
   *         the split vertex v.
   */
  Halfedge * split_fictitious_edge(Halfedge * /* e */, Vertex * /* v */)
  {
    // There are no fictitious halfedges:
    CGAL_error();
    return NULL;
  }

  /*! Determine whether the given face is unbounded.
   * \param f The face.
   * \return true if f is unbounded; false otherwise.
   */
  bool is_unbounded(const Face * /* f */) const
  {
    // All faces on a sphere are bounded:
    return false;
  }

  /*! Determine whether the given boundary vertex is redundant.
   * \param v The vertex.
   * \return Whether v is redundant, and should be erased.
   */
  bool is_redundant(const Vertex * v) const;

  /*! Erase the given redundant vertex by merging a fictitious edge.
   * The function does not free the vertex v itself.
   * \param v The vertex.
   * \pre v is a redundant vertex.
   * \return One of the pair of halfedges that form the merged edge.
   */
  Halfedge * erase_redundant_vertex(Vertex * v);

  //! reference_face (const version).
  /*! The function returns a reference face of the arrangement.
      All reference faces of arrangements of the same type have a common 
      point.
      \return A pointer to the reference face.
  */
  const Face* reference_face() const
  {
    return spherical_face();
  }
  
  //! reference_face (non-const version).
  /*! The function returns a reference face of the arrangement.
      All reference faces of arrangements of the same type have a common 
      point.
      \return A pointer to the reference face.
  */
  Face* reference_face()
  {
    return spherical_face();
  }
  
  //@}

protected:

  /// \name Auxiliary functions.
  //@{
  
  /*! Obtain the curve associated with a boundary vertex.
   * \param v The boundary vertex.
   * \param ind Output: ARR_MIN_END if the vertex is induced by the minimal end;
   *                    ARR_MAX_END if it is induced by the curve's maximal end.
   * \pre v is a valid boundary.
   * \return The curve that induces v.
   */
  const X_monotone_curve_2 & _curve(const Vertex * v,
                                    Arr_curve_end & ind) const;

  /*! Return the halfedge, the target vertex of which is given, that is
   * the predecessor of a halfedge, the curve of which is given, that is about
   * to be inserted into the dcel.
   */
  Halfedge *
  _locate_around_vertex_on_discontinuity(Vertex * v,
                                         const X_monotone_curve_2 & xc,
                                         Arr_curve_end ind) const;

  /*! Return the halfedge, the target vertex of which is a given pole,
   * that is the predecessor of a halfedge, the curve of which is given, that
   * is about to be inserted into the dcel.
   */
  Halfedge * _locate_around_pole(Vertex * v, const X_monotone_curve_2 & xc,
                                 Arr_curve_end ind) const;


  /*! Return the face that lies below the given vertex, which lies
   * on the line of discontinuity.
   */
  Face * _face_below_vertex_on_discontinuity(Vertex * v) const;

  //@}
};

} //namespace CGAL

#include <CGAL/Arr_topology_traits/Arr_spherical_topology_traits_2_impl.h>

#endif<|MERGE_RESOLUTION|>--- conflicted
+++ resolved
@@ -443,13 +443,8 @@
     typedef typename Base::Event                                    Event;
     typedef typename Base::Subcurve                                 Subcurve;
 
-<<<<<<< HEAD
     Sweep_line_bacthed_point_location_visitor(const Arr* arr,
                                               Output_iterator& oi) :
-=======
-    Sweep_line_batched_point_location_visitor(const Arr * arr,
-                                              Output_iterator * oi) :
->>>>>>> f2ed3503
       Base(arr, oi)
     {}
   };
