// Copyright (c) 2017 GeometryFactory (France).
// All rights reserved.
//
// This file is part of CGAL (www.cgal.org).
// You can redistribute it and/or modify it under the terms of the GNU
// General Public License as published by the Free Software Foundation,
// either version 3 of the License, or (at your option) any later version.
//
// Licensees holding a valid commercial license may use this file in
// accordance with the commercial license agreement provided with the software.
//
// This file is provided AS IS with NO WARRANTY OF ANY KIND, INCLUDING THE
// WARRANTY OF DESIGN, MERCHANTABILITY AND FITNESS FOR A PARTICULAR PURPOSE.
//
// $URL$
// $Id$
// SPDX-License-Identifier: GPL-3.0+
//
//
// Author(s)     : Jane Tournois

#ifndef CGAL_POLYGON_MESH_PROCESSING_RANDOM_PERTURBATION_H
#define CGAL_POLYGON_MESH_PROCESSING_RANDOM_PERTURBATION_H

#include <CGAL/license/Polygon_mesh_processing/meshing_hole_filling.h>

#include <CGAL/disable_warnings.h>

#include <CGAL/Polygon_mesh_processing/internal/Isotropic_remeshing/remesh_impl.h>

#include <CGAL/Polygon_mesh_processing/internal/named_function_params.h>
#include <CGAL/Polygon_mesh_processing/internal/named_params_helper.h>

#include <CGAL/AABB_tree.h>
#include <CGAL/AABB_traits.h>
#include <CGAL/AABB_face_graph_triangle_primitive.h>

#include <CGAL/Random.h>

#include <boost/foreach.hpp>

#ifdef CGAL_PMP_RANDOM_PERTURBATION_VERBOSE
#include <CGAL/Timer.h>
#endif

namespace CGAL {

namespace Polygon_mesh_processing {

namespace internal {

  template<typename GT, typename RNG>
  typename GT::Vector_3 construct_random_vector_3(const double& max_size,
                                                  RNG& rng,
                                                  const GT& gt)
  {
    typedef typename GT::FT FT;
    typename GT::Construct_vector_3 vec = gt.construct_vector_3_object();

    return vec(FT(rng.get_double(-max_size, max_size)),
               FT(rng.get_double(-max_size, max_size)),
               FT(rng.get_double(-max_size, max_size)));
  }

  template<typename GT, typename VertexRange,
           typename PM, typename VCMap, typename VPMap, typename RNG>
  void random_perturbation_impl(VertexRange vrange,
                                PM& tmesh,
                                const double& max_size,
                                VCMap vcmap,
                                VPMap vpmap,
                                bool do_project,
                                RNG& rng,
                                const GT& gt)
  {
    typedef typename boost::graph_traits<PM>::vertex_descriptor vertex_descriptor;
    typedef typename GT::Point_3    Point_3;

    typedef CGAL::AABB_face_graph_triangle_primitive<PM> Primitive;
    typedef CGAL::AABB_traits<GT, Primitive> Traits;
    typedef CGAL::AABB_tree<Traits> Tree;

    Tree tree;
    if(do_project)
    {
      tree.rebuild(faces(tmesh).first, faces(tmesh).second, tmesh);
      tree.accelerate_distance_queries();
    }
    typename GT::Construct_translated_point_3 translate
      = gt.construct_translated_point_3_object();

    BOOST_FOREACH(vertex_descriptor v, vrange)
    {
      if (!get(vcmap, v) && !is_border(v, tmesh))
      {
        const Point_3& p = get(vpmap, v);
        const Point_3 np = translate(p, construct_random_vector_3<GT>(max_size, rng, gt));

        if (do_project)
          put(vpmap, v, tree.closest_point(np)); //project on input surface
        else
          put(vpmap, v, np);
      }
    }
  }

} //end namespace internal

/*!
* \ingroup PMP_meshing_grp
* @brief randomly perturbs the locations of vertices of a triangulated surface mesh.
* By default, the vertices are re-projected onto the input surface after perturbation.
* Note that no geometric checks are done after the perturbation
* (face orientation might become incorrect and self-intersections might be introduced).
*
* @tparam VertexRange model of `Range`, holding
*         vertices of type `boost::graph_traits<TriangleMesh>::%vertex_descriptor`.
*         Its iterator type is `ForwardIterator`. 
* @tparam TriangleMesh model of `MutableFaceGraph`.
* @tparam NamedParameters a sequence of \ref pmp_namedparameters "Named Parameters"
*
* @param vertices the range of vertices to be perturbed
* @param tmesh the triangulated surface mesh
* @param perturbation_max_size the maximal length of moves that can be applied to
*        vertices of `tmesh`.
* @param np optional sequence of \ref pmp_namedparameters "Named Parameters" among the ones listed below
*
* \cgalNamedParamsBegin
*  \cgalParamBegin{geom_traits} a geometric traits class instance, model of `Kernel`.
*  \cgalParamEnd
*  \cgalParamBegin{vertex_point_map} the property map with the points associated
*    to the vertices of `tmesh`. Instance of a class model of `ReadWritePropertyMap`.
*  \cgalParamEnd
*  \cgalParamBegin{vertex_is_constrained_map} a property map containing the
*    constrained-or-not status of each vertex of `tmesh`. A constrained vertex
*    cannot be modified at all during perturbation
*  \cgalParamEnd
*  \cgalParamBegin{do_project} a boolean that sets whether vertices are reprojected
*    on the input surface after their coordinates random perturbation
*  \cgalParamEnd
*  \cgalParamBegin{random_seed} a non-negative integer value to seed the random
      number generator, and make the perturbation deterministic
*  \cgalParamEnd
* \cgalNamedParamsEnd
*
*/
template<typename VertexRange, typename TriangleMesh, typename NamedParameters>
void random_perturbation(VertexRange vertices
                       , TriangleMesh& tmesh
                       , const double& perturbation_max_size
                       , const NamedParameters& np)
{
  typedef TriangleMesh PM;
  using parameters::get_parameter;
  using parameters::choose_parameter;

  typedef typename boost::graph_traits<PM>::vertex_descriptor vertex_descriptor;

#ifdef CGAL_PMP_RANDOM_PERTURBATION_VERBOSE
  std::cout << std::endl;
  CGAL::Timer t;
  std::cout << "Random perturbation (max size = "<< perturbation_max_size<<")...";
  std::cout.flush();
  t.start();
#endif

  typedef typename GetGeomTraits<PM, NamedParameters>::type GT;
  GT gt = choose_parameter(get_parameter(np, internal_np::geom_traits), GT());

  typedef typename GetVertexPointMap<PM, NamedParameters>::type VPMap;
  VPMap vpmap = choose_parameter(get_parameter(np, internal_np::vertex_point),
                             get_property_map(vertex_point, tmesh));

  typedef typename internal_np::Lookup_named_param_def <
      internal_np::vertex_is_constrained_t,
      NamedParameters,
      Constant_property_map<vertex_descriptor, bool> // default
    > ::type VCMap;
<<<<<<< HEAD
  VCMap vcmap = choose_param(get_param(np, internal_np::vertex_is_constrained),
                             Constant_property_map<vertex_descriptor, bool>(false));
=======
  VCMap vcmap = choose_parameter(get_parameter(np, internal_np::vertex_is_constrained),
                             internal::No_constraint_pmap<vertex_descriptor>());
>>>>>>> ae44cf3f

  unsigned int seed = choose_parameter(get_parameter(np, internal_np::random_seed), -1);
  bool do_project = choose_parameter(get_parameter(np, internal_np::do_project), true);

  CGAL::Random rng = (seed == unsigned(-1)) ? CGAL::Random() : CGAL::Random(seed);

  internal::random_perturbation_impl(vertices,
          tmesh,
          perturbation_max_size,
          vcmap,
          vpmap,
          do_project,
          rng,
          gt);

#ifdef CGAL_PMP_RANDOM_PERTURBATION_VERBOSE
  t.stop();
  std::cout << "Perturbation done (";
  std::cout << t.time() << " sec )." << std::endl;
#endif
}

/*!
* \ingroup PMP_meshing_grp
* @brief same as above, but all non-border vertices of `tmesh` are perturbed.
*/
template<typename TriangleMesh, typename NamedParameters>
void random_perturbation(TriangleMesh& tmesh
                       , const double& perturbation_max_size
                       , const NamedParameters& np)
{
  random_perturbation(vertices(tmesh), tmesh, perturbation_max_size, np);
}

template<typename VertexRange, typename TriangleMesh>
void random_perturbation(VertexRange vertices
                       , TriangleMesh& tmesh
                       , const double& perturbation_max_size)
{
  random_perturbation(vertices, tmesh, perturbation_max_size,
                      parameters::all_default());
}

template<typename TriangleMesh>
void random_perturbation(TriangleMesh& tmesh
                       , const double& perturbation_max_size)
{
  random_perturbation(tmesh,
                      perturbation_max_size,
                      parameters::all_default());
}

} //end namespace Polygon_mesh_processing
} //end namespace CGAL

#include <CGAL/enable_warnings.h>

#endif //CGAL_POLYGON_MESH_PROCESSING_RANDOM_PERTURBATION_H
<|MERGE_RESOLUTION|>--- conflicted
+++ resolved
@@ -176,13 +176,8 @@
       NamedParameters,
       Constant_property_map<vertex_descriptor, bool> // default
     > ::type VCMap;
-<<<<<<< HEAD
-  VCMap vcmap = choose_param(get_param(np, internal_np::vertex_is_constrained),
-                             Constant_property_map<vertex_descriptor, bool>(false));
-=======
   VCMap vcmap = choose_parameter(get_parameter(np, internal_np::vertex_is_constrained),
-                             internal::No_constraint_pmap<vertex_descriptor>());
->>>>>>> ae44cf3f
+                                 Constant_property_map<vertex_descriptor, bool>(false));
 
   unsigned int seed = choose_parameter(get_parameter(np, internal_np::random_seed), -1);
   bool do_project = choose_parameter(get_parameter(np, internal_np::do_project), true);
