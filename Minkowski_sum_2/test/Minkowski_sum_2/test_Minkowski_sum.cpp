#include <CGAL/Arithmetic_kernel.h>

<<<<<<< HEAD
// leda_rational, or Gmpq, or Quotient<MP_float>
typedef CGAL::Arithmetic_kernel::Rational         Rational;
=======
#ifdef CGAL_USE_GMP
  // GMP is installed. Use the GMP rational number-type.
  #include <CGAL/Gmpq.h>
  typedef CGAL::Gmpq                                    Rational;
#else
  // GMP is not installed. Use CGAL's exact rational number-type.
  #include <CGAL/MP_Float.h>
  #include <CGAL/Quotient.h>
  typedef CGAL::Quotient<CGAL::MP_Float>                Rational;
#endif
>>>>>>> e3acd043

#include <CGAL/Cartesian.h>
#include <CGAL/minkowski_sum_2.h>
#include <CGAL/Small_side_angle_bisector_decomposition_2.h>
#include <CGAL/Polygon_convex_decomposition_2.h>
#include <CGAL/Boolean_set_operations_2.h>
#include <CGAL/Polygon_vertical_decomposition_2.h>
#include <CGAL/Polygon_set_2.h>

#include "read_polygon.h"
#include <cstring>

#include <list>

typedef CGAL::Cartesian<Rational>                   Kernel;
typedef Kernel::Point_2                             Point_2;
typedef Kernel::Segment_2                           Segment_2;
typedef CGAL::Polygon_2<Kernel>                     Polygon_2;
typedef CGAL::Polygon_with_holes_2<Kernel>          Polygon_with_holes_2;

typedef CGAL::Polygon_set_2<Kernel>                 Polygon_set_2;
typedef Polygon_set_2::Arrangement_2                Arrangement_2;

// Merge mergable edges
void simplify(Arrangement_2& arr)
{
  Arrangement_2::Vertex_iterator vit;
  for (vit = arr.vertices_begin(); vit != arr.vertices_end(); ++vit) {
    if (vit->degree() != 2) continue;
    Arrangement_2::Halfedge_around_vertex_circulator eit =
      vit->incident_halfedges();
    const Arrangement_2::Geometry_traits_2* traits = arr.geometry_traits();
    if (traits->are_mergeable_2_object()(eit->curve(), eit->next()->curve())) {
      Arrangement_2::Geometry_traits_2::X_monotone_curve_2 c;
      traits->merge_2_object()(eit->curve(), eit->next()->curve(), c);
      arr.merge_edge(eit, eit->next(), c);
    }
  }
}

/*! Check if two polygons with holes are the same. */
bool are_equal(Polygon_set_2& ps1, const Polygon_set_2& ps2)
{
  ps1.symmetric_difference(ps2);
  return (ps1.is_empty());
}

/*! The main program. */
int main(int argc, char* argv[])
{
  // Read the input file. Because of the structure of the *.cmd file
  // (which is concatenated to the command line) we need to get all the
  // inputs in one command line. This is the reason we read triplets/pairs of
  // arguments. Each triplet/double is one input for the program.
  if (argc < 3) {
    std::cerr << "Usage: " << argv[0] << ". The input are triplets of:"
	      << " <polygon#1> <polygon#2> [decomposition flags]"
	      << std::endl;
    return (1);
  }

  int i = 1;
  while (i < argc) {
    // Read the polygons from the input files.
    Polygon_2 pgn1, pgn2;

    if (! read_polygon(argv[i], pgn1)) {
      std::cerr << "Failed to read: <" << argv[i] << ">." << std::endl;
      return (1);
    }

    if (! read_polygon(argv[i+1], pgn2)) {
      std::cerr << "Failed to read: <" << argv[i+1] << ">." << std::endl;
      return (1);
    }

    std::cout << "Testing " << argv[i] << " and " << argv[i+1] << std::endl;

    // Read the decomposition flags.
    bool use_ssab = true;
    bool use_opt = true;
    bool use_hm = true;
    bool use_greene = true;
    bool use_vertical = true;

    if (((i+2) < argc) && (argv[i+2][0] == '-')) {
      use_ssab = (std::strchr(argv[i+2], 's') != NULL);
      use_opt = (std::strchr(argv[i+2], 'o') != NULL);
      use_hm = (std::strchr(argv[i+2], 'h') != NULL);
      use_greene = (std::strchr(argv[i+2], 'g') != NULL);
      use_vertical = (std::strchr(argv[i+2], 'v') != NULL);
    }

    // Compute the Minkowski sum using the convolution method.
    std::cout << "Using the convolution method ... " << std::flush;
    Polygon_with_holes_2 sum_conv = minkowski_sum_2(pgn1, pgn2);
    std::cout << "simplifying ... " << std::flush;
    Polygon_set_2 ps_conv;
    ps_conv.insert(sum_conv);
    Arrangement_2& arr = ps_conv.arrangement();
    simplify(arr);
    std::cout << "Done." << std::endl;

    // Define auxiliary polygon-decomposition objects.
    CGAL::Small_side_angle_bisector_decomposition_2<Kernel>  ssab_decomp;
    CGAL::Optimal_convex_decomposition_2<Kernel>             opt_decomp;
    CGAL::Hertel_Mehlhorn_convex_decomposition_2<Kernel>     hm_approx_decomp;
    CGAL::Greene_convex_decomposition_2<Kernel>              greene_decomp;
    CGAL::Polygon_vertical_decomposition_2<Kernel>           vertical_decomp;

    if (use_ssab) {
      std::cout << "Using the small-side angle-bisector decomposition ... "
                << std::flush;
      Polygon_with_holes_2 sum = minkowski_sum_2(pgn1, pgn2, ssab_decomp);
      std::cout << "simplifying ... " << std::flush;
      Polygon_set_2 ps_decomp;
      ps_decomp.insert(sum);
      Arrangement_2& arr = ps_decomp.arrangement();
      simplify(arr);
      if (are_equal(ps_decomp, ps_conv)) {
        std::cout << "OK." << std::endl;
      }
      else {
        std::cout << "ERROR (different result)." << std::endl;
        return 1;
      }
    }

    if (use_opt) {
      std::cout << "Using the optimal convex decomposition ... " << std::flush;
      Polygon_with_holes_2 sum = minkowski_sum_2(pgn1, pgn2, opt_decomp);
      std::cout << "simplifying ... " << std::flush;
      Polygon_set_2 ps_decomp;
      ps_decomp.insert(sum);
      Arrangement_2& arr = ps_decomp.arrangement();
      simplify(arr);
      if (are_equal(ps_decomp, ps_conv)) {
        std::cout << "OK." << std::endl;
      }
      else {
        std::cout << "ERROR (different result)." << std::endl;
        return 1;
      }
    }

    if (use_hm) {
      std::cout << "Using the Hertel--Mehlhorn decomposition ... "
                << std::flush;
      Polygon_with_holes_2 sum = minkowski_sum_2(pgn1, pgn2, hm_approx_decomp);
      std::cout << "simplifying ... " << std::flush;
      Polygon_set_2 ps_decomp;
      ps_decomp.insert(sum);
      Arrangement_2& arr = ps_decomp.arrangement();
      simplify(arr);
      if (are_equal(ps_decomp, ps_conv)) {
        std::cout << "OK." << std::endl;
      }
      else {
        std::cout << "ERROR (different result)." << std::endl;
        return 1;
      }
    }

    if (use_greene) {
      std::cout << "Using the Greene decomposition ... " << std::flush;
      Polygon_with_holes_2 sum = minkowski_sum_2(pgn1, pgn2, greene_decomp);
      std::cout << "simplifying ... " << std::flush;
      Polygon_set_2 ps_decomp;
      ps_decomp.insert(sum);
      Arrangement_2& arr = ps_decomp.arrangement();
      simplify(arr);
       if (are_equal(ps_decomp, ps_conv)) {
        std::cout << "OK." << std::endl;
      }
      else {
        std::cout << "ERROR (different result)." << std::endl;
        return 1;
      }
    }

    if (use_vertical) {
      std::cout << "Using the vertical decomposition ... " << std::flush;
      Polygon_with_holes_2 sum = minkowski_sum_2(pgn1, pgn2, vertical_decomp);
      std::cout << "simplifying ... " << std::flush;
      Polygon_set_2 ps_decomp;
      ps_decomp.insert(sum);
      Arrangement_2& arr = ps_decomp.arrangement();
      simplify(arr);
      if (are_equal(ps_decomp, ps_conv)) {
        std::cout << "OK." << std::endl;
      }
      else {
        std::cout << "ERROR (different result)." << std::endl;
        return 1;
      }
    }

    if (((i + 2) < argc) && (argv[i+2][0] == '-')) i += 3;
    else i += 2;
  }

  return (0);
}<|MERGE_RESOLUTION|>--- conflicted
+++ resolved
@@ -1,20 +1,7 @@
 #include <CGAL/Arithmetic_kernel.h>
 
-<<<<<<< HEAD
 // leda_rational, or Gmpq, or Quotient<MP_float>
 typedef CGAL::Arithmetic_kernel::Rational         Rational;
-=======
-#ifdef CGAL_USE_GMP
-  // GMP is installed. Use the GMP rational number-type.
-  #include <CGAL/Gmpq.h>
-  typedef CGAL::Gmpq                                    Rational;
-#else
-  // GMP is not installed. Use CGAL's exact rational number-type.
-  #include <CGAL/MP_Float.h>
-  #include <CGAL/Quotient.h>
-  typedef CGAL::Quotient<CGAL::MP_Float>                Rational;
-#endif
->>>>>>> e3acd043
 
 #include <CGAL/Cartesian.h>
 #include <CGAL/minkowski_sum_2.h>
