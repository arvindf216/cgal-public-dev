--- conflicted
+++ resolved
@@ -17,12 +17,7 @@
 
 
 #include <CGAL/AABB_tree/internal/AABB_node.h>
-<<<<<<< HEAD
-#include <boost/optional.hpp>
-#include <functional>
-=======
 #include <optional>
->>>>>>> bf027d41
 
 namespace CGAL {
 
