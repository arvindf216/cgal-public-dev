
#include <vtkImageData.h>
#include <vtkDICOMImageReader.h>
#include <vtkImageReader.h>
#include <vtkImageGaussianSmooth.h>
#include <vtkDemandDrivenPipeline.h>

#include <CGAL/Exact_predicates_inexact_constructions_kernel.h>

#include <CGAL/Mesh_triangulation_3.h>
#include <CGAL/Mesh_complex_3_in_triangulation_3.h>
#include <CGAL/Mesh_criteria_3.h>

#include <CGAL/Labeled_mesh_domain_3.h>
#include <CGAL/make_mesh_3.h>
#include <CGAL/Image_3.h>
#include <CGAL/IO/read_vtk_image_data.h>

#include <boost/lexical_cast.hpp>
#include <boost/functional.hpp>

typedef short Image_word_type;

// Domain
typedef CGAL::Exact_predicates_inexact_constructions_kernel K;
typedef CGAL::Labeled_mesh_domain_3<K> Mesh_domain;

// Triangulation
typedef CGAL::Mesh_triangulation_3<Mesh_domain>::type Tr;
typedef CGAL::Mesh_complex_3_in_triangulation_3<Tr> C3t3;

// Criteria
typedef CGAL::Mesh_criteria_3<Tr> Mesh_criteria;

class Less {
  double iso;
public:
  Less(double iso): iso(iso) {}

  template <typename T>
  int operator()(T v) const {
    return int(v < iso);
  }
};

int main(int argc, char* argv[])
{
  // Loads image
  if(argc == 1){
    std::cerr << "Usage:  " << argv[0] << " <directory with dicom data> iso_level=1  facet_size=1  facet_distance=0.1  cell_size=1\n";
    return 0;
  }

  Image_word_type iso = (argc>2)? boost::lexical_cast<Image_word_type>(argv[2]): 1;
  double fs = (argc>3)? boost::lexical_cast<double>(argv[3]): 1;
  double fd = (argc>4)? boost::lexical_cast<double>(argv[4]): 0.1;
  double cs = (argc>5)? boost::lexical_cast<double>(argv[5]): 1;

  vtkDICOMImageReader*dicom_reader = vtkDICOMImageReader::New();
  dicom_reader->SetDirectoryName(argv[1]);

  vtkDemandDrivenPipeline*executive =
    vtkDemandDrivenPipeline::SafeDownCast(dicom_reader->GetExecutive());
  if (executive)
    {
      executive->SetReleaseDataFlag(0, 0); // where 0 is the port index
    }

  vtkImageGaussianSmooth* smoother = vtkImageGaussianSmooth::New();
  smoother->SetStandardDeviations(1., 1., 1.);
  smoother->SetInputConnection(dicom_reader->GetOutputPort());
  smoother->Update();
  vtkImageData* vtk_image = smoother->GetOutput();
  vtk_image->Print(std::cerr);

<<<<<<< HEAD
  CGAL::Image_3 image = CGAL::read_vtk_image_data(vtk_image);
  if(image.image() == nullptr){
=======
  CGAL::Image_3 image = CGAL::IO::read_vtk_image_data(vtk_image);
  if(image.image() == 0){
>>>>>>> e3d5fccf
    std::cerr << "could not create a CGAL::Image_3 from the vtk image\n";
    return 0;
  }
  /// [Domain creation]
  // To avoid verbose function and named parameters call
  using namespace CGAL::parameters;

  Mesh_domain domain = Mesh_domain::create_gray_image_mesh_domain
    (image,
     image_values_to_subdomain_indices = Less(iso),
     value_outside = 0);
  /// [Domain creation]

  // Mesh criteria
  Mesh_criteria criteria(facet_angle=30, facet_size=fs, facet_distance=fd,
                         cell_radius_edge_ratio=3, cell_size=cs);

  // Meshing
  C3t3 c3t3 = CGAL::make_mesh_3<C3t3>(domain, criteria);

  // Output
  std::ofstream medit_file("out.mesh");
  c3t3.output_to_medit(medit_file);

  return 0;
}<|MERGE_RESOLUTION|>--- conflicted
+++ resolved
@@ -73,13 +73,8 @@
   vtkImageData* vtk_image = smoother->GetOutput();
   vtk_image->Print(std::cerr);
 
-<<<<<<< HEAD
-  CGAL::Image_3 image = CGAL::read_vtk_image_data(vtk_image);
+  CGAL::Image_3 image = CGAL::IO::read_vtk_image_data(vtk_image);
   if(image.image() == nullptr){
-=======
-  CGAL::Image_3 image = CGAL::IO::read_vtk_image_data(vtk_image);
-  if(image.image() == 0){
->>>>>>> e3d5fccf
     std::cerr << "could not create a CGAL::Image_3 from the vtk image\n";
     return 0;
   }
