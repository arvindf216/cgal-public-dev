--- conflicted
+++ resolved
@@ -895,11 +895,7 @@
              bool *could_lock_zone = NULL) const
   {
     CGAL_precondition(!slivers.empty());
-<<<<<<< HEAD
-    
-=======
-
->>>>>>> 8a001964
+
     Vector_3 grad_vector = compute_gradient_vector(c3t3, v, slivers);
 
     // Exit if grad_vector is not relevant
@@ -931,11 +927,7 @@
     switch (slivers.size())
     {
       case 1:
-<<<<<<< HEAD
-        return -1*compute_gradient_vector(c3t3, slivers.front(),v);
-=======
         return -1*compute_gradient_vector(c3t3, slivers.front(), v);
->>>>>>> 8a001964
         break;
       case 2:
       {
@@ -1000,20 +992,10 @@
     
     FT a_02 = CGAL::abs(details::angle_in_radian(p1p0, p1p2));
     FT a_03 = CGAL::abs(details::angle_in_radian(p1p0, p1p3));
-<<<<<<< HEAD
-    
-    Vector_3 n0 = normal_estimate(c3t3, cell,k3);
-    Vector_3 n1 = normal_estimate(c3t3, cell,k2);
-
-=======
 
     Vector_3 n0 = normal_estimate(c3t3, cell, k3);
     Vector_3 n1 = normal_estimate(c3t3, cell, k2);
 
-    typename Gt::Compute_squared_distance_3 sq_distance
-      = Gt().compute_squared_distance_3_object();
-    
->>>>>>> 8a001964
     const FT d_p0p1 = CGAL::sqrt(sq_distance(p0,p1));
     CGAL_assertion(!is_zero(d_p0p1));
     
@@ -1053,12 +1035,7 @@
    * @brief returns the normal of facet (ch,i), oriented from inside to outside
    * of \c ch
    */
-<<<<<<< HEAD
   Vector_3 normal_estimate(const C3T3& c3t3, const Cell_handle& ch, const int i) const
-=======
-  Vector_3 normal_estimate(const C3T3& c3t3,
-                           const Cell_handle& ch, const int i) const
->>>>>>> 8a001964
   {
     typename Gt::Construct_point_3 wp2p =
         c3t3.triangulation().geom_traits().construct_point_3_object();
