--- conflicted
+++ resolved
@@ -102,19 +102,11 @@
     IC prev = first;
     ++first;
     while( first != last) {
-<<<<<<< HEAD
-      CGAL::newell_single_step_3( get(vpm,*prev), get(vpm,*first), n);
-        prev = first;
-        ++first;
-    }
-    CGAL::newell_single_step_3( get(vpm,*prev), get(vpm,*start_point), n);
-=======
         internal_nef::newell_single_step_3( get(vpm,*prev), get(vpm,*first), n);
         prev = first;
         ++first;
     }
     internal_nef::newell_single_step_3( get(vpm,*prev), get(vpm,*start_point), n);
->>>>>>> f0c82986
     CGAL_NEF_TRACEN("newell normal vector "<<n);
 }
 
