--- conflicted
+++ resolved
@@ -1698,32 +1698,11 @@
       return false;
     };
 
-<<<<<<< HEAD
-    auto is_on_boundary = [&](Cell_handle c, int i) -> bool
-    {
-      return is_on_outside_boundary(c, c->neighbor(i));
-    };
-
-    auto count_boundary_facets = [&](Cell_handle c, Vertex_handle v) -> int
-    {
-      const int v_index_in_c = c->index(v);
-      int boundary_facets = 0;
-      for(int i=0; i<3; ++i) // also take into account the opposite facet?
-      {
-        if(i == v_index_in_c)
-          continue;
-
-        boundary_facets += is_on_boundary(c, i);
-      }
-
-      return boundary_facets;
-    };
-=======
     // This seemed like a good idea, but in the end it can have strong cascading issues,
     // whereas some cells with much lower volume would have solved the non-manifoldness.
 //    auto is_on_boundary = [](Cell_handle c, int i) -> bool
 //    {
-//      return (c->info().is_outside != c->neighbor(i)->info().is_outside);
+//      return is_on_outside_boundary(c, c->neighbor(i));
 //    };
 //
 //    auto count_boundary_facets = [&](Cell_handle c, Vertex_handle v) -> int
@@ -1740,7 +1719,6 @@
 //
 //      return boundary_facets;
 //    };
->>>>>>> 7de4f442
 
     // longest edge works better
 //    auto sq_circumradius = [&](Cell_handle c) -> FT
@@ -1754,21 +1732,12 @@
     // any care on the quality of tetrahedra.
     auto sq_longest_edge = [&](Cell_handle c) -> FT
     {
-<<<<<<< HEAD
       return (std::max)({ squared_distance(m_tr.point(c, 0), m_tr.point(c, 1)),
                           squared_distance(m_tr.point(c, 0), m_tr.point(c, 2)),
                           squared_distance(m_tr.point(c, 0), m_tr.point(c, 3)),
                           squared_distance(m_tr.point(c, 1), m_tr.point(c, 2)),
-                          squared_distance(m_tr.point(c, 3), m_tr.point(c, 3)),
+                          squared_distance(m_tr.point(c, 1), m_tr.point(c, 3)),
                           squared_distance(m_tr.point(c, 2), m_tr.point(c, 3)) });
-=======
-      return (std::max)({ squared_distance(m_dt.point(c, 0), m_dt.point(c, 1)),
-                          squared_distance(m_dt.point(c, 0), m_dt.point(c, 2)),
-                          squared_distance(m_dt.point(c, 0), m_dt.point(c, 3)),
-                          squared_distance(m_dt.point(c, 1), m_dt.point(c, 2)),
-                          squared_distance(m_dt.point(c, 1), m_dt.point(c, 3)),
-                          squared_distance(m_dt.point(c, 2), m_dt.point(c, 3)) });
->>>>>>> 7de4f442
     };
 
 #ifdef CGAL_AW3_DEBUG_MANIFOLDNESS_PP
@@ -1796,17 +1765,10 @@
       // one would need to sort again after each modification of is_outside() statuses.
       auto comparer = [&](Cell_handle l, Cell_handle r) -> bool
       {
-<<<<<<< HEAD
-        if(has_scaffolding_vertex(l))
-          return false;
-        if(has_scaffolding_vertex(r))
-          return true;
-=======
         CGAL_precondition(!m_dt.is_infinite(l) && !m_dt.is_infinite(r));
->>>>>>> 7de4f442
-
-        if(has_artificial_vertex(l) != has_artificial_vertex(r))
-          return has_artificial_vertex(r);
+
+        if(has_scaffolding_vertex(l) != has_scaffolding_vertex(r))
+          return has_scaffolding_vertex(r);
 
         return sq_longest_edge(l) < sq_longest_edge(r);
       };
@@ -1857,11 +1819,7 @@
 private:
   void check_queue_sanity()
   {
-<<<<<<< HEAD
     std::cout << "\t~~~ Check queue sanity ~~~" << std::endl;
-=======
-    std::cout << "Check queue sanity..." << std::endl;
->>>>>>> 7de4f442
 
     std::vector<Gate> queue_gates;
     Gate previous_top_gate = m_queue.top();
