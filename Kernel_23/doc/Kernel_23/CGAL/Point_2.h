namespace CGAL {

/*!
\ingroup kernel_classes2

An object `p` of the class `Point_2` is a point in the two-dimensional 
Euclidean plane \f$ \E^2\f$. 

Remember that `Kernel::RT` and `Kernel::FT` denote a 
`RingNumberType` and a `FieldNumberType`, respectively. For the kernel 
model `Cartesian<NT>`, the two types are the same. For the
kernel model `Homogeneous<NT>`, `Kernel::RT` is equal
to `NT`, and `Kernel::FT` is equal to `Quotient<NT>`.

\cgalHeading{Operators}

The following operations can be applied on points: 

\cgalHeading{Example}

The following declaration creates two points with 
%Cartesian double coordinates. 

\code
Point_2< Cartesian<double> > p, q(1.0, 2.0); 
\endcode

The variable `p` is uninitialized and should first be used on 
the left hand side of an assignment. 

\code
p = q; 

std::cout << p.x() << " " << p.y() << std::endl; 
\endcode

\cgalModels `Kernel::Point_2`

*/
template< typename Kernel >
class Point_2 {
public:

/// \name Types 
/// @{

/*!
An iterator for enumerating the 
%Cartesian coordinates of a point. 
*/ 
typedef unspecified_type Cartesian_const_iterator; 

/// @} 

/// \name Creation 
/// @{

/*!
introduces a variable `p` with %Cartesian coordinates 
\f$ (0,0)\f$. 
*/ 
Point_2(const Origin &ORIGIN); 

/*!
introduces a point `p` initialized to `(x,y)`. 
*/ 
Point_2(int x, int y); 

/*!
introduces a point `p` initialized to `(x,y)`
provided `RT` supports construction from `double`. 
*/ 
Point_2(double x, double y); 

/*!
introduces a point `p` initialized to `(hx/hw,hy/hw)`. 
\pre `hw` \f$ \neq\f$ `Kernel::RT(0)`. 
*/ 
Point_2(const Kernel::RT &hx, const Kernel::RT &hy, const Kernel::RT &hw = RT(1)); 

/*!
introduces a point `p` initialized to `(x,y)`.
*/
Point_2(const Kernel::FT &x, const Kernel::FT &y);

/*!
introduces a point from a weighted point.
<<<<<<< HEAD
*/
Point_2(const Kernel::Weighted_point_2 &wp);
=======

\warning The `explicit` keyword is used to not have accidental implicit conversions
         between Point_2 and Weighted_point_2.
*/
explicit Point_2(const Kernel::Weighted_point_2 &wp);
>>>>>>> 337eb26c

/// @} 

/// \name Operations 
/// @{

/*!
Test for equality. Two points are equal, iff their \f$ x\f$ and \f$ y\f$ 
coordinates are equal. The point can be compared with `ORIGIN`. 
*/ 
bool operator==(const Point_2<Kernel> &q) const; 

/*!
Test for inequality. The point can be compared with `ORIGIN`. 
*/ 
bool operator!=(const Point_2<Kernel> &q) const; 

/*!
translates the point by the vector `v`.
*/
Point_2<Kernel>& operator+=(const Vector_2<Kernel> &v);

/*!
translates the point by the vector -`v`.
*/
Point_2<Kernel>& operator-=(const Vector_2<Kernel> &v);

/// @}

/// \name Coordinate Access
/// There are two sets of coordinate access functions, namely to the
/// homogeneous and to the %Cartesian coordinates. They can be used
/// independently from the chosen kernel model. Note that you do not
/// loose information with the homogeneous representation, because the
/// `FieldNumberType` is a quotient.
/// @{

/*!
returns the homogeneous \f$ x\f$ coordinate. 
*/ 
Kernel::RT hx() const; 

/*!
returns the homogeneous \f$ y\f$ coordinate. 
*/ 
Kernel::RT hy() const; 

/*!
returns the homogenizing coordinate. 
*/ 
Kernel::RT hw() const; 

/*!
returns the %Cartesian \f$ x\f$ coordinate, that is `hx()`/`hw()`. 
*/ 
Kernel::FT x() const; 

/*!
returns the %Cartesian \f$ y\f$ coordinate, that is `hy()`/`hw()`. 
*/ 
Kernel::FT y() const; 

/// @}

/// \name Convenience Operations
/// The following operations are for convenience and for compatibility
/// with higher dimensional points. Again they come in a %Cartesian and
/// in a homogeneous flavor.
/// @{

/*!
returns the i'th homogeneous coordinate of `p`, starting with 0. 
\pre \f$ 0\leq i \leq2\f$. 
*/ 
Kernel::RT homogeneous(int i) const; 

/*!
returns the i'th %Cartesian coordinate of `p`, starting with 0. 
\pre \f$ 0\leq i \leq1\f$.
*/ 
Kernel::FT cartesian(int i) const; 

/*!
returns `cartesian(i)`. 
\pre \f$ 0\leq i \leq1\f$.
*/
Kernel::FT operator[](int i) const; 

/*!
returns an iterator to the %Cartesian coordinates 
of `p`, starting with the 0th coordinate. 
*/ 
Cartesian_const_iterator cartesian_begin() const; 

/*!
returns an off the end iterator to the Cartesian 
coordinates of `p`. 
*/ 
Cartesian_const_iterator cartesian_end() const; 

/*!
returns the dimension (the constant 2). 
*/ 
int dimension() const; 

/*!
returns a bounding box containing `p`. Note that bounding boxes 
are not parameterized with whatsoever. 
*/ 
Bbox_2 bbox() const; 

/*!
returns the point obtained by applying `t` on `p`. 
*/ 
Point_2<Kernel> transform(const Aff_transformation_2<Kernel> &t) const; 

/// @}

}; /* end Point_2 */


/*!
returns true iff `p` is lexicographically smaller than `q`, 
i.e.\ either if `p.x() < q.x()` or if `p.x() == q.x()` and 
`p.y() < q.y()`. 
\relates Point_2 
*/ 
bool operator<(const Point_2<Kernel> &p, 
const Point_2<Kernel> &q); 

/*!
returns true iff `p` is lexicographically greater than `q`. 
\relates Point_2 
*/ 
bool operator>(const Point_2<Kernel> &p, 
const Point_2<Kernel> &q); 

/*!
returns true iff `p` is lexicographically smaller or equal to `q`. 
\relates Point_2 
*/ 
bool operator<=(const Point_2<Kernel> &p, 
const Point_2<Kernel> &q); 

/*!
returns true iff `p` is lexicographically greater or equal to `q`. 
\relates Point_2 
*/ 
bool operator>=(const Point_2<Kernel> &p, 
const Point_2<Kernel> &q); 

/*!
returns the difference vector between `q` and `p`. 
You can substitute `ORIGIN` for either `p` or `q`, 
but not for both. 
\relates Point_2 
*/ 
Vector_2<Kernel> operator-(const Point_2<Kernel> &p, 
const Point_2<Kernel> &q); 


/// \ingroup Kernel_operator_plus 
/// @{

/*!
returns the point obtained by translating `p` by the 
vector `v`. 
\relates Point_2 
*/ 
Point_2<Kernel> operator+(const Point_2<Kernel> &p, 
const Vector_2<Kernel> &v); 

/// @}

/// \ingroup Kernel_operator_minus 
/// @{

/*!
returns the point obtained by translating `p` by the 
vector -`v`. 
\relates Point_2 
*/ 
Point_2<Kernel> operator-(const Point_2<Kernel> &p, 
const Vector_2<Kernel> &v); 

/// @}

} /* end namespace CGAL */<|MERGE_RESOLUTION|>--- conflicted
+++ resolved
@@ -85,16 +85,11 @@
 
 /*!
 introduces a point from a weighted point.
-<<<<<<< HEAD
-*/
-Point_2(const Kernel::Weighted_point_2 &wp);
-=======
 
 \warning The `explicit` keyword is used to not have accidental implicit conversions
          between Point_2 and Weighted_point_2.
 */
 explicit Point_2(const Kernel::Weighted_point_2 &wp);
->>>>>>> 337eb26c
 
 /// @} 
 
