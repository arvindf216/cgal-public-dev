--- conflicted
+++ resolved
@@ -1054,6 +1054,7 @@
   if(item != NULL && item->manipulatable()) {
     viewer->setManipulatedFrame(item->manipulatedFrame());
   } else {
+      qDebug()<<viewer->manipulatedFrame();
     viewer->setManipulatedFrame(0);
   }
   if(viewer->manipulatedFrame() == 0) {
@@ -1537,9 +1538,6 @@
   updateViewerBBox();
   viewer->camera()->interpolateToFitScene();
 }
-<<<<<<< HEAD
-=======
-
 
 void MainWindow::on_actionLoad_plugin_triggered()
 {
@@ -1595,5 +1593,4 @@
             ui->menuOperations->addActions(as);
         }
 
-}
->>>>>>> 44eacde6
+}