# This is the CMake script for compiling the CGAL Polyhedron demo.

project( Polyhedron )
# Find includes in corresponding build directories
set(CMAKE_INCLUDE_CURRENT_DIR ON)
# Instruct CMake to run moc automatically when needed.
set(CMAKE_AUTOMOC ON)
cmake_minimum_required(VERSION 2.8.11)
if(POLICY CMP0043)
  cmake_policy(SET CMP0043 OLD)
endif()

# Compatibility with CMake 3.0
if(POLICY CMP0042)
  # Do not enable the use of MACOSX_RPATH
  # http://www.cmake.org/cmake/help/v3.0/policy/CMP0042.html
  cmake_policy(SET CMP0042 OLD)
endif()

#Defines flags to emulate windows behavior for linking error generation
if(CMAKE_CXX_COMPILER_ID EQUAL Clang OR CMAKE_COMPILER_IS_GNUCC  OR CMAKE_COMPILER_IS_GNUCXX)
  if(UNIX OR APPLE)
    SET( CMAKE_CXX_FLAGS  "${CMAKE_CXX_FLAGS} -fvisibility=hidden" )
  endif()
  if(UNIX AND NOT APPLE)
    SET( CMAKE_EXE_LINKER_FLAGS  "${CMAKE_EXE_LINKER_FLAGS} -z defs")
    SET( CMAKE_MODULE_LINKER_FLAGS  "${CMAKE_MODULE_LINKER_FLAGS} -z defs")
    SET( CMAKE_SHARED_LINKER_FLAGS  "${CMAKE_SHARED_LINKER_FLAGS} -z defs")
  endif()
endif()
# Let plugins be compiled in the same directory as the executable.
set(CMAKE_LIBRARY_OUTPUT_DIRECTORY "${CMAKE_RUNTIME_OUTPUT_DIRECTORY}")

# Include this package's headers first
include_directories( BEFORE ./ ./include ../../include ./CGAL_demo )
list(INSERT CMAKE_MODULE_PATH 0 "${CMAKE_CURRENT_SOURCE_DIR}")

add_subdirectory( implicit_functions )

# Find CGAL

option( POLYHEDRON_QTSCRIPT_DEBUGGER 
  "Activate the use of Qt Script Debugger in Polyhedron_3 demo" OFF)

# Find Qt5 itself
find_package(CGAL COMPONENTS Qt5 ImageIO)
include( ${CGAL_USE_FILE} )

find_package(Qt5
             QUIET
             COMPONENTS            OpenGL Script Svg Xml
             OPTIONAL_COMPONENTS   ScriptTools)

# Find OpenGL
find_package(OpenGL)

# Find QGLViewer
if(Qt5_FOUND)

  add_definitions(-DQT_NO_KEYWORDS)
  add_definitions(-DSCENE_IMAGE_GL_BUFFERS_AVAILABLE)
  find_package(QGLViewer )

endif(Qt5_FOUND)

find_package(Eigen3 3.2.0) #(requires 3.2.0 or greater)
if (EIGEN3_FOUND)
  include( ${EIGEN3_USE_FILE} )
endif(EIGEN3_FOUND)

# Activate concurrency?
option(POLYHEDRON_DEMO_ACTIVATE_CONCURRENCY
  "Enable concurrency"
  ON)

if( POLYHEDRON_DEMO_ACTIVATE_CONCURRENCY )
  find_package( TBB )
  if( TBB_FOUND )
    include( ${TBB_USE_FILE} )
    list( APPEND CGAL_3RD_PARTY_LIBRARIES ${TBB_LIBRARIES} )
  else()
    message( STATUS "NOTICE: Intel TBB was not found. Bilateral smoothing and WLOP plugins are faster if TBB is linked." )
  endif()
endif()


# Activate concurrency ? (turned OFF by default)
option(ACTIVATE_CONCURRENT_MESH_3
  "Activate parallelism in Mesh_3"
  OFF)

# And add -DCGAL_CONCURRENT_MESH_3 if that option is ON
if( ACTIVATE_CONCURRENT_MESH_3 OR ENV{ACTIVATE_CONCURRENT_MESH_3} )
  add_definitions( -DCGAL_CONCURRENT_MESH_3 )
  if(NOT TBB_FOUND)
    find_package( TBB REQUIRED )
    if( TBB_FOUND )
      include(${TBB_USE_FILE})
      list(APPEND CGAL_3RD_PARTY_LIBRARIES ${TBB_LIBRARIES})
    else()
      message(STATUS "NOTICE: Intel TBB was not found. Mesh_3 is faster if TBB is linked.")
    endif()
  endif()

else( ACTIVATE_CONCURRENT_MESH_3 OR ENV{ACTIVATE_CONCURRENT_MESH_3} )
  option( LINK_WITH_TBB
    "Link with TBB anyway so we can use TBB timers for profiling"
    ON)
  if( LINK_WITH_TBB )
    find_package( TBB )
  endif( LINK_WITH_TBB )
endif()




if(CGAL_Qt5_FOUND AND Qt5_FOUND AND OPENGL_FOUND AND QGLVIEWER_FOUND)

  set(Boost_USE_MULTITHREADED      ON)
  find_package(Boost COMPONENTS thread system)

  include_directories ( ${QGLVIEWER_INCLUDE_DIR} )
  qt5_wrap_ui( MainWindowUI_files MainWindow.ui)
  qt5_wrap_ui( statisticsUI_FILES Statistics_on_item_dialog.ui)
  qt5_wrap_ui( FileLoaderDialogUI_files FileLoaderDialog.ui )
  qt5_wrap_ui( Show_point_dialogUI_FILES Show_point_dialog.ui )
  qt5_wrap_ui( PreferencesUI_FILES   Preferences.ui )
  qt5_wrap_ui( Show_point_dialogUI_FILES Show_point_dialog.ui )
  qt5_generate_moc( "File_loader_dialog.h" "${CMAKE_CURRENT_BINARY_DIR}/File_loader_dialog_moc.cpp" )
  add_file_dependencies( File_loader_dialog_moc_moc.cpp "${CMAKE_CURRENT_SOURCE_DIR}/File_loader_dialog.h" )

  qt5_generate_moc( "Viewer.h" "${CMAKE_CURRENT_BINARY_DIR}/Viewer_moc.cpp" )
  add_file_dependencies( Viewer_moc.cpp "${CMAKE_CURRENT_SOURCE_DIR}/Viewer.h" )

  include( ${CMAKE_CURRENT_SOURCE_DIR}/polyhedron_demo_macros.cmake )


  qt5_add_resources ( CGAL_Qt5_RESOURCE_FILES Polyhedron_3.qrc )
  qt5_add_resources(gl_splat_rc GlSplat/glsplat.qrc)
  add_library(gl_splat SHARED
      GlSplat/GlSplat.cpp GlSplat/Shader.cpp ${gl_splat_rc})
  qt5_use_modules(gl_splat OpenGL Gui Xml)
<<<<<<< HEAD

  find_path(CGAL_THREE_HEADERS_PATH
=======
  target_link_libraries(gl_splat ${OPENGL_gl_LIBRARY})
  
   find_path(CGAL_THREE_VIEWER_INTERFACE_H_PATH
    NAME CGAL/Three/Viewer_interface.h
    PATHS ${CGAL_INCLUDE_DIRS}
    NO_DEFAULT_PATH
    DOC "Path to CGAL/Three/Viewer_interface.h")
  hide_variable(CGAL_THREE_VIEWER_INTERFACE_H_PATH)
  if(CGAL_THREE_VIEWER_INTERFACE_H_PATH)
    qt5_generate_moc( "${CGAL_THREE_VIEWER_INTERFACE_H_PATH}/CGAL/Three/Viewer_interface.h"
      "${CMAKE_CURRENT_BINARY_DIR}/Viewer_interface_moc.cpp" )
  else()
    message(FATAL_ERROR "Cannot find <CGAL/Three/Viewer_interface.h>")
  endif()

  find_path(CGAL_THREE_SCENE_ITEM_H_PATH
>>>>>>> f6428de3
    NAME CGAL/Three/Scene_item.h
    HINTS ${CGAL_INCLUDE_DIRS}
    NO_DEFAULT_PATH
    DOC "Path to CGAL/Three/Scene_item.h")
  
  if(CGAL_THREE_HEADERS_PATH)
    qt5_generate_moc( "${CGAL_THREE_HEADERS_PATH}/CGAL/Three/Viewer_interface.h"
      "${CMAKE_CURRENT_BINARY_DIR}/Viewer_interface_moc.cpp" )
    qt5_generate_moc( "${CGAL_THREE_HEADERS_PATH}/CGAL/Three/Scene_item.h"
      "${CMAKE_CURRENT_BINARY_DIR}/Scene_item_moc.cpp" )
    qt5_generate_moc( "${CGAL_THREE_HEADERS_PATH}/CGAL/Three/Scene_group_item.h"
      "${CMAKE_CURRENT_BINARY_DIR}/Scene_group_item_moc.cpp" )
    qt5_generate_moc( "${CGAL_THREE_HEADERS_PATH}/CGAL/Three/TextRenderer.h"
      "${CMAKE_CURRENT_BINARY_DIR}/TextRenderer_moc.cpp" )
  else()
    message(FATAL_ERROR "Cannot find <CGAL/Three/Viewer_interface.h>")
  endif()

  unset(CGAL_THREE_HEADERS_PATH CACHE)

# AUXILIARY LIBRARIES

  # put s (which are shared libraries) at the same location as
  # executable files
  set(CGAL_POLYHEDRON_DEMO_PLUGINS_DIR "${RUNTIME_OUTPUT_PATH}")
  set(LIBRARY_OUTPUT_PATH "${CGAL_POLYHEDRON_DEMO_PLUGINS_DIR}")

  add_library(demo_framework SHARED
    Scene.cpp
    Viewer.cpp
    Viewer_interface_moc.cpp
    Scene_item_moc.cpp
    Scene_item.cpp
    Scene_group_item.cpp
    Scene_group_item_moc.cpp
    TextRenderer.cpp
    TextRenderer_moc.cpp
    Polyhedron_demo_plugin_helper.cpp)
    qt5_use_modules(demo_framework OpenGL Gui Widgets Script Xml)

  target_link_libraries(demo_framework
    ${QGLVIEWER_LIBRARIES}
    ${OPENGL_gl_LIBRARY}
    ${OPENGL_glu_LIBRARY}
    gl_splat
    )

  add_library(scene_basic_objects SHARED
    Scene_plane_item.cpp
    Scene_spheres_item.cpp
)
  target_link_libraries(scene_basic_objects 
    demo_framework
    ${CGAL_LIBRARIES}
    ${QGLVIEWER_LIBRARIES}
    ${OPENGL_gl_LIBRARY}
    ${OPENGL_glu_LIBRARY}
    gl_splat
    )
  qt5_use_modules(scene_basic_objects OpenGL Gui Xml Script Widgets)
  add_library(point_dialog SHARED Show_point_dialog.cpp Show_point_dialog.ui ${Show_point_dialogUI_FILES})
  qt5_use_modules(point_dialog OpenGL Gui Xml Script Widgets)

  macro(add_item item_name)
    add_library(${item_name} SHARED ${ARGN})
    qt5_use_modules(${item_name} OpenGL Gui Xml Script Widgets)
    target_link_libraries(${item_name} demo_framework ${CGAL_LIBRARIES} ${Boost_LIBRARIES})
  endmacro(add_item)

  add_item(scene_c2t3_item Scene_c2t3_item.cpp)
  add_item(scene_c3t3_item Scene_c3t3_item.cpp)
  target_link_libraries(scene_c3t3_item scene_polyhedron_item scene_polygon_soup_item scene_basic_objects ${TBB_LIBRARIES})
  add_item(scene_polyhedron_item Scene_polyhedron_item.cpp)
  add_item(scene_polyhedron_transform_item Plugins/PCA/Scene_polyhedron_transform_item.cpp )

  add_item(scene_image_item Scene_image_item.cpp)
  if( WITH_CGAL_ImageIO AND CGAL_ImageIO_USE_ZLIB )
    target_link_libraries( scene_image_item ${ZLIB_LIBRARY})
  endif()

  # special
  target_link_libraries(scene_polyhedron_transform_item scene_polyhedron_item)

  add_item(scene_combinatorial_map_item Plugins/Operations_on_polyhedra/Scene_combinatorial_map_item.cpp)
  # special
  target_link_libraries(scene_combinatorial_map_item scene_polyhedron_item)

  add_item(scene_polylines_item Scene_polylines_item.cpp)
  target_link_libraries(scene_polylines_item scene_basic_objects)

  add_item(scene_polyhedron_item_decorator Scene_polyhedron_item_decorator.cpp )
  target_link_libraries(scene_polyhedron_item_decorator scene_polyhedron_item)
  
  add_item(scene_polyhedron_item_k_ring_selection Scene_polyhedron_item_k_ring_selection.cpp)
  target_link_libraries(scene_polyhedron_item_k_ring_selection scene_polyhedron_item)
 
  add_item(scene_polyhedron_selection_item Scene_polyhedron_selection_item.cpp)
  target_link_libraries(scene_polyhedron_selection_item scene_polyhedron_item_decorator scene_polyhedron_item_k_ring_selection)

  add_item(scene_polyhedron_shortest_path_item Plugins/Surface_mesh/Scene_polyhedron_shortest_path_item.cpp)

  add_item(scene_surface_mesh_item Scene_surface_mesh_item.cpp)
  
  target_link_libraries(scene_polyhedron_shortest_path_item scene_polyhedron_item_decorator scene_polyhedron_item scene_polylines_item)

  if(EIGEN3_FOUND )
    qt5_wrap_ui( editionUI_FILES Plugins/Surface_mesh_deformation/Deform_mesh.ui )
    add_item(scene_textured_polyhedron_item Scene_textured_polyhedron_item.cpp texture.cpp)
    add_item(scene_edit_polyhedron_item Plugins/Surface_mesh_deformation/Scene_edit_polyhedron_item.cpp
           ${editionUI_FILES})
           target_link_libraries(scene_edit_polyhedron_item scene_polyhedron_item scene_polyhedron_item_k_ring_selection
               scene_basic_objects)
  endif()

  add_item(scene_implicit_function_item Scene_implicit_function_item.cpp  Color_ramp.cpp )

  add_item(scene_polygon_soup_item Scene_polygon_soup_item.cpp)
  target_link_libraries(scene_polygon_soup_item scene_polyhedron_item)
  add_item(scene_nef_polyhedron_item Scene_nef_polyhedron_item.cpp)
  
  target_link_libraries(scene_nef_polyhedron_item scene_polyhedron_item)
  add_item(scene_points_with_normal_item Scene_points_with_normal_item.cpp)
  target_link_libraries( scene_points_with_normal_item gl_splat)

  target_link_libraries( demo_framework gl_splat)

  


  foreach( lib 
      demo_framework
      scene_basic_objects
      scene_polyhedron_item
      scene_polygon_soup_item
      scene_nef_polyhedron_item)
    add_to_cached_list( CGAL_EXECUTABLE_TARGETS ${lib} )
  endforeach()

  add_definitions( -DUSE_FORWARD_DECL)
  add_library(polyhedron_demo SHARED
    MainWindow.cpp
    Polyhedron_demo.cpp
    File_loader_dialog_moc.cpp
    ${FileLoaderDialogUI_files} ${MainWindowUI_files} ${PreferencesUI_FILES} ${CGAL_Qt5_RESOURCE_FILES} ${statisticsUI_FILES} ${CGAL_Qt5_MOC_FILES})
  target_link_libraries(polyhedron_demo demo_framework point_dialog)
  qt5_use_modules(polyhedron_demo Gui OpenGL Xml Widgets Script Svg )
  add_executable  ( Polyhedron_3 Polyhedron_3.cpp )
  target_link_libraries( Polyhedron_3 polyhedron_demo )
  add_to_cached_list( CGAL_EXECUTABLE_TARGETS Polyhedron_3 )

  if( POLYHEDRON_QTSCRIPT_DEBUGGER )
    if(TARGET Qt5::ScriptTools)
      qt5_use_modules(Polyhedron_3 ScriptTools)
    else()
      message(STATUS "POLYHEDRON_QTSCRIPT_DEBUGGER is set to TRUE but the Qt5 ScriptTools library was not found.")
    endif()
  endif()
  target_link_libraries( Polyhedron_3 demo_framework )

  # Link with CGAL
  target_link_libraries( Polyhedron_3 ${CGAL_LIBRARIES} ${CGAL_3RD_PARTY_LIBRARIES} )

  # Link with libQGLViewer, OpenGL
  target_link_libraries( Polyhedron_3 ${QGLVIEWER_LIBRARIES} ${OPENGL_gl_LIBRARY})

  add_to_cached_list( CGAL_EXECUTABLE_TARGETS Polyhedron_3 )


  ###########
  # PLUGINS #
  ###########


  file(GLOB DEMO_PLUGINS RELATIVE "${CMAKE_CURRENT_SOURCE_DIR}/Plugins/" "${CMAKE_CURRENT_SOURCE_DIR}/Plugins/*")
  FOREACH(SUB_DIR ${DEMO_PLUGINS})
      add_subdirectory("${CMAKE_CURRENT_SOURCE_DIR}/Plugins/${SUB_DIR}")
  ENDFOREACH()

#
# Exporting
#
  if(TARGET CGAL_Qt5)
    export(TARGETS CGAL CGAL_Qt5 FILE polyhedron_demo_targets.cmake NAMESPACE Polyhedron_)
  else()
    export(TARGETS FILE polyhedron_demo_targets.cmake NAMESPACE Polyhedron_)
  endif()
  export(
    TARGETS
    demo_framework
    scene_polyhedron_item
    scene_points_with_normal_item
    scene_implicit_function_item
    scene_polylines_item
    scene_basic_objects
    scene_polyhedron_selection_item
    scene_polyhedron_item_decorator
    scene_polyhedron_item_k_ring_selection
    NAMESPACE Polyhedron_
    APPEND FILE polyhedron_demo_targets.cmake)

  export(
    TARGETS
    gl_splat
    NAMESPACE Polyhedron_
    APPEND FILE polyhedron_demo_targets.cmake)

  configure_file(CGAL_polyhedron_demoConfig.cmake.in  CGAL_polyhedron_demoConfig.cmake)
#TO DO script the activation of all the plugins.

else (CGAL_Qt5_FOUND AND Qt5_FOUND AND OPENGL_FOUND AND QGLVIEWER_FOUND)

  set(POLYHEDRON_MISSING_DEPS "")

  if(NOT CGAL_Qt5_FOUND)
    set(POLYHEDRON_MISSING_DEPS "the CGAL Qt5 library, ${POLYHEDRON_MISSING_DEPS}")
  endif()

  if(NOT Qt5_FOUND)
    set(POLYHEDRON_MISSING_DEPS "Qt5, ${POLYHEDRON_MISSING_DEPS}")
  endif()

  if(NOT OPENGL_FOUND)
    set(POLYHEDRON_MISSING_DEPS "OpenGL, ${POLYHEDRON_MISSING_DEPS}")
  endif()

  if(NOT QGLVIEWER_FOUND)
    set(POLYHEDRON_MISSING_DEPS "QGLViewer, ${POLYHEDRON_MISSING_DEPS}")
  endif()

  message(STATUS "NOTICE: This demo requires ${POLYHEDRON_MISSING_DEPS}and will not be compiled.")


endif (CGAL_Qt5_FOUND AND Qt5_FOUND AND OPENGL_FOUND AND QGLVIEWER_FOUND)<|MERGE_RESOLUTION|>--- conflicted
+++ resolved
@@ -140,27 +140,9 @@
   add_library(gl_splat SHARED
       GlSplat/GlSplat.cpp GlSplat/Shader.cpp ${gl_splat_rc})
   qt5_use_modules(gl_splat OpenGL Gui Xml)
-<<<<<<< HEAD
+  target_link_libraries(gl_splat ${OPENGL_gl_LIBRARY})
 
   find_path(CGAL_THREE_HEADERS_PATH
-=======
-  target_link_libraries(gl_splat ${OPENGL_gl_LIBRARY})
-  
-   find_path(CGAL_THREE_VIEWER_INTERFACE_H_PATH
-    NAME CGAL/Three/Viewer_interface.h
-    PATHS ${CGAL_INCLUDE_DIRS}
-    NO_DEFAULT_PATH
-    DOC "Path to CGAL/Three/Viewer_interface.h")
-  hide_variable(CGAL_THREE_VIEWER_INTERFACE_H_PATH)
-  if(CGAL_THREE_VIEWER_INTERFACE_H_PATH)
-    qt5_generate_moc( "${CGAL_THREE_VIEWER_INTERFACE_H_PATH}/CGAL/Three/Viewer_interface.h"
-      "${CMAKE_CURRENT_BINARY_DIR}/Viewer_interface_moc.cpp" )
-  else()
-    message(FATAL_ERROR "Cannot find <CGAL/Three/Viewer_interface.h>")
-  endif()
-
-  find_path(CGAL_THREE_SCENE_ITEM_H_PATH
->>>>>>> f6428de3
     NAME CGAL/Three/Scene_item.h
     HINTS ${CGAL_INCLUDE_DIRS}
     NO_DEFAULT_PATH
