#include "config.h"
#include "Scene_points_with_normal_item.h"
#include "Scene_polygon_soup_item.h"
#include "Scene_surface_mesh_item.h"
#include <CGAL/Three/Scene_group_item.h>

#include <CGAL/Three/Polyhedron_demo_plugin_helper.h>
#include <CGAL/Three/Polyhedron_demo_plugin_interface.h>
#include <CGAL/Three/Scene_group_item.h>

#include <CGAL/Orthogonal_k_neighbor_search.h>
#include <CGAL/Fuzzy_sphere.h>
#include <CGAL/Search_traits_3.h>
#include <CGAL/Search_traits_adapter.h>

#include <CGAL/linear_least_squares_fitting_3.h>

#include <CGAL/Random.h>
#include <CGAL/Real_timer.h>

#include <CGAL/Shape_detection.h>
#include <CGAL/Shape_regularization/regularize_planes.h>
#include <CGAL/Delaunay_triangulation_2.h>
#include <CGAL/Alpha_shape_2.h>
#include <CGAL/Alpha_shape_face_base_2.h>
#include <CGAL/Alpha_shape_vertex_base_2.h>

#include <CGAL/structure_point_set.h>

#include <QObject>
#include <QAction>
#include <QMainWindow>
#include <QApplication>
#include <QtPlugin>
#include <QMessageBox>

#include <boost/iterator/function_output_iterator.hpp>

#include "run_with_qprogressdialog.h"

#include "ui_Point_set_shape_detection_plugin.h"

template <typename Shape_detection>
struct Detect_shapes_functor
  : public Functor_with_signal_callback
{
  Shape_detection& shape_detection;
  typename Shape_detection::Parameters& op;

  Detect_shapes_functor (Shape_detection& shape_detection,
                         typename Shape_detection::Parameters& op)
    : shape_detection (shape_detection), op (op)
  { }

  void operator()()
  {
    shape_detection.detect(op, *(this->callback()));
  }
};

struct build_from_pair
{
  Point_set& m_pts;

  build_from_pair (Point_set& pts) : m_pts (pts) { }

  void operator() (const std::pair<Point_set::Point, Point_set::Vector>& pair)
  {
    m_pts.insert (pair.first, pair.second);
  }


};

class Point_set_demo_point_set_shape_detection_dialog : public QDialog, public Ui::PointSetShapeDetectionDialog
{
  Q_OBJECT
public:
  Point_set_demo_point_set_shape_detection_dialog(QWidget * /*parent*/ = nullptr)
  {
    setupUi(this);
    m_normal_tolerance_field->setMaximum(1.0);
    m_probability_field->setRange(0.00001, 1.0);
    m_epsilon_field->setMinimum(0.000001);
    m_normal_tolerance_field->setMinimum(0.01);
    m_cluster_epsilon_field->setMinimum(0.000001);
  }

  bool region_growing() const { return m_region_growing->isChecked(); }
  double cluster_epsilon() const { return m_cluster_epsilon_field->value(); }
  double epsilon() const { return m_epsilon_field->value(); }
  unsigned int min_points() const { return m_min_pts_field->value(); }
  double normal_tolerance() const { return m_normal_tolerance_field->value(); }
  double search_probability() const { return m_probability_field->value(); }
  double gridCellSize() const { return 1.0; }
  bool detect_plane() const { return planeCB->isChecked(); }
  bool detect_sphere() const { return sphereCB->isChecked(); }
  bool detect_cylinder() const { return cylinderCB->isChecked(); }
  bool detect_torus() const { return torusCB->isChecked(); }
  bool detect_cone() const { return coneCB->isChecked(); }
  bool add_property() const { return m_add_property->isChecked(); }
  bool generate_colored_point_set() const { return m_one_colored_point_set->isChecked(); }
  bool generate_subset() const { return m_point_subsets->isChecked(); }
  bool generate_alpha() const { return m_alpha_shapes->isChecked(); }
  bool regularize() const { return m_regularize->isChecked(); }
  bool generate_structured() const { return m_generate_structured->isChecked(); }
};

typedef CGAL::Exact_predicates_inexact_constructions_kernel Epic_kernel;
typedef Epic_kernel::Point_3 Point;
using namespace CGAL::Three;
class Polyhedron_demo_point_set_shape_detection_plugin :
  public QObject,
  public Polyhedron_demo_plugin_helper
{
  Q_OBJECT
    Q_INTERFACES(CGAL::Three::Polyhedron_demo_plugin_interface)
    Q_PLUGIN_METADATA(IID "com.geometryfactory.PolyhedronDemo.PluginInterface/1.0")

  QAction* actionDetect;
  QAction* actionEstimateParameters;
  QAction* actionDetectShapesSM;

  typedef Point_set_3<Kernel>::Point_map PointPMap;
  typedef Point_set_3<Kernel>::Vector_map NormalPMap;

  typedef CGAL::Shape_detection::Efficient_RANSAC_traits<Epic_kernel, Point_set, PointPMap, NormalPMap> Traits;

public:
  void init(QMainWindow* mainWindow, CGAL::Three::Scene_interface* scene_interface, Messages_interface*) {
    scene = scene_interface;
    mw = mainWindow;
    actionDetect = new QAction(tr("Point Set Shape Detection"), mainWindow);
    actionDetect->setObjectName("actionDetect");
    actionEstimateParameters = new QAction(tr("Point Set Shape Detection (parameter estimation)"), mainWindow);
    actionEstimateParameters->setObjectName("actionEstimateParameters");
    actionDetectShapesSM = new QAction(tr("Surface Mesh Shape Detection"), mainWindow);
    actionDetectShapesSM->setObjectName("actionDetectShapesSM");
    autoConnectActions();
  }

  bool applicable(QAction* action) const {

    Scene_points_with_normal_item* item =
      qobject_cast<Scene_points_with_normal_item*>(scene->item(scene->mainSelectionIndex()));
    Scene_surface_mesh_item* sm_item =
      qobject_cast<Scene_surface_mesh_item*>(scene->item(scene->mainSelectionIndex()));

    if (action->objectName() == "actionDetectShapesSM") {
      if (sm_item)
        return true;
      else return false;
    }
    if (item && item->has_normals()) return true;
    return false;
  }

  QList<QAction*> actions() const {
    return QList<QAction*>() << actionDetect << actionEstimateParameters << actionDetectShapesSM;
  }

  public Q_SLOTS:
    void on_actionDetect_triggered();
    void on_actionEstimateParameters_triggered();
    void on_actionDetectShapesSM_triggered();

private:

  typedef Kernel::Plane_3 Plane_3;
  typedef Kernel::Point_3 Point_3;
  typedef Kernel::Vector_3 Vector_3;

  // RANSAC can handle all types of shapes
  template <typename Traits, typename Shape>
  void add_shape (CGAL::Shape_detection::Efficient_RANSAC<Traits>& ransac,
                  const Shape&)
  {
    ransac.template add_shape_factory<Shape>();
  }

  void detect_shapes_with_region_growing_sm (
    Scene_surface_mesh_item* sm_item,
    Point_set_demo_point_set_shape_detection_dialog& dialog) {

    using Face_range = typename SMesh::Face_range;

    using Neighbor_query =
    CGAL::Shape_detection::Polygon_mesh::One_ring_neighbor_query<SMesh>;
    using Region_type =
    CGAL::Shape_detection::Polygon_mesh::Least_squares_plane_fit_region<Kernel, SMesh>;
    using Sorting =
    CGAL::Shape_detection::Polygon_mesh::Least_squares_plane_fit_sorting<Kernel, SMesh, Neighbor_query>;
    using Region_growing = CGAL::Shape_detection::Region_growing<
      Face_range, Neighbor_query, Region_type, typename Sorting::Seed_map>;

    CGAL::Random rand(static_cast<unsigned int>(time(nullptr)));
    const SMesh& mesh = *(sm_item->polyhedron());
    scene->setSelectedItem(-1);
    const Face_range face_range = faces(mesh);

    using Vertex_to_point_map = typename Region_type::Vertex_to_point_map;
    const Vertex_to_point_map vertex_to_point_map(get(CGAL::vertex_point, mesh));

    // Set parameters.
    const double max_distance_to_plane = dialog.epsilon();
    const double max_accepted_angle = dialog.normal_tolerance();
    const std::size_t min_region_size = dialog.min_points();

    // Region growing.
    Neighbor_query neighbor_query(mesh);
    Region_type region_type(
      mesh, CGAL::parameters::
      maximum_distance(max_distance_to_plane).
      maximum_angle(max_accepted_angle).
      minimum_region_size(min_region_size).
      vertex_point_map(vertex_to_point_map));
    Sorting sorting(
      mesh, neighbor_query, CGAL::parameters::vertex_point_map(vertex_to_point_map));
    sorting.sort();
    Region_growing region_growing(
      face_range, neighbor_query, region_type, sorting.seed_map());

    std::vector< std::vector<std::size_t> > regions;
    region_growing.detect(std::back_inserter(regions));
    std::cerr << "* " << regions.size() << " regions have been found" << std::endl;

    // Output result as a new colored item.
    Scene_surface_mesh_item *colored_item = new Scene_surface_mesh_item;
    colored_item->setName(QString("%1 (region growing)").arg(sm_item->name()));
    SMesh& fg = *(colored_item->polyhedron());

    fg = mesh;
    const Face_range fr = faces(fg);

    colored_item->setItemIsMulticolor(true);
    colored_item->computeItemColorVectorAutomatically(false);
    auto& color_vector = colored_item->color_vector();
    color_vector.clear();

    for (std::size_t i = 0; i < regions.size(); ++i) {
      for (const std::size_t idx : regions[i]) {
        const auto fit = fr.begin() + idx;
        fg.property_map<face_descriptor, int>("f:patch_id").first[*fit] =
        static_cast<int>(i);
      }
      CGAL::Random rnd(static_cast<unsigned int>(i));
      color_vector.push_back(QColor(
        64 + rnd.get_int(0, 192),
        64 + rnd.get_int(0, 192),
        64 + rnd.get_int(0, 192)));
    }
    if(color_vector.empty())
    {
      for(const auto& f : faces(fg))
      {
        fg.property_map<face_descriptor, int>("f:patch_id").first[f] =
            static_cast<int>(0);
      }
      CGAL::Random rnd(static_cast<unsigned int>(0));
      color_vector.push_back(QColor(
        64 + rnd.get_int(0, 192),
        64 + rnd.get_int(0, 192),
        64 + rnd.get_int(0, 192)));
    }
    colored_item->invalidateOpenGLBuffers();
    scene->addItem(colored_item);
  }

  void detect_shapes_with_region_growing (
    Scene_points_with_normal_item* item,
    Point_set_demo_point_set_shape_detection_dialog& dialog) {

    using Point_map = typename Point_set::Point_map;
    using Normal_map = typename Point_set::Vector_map;

    using Neighbor_query =
    CGAL::Shape_detection::Point_set::Sphere_neighbor_query<Kernel, Point_set, Point_map>;
    using Region_type =
    CGAL::Shape_detection::Point_set::Least_squares_plane_fit_region<Kernel, Point_set, Point_map, Normal_map>;
    using Sorting =
    CGAL::Shape_detection::Point_set::Least_squares_plane_fit_sorting<Kernel, Point_set, Neighbor_query, Point_map>;
    using Region_growing =
    CGAL::Shape_detection::Region_growing<Point_set, Neighbor_query, Region_type, typename Sorting::Seed_map>;

    using Point_to_index_map =
    CGAL::Shape_detection::internal::Item_to_index_property_map<Point_set>;
    using Point_to_region_index_map =
    CGAL::Shape_detection::internal::Item_to_region_index_map<Point_to_index_map>;

    // Set parameters.
    const double search_sphere_radius = dialog.cluster_epsilon();
    const double max_distance_to_plane = dialog.epsilon();
    const double max_accepted_angle = dialog.normal_tolerance();
    const std::size_t min_region_size = dialog.min_points();

    // Get a point set.
    CGAL::Random rand(static_cast<unsigned int>(time(nullptr)));
    Point_set* points = item->point_set();

    scene->setSelectedItem(-1);
    Scene_points_with_normal_item *colored_item =
    new Scene_points_with_normal_item;

    colored_item->setName(QString("%1 (region growing)").arg(item->name()));
    if (dialog.generate_colored_point_set()) {

      colored_item->point_set()->template add_property_map<unsigned char>("r", 128);
      colored_item->point_set()->template add_property_map<unsigned char>("g", 128);
      colored_item->point_set()->template add_property_map<unsigned char>("b", 128);
      colored_item->point_set()->check_colors();
      scene->addItem(colored_item);
    }
    std::string& comments = item->comments();

    Point_set::Property_map<int> shape_id;
    if (dialog.add_property()) {
      bool added = false;
      boost::tie(shape_id, added) = points->template add_property_map<int> ("shape", -1);
      if (!added) {
        for (auto it = points->begin(); it != points->end(); ++ it)
          shape_id[*it] = -1;
      }

      // Remove previously detected shapes from comments.
      std::string new_comment;

      std::istringstream stream(comments);
      std::string line;
      while (getline(stream, line)) {
        std::string tag;
        std::stringstream iss(line);

        if (iss >> tag && tag == "shape")
          continue;
        new_comment += line + "\n";
      }
      comments = new_comment;
      comments += "shape -1 no assigned shape\n";
    }
    QApplication::setOverrideCursor(Qt::BusyCursor);

    // Region growing set up.
    Neighbor_query neighbor_query(
      *points, CGAL::parameters::
      sphere_radius(search_sphere_radius).
      point_map(points->point_map()));
    Region_type region_type(
      *points, CGAL::parameters::
      maximum_distance(max_distance_to_plane).
      maximum_angle(max_accepted_angle).
      minimum_region_size(min_region_size).
      point_map(points->point_map()).
      normal_map(points->normal_map()));
    Sorting sorting(
      *points, neighbor_query,
      CGAL::parameters::point_map(points->point_map()));
    sorting.sort();
    Region_growing region_growing(
      *points, neighbor_query, region_type, sorting.seed_map());

    std::vector<Scene_group_item *> groups;
    groups.resize(1);
    if (dialog.detect_plane()){
      groups[0] = new Scene_group_item("Planes");
      groups[0]->setRenderingMode(Points);
    }

    // The actual shape detection.
    CGAL::Real_timer t;
    t.start();
    std::vector< std::vector<std::size_t> > regions;
    region_growing.detect(std::back_inserter(regions));
    t.stop();

    std::cout << regions.size() <<
      " shapes found in " << t.time() << " second(s)" << std::endl;

    std::vector<Plane_3> planes;
    planes.reserve(regions.size());
    for (const auto& region : regions) {
      planes.push_back(region_type.get_plane_and_normal(region).first);
    }
    CGAL_precondition(planes.size() == regions.size());

    const Point_to_index_map point_to_index_map(*points);
    const Point_to_region_index_map point_to_region_map(
      *points, point_to_index_map, regions);
    const CGAL::Identity_property_map<Plane_3> plane_identity_map;

    if (dialog.regularize()) {

      std::cerr << "Regularization of planes... " << std::endl;
      CGAL::Shape_regularization::Planes::regularize_planes(
        planes,
<<<<<<< HEAD
        plane_identity_map,
        point_to_region_map,
        true, true, true, true,
        max_accepted_angle,
        max_distance_to_plane);
=======
        CGAL::Identity_property_map<Plane_3>(),
        *points,
        points->point_map(),
        CGAL::parameters::plane_index_map(
          CGAL::Shape_detection::RG::Point_to_shape_index_map(*points, regions)).
        regularize_parallelism(true).
        regularize_orthogonality(true).
        regularize_coplanarity(true).
        regularize_axis_symmetry(true).
        maximum_angle(max_accepted_angle).
        maximum_offset(max_distance_to_plane));
>>>>>>> 8b14a14c

      std::cerr << "done" << std::endl;
    }
    std::map<Point_3, QColor> color_map;

    int index = 0;
    for (const auto& plane : planes) {

      if (dialog.add_property()) {
        std::ostringstream oss;
        oss << "shape " << index;
        oss << " plane " << plane << std::endl;
        comments += oss.str();
      }
      Scene_points_with_normal_item *point_item =
      new Scene_points_with_normal_item;

      for (const std::size_t idx : regions[index]) {
        point_item->point_set()->insert(points->point(*(points->begin() + idx)));
        if (dialog.add_property())
          shape_id[*(points->begin() + idx)] = index;
      }

      unsigned char r, g, b;
      r = static_cast<unsigned char>(64 + rand.get_int(0, 192));
      g = static_cast<unsigned char>(64 + rand.get_int(0, 192));
      b = static_cast<unsigned char>(64 + rand.get_int(0, 192));
      point_item->setRgbColor(r, g, b);

      std::size_t nb_colored_pts = 0;
      if (dialog.generate_colored_point_set()) {
        for(std::size_t idx : regions[index]) {
          auto it = colored_item->point_set()->insert(
            points->point(*(points->begin() + idx)));
          ++nb_colored_pts;
          colored_item->point_set()->set_color(*it, r, g, b);
        }
        colored_item->invalidateOpenGLBuffers();
      }

      // Providing a useful name consisting of the order of detection,
      // name of type and number of inliers.
      std::stringstream ss;
      ss << item->name().toStdString() << "_plane_";

      Vector_3 plane_normal = plane.orthogonal_vector();
      const double normal_length = CGAL::sqrt(plane_normal.squared_length());
      CGAL_precondition(normal_length > 0.0);
      plane_normal /= normal_length;

      Kernel::Point_3 ref = CGAL::ORIGIN + plane_normal;
      if (color_map.find(ref) == color_map.end()) {

        ref = CGAL::ORIGIN + (-1.0) * plane_normal;
        if (color_map.find(ref) == color_map.end())
          color_map[ref] = point_item->color();
        else
          point_item->setColor(color_map[ref]);

      } else point_item->setColor(color_map[ref]);

      if (dialog.generate_colored_point_set()) {
        for (std::size_t i = 0; i < nb_colored_pts; ++i) {
          colored_item->point_set()->set_color(
            *(colored_item->point_set()->end() - 1 - i),
            color_map[ref].red(),
            color_map[ref].green(),
            color_map[ref].blue());
        }
      }
      ss << "(" << ref << ")_";

      if (dialog.generate_alpha()) {
        // If plane, build alpha shape
        Scene_surface_mesh_item* sm_item = nullptr;
        sm_item = new Scene_surface_mesh_item;

        boost::shared_ptr<Plane_3> rg_plane(boost::make_shared<Plane_3>(plane));
        build_alpha_shape(
          *(point_item->point_set()), rg_plane,
          sm_item, search_sphere_radius);

        if (sm_item){
          sm_item->setColor(point_item->color ());
          sm_item->setName(QString("%1%2_alpha_shape").arg(QString::fromStdString(ss.str()))
          .arg(QString::number(regions[index].size())));
          sm_item->setRenderingMode(Flat);
          sm_item->invalidateOpenGLBuffers();
          scene->addItem(sm_item);
          if (scene->item_id(groups[0]) == -1)
            scene->addItem(groups[0]);
          scene->changeGroup(sm_item, groups[0]);
        }
      }
      ss << regions[index].size();

      point_item->setName(QString::fromStdString(ss.str()));
      point_item->setRenderingMode(item->renderingMode());

      if (dialog.generate_subset()){
        point_item->invalidateOpenGLBuffers();
        scene->addItem(point_item);
        point_item->point_set()->add_normal_map();

        // Set normals for point_item to the plane's normal.
        for (auto it = point_item->point_set()->begin();
        it != point_item->point_set()->end(); ++it)
          point_item->point_set()->normal(*it) = plane_normal;

        if (scene->item_id(groups[0]) == -1)
          scene->addItem(groups[0]);
        point_item->invalidateOpenGLBuffers();
        scene->changeGroup(point_item, groups[0]);
      }
      else delete point_item;
      ++index;
    }

    Q_FOREACH(Scene_group_item* group, groups)
      if(group && group->getChildren().empty())
        delete group;

    if (dialog.generate_structured()) {
      std::cerr << "Structuring point set... ";

      Scene_points_with_normal_item *pts_full = new Scene_points_with_normal_item;
      pts_full->point_set()->add_normal_map();


      CGAL::structure_point_set(
        *points,
        planes,
        boost::make_function_output_iterator(build_from_pair((*(pts_full->point_set())))),
        search_sphere_radius,
        points->parameters().
        plane_map(plane_identity_map).
        plane_index_map(point_to_region_map));

      if (pts_full->point_set()->empty())
        delete pts_full;
      else {
        pts_full->point_set()->unselect_all();
        pts_full->setName(tr("%1 (structured)").arg(item->name()));
        pts_full->setRenderingMode(PointsPlusNormals);
        pts_full->setColor(Qt::blue);
        pts_full->invalidateOpenGLBuffers();
        scene->addItem(pts_full);
      }
      std::cerr << "done" << std::endl;
    }

    // Updates scene.
    scene->itemChanged(index);
    QApplication::restoreOverrideCursor();
    item->setVisible(false);
  }

  void detect_shapes_with_ransac (Scene_points_with_normal_item* item,
                      Point_set_demo_point_set_shape_detection_dialog& dialog)
  {
    typedef Point_set::Point_map PointPMap;
    typedef Point_set::Vector_map NormalPMap;

    typedef CGAL::Shape_detection::Efficient_RANSAC_traits<Epic_kernel, Point_set, PointPMap, NormalPMap> Traits;
    typedef CGAL::Shape_detection::Efficient_RANSAC<Traits> Ransac;

    Ransac::Parameters op;
    op.probability = dialog.search_probability();       // probability to miss the largest primitive on each iteration.
    op.min_points = dialog.min_points();          // Only extract shapes with a minimum number of points.
    op.epsilon = dialog.epsilon();          // maximum euclidean distance between point and shape.
    op.cluster_epsilon = dialog.cluster_epsilon();    // maximum euclidean distance between points to be clustered.
    op.normal_threshold = std::cos(CGAL_PI * dialog.normal_tolerance() / 180.);   // normal_threshold < dot(surface_normal, point_normal);

    CGAL::Random rand(static_cast<unsigned int>(time(nullptr)));
    // Gets point set
    Point_set* points = item->point_set();

    Scene_points_with_normal_item::Bbox bb = item->bbox();

    double diam = CGAL::sqrt((bb.xmax()-bb.xmin())*(bb.xmax()-bb.xmin()) + (bb.ymax()-bb.ymin())*(bb.ymax()-bb.ymin()) + (bb.zmax()-bb.zmin())*(bb.zmax()-bb.zmin()));

    scene->setSelectedItem(-1);
    Scene_points_with_normal_item *colored_item
      = new Scene_points_with_normal_item;
    colored_item->setName (QString("%1 (ransac)").arg(item->name()));
    if (dialog.generate_colored_point_set())
    {
      colored_item->point_set()->template add_property_map<unsigned char>("r", 128);
      colored_item->point_set()->template add_property_map<unsigned char>("g", 128);
      colored_item->point_set()->template add_property_map<unsigned char>("b", 128);
      colored_item->point_set()->check_colors();
      scene->addItem(colored_item);
    }

    std::string& comments = item->comments();

    Point_set::Property_map<int> shape_id;
    if (dialog.add_property())
    {
      bool added = false;
      boost::tie (shape_id, added) = points->template add_property_map<int> ("shape", -1);
      if (!added)
      {
        for (Point_set::iterator it = points->begin(); it != points->end(); ++ it)
          shape_id[*it] = -1;
      }

      // Remove previously detected shapes from comments
      std::string new_comment;

      std::istringstream stream (comments);
      std::string line;
      while (getline(stream, line))
      {
        std::stringstream iss (line);
        std::string tag;
        if (iss >> tag && tag == "shape")
          continue;
        new_comment += line + "\n";
      }
      comments = new_comment;
      comments += "shape -1 no assigned shape\n";
    }

    QApplication::setOverrideCursor(Qt::BusyCursor);

    Ransac ransac;
    ransac.set_input(*points, points->point_map(), points->normal_map());

    std::vector<Scene_group_item *> groups;
    groups.resize(5);
    // Shapes to be searched for are registered by using the template Shape_factory
    if(dialog.detect_plane()){
      groups[0] = new Scene_group_item("Planes");
      groups[0]->setRenderingMode(Points);
      add_shape<Traits> (ransac, CGAL::Shape_detection::Plane<Traits>());
    }
    if(dialog.detect_cylinder()){
      groups[1] = new Scene_group_item("Cylinders");
      groups[1]->setRenderingMode(Points);
      add_shape<Traits> (ransac, CGAL::Shape_detection::Cylinder<Traits>());
    }
    if(dialog.detect_torus()){
      groups[2] = new Scene_group_item("Torus");
      groups[2]->setRenderingMode(Points);
      add_shape<Traits> (ransac, CGAL::Shape_detection::Torus<Traits>());
    }
    if(dialog.detect_cone()){
      groups[3] = new Scene_group_item("Cones");
      groups[3]->setRenderingMode(Points);
      add_shape<Traits> (ransac, CGAL::Shape_detection::Cone<Traits>());
    }
    if(dialog.detect_sphere()){
      groups[4] = new Scene_group_item("Spheres");
      groups[4]->setRenderingMode(Points);
      add_shape<Traits> (ransac, CGAL::Shape_detection::Sphere<Traits>());
    }

    // The actual shape detection.
    CGAL::Real_timer t;
    t.start();
    Detect_shapes_functor<Ransac> functor (ransac, op);
    run_with_qprogressdialog<CGAL::Sequential_tag> (functor, "Detecting shapes...", mw);
    t.stop();

    std::cout << ransac.shapes().size() << " shapes found in "
              << t.time() << " second(s)" << std::endl;

    if (dialog.regularize ())
      {
        std::cerr << "Regularization of planes... " << std::endl;
        typename Ransac::Plane_range planes = ransac.planes();
        CGAL::Shape_regularization::Planes::regularize_planes(
          planes,
          CGAL::Shape_detection::Plane_map<Traits>(),
          *points,
          points->point_map(),
          CGAL::parameters::plane_index_map(
            CGAL::Shape_detection::Point_to_shape_index_map<Traits>(*points, planes)).
          regularize_parallelism(true).
          regularize_orthogonality(true).
          regularize_coplanarity(true).
          regularize_axis_symmetry(true).
          maximum_angle(dialog.normal_tolerance()).
          maximum_offset(op.epsilon));

        std::cerr << "done" << std::endl;
      }

    std::map<Kernel::Point_3, QColor> color_map;

    int index = 0;
    for(boost::shared_ptr<typename Ransac::Shape> shape : ransac.shapes())
    {
      CGAL::Shape_detection::Cylinder<Traits> *cyl;
      cyl = dynamic_cast<CGAL::Shape_detection::Cylinder<Traits> *>(shape.get());
      if (cyl != nullptr){
        if(cyl->radius() > diam){
          continue;
        }
      }

      if (dialog.add_property())
      {
        std::ostringstream oss;
        oss << "shape " << index;
        if (CGAL::Shape_detection::Plane<Traits>* s
            = dynamic_cast<CGAL::Shape_detection::Plane<Traits> *>(shape.get()))
          oss << " plane " << Kernel::Plane_3(*s) << std::endl;
        else if (CGAL::Shape_detection::Cylinder<Traits>* s
            = dynamic_cast<CGAL::Shape_detection::Cylinder<Traits> *>(shape.get()))
          oss << " cylinder axis = [" << s->axis() << "] radius = " << s->radius() << std::endl;
        else if (CGAL::Shape_detection::Cone<Traits>* s
            = dynamic_cast<CGAL::Shape_detection::Cone<Traits> *>(shape.get()))
          oss << " cone apex = [" << s->apex() << "] axis = [" << s->axis()
              << "] angle = " << s->angle() << std::endl;
        else if (CGAL::Shape_detection::Torus<Traits>* s
            = dynamic_cast<CGAL::Shape_detection::Torus<Traits> *>(shape.get()))
          oss << " torus center = [" << s->center() << "] axis = [" << s->axis()
              << "] R = " << s->major_radius() << " r = " << s->minor_radius() << std::endl;
        else if (CGAL::Shape_detection::Sphere<Traits>* s
            = dynamic_cast<CGAL::Shape_detection::Sphere<Traits> *>(shape.get()))
          oss << " sphere center = [" << s->center() << "] radius = " << s->radius() << std::endl;

        comments += oss.str();
      }

      Scene_points_with_normal_item *point_item = new Scene_points_with_normal_item;

      for(std::size_t i : shape->indices_of_assigned_points())
      {
        point_item->point_set()->insert(points->point(*(points->begin()+i)));
        if (dialog.add_property())
          shape_id[*(points->begin()+i)] = index;
      }

      unsigned char r, g, b;

      r = static_cast<unsigned char>(64 + rand.get_int(0, 192));
      g = static_cast<unsigned char>(64 + rand.get_int(0, 192));
      b = static_cast<unsigned char>(64 + rand.get_int(0, 192));

      point_item->setRgbColor(r, g, b);

      std::size_t nb_colored_pts = 0;
      if (dialog.generate_colored_point_set())
      {
        for(std::size_t i : shape->indices_of_assigned_points())
        {
          Point_set::iterator it = colored_item->point_set()->insert(points->point(*(points->begin()+i)));
          ++ nb_colored_pts;
          colored_item->point_set()->set_color(*it, r, g, b);
        }
        colored_item->invalidateOpenGLBuffers();
      }

      // Providing a useful name consisting of the order of detection, name of type and number of inliers
      std::stringstream ss;
      if (dynamic_cast<CGAL::Shape_detection::Cylinder<Traits> *>(shape.get())){
        CGAL::Shape_detection::Cylinder<Traits> * cyl
          = dynamic_cast<CGAL::Shape_detection::Cylinder<Traits> *>(shape.get());
        ss << item->name().toStdString() << "_cylinder_" << cyl->radius() << "_";
      }
      else if (dynamic_cast<CGAL::Shape_detection::Plane<Traits> *>(shape.get()))
        {
          ss << item->name().toStdString() << "_plane_";

          boost::shared_ptr<CGAL::Shape_detection::Plane<Traits> > pshape
            = boost::dynamic_pointer_cast<CGAL::Shape_detection::Plane<Traits> > (shape);

          Kernel::Point_3 ref = CGAL::ORIGIN + pshape->plane_normal ();

          if (color_map.find (ref) == color_map.end ())
            {
              ref = CGAL::ORIGIN + (-1.) * pshape->plane_normal ();
              if (color_map.find (ref) == color_map.end ())
                color_map[ref] = point_item->color ();
              else
                point_item->setColor (color_map[ref]);
            }
          else
            point_item->setColor (color_map[ref]);

          if (dialog.generate_colored_point_set())
          {
            for (std::size_t i = 0; i < nb_colored_pts; ++ i)
            {
              colored_item->point_set()->set_color(*(colored_item->point_set()->end() - 1 - i), color_map[ref].red(),
                                                   color_map[ref].green(),
                                                   color_map[ref].blue());
            }
          }

          ss << "(" << ref << ")_";

          if (dialog.generate_alpha ())
            {
              // If plane, build alpha shape
              Scene_surface_mesh_item* sm_item = nullptr;
                sm_item = new Scene_surface_mesh_item;


              build_alpha_shape (*(point_item->point_set()), pshape,
                                 sm_item, dialog.cluster_epsilon());

              if(sm_item){
                sm_item->setColor(point_item->color ());
                sm_item->setName(QString("%1%2_alpha_shape").arg(QString::fromStdString(ss.str()))
                                   .arg (QString::number (shape->indices_of_assigned_points().size())));
                sm_item->setRenderingMode (Flat);
                sm_item->invalidateOpenGLBuffers();
                scene->addItem(sm_item);
                if(scene->item_id(groups[0]) == -1)
                  scene->addItem(groups[0]);
                scene->changeGroup(sm_item, groups[0]);
              }
            }
        }
      else if (dynamic_cast<CGAL::Shape_detection::Cone<Traits> *>(shape.get()))
        ss << item->name().toStdString() << "_cone_";
      else if (dynamic_cast<CGAL::Shape_detection::Torus<Traits> *>(shape.get()))
        ss << item->name().toStdString() << "_torus_";
      else if (dynamic_cast<CGAL::Shape_detection::Sphere<Traits> *>(shape.get()))
        ss << item->name().toStdString() << "_sphere_";
      ss << shape->indices_of_assigned_points().size();

      //names[i] = ss.str(
      point_item->setName(QString::fromStdString(ss.str()));
      point_item->setRenderingMode(item->renderingMode());

      if (dialog.generate_subset()){
        point_item->invalidateOpenGLBuffers();
        scene->addItem(point_item);
        if (dynamic_cast<CGAL::Shape_detection::Cylinder<Traits> *>(shape.get()))
        {
          if(scene->item_id(groups[1]) == -1)
             scene->addItem(groups[1]);
          scene->changeGroup(point_item, groups[1]);
        }
        else if (dynamic_cast<CGAL::Shape_detection::Plane<Traits> *>(shape.get()))
        {
          point_item->point_set()->add_normal_map();
          CGAL::Shape_detection::Plane<Traits> * plane = dynamic_cast<CGAL::Shape_detection::Plane<Traits> *>(shape.get());
          //set normals for point_item to the plane's normal
          for(Point_set::iterator it = point_item->point_set()->begin(); it != point_item->point_set()->end(); ++it)
            point_item->point_set()->normal(*it) = plane->plane_normal();

          if(scene->item_id(groups[0]) == -1)
            scene->addItem(groups[0]);

          point_item->invalidateOpenGLBuffers();
          scene->changeGroup(point_item, groups[0]);
        }
        else if (dynamic_cast<CGAL::Shape_detection::Cone<Traits> *>(shape.get()))
        {
          if(scene->item_id(groups[3]) == -1)
             scene->addItem(groups[3]);
          scene->changeGroup(point_item, groups[3]);
        }
        else if (dynamic_cast<CGAL::Shape_detection::Torus<Traits> *>(shape.get()))
        {
          if(scene->item_id(groups[2]) == -1)
             scene->addItem(groups[2]);
          scene->changeGroup(point_item, groups[2]);
        }
        else if (dynamic_cast<CGAL::Shape_detection::Sphere<Traits> *>(shape.get()))
        {
          if(scene->item_id(groups[4]) == -1)
             scene->addItem(groups[4]);
          scene->changeGroup(point_item, groups[4]);
        }
      }
      else
        delete point_item;

      ++index;
    }
    Q_FOREACH(Scene_group_item* group, groups)
      if(group && group->getChildren().empty())
        delete group;

    if (dialog.generate_structured ())
      {
        std::cerr << "Structuring point set... ";

        Scene_points_with_normal_item *pts_full = new Scene_points_with_normal_item;
        pts_full->point_set()->add_normal_map();

        typename Ransac::Plane_range planes = ransac.planes();
        CGAL::structure_point_set (*points,
                                   planes,
                                   boost::make_function_output_iterator (build_from_pair ((*(pts_full->point_set())))),
                                   op.cluster_epsilon,
                                   points->parameters().
                                   plane_map(CGAL::Shape_detection::Plane_map<Traits>()).
                                   plane_index_map(CGAL::Shape_detection::Point_to_shape_index_map<Traits>(*points, planes)));

        if (pts_full->point_set ()->empty ())
          delete pts_full;
        else
          {
            pts_full->point_set ()->unselect_all();
            pts_full->setName(tr("%1 (structured)").arg(item->name()));
            pts_full->setRenderingMode(PointsPlusNormals);
            pts_full->setColor(Qt::blue);
            pts_full->invalidateOpenGLBuffers();
            scene->addItem (pts_full);
          }
        std::cerr << "done" << std::endl;
      }

    // Updates scene
    scene->itemChanged(index);

    QApplication::restoreOverrideCursor();

    item->setVisible(false);
  }

  Kernel::Point_2 to_2d (const Point_3& centroid,
                         const Vector_3& base1,
                         const Vector_3& base2,
                         const Point_3& query)
  {
    Vector_3 v (centroid, query);
    return Kernel::Point_2 (v * base1, v * base2);
  }

  Point_3 to_3d (const Point_3& centroid,
                 const Vector_3& base1,
                 const Vector_3& base2,
                 const Kernel::Point_2& query)
  {
    return centroid + query.x() * base1 + query.y() * base2;
  }

    template<typename Plane>
    void build_alpha_shape (Point_set& points, boost::shared_ptr<Plane> plane,
                          Scene_surface_mesh_item* sm_item, double epsilon);

}; // end Polyhedron_demo_point_set_shape_detection_plugin

void Polyhedron_demo_point_set_shape_detection_plugin::on_actionDetectShapesSM_triggered() {

  const CGAL::Three::Scene_interface::Item_id index = scene->mainSelectionIndex();

  Scene_surface_mesh_item* sm_item =
  qobject_cast<Scene_surface_mesh_item*>(scene->item(index));

  if(sm_item) {

    // Get a surface mesh.
    SMesh* mesh = sm_item->polyhedron();
    if(mesh == nullptr) return;

    Point_set_demo_point_set_shape_detection_dialog dialog;

    dialog.ransac->setEnabled(false);
    dialog.m_regularize->setEnabled(false);
    dialog.m_generate_structured->setEnabled(false);
    dialog.label_4->setEnabled(false);
    dialog.m_cluster_epsilon_field->setEnabled(false);
    dialog.groupBox_3->setEnabled(false);
    //todo: check default values
    dialog.m_epsilon_field->setValue(0.01*sm_item->diagonalBbox());
    std::size_t nb_faces = mesh->number_of_faces();
    dialog.m_min_pts_field->setValue((std::max)(static_cast<int>(0.01*nb_faces), 1));
    if(!dialog.exec()) return;

    if(dialog.min_points() > static_cast<unsigned int>(nb_faces))
      dialog.m_min_pts_field->setValue(static_cast<unsigned int>(nb_faces));
    QApplication::setOverrideCursor(Qt::WaitCursor);
    if (dialog.region_growing()) {
      detect_shapes_with_region_growing_sm(sm_item, dialog);
    }

    dialog.ransac->setEnabled(true);
    dialog.m_regularize->setEnabled(true);
    dialog.m_generate_structured->setEnabled(true);
    dialog.label_4->setEnabled(true);
    dialog.m_cluster_epsilon_field->setEnabled(true);
    dialog.groupBox_3->setEnabled(true);

    // Update scene.
    scene->itemChanged(index);
    QApplication::restoreOverrideCursor();
    sm_item->setVisible(false);
  }
}

void Polyhedron_demo_point_set_shape_detection_plugin::on_actionDetect_triggered() {

  const CGAL::Three::Scene_interface::Item_id index = scene->mainSelectionIndex();

  Scene_points_with_normal_item* item =
    qobject_cast<Scene_points_with_normal_item*>(scene->item(index));

  if(item)
    {
      // Gets point set
      Point_set* points = item->point_set();

      if(points == nullptr)
        return;

      //Epic_kernel::FT diag = sqrt(((points->bounding_box().max)() - (points->bounding_box().min)()).squared_length());

      // Gets options
      Point_set_demo_point_set_shape_detection_dialog dialog;
      if(!dialog.exec())
        return;
      if(dialog.min_points() > static_cast<unsigned int>(points->size()))
        dialog.m_min_pts_field->setValue(static_cast<unsigned int>(points->size()));

      QApplication::setOverrideCursor(Qt::WaitCursor);
      if (dialog.region_growing())
      {
        detect_shapes_with_region_growing(item, dialog);
      }
      else
      {
        detect_shapes_with_ransac(item, dialog);
      }

      // Updates scene
      scene->itemChanged(index);

      QApplication::restoreOverrideCursor();

      item->setVisible(false);
    }
}

template<typename Plane>
void Polyhedron_demo_point_set_shape_detection_plugin::build_alpha_shape
(Point_set& points,  boost::shared_ptr<Plane> plane, Scene_surface_mesh_item* sm_item, double epsilon)
{
  typedef Kernel::Point_2  Point_2;
  typedef CGAL::Alpha_shape_vertex_base_2<Kernel> Vb;
  typedef CGAL::Alpha_shape_face_base_2<Kernel>  Fb;
  typedef CGAL::Triangulation_data_structure_2<Vb,Fb> Tds;
  typedef CGAL::Delaunay_triangulation_2<Kernel,Tds> Triangulation_2;
  typedef CGAL::Alpha_shape_2<Triangulation_2>  Alpha_shape_2;


  std::vector<Point_2> projections;
  projections.reserve (points.size ());

  for (Point_set::const_iterator it = points.begin(); it != points.end(); ++ it)
    projections.push_back (plane->to_2d (points.point(*it)));

  Alpha_shape_2 ashape (projections.begin (), projections.end (), epsilon);

  std::map<Alpha_shape_2::Vertex_handle, std::size_t> map_v2i;

  Scene_polygon_soup_item *soup_item = new Scene_polygon_soup_item;

  soup_item->init_polygon_soup(points.size(), ashape.number_of_faces ());
  std::size_t current_index = 0;

  for (Alpha_shape_2::Finite_faces_iterator it = ashape.finite_faces_begin ();
       it != ashape.finite_faces_end (); ++ it)
    {
      if (ashape.classify (it) != Alpha_shape_2::INTERIOR)
        continue;

      for (int i = 0; i < 3; ++ i)
        {
          if (map_v2i.find (it->vertex (i)) == map_v2i.end ())
            {
              map_v2i.insert (std::make_pair (it->vertex (i), current_index ++));
              Point p = plane->to_3d (it->vertex (i)->point ());
              soup_item->new_vertex (p.x (), p.y (), p.z ());
            }
        }
      soup_item->new_triangle (map_v2i[it->vertex (0)],
                               map_v2i[it->vertex (1)],
                               map_v2i[it->vertex (2)]);
    }

  soup_item->orient();
  if(sm_item){
    soup_item->exportAsSurfaceMesh (sm_item->polyhedron());
  }

  if (soup_item->isEmpty ())
    {
      std::cerr << "POLYGON SOUP EMPTY" << std::endl;
      for (std::size_t i = 0; i < projections.size (); ++ i)
        std::cerr << projections[i] << std::endl;

    }

  delete soup_item;
}

void Polyhedron_demo_point_set_shape_detection_plugin::on_actionEstimateParameters_triggered() {

  CGAL::Random rand(static_cast<unsigned int>(time(nullptr)));
  const CGAL::Three::Scene_interface::Item_id index = scene->mainSelectionIndex();

  Scene_points_with_normal_item* item =
    qobject_cast<Scene_points_with_normal_item*>(scene->item(index));

  if(item)
    {
      // Gets point set
      Point_set* points = item->point_set();

      if(points == nullptr)
        return;

      if (points->nb_selected_points() == 0)
        {
          QMessageBox::information(nullptr,
                                   tr("Warning"),
                                   tr("Selection is empty.\nTo estimate parameters, please select a planar section."));
          return;
        }

      QApplication::setOverrideCursor(Qt::WaitCursor);

      typedef CGAL::Search_traits_3<Kernel> SearchTraits_3;
      typedef CGAL::Search_traits_adapter <Point_set::Index,
                                           Point_set::Point_map, SearchTraits_3> Search_traits;
      typedef CGAL::Orthogonal_k_neighbor_search<Search_traits> Neighbor_search;
      typedef Neighbor_search::Tree Tree;
      typedef Neighbor_search::Distance Distance;

      // build kdtree
      Tree tree(points->first_selected(),
                points->end(),
                Tree::Splitter(),
                Search_traits (points->point_map())
                );
      Distance tr_dist(points->point_map());

      Plane_3 plane;
      CGAL::linear_least_squares_fitting_3(boost::make_transform_iterator
                                           (points->first_selected(),
                                            CGAL::Property_map_to_unary_function<Point_set::Point_map>
                                            (points->point_map())),
                                           boost::make_transform_iterator
                                           (points->end(),
                                            CGAL::Property_map_to_unary_function<Point_set::Point_map>
                                            (points->point_map())),
                                           plane,
                                           CGAL::Dimension_tag<0>());

      std::vector<double> epsilon, dispersion, cluster_epsilon;

      Vector_3 norm = plane.orthogonal_vector();
      norm = norm / std::sqrt (norm * norm);
      for (Point_set::iterator it = points->first_selected(); it != points->end(); ++ it)
        {
          double dist = CGAL::squared_distance (plane, points->point(*it));
          epsilon.push_back(dist);

          double disp = std::fabs (norm * points->normal(*it));
          dispersion.push_back (disp);

          Neighbor_search search(tree, points->point(*it), 2, 0, true, tr_dist);
          Neighbor_search::iterator nit = search.begin();
          ++ nit;
          double eps = nit->second;
          cluster_epsilon.push_back(eps);
        }

      std::sort (epsilon.begin(), epsilon.end());
      std::sort (dispersion.begin(), dispersion.end());
      std::sort (cluster_epsilon.begin(), cluster_epsilon.end());

      QApplication::restoreOverrideCursor();


      QMessageBox::information(nullptr,
                               tr("Estimated Parameters"),
                               tr("Epsilon = [%1 ; %2 ; %3 ; %4 ; %5]\nNormal Tolerance = [%6 ; %7 ; %8 ; %9 ; %10]\nMinimum Number of Points = %11\nConnectivity Epsilon = [%12 ; %13 ; %14 ; %15 ; %16]")
                               .arg(std::sqrt(epsilon.front()))
                               .arg(std::sqrt(epsilon[epsilon.size() / 10]))
                               .arg(std::sqrt(epsilon[epsilon.size() / 2]))
                               .arg(std::sqrt(epsilon[9 * epsilon.size() / 10]))
                               .arg(std::sqrt(epsilon.back()))
                               .arg(dispersion.back())
                               .arg(dispersion[9 * dispersion.size() / 10])
                               .arg(dispersion[dispersion.size() / 2])
                               .arg(dispersion[dispersion.size() / 10])
                               .arg(dispersion.front())
                               .arg(points->nb_selected_points())
                               .arg(std::sqrt(cluster_epsilon.front()))
                               .arg(std::sqrt(cluster_epsilon[cluster_epsilon.size() / 10]))
                               .arg(std::sqrt(cluster_epsilon[cluster_epsilon.size() / 2]))
                               .arg(std::sqrt(cluster_epsilon[9 * cluster_epsilon.size() / 10]))
                               .arg(std::sqrt(cluster_epsilon.back())));
    }
}

#include <QtPlugin>

#include "Point_set_shape_detection_plugin.moc"<|MERGE_RESOLUTION|>--- conflicted
+++ resolved
@@ -392,13 +392,6 @@
       std::cerr << "Regularization of planes... " << std::endl;
       CGAL::Shape_regularization::Planes::regularize_planes(
         planes,
-<<<<<<< HEAD
-        plane_identity_map,
-        point_to_region_map,
-        true, true, true, true,
-        max_accepted_angle,
-        max_distance_to_plane);
-=======
         CGAL::Identity_property_map<Plane_3>(),
         *points,
         points->point_map(),
@@ -410,7 +403,6 @@
         regularize_axis_symmetry(true).
         maximum_angle(max_accepted_angle).
         maximum_offset(max_distance_to_plane));
->>>>>>> 8b14a14c
 
       std::cerr << "done" << std::endl;
     }
