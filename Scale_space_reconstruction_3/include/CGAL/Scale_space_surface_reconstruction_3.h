//A method to construct an interpolating surface.
//Copyright (C) 2014  INRIA - Sophia Antipolis
//
//This program is free software: you can redistribute it and/or modify
//it under the terms of the GNU General Public License as published by
//the Free Software Foundation, either version 3 of the License, or
//(at your option) any later version.
//
//This program is distributed in the hope that it will be useful,
//but WITHOUT ANY WARRANTY; without even the implied warranty of
//MERCHANTABILITY or FITNESS FOR A PARTICULAR PURPOSE.  See the
//GNU General Public License for more details.
//
//You should have received a copy of the GNU General Public License
//along with this program.  If not, see <http://www.gnu.org/licenses/>.
//
// Author(s):      Thijs van Lankveld

#ifndef CGAL_SCALE_SPACE_SURFACE_RECONSTRUCTION_3_H
#define CGAL_SCALE_SPACE_SURFACE_RECONSTRUCTION_3_H

#include <iostream>
#include <list>
#include <map>
#include <vector>

#include <boost/iterator/transform_iterator.hpp>

#include <CGAL/utility.h>

#include <CGAL/Search_traits_3.h>
#include <CGAL/Orthogonal_incremental_neighbor_search.h>
#include <CGAL/Orthogonal_k_neighbor_search.h>
#include <CGAL/Random.h>

#include <CGAL/Scale_space_reconstruction_3/internal/check3264.h>
#include <CGAL/Scale_space_reconstruction_3/Shape_construction_3.h>

#include <CGAL/Scale_space_reconstruction_3/Weighted_PCA_projection_3.h>

#include <boost/mpl/and.hpp>

namespace CGAL {

/// computes a triangulated surface mesh interpolating a point set.
/** \ingroup PkgScaleSpaceReconstruction3Classes
 *  The scale-space surface reconstruction method is twofold. Firstly, a
 *  scale-space of the point set is constructed. This scale-space contains a
 *  smoothed representation of the point set, which makes the surface
 *  reconstruction problem less ill-posed. Then, a triangulated surface mesh of
 *  the points in the scale-space is computed. This mesh is represented as
 *  triples of indices of the point set. Neighboring triples have consistent
 *  orientation, as expressed using the '<em>right-hand rule</em>' on the
 *  ordered vertices of the triple.
 * 
 *  The points maintain their original order in the scale-space. This means it
 *  is straightforward to revert the scale-space on the triangulated surface
<<<<<<< HEAD
 *  mesh. In essence, the method can reconstruct a smoothed surface or a
 *  surface interpolating the original points. The only change is whether to
 *  apply the index triples to the scale-space or to the original point set.
=======
 *  mesh. In essence, the method can reconstruct a smoothed surface or a surface
 *  interpolating the original points. The only change is whether to apply the
 *  index triples to the scale-space or to the original point set.
>>>>>>> 6fc3c4e5
 *
 *  When applied to the scale-space, the surface mesh is non-self-intersecting.
 *  The interior of the triangles cannot pairwise intersect in a line segment.
 *  However, the surface does not need to be manifold. An edge may be incident
 *  to more than two triangles and triangles may overlap exactly if the regions
 *  on both sides of the triangle are not part of the object. Note that we
 *  count overlapping triangles with opposite orientations as separate
 *  triangles. In many cases where the points sample the surface of an object,
 *  the computed surface will contain both an '<em>outward-facing</em>' and a
 *  similar '<em>inward-facing</em>' surface, with a thin volume between them.
 *
 *  The surface mesh will not have edges incident to only one triangle or
 *  holes, loops of such edges, and the triangles are all oriented towards the
 *  outside of the object sampled. If the point sample has '<em>holes</em>', it
 *  is likely that the surface mesh will contain overlapping triangles with
 *  opposite orientation touching this hole.
 *
 *  If the object is not densely sampled or has disconnected components, the
 *  surface may have several disconnected components. The surface may be
 *  presented as an unordered collection of triangles, or as a collection
 *  sorted per \em shell. A shell is a collection of connected triangles that
 *  are locally oriented towards the same side of the surface.
 *
 *  When applied to the original points, we are unable to guarantee the same
 *  topology of the surface. The triangles of this surface may pairwise
 *  intersect in their interior and the surface could have boundary edges.
 *  However, when using appropriate parameter settings for the number of
 *  iterations and neighborhood size the surface will generally not
 *  self-intersect. The appropriate parameter settings depend on the geometry
 *  of the point set and generally need to be fine-tuned per data set.
 *
 *  Both the smoothing operator and the mesh reconstruction assume that points
 *  near each other belong to the same part of the object. This is expressed in
 *  the notion of balls with a fixed size, the neighborhood radius. If such a
 *  ball contains multiple points, these points are near each other and will
 *  influence each other while advancing the scale-space. If such a ball is
 *  empty, it lies outside the object. Note that \em outside is based on
 *  regions empty of points, not on whether a volume is enclosed by the
 *  surface.
 *
 *  The scale-space is constructed by projecting each point to the
 *  '<em>density</em>'-weighted principal component analysis (PCA) of the local
 *  (\f$ \delta \f$-distance) neighborhood. If the point set was sampled from a
 *  surface for which any high-frequency deformation and sampling noise is
 *  smaller than the neighborhood size, the scale is coarse enough for mesh
 *  reconstruction after a few iterations of advancing the scale-space.
 *
 *  The mesh reconstruction of the scale-space is performed by filtering a 3D
 *  \f$ \alpha \f$-shape. The result is returned as a collection of triples on
 *  the indices of the points of the surface triangles. Recall that this
 *  collection may be sorted per shell, where a shell is a collection of
 *  connected triangles that are locally oriented towards the same side of the
 *  surface.
 *
 *  The reconstruction method requires a neighborhood radius, related to the
 *  resolution of the data. This parameter can be estimated through statistical
 *  analysis. Specifically, we use a kD-tree to estimate the mean distance to
 *  the n-th nearest neighbor and we use this distance as an approximator for
 *  the resolution.
 *
 *  The method generally works well as long as this neighborhood radius is not
 *  too small and the number of scale-space advancement iterations necessary to
 *  reduce the high-frequency signals does not disturb the topology of the data
 *  so much that applying the surface connectivity to the original point set
 *  produces too many self-intersections. As a general rule of thumb, a
 *  neighborhood containg 30 points on average provides a good estimate for the
 *  radius and 4 iterations of smoothing proved a nice scale-space.
 *
 *  This class stores several of the (intermediate) results. This makes it
 *  easier and more efficient to adjust the parameter settings based on
 *  preliminary results, or to further advance the scale-space to improve the
 *  results. The class stores the current scale-space and the reconstructed
 *  surface, possibly with iterators over the shells.
 *
 *  The class also stores the parameters for estimating the optimal
 *  neighborhood radius and either the lastest estimate or the manually set
 *  radius. This way, the radius can be estimated (again) whenever necessary.
 *  Also note that both advancing the scale-space and reconstructing the
 *  surface use this radius. By changing or re-estimating the radius between
 *  these operations, they can use separate parameter settings.
 *
 *  The shape can be constructed either at a fixed scale, or at a dynamic
 *  scale. When constructing the surface for exactly one neighborhood radius,
 *  it is faster to set `FixedScale` to `Tag_true`. If the correct neighborhood
 *  radius should be changed or estimated multiple times, it is faster to set
 *  `FixedScale` to `Tag_false`.
 *
 *  It is undefined whether a shape with fixed scale may have its scale
 *  changed, but if so, this will likely require more computation time than
 *  changing a dynamic scale. In either case, it is possible to change the
 *  point set while maintaining the same scale.
 *
 *  The surface can be stored either as an unordered collection of triangles, 
 *  or as a collection of shells. A shell is a connected component of the 
 *  surface where connected facets are locally oriented towards the same side
 *  of the surface.
 *  
 *  \tparam DelaunayTriangulationTraits_3 is the geometric traits class.
 *  Generally, `Exact_predicates_inexact_constructions_kernel` is preferred.
 *  \tparam FixedScale determines whether the shape is constructed at a fixed
 *  scale. It must be a `Boolean_tag` type. The default value is `Tag_true`.
 *  \tparam OrderShells determines whether to collect the surface per shell. It
 *  must be a `Boolean_tag` type. The default value is `Tag_true`.
 *  \tparam WeightedPCAProjection_3 is the type of weighted PCA to use. The
 *  default value is `Weighted_PCA_projection_3<DelaunayTriangulationTraits_3>`.
 */
#ifdef DOXYGEN_RUNNING
template < class DelaunayTriangulationTraits_3, class FixedScale, class OrderShells, class WeightedPCAProjection_3 >
#else
template < class Gt, class FS = Tag_true, class OS = Tag_true, class Ct = Parallel_tag, class WPCA = Weighted_PCA_projection_3< Gt > >
#endif
class Scale_space_surface_reconstruction_3 {
public:
    typedef FS                                          FixedScale;
    typedef OS                                          OrderShells;
    typedef Ct                                          Concurrency_tag;

private:
    // Searching for neighbors.
    typedef Search_traits_3< Gt >                       Search_traits;
    typedef Orthogonal_k_neighbor_search< Search_traits >
                                                        Static_search;
    typedef Orthogonal_incremental_neighbor_search< Search_traits >
                                                        Dynamic_search;
    typedef typename Dynamic_search::Tree               Search_tree;

    typedef CGAL::Random                                Random;

    // Constructing the surface.
    typedef CGAL::Shape_construction_3< Gt, FS >        Shape_construction_3;

    typedef typename Shape_construction_3::Shape           Shape;
    typedef typename Shape_construction_3::Triangulation   Triangulation;

    typedef typename Shape::Vertex_handle               Vertex_handle;
    typedef typename Shape::Cell_handle                 Cell_handle;
    typedef typename Shape::Facet                       Facet;
    
    typedef typename Shape::Vertex_iterator             Vertex_iterator;
    typedef typename Shape::Cell_iterator               Cell_iterator;
    typedef typename Shape::Facet_iterator              Facet_iterator;
    typedef typename Shape::Edge_iterator               Edge_iterator;

    typedef typename Shape::Finite_facets_iterator      Finite_facets_iterator;
    typedef typename Shape::Finite_facets_iterator      Finite_vertices_iterator;

    typedef typename Shape::All_cells_iterator          All_cells_iterator;

    typedef typename Shape::Classification_type         Classification_type;
    
public:
/// \name Types
/// \{
#ifdef DOXYGEN_RUNNING
    typedef typename DelaunayTriangulationTraits_3::FT          FT;             ///< defines the number field type.

	typedef typename DelaunayTriangulationTraits_3::Point_3     Point;          ///< defines the point type.
	typedef typename DelaunayTriangulationTraits_3::Triangle_3  Triangle;       ///< defines the triangle type.

    typedef unspecified_type                            Point_iterator;         ///< defines an iterator over the points.
    typedef const unspecified_type                      Const_point_iterator;   ///< defines a constant iterator over the points.
#else // DOXYGEN_RUNNING
    typedef typename Gt::FT                             FT;

	typedef typename Gt::Point_3                        Point;
	typedef typename Gt::Triangle_3                     Triangle;

    typedef typename Search_tree::iterator              Point_iterator;
    typedef typename Search_tree::const_iterator        Const_point_iterator;
#endif // DOXYGEN_RUNNING

    typedef CGAL::cpp11::array< unsigned int, 3 >       Triple;                 ///< defines a triple of point indices indicating a triangle of the surface.
private:
    typedef std::list< Triple >                         Tripleset;              ///< defines a collection of triples.
    // Note that this is a list for two reasons: iterator validity for the shell iterators, and memory requirements for the expected huge collections.

public:
#ifdef DOXYGEN_RUNNING
    typedef unspecified_type                            Triple_iterator;        ///< defines an iterator over the triples.
    typedef const unspecified_type                      Const_triple_iterator;  ///< defines a constant iterator over the triples.
#else // DOXYGEN_RUNNING
    typedef Tripleset::iterator                         Triple_iterator;
    typedef Tripleset::const_iterator                   Const_triple_iterator;
#endif // DOXYGEN_RUNNING

/// \}

private:
    typedef std::vector< Triple_iterator >              TripleIterSet;
    
private:
    class Finite_point_iterator;
    class In_surface_tester;
    typedef Filter_iterator< Facet_iterator, In_surface_tester >
                                                    Surface_facets_iterator;

    // Parallel processing functors.
    class ComputeNN;
    class AdvanceSS;

private:
    Search_tree     _tree;              // To quickly search for nearest neighbors.

	Random          _generator;         // For sampling random points.

    unsigned int    _mean_neighbors;    // The number of nearest neighbors in the mean neighborhood.
    unsigned int    _samples;           // The number of sample points for estimating the neighborhood radius.

    FT              _squared_radius;    // The squared neighborhood radius.

    // The shape must be a pointer, because the alpha of a Fixed_alpha_shape_3
    // can only be set at construction and its assignment operator is private.
    // We want to be able to set the alpha after constructing the scale-space
    // reconstructer object.
	Shape*          _shape;

    // The surface. If the surface is collected per shell, the triples of the
    // same shell are stored consecutively.
    Tripleset       _surface;

    // The shells can be accessed through iterators to the surface.
    TripleIterSet   _shells;

public:
/// \name Constructors
/// \{
    /// constructs a surface reconstructor that will automatically estimate the neighborhood radius.
    /** \param neighbors is the number of neighbors a point's neighborhood should
     *  contain on average.
     *  \param samples is the number of points sampled to estimate the
     *  neighborhood radius.
     */
	Scale_space_surface_reconstruction_3( unsigned int neighbors, unsigned int samples );

    /// constructs a surface reconstructor with a given neighborhood radius.
    /** \param sq_radius is stored as the squared radius of the neighborhood.
     *
     *  \note If the neighborhood squared radius is negative when the point set
     *  is smoothed or when the surface is computed, the neighborhood radius
     *  will be computed automatically.
     */
	Scale_space_surface_reconstruction_3( FT sq_radius );

/// \}
	~Scale_space_surface_reconstruction_3() { deinit_shape(); }

private:
    void deinit_shape() { if( _shape != 0 ) { delete _shape; _shape = 0; } }

    void clear_tree() { _tree.clear(); }
	void clear_surface() { _surface.clear(); deinit_shape(); }
    
    // SURFACE COLLECTION
	// Once a facet is added to the surface, it is marked as handled.
	bool is_handled( Cell_handle c, unsigned int li ) const;
	inline bool is_handled( const Facet& f ) const { return is_handled( f.first, f.second ); }
	void mark_handled( Cell_handle c, unsigned int li );
	inline void mark_handled( Facet f ) { mark_handled( f.first, f.second ); }
    
    // Get the indices of the points of the facet ordered to point
    // towardds the outside of the shape.
    Triple ordered_facet_indices( const Facet& f ) const;

    //  Collect the triangles of one shell of the surface.
	void collect_shell( Cell_handle c, unsigned int li );

    //  Collect the triangles of one shell of the surface.
	void collect_shell( const Facet& f ) {
		collect_shell( f.first, f.second );
	}

    //  Collect the triangles of the complete surface.
	void collect_facets( Tag_true );
	void collect_facets( Tag_false );
    void collect_facets() { 
        if( !has_neighborhood_radius() )
            estimate_neighborhood_radius();
        collect_facets( OS() );
    }

private:
    //  Get the shape of the scale space.
    /*  If the shape does not exist, it is  constructed first.
     *  \return the shape of the scale space.
     */
    const Shape& shape() const;

public:
/// \name Point Set Manipulation
/// \{
    /// inserts a point into the scale-space.
    /** \param p is the point to insert.
     *
     *  \note Inserting the point does not automatically construct or
     *  update the surface.
     *
     *  \note In order to construct the surface, call
     *  `reconstruct_surface(unsigned int iterations)`.
     *
     *  \warning Inserting a new point may invalidate the neighborhood radius
     *  if it was previously estimated.
     *
     *  \sa `add_points(InputIterator begin, InputIterator end)`.
     */
	void add_point( const Point& p ) {
		_tree.insert( p );
	}

    /// inserts a collection of points into the scale-space.
    /** \tparam InputIterator is an iterator over the point collection.
     *  The iterator must point to a `Point`.
     *
     *  \param begin is an iterator to the first point of the collection.
     *  \param end is a past-the-end iterator for the point collection.
     *
     *  \note Inserting the points does not automatically construct or
     *  update the surface.
     *
     *  \note In order to construct the surface, either call
     *  `reconstruct_surface(unsigned int iterations)` after inserting the
     *  points, or insert the points using
     *  `reconstruct_surface(InputIterator begin, InputIterator end, unsigned int iterations)`.
     *
     *  \warning Inserting new points may invalidate the neighborhood radius if
     *  it was previously estimated.
     *
     *  \sa `add_point(const Point& p)`.
     *  \sa `construct_scale_space(InputIterator begin, InputIterator end, unsigned int iterations)`.
     *  \sa `reconstruct_surface(InputIterator begin, InputIterator end, unsigned int iterations)`.
     */
	template < class InputIterator >
#ifdef DOXYGEN_RUNNING
	void add_points( InputIterator begin, InputIterator end ) {
#else // DOXYGEN_RUNNING
	void add_points( InputIterator begin, InputIterator end,
                     typename boost::enable_if<
                        boost::is_convertible< typename std::iterator_traits<InputIterator>::value_type,
                                               Point > >::type* = NULL ) {
#endif // DOXYGEN_RUNNING
		_tree.insert( begin, end );
	}
    
    /// clears the scale-space surface reconstruction data.
    /** This includes discarding the surface, the scale-space, and any
     *  estimation of the neighborhood radius.
     */
    void clear() {
		clear_tree();
        clear_surface();
        _squared_radius = -1;
    }

/// \}
    
private:
    //  checks whether the shape has been constructed.
    /*  The shape contains the structure of the point cloud.
     *
     *  Until the shape is constructed, the surface is undefined.
     *  \return true if the shape exists and false otherwise.
     *  \sa construct_shape(InputIterator begin, InputIterator end).
     */
	bool has_shape() const { return _shape != 0; }

public:
/// \name Neighborhood Size Estimation
/// \{
    /// checks whether the neighborhood radius has been set.
    /** The radius can be set manually, or estimated automatically.
     *
     *  \return `true` iff the radius has been either set manually or estimated.
     *
     *  \sa `set_neighborhood_squared_radius()`.
     *  \sa `estimate_neighborhood_radius()`.
     */
    bool has_neighborhood_radius() const {
        return sign( _squared_radius ) == POSITIVE;
    }

    /// gives the squared radius of the neighborhood.
    /** The neighborhood radius is used by
     *  <code>[advance_scale_space](\ref advance_scale_space)</code> and
     *  <code>[construct_scale_space](\ref construct_scale_space)</code> to
     *  compute the scale-space and by
     *  <code>[reconstruct_surface](\ref reconstruct_surface)</code> to
     *  construct the shape of the scale-space.
     *
     *  \return the squared radius of the neighborhood, or -1 if the
     *  neighborhood radius has not yet been set.
     *
     *  \sa `advance_scale_space(unsigned int iterations)`.
     *  \sa `construct_scale_space(InputIterator begin, InputIterator end, unsigned int iterations)`.
     *  \sa `reconstruct_surface(unsigned int iterations)`.
     *  \sa `reconstruct_surface(InputIterator begin, InputIterator end, unsigned int iterations)`.
     */
    FT neighborhood_squared_radius() const { return _squared_radius; }

    /// gives the mean number of neighbors an estimated neighborhood should contain.
    /** This number is only used if the neighborhood radius has not been set
     *  manually.
     *
     *  When the neighborhood radius is estimated, it should on average contain
     *  this many neighbors, not counting the neighborhood center.
     *
     *  \return the number of neighbors a neighborhood ball centered on a point
     *  should contain on average when the radius is estimated, not counting
     *  the point itself.
     *
     *  \sa `set_mean_number_of_neighbors(unsigned int neighbors)`.
     *  \sa `has_neighborhood_radius()`.
     *  \sa `neighborhood_sample_size()`.
     *  \sa `estimate_neighborhood_radius()`.
     *  \sa `estimate_neighborhood_radius(InputIterator begin, InputIterator end)`.
     */
    unsigned int mean_number_of_neighbors() const { return _mean_neighbors; }

    /// gives the number of sample points the neighborhood estimation uses.
    /** This number is only used if the neighborhood radius has not been set
     *  manually.
     *
     *  If the number of samples is larger than the point cloud, every point is
     *  used and the optimal neighborhood radius is computed exactly instead of
     *  estimated.
     *
     *  \return the number of points sampled for neighborhood estimation.
     *
     *  \sa `set_neighborhood_sample_size(unsigned int samples)`.
     *  \sa `has_neighborhood_radius()`.
     *  \sa `mean_number_of_neighbors()`.
     *  \sa `estimate_neighborhood_radius()`.
     *  \sa `estimate_neighborhood_radius(InputIterator begin, InputIterator end)`.
     */
    unsigned int neighborhood_sample_size() const { return _samples; }
    
    /// sets the squared radius of the neighborhood.
    /** The neighborhood radius is used by
     *  <code>[advance_scale_space](\ref advance_scale_space)</code> and
     *  <code>[construct_scale_space](\ref construct_scale_space)</code> to
     *  compute the scale-space and by
     *  <code>[reconstruct_surface](\ref reconstruct_surface)</code> to
     *  construct the shape of the scale-space.
     *
     *  \param sq_radius is stored as the squared radius of the neighborhood.
     *
     *  \note If the neighborhood squared radius is negative when the point set
     *  is smoothed or when the surface is computed, the neighborhood radius
     *  will be computed automatically.
     *
     *  \warning If the surface was already constructed, changing the
     *  neighborhood radius will automatically adjust the surface.
     *
     *  \sa `neighborhood_squared_radius()`.
     *  \sa `has_neighborhood_radius()`.
     *  \sa `advance_scale_space(unsigned int iterations)`.
     *  \sa `construct_scale_space(InputIterator begin, InputIterator end, unsigned int iterations)`.
     *  \sa `reconstruct_surface(unsigned int iterations)`.
     *  \sa `reconstruct_surface(InputIterator begin, InputIterator end, unsigned int iterations)`.
     */
    void set_neighborhood_squared_radius( const FT& sq_radius ) {
        _squared_radius = sq_radius;
		if( has_neighborhood_radius() && has_shape() )
            Shape_construction_3().change_scale( _shape, _squared_radius );
    }

    /// sets the mean number of neighbors an estimated neighborhood should contain.
    /** This number is only used if the neighborhood radius has not been set
     *  manually.
     *
     *  When the neighborhood radius is estimated, it should on average contain
     *  this many neighbors, not counting the neighborhood center.
     *
     *  \param neighbors is the number of neighbors a neighborhood ball centered on a point
     *  should contain on average when the radius is estimated, not counting
     *  the point itself.
     *
     *  \note This does not start the estimation process.
     *
     *  \sa `mean_number_of_neighbors()`.
     *  \sa `has_neighborhood_radius()`.
     *  \sa `set_neighborhood_sample_size(unsigned int samples)`.
     */
    void set_mean_number_of_neighbors( unsigned int neighbors ) { _mean_neighbors = neighbors; }
    
    /// sets the number of sample points the neighborhood estimation uses.
    /** This number is only used if the neighborhood radius has not been set
     *  manually.
     *
     *  If the number of samples is larger than the point cloud, every point is
     *  used and the optimal neighborhood radius is computed exactly instead of
     *  estimated.
     *
     *  \param samples is the number of points to sample for neighborhood
     *  estimation.
     *
     *  \note This does not start the estimation process.
     *
     *  \sa `neighborhood_sample_size()`.
     *  \sa `has_neighborhood_radius()`.
     *  \sa `set_mean_number_of_neighbors(unsigned int neighbors)`.
     *  \sa `estimate_neighborhood_radius()`.
     *  \sa `estimate_neighborhood_radius(InputIterator begin, InputIterator end)`.
     */
    void set_neighborhood_sample_size( unsigned int samples ) { _samples = samples; }

    /// estimates the neighborhood radius.
    /** This method is equivalent to running
     *  <code>[estimate_neighborhood_radius( mean_number_of_neighbors(), neighborhood_sample_size() )](\ref estimate_neighborhood_radius)</code>.
     *
     *  This method will be called by the scale-space and surface construction
     *  methods if the neighborhood radius is not set when they are called.
     *
     *  \return the estimated neighborhood radius.
     *
     *  \note This method processes the current point scale-space. The points
     *  in the scale-space can be set with <code>[add_points(begin, end)](\ref add_points)</code>.
     *
     *  \warning If the surface was already constructed, estimating the
     *  neighborhood radius will automatically adjust the surface.
     *
     *  \sa `set_mean_number_of_neighbors(unsigned int neighbors)`.
     *  \sa `set_neighborhood_sample_size(unsigned int samples)`.
     *  \sa `estimate_neighborhood_radius(unsigned int neighbors, unsigned int samples)`.
     *  \sa `estimate_neighborhood_radius(InputIterator begin, InputIterator end)`.
     *  \sa `advance_scale_space(unsigned int iterations)`.
     *  \sa `reconstruct_surface(unsigned int iterations)`.
     */
    inline FT estimate_neighborhood_radius() {
        return estimate_neighborhood_radius( mean_number_of_neighbors(), neighborhood_sample_size() );
    }

    /// estimates the neighborhood radius based on a number of sample points.
    /** The neighborhood radius is expressed as the radius of the smallest ball
     *  centered on a point such that the ball contains at least a specified
     *  number of points, not counting the point itself.
     *
     *  The neighborhood radius is set to the mean of these radii, taken over a
     *  number of point samples.
     *
     *  \param neighbors is the number of neighbors a point's neighborhood
     *  should contain on average, not counting the point itself.
     *  \param samples is the number of points sampled to estimate the
     *  neighborhood radius.
     *  \return the estimated neighborhood radius.
     *
     *  \note This method processes the current point scale-space. The points
     *  in the scale-space can be set with <code>[add_points(begin, end)](\ref add_points)</code>.
     *
     *  \warning If the surface was already constructed, estimating the
     *  neighborhood radius will automatically adjust the surface.
     *
     *  \sa `estimate_neighborhood_radius()`.
     *  \sa `estimate_neighborhood_radius(InputIterator begin, InputIterator end, unsigned int neighbors, unsigned int samples)`.
     */
	FT estimate_neighborhood_radius( unsigned int neighbors, unsigned int samples );
    
    /// estimates the neighborhood radius of a collection of points.
    /** This method is equivalent to running
     *  `clear()` followed by
     *  <code>[add_points(begin, end)](\ref add_points)</code> and
     *  finally <code>[estimate_neighborhood_radius( mean_number_of_neighbors(), neighborhood_sample_size() )](\ref estimate_neighborhood_radius)</code>.
     *
     *  This method will be called by the scale-space and surface construction
     *  methods if the neighborhood radius is not set when they are called.
     *
     *  \tparam InputIterator is an iterator over the point collection.
     *  The iterator must point to a `Point`.
     *  \param begin is an iterator to the first point of the collection.
     *  \param end is a past-the-end iterator for the point collection.
     *  \return the estimated neighborhood radius.
     *
     *  \sa `set_mean_number_of_neighbors(unsigned int neighbors)`.
     *  \sa `set_neighborhood_sample_size(unsigned int samples)`.
     *  \sa `estimate_neighborhood_radius(InputIterator begin, InputIterator end, unsigned int neighbors, unsigned int samples)`.
     *  \sa `estimate_neighborhood_radius()`.
     *  \sa `add_points(InputIterator begin, InputIterator end)`.
     *  \sa `construct_scale_space(InputIterator begin, InputIterator end, unsigned int iterations)`.
     *  \sa `reconstruct_surface(InputIterator begin, InputIterator end, unsigned int iterations)`.
     */
	template < class InputIterator >
#ifdef DOXYGEN_RUNNING
    FT estimate_neighborhood_radius( InputIterator begin, InputIterator end ) {
#else // DOXYGEN_RUNNING
    FT estimate_neighborhood_radius( InputIterator begin, InputIterator end,
                     typename boost::enable_if<
                        boost::is_convertible< typename std::iterator_traits<InputIterator>::value_type,
                                               Point > >::type* = NULL ) {
#endif // DOXYGEN_RUNNING
        return estimate_neighborhood_radius( begin, end, mean_number_of_neighbors(), neighborhood_sample_size() );
    }
    
    /// estimates the neighborhood radius of a collection of points based on a number of sample points.
    /** The neighborhood radius is expressed as the radius of the smallest ball
     *  centered on a point such that the ball contains at least a specified
     *  number of points, not counting the point itself.
     *
     *  The neighborhood radius is set to the mean of these radii, taken over a
     *  number of point samples.
     *  
     *  This method is equivalent to running
     *  `clear()` followed by
     *  <code>[add_points(begin, end)](\ref add_points)</code> and finally
     *  <code>[estimate_neighborhood_radius(neighbors, samples)](\ref estimate_neighborhood_radius)</code>.
     *
     *  \tparam InputIterator is an iterator over the point collection.
     *  The iterator must point to a `Point`.
     *
     *  \param begin is an iterator to the first point of the collection.
     *  \param end is a past-the-end iterator for the point collection.
     *  \param neighbors is the number of neighbors a point's neighborhood
     *  should contain on average, not counting the point itself.
     *  \param samples is the number of points sampled to estimate the
     *  neighborhood radius.
     *  \return the estimated neighborhood radius.
     *
     *  \sa `estimate_neighborhood_radius(InputIterator begin, InputIterator end)`.
     *  \sa `estimate_neighborhood_radius(unsigned int neighbors, unsigned int samples)`.
     */
	template < class InputIterator >
#ifdef DOXYGEN_RUNNING
	FT estimate_neighborhood_radius( InputIterator begin, InputIterator end, unsigned int neighbors, unsigned int samples );
#else // DOXYGEN_RUNNING
	FT estimate_neighborhood_radius( InputIterator begin, InputIterator end, unsigned int neighbors, unsigned int samples,
                                     typename boost::enable_if<
                                        boost::is_convertible< typename std::iterator_traits<InputIterator>::value_type,
                                                               Point > >::type* = NULL );
#endif // DOXYGEN_RUNNING

/// \}
    
/// \name Scale-space Manipulation
/// \{
    /// advances the scale-space by a number of iterations.
    /** Each iteration the scale-space is advanced, a higher scale-space is
     *  computed. At a higher scale, the scale-space contains a smoother
     *  representation of the point set.
     *
     *  In case the scale-space is not at the scale of the original point set,
     *  calling <code>[advance_scale_space(iterations)](\ref advance_scale_space)</code>
     *  with `iterations > 0` will advance the scale-space further.
     *
     *  If the neighborhood radius has not been set before, it is automatically
     *  estimated using `estimate_neighborhood_radius()`.
     *
     *  \param iterations is the number of iterations to perform. If
     *  `iterations` is 0, nothing happens.
     *
     *  \note This method processes the current point scale-space. The points
     *  in the scale-space can be set with <code>[add_points(begin, end)](\ref add_points)</code>.
     *
     *  \note If the surface was already constructed, advancing the scale-space
     *  will not automatically adjust the surface.
     *
     *  \sa `construct_scale_space(InputIterator begin, InputIterator end, unsigned int iterations)`.
     *  \sa `estimate_neighborhood_radius()`.
     *  \sa `reconstruct_surface(unsigned int iterations)`.
     */
	void advance_scale_space( unsigned int iterations = 1 );
    
    /// constructs a scale-space of a collection of points.
    /** If the neighborhood radius has not been set before, it is automatically
     *  estimated using `estimate_neighborhood_radius()`.
     *
     *  This method is equivalent to running
     *  `clear()` followed by
     *  <code>[add_points(begin, end)](\ref add_points)</code> and finally
     *  <code>[advance_scale_space(iterations)](\ref advance_scale_space)</code>.
     *
     *  \tparam InputIterator is an iterator over the point collection.
     *  The iterator must point to a `Point`.
     *
     *  \param begin is an iterator to the first point of the collection.
     *  \param end is a past-the-end iterator for the point collection.
     *  \param iterations is the number of iterations to perform. If
     *  `iterations` is 0, nothing happens.
     *
     *  \sa `add_points(InputIterator begin, InputIterator end)`.
     *  \sa `estimate_neighborhood_radius(InputIterator begin, InputIterator end)`.
     *  \sa `advance_scale_space(unsigned int iterations)`.
     *  \sa `reconstruct_surface(InputIterator begin, InputIterator end, unsigned int iterations)`.
     */
	template < class InputIterator >
#ifdef DOXYGEN_RUNNING
	void construct_scale_space( InputIterator begin, InputIterator end, unsigned int iterations = 1 ) {
#else // DOXYGEN_RUNNING
	void construct_scale_space( InputIterator begin, InputIterator end, unsigned int iterations = 1,
                                     typename boost::enable_if<
                                        boost::is_convertible< typename std::iterator_traits<InputIterator>::value_type,
                                                               Point > >::type* = NULL ) {
#endif // DOXYGEN_RUNNING
        clear();
		add_points( begin, end );
		advance_scale_space( iterations );
	}

/// \}
private:
    // constructs the scale-space from a triangulation.
    void construct_scale_space( Triangulation& tr ) {
        add_points( tr.finite_vertices_begin(), tr.finite_vertices_end() );
    }

    // tries to perform a functor in parallel.
    template< class F > void try_parallel( const F& func, size_t begin, size_t end, Sequential_tag ) const;
    template< class F > void try_parallel( const F& func, size_t begin, size_t end, Parallel_tag ) const;
    template< class F > void try_parallel( const F& func, size_t begin, size_t end ) const { try_parallel( func, begin, end, Ct() );}
    
private:
/// \name Shape
/// \{
    /// constructs the shape of the scale-space.
    /** The shape contains geometric and connectivity information
     *  of the scale space.
     *
     *  If the neighborhood radius has not been set before, it is automatically
     *  estimated.
     */
    void construct_shape() {
		construct_shape( scale_space_begin(), scale_space_end() );
    }
    
    /// constructs the shape from an existing triangulation.
    /** The shape contains geometric and connectivity information
     *  of the scale space.
     *
     *  \param tr is the triangulation to construct the shape of.
     *
     *  \note This does not set the current scale-space.
     *  To set this as well, use `construct_scale_space(Triangulation& tr)`.
     *
     *  \note If the neighborhood radius has not been set before, it is automatically
     *  estimated.
     */
    void construct_shape(Triangulation& tr ) {
        deinit_shape();
        if( !has_neighborhood_radius() )
            estimate_neighborhood_radius();
        _shape = Shape_construction_3()( *tr, _squared_radius );
	}

    /// constructs the shape from a collection of points.
    /** The shape contains geometric and connectivity information
     *  of the scale space.
     *
     *  \tparam InputIterator is an iterator over the point sample.
     *  The iterator must point to a `Point`.
     *  \param begin is an iterator to the first point of the collection.
     *  \param end is a past-the-end iterator for the point collection.
     *
     *  \note This does not set the current scale-space.
     *  To set this as well, use `add_points( InputIterator begin, InputIterator end )`.
     *
     *  \note If the neighborhood radius has not been set before, it is automatically
     *  estimated.
     *
     *  \sa `is_constructed()`.
     */
	template < class InputIterator >
#ifdef DOXYGEN_RUNNING
	void construct_shape( InputIterator begin, InputIterator end );
#else // DOXYGEN_RUNNING
	void construct_shape( InputIterator begin, InputIterator end,
                                     typename boost::enable_if<
                                        boost::is_convertible< typename std::iterator_traits<InputIterator>::value_type,
                                                               Point > >::type* = NULL );
#endif // DOXYGEN_RUNNING
    
    // collects the surface mesh from the shape.
    // If the sahep does not yet exist, it is constructed.
    void collect_surface();

/// \}

public:
/// \name Surface Reconstruction
/// \{
    /// gives the number of triangles of the surface.
    std::size_t number_of_triangles() const { return _surface.size(); }
    
    /// gives the number of shells of the surface.
    std::size_t number_of_shells() const {
        CGAL_assertion( OS::value == true );
        return _shells.size();
    }
    
    /// constructs a triangle mesh from the scale-space.
    /** The order of the points in the scale-space is the same as the order of
     *  the original points, meaning that the surface of the scale-space can
     *  interpolate the original point set by applying the indices of the
     *  surface triangles to the original point set.
     *
     *  After construction, the triangles of the surface can be iterated using
     *  `surface_begin()` and `surface_end()`.
     *
     *  If the neighborhood radius has not been set before, it is automatically
     *  estimated using `estimate_neighborhood_radius()`.
     *
     *  \param iterations is the number of scale-space advancement iterations to
     *  apply. If `iterations` is 0, the current scale-space is used.
     *
     *  \note This method processes the current point scale-space. The points
     *  in the scale-space can be set with <code>[add_points(begin, end)](\ref add_points)</code>.
     *
     *  \sa `reconstruct_surface(InputIterator begin, InputIterator end, unsigned int iterations)`.
     *  \sa `estimate_neighborhood_radius()`.
     *  \sa `advance_scale_space(unsigned int iterations)`.
     */
	void reconstruct_surface( unsigned int iterations = 0 );
    
    /// constructs a surface mesh from the scale-space of a collection of points.
    /** This method is equivalent to running
     *  `clear()` followed by
     *  <code>[add_points(begin, end)](\ref add_points)</code> and finally
     *  <code>[reconstruct_surface(iterations)](\ref reconstruct_surface)</code>.
     *
     *  If the neighborhood radius has not been set before, it is automatically
     *  estimated using `estimate_neighborhood_radius()`.
     *
     *  \tparam InputIterator is an iterator over the point collection.
     *  The iterator must point to a `Point`.
     *
     *  \param begin is an iterator to the first point of the collection.
     *  \param end is a past-the-end iterator for the point collection.
     *  \param iterations is the number of scale-space advancement iterations to
     *  apply. If `iterations` is 0, the current scale-space is used.
     *  
     *  \sa `reconstruct_surface(unsigned int iterations)`.
     *  \sa `add_points(InputIterator begin, InputIterator end)`.
     *  \sa `estimate_neighborhood_radius(InputIterator begin, InputIterator end)`.
     *  \sa `construct_scale_space(InputIterator begin, InputIterator end, unsigned int iterations)`.
     */
	template < class InputIterator >
#ifdef DOXYGEN_RUNNING
	void reconstruct_surface( InputIterator begin, InputIterator end, unsigned int iterations = 0 );
#else // DOXYGEN_RUNNING
	void reconstruct_surface( InputIterator begin, InputIterator end, unsigned int iterations = 0,
                                     typename boost::enable_if<
                                        boost::is_convertible< typename std::iterator_traits<InputIterator>::value_type,
                                                               Point > >::type* = NULL );
#endif // DOXYGEN_RUNNING

/// \}

public:
/// \name Iterators
/// \{
    /// gives an iterator to the first point in the current scale space.
    Const_point_iterator scale_space_begin() const { return _tree.begin(); }
    /// gives an iterator to the first point in the current scale space.
    /** \warning Changes to the scale-space do not cause an automatic update to
     *  the surface.
     */
    Point_iterator scale_space_begin() { return _tree.begin(); }

    /// gives a past-the-end iterator of the points in the current scale space.
    Const_point_iterator scale_space_end() const { return _tree.begin(); }
    /// gives a past-the-end iterator of the points in the current scale space.
    /** \warning Changes to the scale-space do not cause an automatic update to
     *  the surface.
     */
    Point_iterator scale_space_end() { return _tree.end(); }

    /// gives an iterator to the first triple in the surface.
    Const_triple_iterator surface_begin() const { return _surface.begin(); }
    /// gives an iterator to the first triple in the surface.
    /** \warning Changes to the surface may change its topology.
     */
    Triple_iterator surface_begin() { return _surface.begin(); }
    
    /// gives a past-the-end iterator of the triples in the surface.
    Const_triple_iterator surface_end() const { return _surface.end(); }
    /// gives a past-the-end iterator of the triples in the surface.
    /** \warning Changes to the surface may change its topology.
     */
    Triple_iterator surface_end() { return _surface.end(); }

    /// gives an iterator to the first triple in a given shell.
    /** \param shell is the index of the shell to access.
     *
     *  \pre `shell` is in the range [ 0, `number_of_shells()` ).
     */
    Const_triple_iterator shell_begin( std::size_t shell ) const;
    /// gives an iterator to the first triple in a given shell.
    /** \param shell is the index of the shell to access.
     *
     *  \pre `shell` is in the range [ 0, `number_of_shells()` ).
     *
     *  \warning Changes to a shell may invalidate the topology of the surface.
     */
    Triple_iterator shell_begin( std::size_t shell );

    /// gives a past-the-end iterator of the triples in a given shell.
    /** \param shell is the index of the shell to access.
     *
     *  \pre `shell` is in the range [ 0, `number_of_shells()` ).
     */
    Const_triple_iterator shell_end( std::size_t shell ) const;

    /// gives a past-the-end iterator of the triples in a given shell.
    /** \param shell is the index of the shell to access.
     *
     *  \pre `shell` is in the range [ 0, `number_of_shells()` ).
     *
     *  \warning Changes to a shell may invalidate the topology of the surface.
     */
    Triple_iterator shell_end( std::size_t shell );

/// \}
}; // class Scale_space_surface_reconstruction_3

} // namespace CGAL

template< typename T >
std::ostream&
operator<<( std::ostream& os, const CGAL::cpp11::array< T, 3 >& t ) {
    return os << get<0>(t) << " " << get<1>(t) << " " << get<2>(t);
}

template< typename T >
std::istream&
operator>>( std::istream& is, CGAL::cpp11::array< T, 3 >& t ) {
    return is >> get<0>(t) >> get<1>(t) >> get<2>(t);
}

#include <CGAL/Scale_space_surface_reconstruction_3_impl.h>

#endif // CGAL_SCALE_SPACE_SURFACE_RECONSTRUCTION_3_H<|MERGE_RESOLUTION|>--- conflicted
+++ resolved
@@ -55,15 +55,9 @@
  * 
  *  The points maintain their original order in the scale-space. This means it
  *  is straightforward to revert the scale-space on the triangulated surface
-<<<<<<< HEAD
  *  mesh. In essence, the method can reconstruct a smoothed surface or a
  *  surface interpolating the original points. The only change is whether to
  *  apply the index triples to the scale-space or to the original point set.
-=======
- *  mesh. In essence, the method can reconstruct a smoothed surface or a surface
- *  interpolating the original points. The only change is whether to apply the
- *  index triples to the scale-space or to the original point set.
->>>>>>> 6fc3c4e5
  *
  *  When applied to the scale-space, the surface mesh is non-self-intersecting.
  *  The interior of the triangles cannot pairwise intersect in a line segment.
