--- conflicted
+++ resolved
@@ -436,11 +436,7 @@
     std::cout << "Iter: " << iter << std::endl;
     std::ostringstream oss;
     oss << "degen_cleaning_iter_" << iter++ << ".off";
-<<<<<<< HEAD
-    CGAL::write_polygon_mesh(oss.str(), tmesh, CGAL::parameters::stream_precision(17));
-=======
     CGAL::IO::write_polygon_mesh(oss.str(), tmesh, CGAL::parameters::stream_precision(17));
->>>>>>> cf69d322
 #endif
 
     if(edges_to_collapse.empty() && edges_to_flip.empty())
@@ -1684,11 +1680,7 @@
 #ifdef CGAL_PMP_REMOVE_DEGENERATE_FACES_DEBUG
   {
     std::cout <<"Done with null edges.\n";
-<<<<<<< HEAD
-    CGAL::write_polygon_mesh("/tmp/no_null_edges.off", tmesh, CGAL::parameters::stream_precision(17));
-=======
     CGAL::IO::write_polygon_mesh("/tmp/no_null_edges.off", tmesh, CGAL::parameters::stream_precision(17));
->>>>>>> cf69d322
   }
 #endif
 
