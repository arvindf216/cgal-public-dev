#include "config.h"
#include "Scene_points_with_normal_item.h"
#include "Scene_polygon_soup_item.h"
#include "Scene_spheres_item.h"
#include "Scene_polyhedron_item.h"
#include <CGAL/Three/Scene_group_item.h>

#include <CGAL/Three/Polyhedron_demo_plugin_helper.h>
#include <CGAL/Three/Polyhedron_demo_plugin_interface.h>
#include <CGAL/Three/Scene_group_item.h>

#include <CGAL/Orthogonal_k_neighbor_search.h>
#include <CGAL/Fuzzy_sphere.h>
#include <CGAL/Search_traits_3.h>
#include <CGAL/Search_traits_adapter.h>

#include <CGAL/linear_least_squares_fitting_3.h>

#include <CGAL/Random.h>
#include <CGAL/Timer.h>

#include <CGAL/Shape_detection_3.h>
#include <CGAL/regularize_planes.h>
#include <CGAL/Delaunay_triangulation_2.h>
#include <CGAL/Alpha_shape_2.h>

#include <CGAL/structure_point_set.h>

#include <QObject>
#include <QAction>
#include <QMainWindow>
#include <QApplication>
#include <QtPlugin>
#include <QMessageBox>

#include <boost/foreach.hpp>
#include <boost/function_output_iterator.hpp>

#include "ui_Point_set_shape_detection_plugin.h"


struct build_from_pair
{
  Point_set& m_pts;

  build_from_pair (Point_set& pts) : m_pts (pts) { }

  void operator() (const std::pair<Point_set::Point, Point_set::Vector>& pair)
  {
    m_pts.insert (pair.first, pair.second);
  }


};

class Point_set_demo_point_set_shape_detection_dialog : public QDialog, private Ui::PointSetShapeDetectionDialog
{
  Q_OBJECT
public:
  Point_set_demo_point_set_shape_detection_dialog(QWidget * /*parent*/ = 0)
  {
    setupUi(this);
  }

  bool region_growing() const { return m_region_growing->isChecked(); }
  double cluster_epsilon() const { return m_cluster_epsilon_field->value(); }
  double epsilon() const { return m_epsilon_field->value(); }
  unsigned int min_points() const { return m_min_pts_field->value(); }
  double normal_tolerance() const { return m_normal_tolerance_field->value(); }
  double search_probability() const { return m_probability_field->value(); }
  double gridCellSize() const { return 1.0; }
  bool detect_plane() const { return planeCB->isChecked(); } 
  bool detect_sphere() const { return sphereCB->isChecked(); } 
  bool detect_cylinder() const { return cylinderCB->isChecked(); } 
  bool detect_torus() const { return torusCB->isChecked(); } 
  bool detect_cone() const { return coneCB->isChecked(); }
  bool generate_colored_point_set() const { return m_one_colored_point_set->isChecked(); }
  bool generate_subset() const { return m_point_subsets->isChecked(); }
  bool generate_alpha() const { return m_alpha_shapes->isChecked(); }
  bool regularize() const { return m_regularize->isChecked(); }
  bool generate_structured() const { return m_generate_structured->isChecked(); }
};

typedef CGAL::Exact_predicates_inexact_constructions_kernel Epic_kernel;
typedef Epic_kernel::Point_3 Point;
//typedef CGAL::Point_with_normal_3<Epic_kernel> Point_with_normal;
//typedef std::vector<Point_with_normal> Point_list;
//typedef CGAL::Identity_property_map<Point_with_normal> PointPMap;
//typedef CGAL::Normal_of_point_with_normal_pmap<Epic_kernel> NormalPMap;
using namespace CGAL::Three;
class Polyhedron_demo_point_set_shape_detection_plugin :
  public QObject,
  public Polyhedron_demo_plugin_helper
{
  Q_OBJECT
  Q_INTERFACES(CGAL::Three::Polyhedron_demo_plugin_interface)
  Q_PLUGIN_METADATA(IID "com.geometryfactory.PolyhedronDemo.PluginInterface/1.0")
  QAction* actionDetect;
  QAction* actionEstimateParameters;
  
  typedef Point_set_3<Kernel>::Point_map PointPMap;
  typedef Point_set_3<Kernel>::Vector_map NormalPMap;

  typedef CGAL::Shape_detection_3::Shape_detection_traits<Epic_kernel, Point_set, PointPMap, NormalPMap> Traits;
  typedef CGAL::Shape_detection_3::Efficient_RANSAC<Traits> Shape_detection;
  
public:
  void init(QMainWindow* mainWindow, CGAL::Three::Scene_interface* scene_interface, Messages_interface*) {
    scene = scene_interface;
    actionDetect = new QAction(tr("Point Set Shape Detection"), mainWindow);
    actionDetect->setObjectName("actionDetect");
    actionEstimateParameters = new QAction(tr("Point Set Shape Detection (parameter estimation)"), mainWindow);
    actionEstimateParameters->setObjectName("actionEstimateParameters");
    autoConnectActions();
  }

  bool applicable(QAction*) const {
    Scene_points_with_normal_item* item =
      qobject_cast<Scene_points_with_normal_item*>(scene->item(scene->mainSelectionIndex()));
    if (item && item->has_normals())
      return true;
    return false;
  }

  QList<QAction*> actions() const {
    return QList<QAction*>() << actionDetect << actionEstimateParameters;
  }

  public Q_SLOTS:
    void on_actionDetect_triggered();
    void on_actionEstimateParameters_triggered();

private:

  typedef Kernel::Plane_3 Plane_3;
  typedef Kernel::Point_3 Point_3;
  typedef Kernel::Vector_3 Vector_3;

  template <typename Traits, typename Shape_detection>
  void detect_shapes (typename Shape_detection::Parameters& op,
                      Scene_points_with_normal_item* item,
                      Point_set_demo_point_set_shape_detection_dialog& dialog)
  {
    CGAL::Random rand(time(0));
    
    // Gets point set
    Point_set* points = item->point_set();

    Scene_points_with_normal_item::Bbox bb = item->bbox();
 
    double diam = CGAL::sqrt((bb.xmax()-bb.xmin())*(bb.xmax()-bb.xmin()) + (bb.ymax()-bb.ymin())*(bb.ymax()-bb.ymin()) + (bb.zmax()-bb.zmin())*(bb.zmax()-bb.zmin()));

    scene->setSelectedItem(-1);
    Scene_group_item *subset_items = new Scene_group_item(QString("%1 (point subsets)").arg(item->name()));
    if (dialog.generate_subset())
      scene->addItem(subset_items);
    subset_items->setExpanded(false);
    Scene_group_item *alpha_items = new Scene_group_item(QString("%1 (alpha shapes)").arg(item->name()));
    if (dialog.generate_alpha())
      scene->addItem(alpha_items);
    alpha_items->setExpanded(false);
    Scene_points_with_normal_item *colored_item
      = new Scene_points_with_normal_item;
    colored_item->setName (QString("%1 (shape detection)").arg(item->name()));
    if (dialog.generate_colored_point_set())
    {
      colored_item->point_set()->template add_property_map<unsigned char>("r", 128);
      colored_item->point_set()->template add_property_map<unsigned char>("g", 128);
      colored_item->point_set()->template add_property_map<unsigned char>("b", 128);
      colored_item->point_set()->check_colors();
      scene->addItem(colored_item);
    }

    Shape_detection shape_detection;
    shape_detection.set_input(*points, points->point_map(), points->normal_map());

    std::vector<Scene_group_item *> groups;
    groups.resize(5);
    // Shapes to be searched for are registered by using the template Shape_factory
    if(dialog.detect_plane()){
      groups[0] = new Scene_group_item("Planes");
<<<<<<< HEAD
      groups[0]->setRenderingMode(Points);
      shape_detection.add_shape_factory<CGAL::Shape_detection_3::Plane<Traits> >();
    }
    if(dialog.detect_cylinder()){
      groups[1] = new Scene_group_item("Cylinders");
      groups[1]->setRenderingMode(Points);
      shape_detection.add_shape_factory<CGAL::Shape_detection_3::Cylinder<Traits> >();
    }
    if(dialog.detect_torus()){
      groups[2] = new Scene_group_item("Torus");
      groups[2]->setRenderingMode(Points);
      shape_detection.add_shape_factory< CGAL::Shape_detection_3::Torus<Traits> >();
    }
    if(dialog.detect_cone()){
      groups[3] = new Scene_group_item("Cones");
      groups[3]->setRenderingMode(Points);
      shape_detection.add_shape_factory< CGAL::Shape_detection_3::Cone<Traits> >();
    }
    if(dialog.detect_sphere()){
      groups[4] = new Scene_group_item("Spheres");
      groups[4]->setRenderingMode(Points);
      shape_detection.add_shape_factory< CGAL::Shape_detection_3::Sphere<Traits> >();
=======
      shape_detection.template add_shape_factory<CGAL::Shape_detection_3::Plane<Traits> >();
    }
    if(dialog.detect_cylinder()){
      groups[1] = new Scene_group_item("Cylinders");
      shape_detection.template add_shape_factory<CGAL::Shape_detection_3::Cylinder<Traits> >();
    }
    if(dialog.detect_torus()){
      groups[2] = new Scene_group_item("Torus");
      shape_detection.template add_shape_factory< CGAL::Shape_detection_3::Torus<Traits> >();
    }
    if(dialog.detect_cone()){
      groups[3] = new Scene_group_item("Cones");
      shape_detection.template add_shape_factory< CGAL::Shape_detection_3::Cone<Traits> >();
    }
    if(dialog.detect_sphere()){
      groups[4] = new Scene_group_item("Spheres");
      shape_detection.template add_shape_factory< CGAL::Shape_detection_3::Sphere<Traits> >();
>>>>>>> ef314b04
    }

    // The actual shape detection.
    CGAL::Timer t;
    t.start();
    shape_detection.detect(op);
    t.stop();
    
    std::cout << shape_detection.shapes().size() << " shapes found in "
              << t.time() << " second(s)" << std::endl;

    if (dialog.regularize ())
    {
      std::cerr << "Regularization of planes... " << std::endl;
      typename Shape_detection::Plane_range planes = shape_detection.planes();
      CGAL::regularize_planes (*points,
                               points->point_map(),
                               planes,
                               CGAL::Shape_detection_3::Plane_map<Traits>(),
                               CGAL::Shape_detection_3::Point_to_shape_index_map<Traits>(*points, planes),
                               true, true, true, true,
                               180 * std::acos (op.normal_threshold) / CGAL_PI, op.epsilon);
    
      std::cerr << "done" << std::endl;
    }

    std::map<Kernel::Point_3, QColor> color_map;
    
    //print_message(QString("%1 shapes found.").arg(shape_detection.number_of_shapes()));
    int index = 0;
    BOOST_FOREACH(boost::shared_ptr<typename Shape_detection::Shape> shape, shape_detection.shapes())
    {
      CGAL::Shape_detection_3::Cylinder<Traits> *cyl;
      cyl = dynamic_cast<CGAL::Shape_detection_3::Cylinder<Traits> *>(shape.get());
      if (cyl != NULL){
        if(cyl->radius() > diam){
          continue;
        }
      }
        
      Scene_points_with_normal_item *point_item = new Scene_points_with_normal_item;
      
      unsigned char r, g, b;
      r = static_cast<unsigned char>(64 + rand.get_int(0, 192));
      g = static_cast<unsigned char>(64 + rand.get_int(0, 192));
      b = static_cast<unsigned char>(64 + rand.get_int(0, 192));

      BOOST_FOREACH(std::size_t i, shape->indices_of_assigned_points())
        point_item->point_set()->insert(points->point(*(points->begin()+i)));
      point_item->setRbgColor(r, g, b);

      std::size_t nb_colored_pts = 0;
      if (dialog.generate_colored_point_set())
      {
        BOOST_FOREACH(std::size_t i, shape->indices_of_assigned_points())
        {
          Point_set::iterator it = colored_item->point_set()->insert(points->point(*(points->begin()+i)));
          ++ nb_colored_pts;
          colored_item->point_set()->set_color(*it, r, g, b);
        }
      }
              
      // Providing a useful name consisting of the order of detection, name of type and number of inliers
      std::stringstream ss;
      if (dynamic_cast<CGAL::Shape_detection_3::Cylinder<Traits> *>(shape.get())){
        CGAL::Shape_detection_3::Cylinder<Traits> * cyl 
          = dynamic_cast<CGAL::Shape_detection_3::Cylinder<Traits> *>(shape.get());
        ss << item->name().toStdString() << "_cylinder_" << cyl->radius() << "_";
      }
      else if (dynamic_cast<CGAL::Shape_detection_3::Plane<Traits> *>(shape.get()))
      {
        ss << item->name().toStdString() << "_plane_";

        boost::shared_ptr<CGAL::Shape_detection_3::Plane<Traits> > pshape
          = boost::dynamic_pointer_cast<CGAL::Shape_detection_3::Plane<Traits> > (shape);
          
        Kernel::Point_3 ref = CGAL::ORIGIN + pshape->plane_normal ();

        if (color_map.find (ref) == color_map.end ())
        {
          ref = CGAL::ORIGIN + (-1.) * pshape->plane_normal ();
          if (color_map.find (ref) == color_map.end ())
            color_map[ref] = point_item->color ();
          else
            point_item->setColor (color_map[ref]);
        }
        else
          point_item->setColor (color_map[ref]);
        
        if (dialog.generate_colored_point_set())
        {
          for (std::size_t i = 0; i < nb_colored_pts; ++ i)
          {
            colored_item->point_set()->set_color(*(colored_item->point_set()->end() - 1 - i), color_map[ref].red(),
                                                 color_map[ref].green(),
                                                 color_map[ref].blue());
          }
        }

        ss << "(" << ref << ")_";
      
        if (dialog.generate_alpha ())
        {
          // If plane, build alpha shape
          Scene_polyhedron_item* poly_item = new Scene_polyhedron_item;

          build_alpha_shape (*(point_item->point_set()), pshape,
                             poly_item, dialog.cluster_epsilon(), bb);
          
          poly_item->setColor(point_item->color ());
          poly_item->setName(QString("%1%2_alpha_shape").arg(QString::fromStdString(ss.str()))
                             .arg (QString::number (shape->indices_of_assigned_points().size())));
          poly_item->setRenderingMode (Flat);

          scene->addItem(poly_item);
          if(scene->item_id(groups[0]) == -1)
            scene->addItem(groups[0]);
          scene->changeGroup(poly_item, groups[0]);
        }
      }
      else if (dynamic_cast<CGAL::Shape_detection_3::Cone<Traits> *>(shape.get()))
        ss << item->name().toStdString() << "_cone_";
      else if (dynamic_cast<CGAL::Shape_detection_3::Torus<Traits> *>(shape.get()))
        ss << item->name().toStdString() << "_torus_";
      else if (dynamic_cast<CGAL::Shape_detection_3::Sphere<Traits> *>(shape.get()))
        ss << item->name().toStdString() << "_sphere_";


      ss << shape->indices_of_assigned_points().size();

      //names[i] = ss.str(		
      point_item->setName(QString::fromStdString(ss.str()));
      point_item->setRenderingMode(item->renderingMode());

      if (dialog.generate_subset()){
        scene->addItem(point_item);
        if (dynamic_cast<CGAL::Shape_detection_3::Cylinder<Traits> *>(shape.get()))
        {
          if(scene->item_id(groups[1]) == -1)
          {
            scene->addItem(groups[1]);
            scene->changeGroup (groups[1], subset_items);
          }
          scene->changeGroup(point_item, groups[1]);
        }
        else if (dynamic_cast<CGAL::Shape_detection_3::Plane<Traits> *>(shape.get()))
        {
          point_item->point_set()->add_normal_map();
          CGAL::Shape_detection_3::Plane<Traits> * plane = dynamic_cast<CGAL::Shape_detection_3::Plane<Traits> *>(shape.get());
          //set normals for point_item to the plane's normal
          for(Point_set::iterator it = point_item->point_set()->begin(); it != point_item->point_set()->end(); ++it)
            point_item->point_set()->normal(*it) = plane->plane_normal();

          if(scene->item_id(groups[0]) == -1)
          {
            scene->addItem(groups[0]);
            scene->changeGroup (groups[0], subset_items);
          }
          scene->changeGroup(point_item, groups[0]);
        }
        else if (dynamic_cast<CGAL::Shape_detection_3::Cone<Traits> *>(shape.get()))
        {
          if(scene->item_id(groups[3]) == -1)
          {
            scene->addItem(groups[3]);
            scene->changeGroup (groups[3], subset_items);
          }
          scene->changeGroup(point_item, groups[3]);
        }
        else if (dynamic_cast<CGAL::Shape_detection_3::Torus<Traits> *>(shape.get()))
        {
          if(scene->item_id(groups[2]) == -1)
          {
            scene->addItem(groups[2]);
            scene->changeGroup (groups[2], subset_items);
          }
          scene->changeGroup(point_item, groups[2]);
        }
        else if (dynamic_cast<CGAL::Shape_detection_3::Sphere<Traits> *>(shape.get()))
        {
          if(scene->item_id(groups[4]) == -1)
          {
            scene->addItem(groups[4]);
            scene->changeGroup (groups[4], subset_items);
          }
          scene->changeGroup(point_item, groups[4]);

          Scene_spheres_item* spheres = new Scene_spheres_item(groups[4], false);
          Kernel::Sphere_3 s 
            = Kernel::Sphere_3 (*(dynamic_cast<CGAL::Shape_detection_3::Sphere<Traits> *>
                                  (shape.get())));
          spheres->setName ("Spheres");
          spheres->add_sphere (s);
          scene->addItem(spheres);
          scene->changeGroup(spheres, groups[4]);
        }
      }
      else
        delete point_item;

      ++index;
    }
    Q_FOREACH(Scene_group_item* group, groups)
      if(group && group->getChildren().empty())
        delete group;

    {
      Scene_points_with_normal_item *up_item = new Scene_points_with_normal_item;
      up_item->point_set()->add_normal_map();
      up_item->setName("Unassigned points");
      
      BOOST_FOREACH(std::size_t i, shape_detection.indices_of_unassigned_points())
        up_item->point_set()->insert(points->point(*(points->begin()+i)));
      up_item->setRbgColor(0, 0, 0);
      scene->addItem(up_item);
    }

    if (dialog.generate_structured ())
    {
      std::cerr << "Structuring point set... ";
        
      Scene_points_with_normal_item *pts_full = new Scene_points_with_normal_item;
      pts_full->point_set()->add_normal_map();

      typename Shape_detection::Plane_range planes = shape_detection.planes();
      
      CGAL::structure_point_set (*points,
                                 points->point_map(), points->normal_map(),
                                 planes,
                                 CGAL::Shape_detection_3::Plane_map<Traits>(),
                                 CGAL::Shape_detection_3::Point_to_shape_index_map<Traits>(*points, planes),
                                 boost::make_function_output_iterator (build_from_pair ((*(pts_full->point_set())))),
                                 op.cluster_epsilon);
      if (pts_full->point_set ()->empty ())
        delete pts_full;
      else
      {
        pts_full->point_set ()->unselect_all();
        pts_full->setName(tr("%1 (structured)").arg(item->name()));
        pts_full->setRenderingMode(PointsPlusNormals);
        pts_full->setColor(Qt::blue);
        scene->addItem (pts_full);
      }
      std::cerr << "done" << std::endl;
    }
        
    if (!(dialog.generate_subset()))
      delete subset_items;
    
    if (!(dialog.generate_alpha()))
      delete alpha_items;

    if (!(dialog.generate_colored_point_set()))
      delete colored_item;
  }
  
  Kernel::Point_2 to_2d (const Point_3& centroid,
                         const Vector_3& base1,
                         const Vector_3& base2,
                         const Point_3& query)
  {
    Vector_3 v (centroid, query);
    return Kernel::Point_2 (v * base1, v * base2);
  }

  Point_3 to_3d (const Point_3& centroid,
                 const Vector_3& base1,
                 const Vector_3& base2,
                 const Kernel::Point_2& query)
  {
    return centroid + query.x() * base1 + query.y() * base2;
  }

  void build_alpha_shape (Point_set& points, boost::shared_ptr<CGAL::Shape_detection_3::Plane<Traits> > plane,
                          Scene_polyhedron_item* item, double epsilon,
                          const Scene_points_with_normal_item::Bbox& bbox);

}; // end Polyhedron_demo_point_set_shape_detection_plugin


void Polyhedron_demo_point_set_shape_detection_plugin::on_actionDetect_triggered() {

  const CGAL::Three::Scene_interface::Item_id index = scene->mainSelectionIndex();

  Scene_points_with_normal_item* item =
    qobject_cast<Scene_points_with_normal_item*>(scene->item(index));

  if(item)
    {
      // Gets point set
      Point_set* points = item->point_set();

      if(points == NULL)
        return;

      //Epic_kernel::FT diag = sqrt(((points->bounding_box().max)() - (points->bounding_box().min)()).squared_length());

      // Gets options
      Point_set_demo_point_set_shape_detection_dialog dialog;
      if(!dialog.exec())
        return;
      
      QApplication::setOverrideCursor(Qt::WaitCursor);

      typedef Point_set::Point_map PointPMap;
      typedef Point_set::Vector_map NormalPMap;

      typedef CGAL::Shape_detection_3::Shape_detection_traits<Epic_kernel, Point_set, PointPMap, NormalPMap> Traits;
      typedef CGAL::Shape_detection_3::Region_growing<Traits> Region_growing;
      typedef CGAL::Shape_detection_3::Efficient_RANSAC<Traits> Ransac;
      
      if (dialog.region_growing())
      {
        Region_growing::Parameters op;
        op.min_points = dialog.min_points();          // Only extract shapes with a minimum number of points.
        op.epsilon = dialog.epsilon();          // maximum euclidean distance between point and shape.
        op.cluster_epsilon = dialog.cluster_epsilon();    // maximum euclidean distance between points to be clustered.
        op.normal_threshold = dialog.normal_tolerance();   // normal_threshold < dot(surface_normal, point_normal); 
        detect_shapes<Traits, Region_growing> (op, item, dialog);
      }
      else
      {
        Ransac::Parameters op;
        op.probability = dialog.search_probability();       // probability to miss the largest primitive on each iteration.
        op.min_points = dialog.min_points();          // Only extract shapes with a minimum number of points.
        op.epsilon = dialog.epsilon();          // maximum euclidean distance between point and shape.
        op.cluster_epsilon = dialog.cluster_epsilon();    // maximum euclidean distance between points to be clustered.
        op.normal_threshold = dialog.normal_tolerance();   // normal_threshold < dot(surface_normal, point_normal); 
        detect_shapes<Traits, Ransac> (op, item, dialog);
      }

      // Updates scene
      scene->itemChanged(index);

      QApplication::restoreOverrideCursor();

      //     Warn user, maybe choice of parameters is unsuitable
      //         if (nb_points_to_remove > 0)
      //         {
      //           QMessageBox::information(NULL,
      //                                    tr("Points selected for removal"),
      //                                    tr("%1 point(s) are selected for removal.\nYou may delete or reset the selection using the item context menu.")
      //                                    .arg(nb_points_to_remove));
      //         }
      item->setVisible(false);
    }
}

void Polyhedron_demo_point_set_shape_detection_plugin::build_alpha_shape
(Point_set& points,  boost::shared_ptr<CGAL::Shape_detection_3::Plane<Traits> > plane,
 Scene_polyhedron_item* item, double epsilon, const Scene_points_with_normal_item::Bbox& bbox)
{
  typedef Kernel::Point_2  Point_2;
  typedef CGAL::Alpha_shape_vertex_base_2<Kernel> Vb;
  typedef CGAL::Alpha_shape_face_base_2<Kernel>  Fb;
  typedef CGAL::Triangulation_data_structure_2<Vb,Fb> Tds;
  typedef CGAL::Delaunay_triangulation_2<Kernel,Tds> Triangulation_2;
  typedef CGAL::Alpha_shape_2<Triangulation_2>  Alpha_shape_2;


  std::vector<Point_2> projections;
  projections.reserve (points.size ());

  Plane_3 pl = Plane_3(*plane);

  for (Point_set::const_iterator it = points.begin(); it != points.end(); ++ it)
    projections.push_back (pl.to_2d (points.point(*it)));

  Alpha_shape_2 ashape (projections.begin (), projections.end (), epsilon);
  
  std::map<Alpha_shape_2::Vertex_handle, std::size_t> map_v2i;

  Scene_polygon_soup_item *soup_item = new Scene_polygon_soup_item;
  
  soup_item->init_polygon_soup(points.size(), ashape.number_of_faces ());
  std::size_t current_index = 0;

  std::vector<Point_3> pts;
  std::size_t nb_tri = 0;
  for (Alpha_shape_2::Finite_faces_iterator it = ashape.finite_faces_begin ();
       it != ashape.finite_faces_end (); ++ it)
    {
      if (ashape.classify (it) != Alpha_shape_2::INTERIOR)
        continue;

      for (int i = 0; i < 3; ++ i)
        {
          if (map_v2i.find (it->vertex (i)) == map_v2i.end ())
            {
              map_v2i.insert (std::make_pair (it->vertex (i), current_index ++));
              Point p = pl.to_3d (it->vertex(i)->point());
              pts.push_back(p);
              soup_item->new_vertex (p.x (), p.y (), p.z ());
            }
        }
      soup_item->new_triangle (map_v2i[it->vertex (0)],
                               map_v2i[it->vertex (1)],
                               map_v2i[it->vertex (2)]);
      ++ nb_tri;
    }

  soup_item->orient();
  soup_item->exportAsPolyhedron (item->polyhedron());
  
  delete soup_item;
}

void Polyhedron_demo_point_set_shape_detection_plugin::on_actionEstimateParameters_triggered() {

  CGAL::Random rand(time(0));
  const CGAL::Three::Scene_interface::Item_id index = scene->mainSelectionIndex();

  Scene_points_with_normal_item* item =
    qobject_cast<Scene_points_with_normal_item*>(scene->item(index));

  if(item)
    {
      // Gets point set
      Point_set* points = item->point_set();

      if(points == NULL)
        return;

      if (points->nb_selected_points() == 0)
        {
          QMessageBox::information(NULL,
                                   tr("Warning"),
                                   tr("Selection is empty.\nTo estimate parameters, please select a planar section."));
          return;
        }
      
      QApplication::setOverrideCursor(Qt::WaitCursor);

      typedef CGAL::Search_traits_3<Kernel> SearchTraits_3;
      typedef CGAL::Search_traits_adapter <Point_set::Index,
                                           Point_set::Point_map, SearchTraits_3> Search_traits;
      typedef CGAL::Orthogonal_k_neighbor_search<Search_traits> Neighbor_search;
      typedef typename Neighbor_search::Tree Tree;
      typedef typename Neighbor_search::Distance Distance;

      // build kdtree
      Tree tree(points->first_selected(),
                points->end(),
                typename Tree::Splitter(),
                Search_traits (points->point_map())
                );
      Distance tr_dist(points->point_map());

      Plane_3 plane;
      CGAL::linear_least_squares_fitting_3(boost::make_transform_iterator
                                           (points->first_selected(),
                                            CGAL::Property_map_to_unary_function<Point_set::Point_map>
                                            (points->point_map())),
                                           boost::make_transform_iterator
                                           (points->end(),
                                            CGAL::Property_map_to_unary_function<Point_set::Point_map>
                                            (points->point_map())),
                                           plane,
                                           CGAL::Dimension_tag<0>());

      std::vector<double> epsilon, dispersion, cluster_epsilon;

      Vector_3 norm = plane.orthogonal_vector();
      norm = norm / std::sqrt (norm * norm);
      for (Point_set::iterator it = points->first_selected(); it != points->end(); ++ it)
        {
          double dist = CGAL::squared_distance (plane, points->point(*it));
          epsilon.push_back(dist);

          double disp = std::fabs (norm * points->normal(*it));
          dispersion.push_back (disp);

          Neighbor_search search(tree, points->point(*it), 2, 0, true, tr_dist);
          typename Neighbor_search::iterator nit = search.begin();
          ++ nit;
          double eps = nit->second;
          cluster_epsilon.push_back(eps);
        }

      std::sort (epsilon.begin(), epsilon.end());
      std::sort (dispersion.begin(), dispersion.end());
      std::sort (cluster_epsilon.begin(), cluster_epsilon.end());
      
      QApplication::restoreOverrideCursor();

      
      QMessageBox::information(NULL,
                               tr("Estimated Parameters"),
                               tr("Epsilon = [%1 ; %2 ; %3 ; %4 ; %5]\nNormal Tolerance = [%6 ; %7 ; %8 ; %9 ; %10]\nMinimum Number of Points = %11\nConnectivity Epsilon = [%12 ; %13 ; %14 ; %15 ; %16]")
                               .arg(std::sqrt(epsilon.front()))
                               .arg(std::sqrt(epsilon[epsilon.size() / 10]))
                               .arg(std::sqrt(epsilon[epsilon.size() / 2]))
                               .arg(std::sqrt(epsilon[9 * epsilon.size() / 10]))
                               .arg(std::sqrt(epsilon.back()))
                               .arg(dispersion.back())
                               .arg(dispersion[9 * dispersion.size() / 10])
                               .arg(dispersion[dispersion.size() / 2])
                               .arg(dispersion[dispersion.size() / 10])
                               .arg(dispersion.front())
                               .arg(points->nb_selected_points())
                               .arg(std::sqrt(cluster_epsilon.front()))
                               .arg(std::sqrt(cluster_epsilon[cluster_epsilon.size() / 10]))
                               .arg(std::sqrt(cluster_epsilon[cluster_epsilon.size() / 2]))
                               .arg(std::sqrt(cluster_epsilon[9 * cluster_epsilon.size() / 10]))
                               .arg(std::sqrt(cluster_epsilon.back())));
    }
}

#include <QtPlugin>

#include "Point_set_shape_detection_plugin.moc"<|MERGE_RESOLUTION|>--- conflicted
+++ resolved
@@ -179,48 +179,28 @@
     // Shapes to be searched for are registered by using the template Shape_factory
     if(dialog.detect_plane()){
       groups[0] = new Scene_group_item("Planes");
-<<<<<<< HEAD
       groups[0]->setRenderingMode(Points);
-      shape_detection.add_shape_factory<CGAL::Shape_detection_3::Plane<Traits> >();
+      shape_detection.template add_shape_factory<CGAL::Shape_detection_3::Plane<Traits> >();
     }
     if(dialog.detect_cylinder()){
       groups[1] = new Scene_group_item("Cylinders");
       groups[1]->setRenderingMode(Points);
-      shape_detection.add_shape_factory<CGAL::Shape_detection_3::Cylinder<Traits> >();
+      shape_detection.template add_shape_factory<CGAL::Shape_detection_3::Cylinder<Traits> >();
     }
     if(dialog.detect_torus()){
       groups[2] = new Scene_group_item("Torus");
       groups[2]->setRenderingMode(Points);
-      shape_detection.add_shape_factory< CGAL::Shape_detection_3::Torus<Traits> >();
+      shape_detection.template add_shape_factory< CGAL::Shape_detection_3::Torus<Traits> >();
     }
     if(dialog.detect_cone()){
       groups[3] = new Scene_group_item("Cones");
       groups[3]->setRenderingMode(Points);
-      shape_detection.add_shape_factory< CGAL::Shape_detection_3::Cone<Traits> >();
+      shape_detection.template add_shape_factory< CGAL::Shape_detection_3::Cone<Traits> >();
     }
     if(dialog.detect_sphere()){
       groups[4] = new Scene_group_item("Spheres");
       groups[4]->setRenderingMode(Points);
-      shape_detection.add_shape_factory< CGAL::Shape_detection_3::Sphere<Traits> >();
-=======
-      shape_detection.template add_shape_factory<CGAL::Shape_detection_3::Plane<Traits> >();
-    }
-    if(dialog.detect_cylinder()){
-      groups[1] = new Scene_group_item("Cylinders");
-      shape_detection.template add_shape_factory<CGAL::Shape_detection_3::Cylinder<Traits> >();
-    }
-    if(dialog.detect_torus()){
-      groups[2] = new Scene_group_item("Torus");
-      shape_detection.template add_shape_factory< CGAL::Shape_detection_3::Torus<Traits> >();
-    }
-    if(dialog.detect_cone()){
-      groups[3] = new Scene_group_item("Cones");
-      shape_detection.template add_shape_factory< CGAL::Shape_detection_3::Cone<Traits> >();
-    }
-    if(dialog.detect_sphere()){
-      groups[4] = new Scene_group_item("Spheres");
       shape_detection.template add_shape_factory< CGAL::Shape_detection_3::Sphere<Traits> >();
->>>>>>> ef314b04
     }
 
     // The actual shape detection.
