--- conflicted
+++ resolved
@@ -392,7 +392,6 @@
 #endif //CGAL_TRIANGULATION_2_DONT_INSERT_RANGE_OF_POINTS_WITH_INFO
   {
     size_type n = number_of_vertices();
-<<<<<<< HEAD
 
     std::vector<Weighted_point> points(first, last);
 
@@ -407,22 +406,6 @@
                    boost::make_function_property_map<Weighted_point, Ret, Construct_point_2>(
                      geom_traits().construct_point_2_object()), geom_traits()));
 
-=======
-
-    std::vector<Weighted_point> points(first, last);
-
-    // spatial sorting must use bare points, so we need an adapter
-    typedef typename Geom_traits::Construct_point_2 Construct_point_2;
-    typedef typename boost::result_of<const Construct_point_2(const Weighted_point&)>::type Ret;
-    typedef boost::function_property_map<Construct_point_2, Weighted_point, Ret> fpmap;
-    typedef CGAL::Spatial_sort_traits_adapter_2<Geom_traits, fpmap> Search_traits_2;
-
-    spatial_sort(points.begin(), points.end(),
-                 Search_traits_2(
-                   boost::make_function_property_map<Weighted_point, Ret, Construct_point_2>(
-                     geom_traits().construct_point_2_object()), geom_traits()));
-
->>>>>>> f614b7ae
     Face_handle hint;
     for(typename std::vector<Weighted_point>::const_iterator p = points.begin(),
          end = points.end();
@@ -871,16 +854,7 @@
 
   // We sort the points lexicographically.
   const Weighted_point * points[4] = {&p0, &p1, &p2, &p};
-<<<<<<< HEAD
-  std::sort(points, points + 4,
-            boost::bind(&Self::compare_xy, this,
-                        boost::bind(Dereference<Weighted_point>(), _1),
-                        boost::bind(Dereference<Weighted_point>(), _2)) == SMALLER);
-=======
-
   std::sort(points, points + 4, typename Base::Perturbation_order(this));
->>>>>>> f614b7ae
-
   // We successively look whether the leading monomial, then 2nd monomial
   // of the determinant has non null coefficient.
   // 2 iterations are enough(cf paper)
