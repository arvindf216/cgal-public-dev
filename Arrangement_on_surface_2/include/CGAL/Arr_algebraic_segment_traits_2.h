--- conflicted
+++ resolved
@@ -485,54 +485,6 @@
             Algebraic_real_1 x = p.x();
             Polynomial_2 f = Polynomial_2(x.polynomial());
             Curve_2 cv
-<<<<<<< HEAD
-	      = this->_ckva()->kernel().construct_curve_2_object() (f);
-            *out++=typename CKvA_2::Arc_2(p,q,cv);
-	    return out;
-	  }
-	  Algebraic_real_1 px
-	    =this->_ckva()->kernel().compute_x_2_object()(p.xy()),
-	    py=this->_ckva()->kernel().compute_y_2_object()(p.xy()),
-	    qx=this->_ckva()->kernel().compute_x_2_object()(q.xy()),
-	    qy=this->_ckva()->kernel().compute_y_2_object()(q.xy());
-	  bool p_rat=px.is_rational() && py.is_rational();
-	  bool q_rat=qx.is_rational() && qy.is_rational();
-	  if(p_rat && q_rat) {
-	    typedef typename Algebraic_real_1::Rational Rational;
-	    Rational pxr=px.rational(), pyr=py.rational(),
-	      qxr=qx.rational(), qyr=qy.rational();
-	    typedef CGAL::Fraction_traits<Rational> FT;
-	    typename FT::Decompose decompose;
-	    typedef typename FT::Numerator_type Numerator;
-	    typedef typename FT::Denominator_type Denominator;
-	    Rational term_at_y=qxr-pxr, term_at_x=-qyr+pyr,
-	      term_at_1=pxr*qyr-pyr*qxr;
-	    Denominator denom_curr;
-	    Numerator term_at_y_int, term_at_x_int, term_at_1_int;
-	    decompose(term_at_y, term_at_y_int, denom_curr);
-	    term_at_x=term_at_x*denom_curr;
-	    term_at_1=term_at_1*denom_curr;
-	    decompose(term_at_x,term_at_x_int,denom_curr);
-	    term_at_y_int=term_at_y_int*denom_curr;
-	    term_at_1=term_at_1*denom_curr;
-	    decompose(term_at_1,term_at_1_int,denom_curr);
-	    term_at_y_int=term_at_y_int*denom_curr;
-	    term_at_x_int=term_at_x_int*denom_curr;
-	    typedef typename CGAL::Polynomial_traits_d<Polynomial_2>
-	      ::Coefficient_type Polynomial_1;
-	    Polynomial_2 pol(Polynomial_1(term_at_1_int,term_at_x_int),
-			     Polynomial_1(term_at_y_int));
-	    Curve_2 curve=this->_ckva()->kernel().construct_curve_2_object()
-	      (pol);
-
-	    CGAL_assertion(this->_ckva()->is_on_2_object()(p,curve));
-	    CGAL_assertion(this->_ckva()->is_on_2_object()(q,curve));
-	    return this->operator()(curve,p,q,out);
-	  }
-	  CGAL_precondition(same_x || (p_rat && q_rat));
-	  return out;
-	}
-=======
               = this->_ckva()->kernel().construct_curve_2_object() (f);
             *out++=typename CKvA_2::Arc_2(p,q,cv);
             return out;
@@ -579,7 +531,6 @@
           CGAL_precondition(same_x || (p_rat && q_rat));
           return out;
         }
->>>>>>> 84ec799c
     };
 
     Construct_x_monotone_segment_2 construct_x_monotone_segment_2_object()
