#include <CGAL/AABB_intersections.h>
#include <CGAL/AABB_tree.h>

#include "Polyhedron_type.h"

#include <CGAL/Mesh_triangulation_3.h>
#include <CGAL/Mesh_complex_3_in_triangulation_3.h>
#include <CGAL/Mesh_criteria_3.h>

#include <CGAL/Polyhedral_mesh_domain_with_features_3.h>
#include <CGAL/make_mesh_3.h>

#include <Scene_polyhedron_item.h>
#include <Scene_polygon_soup_item.h>
#include <fstream>
#include <sstream>

#include <CGAL/Timer.h>

#include <QMenu>

typedef CGAL::Polyhedral_mesh_domain_with_features_3<Kernel,
Polyhedron> Mesh_domain;

// Triangulation
typedef CGAL::Mesh_triangulation_3<Mesh_domain>::type Tr;

// 3D complex
typedef CGAL::Mesh_complex_3_in_triangulation_3<Tr> C3t3;

// Mesh Criteria
typedef CGAL::Mesh_criteria_3<Tr> Mesh_criteria;
typedef Mesh_criteria::Edge_criteria Edge_criteria;
typedef Mesh_criteria::Facet_criteria Facet_criteria;
typedef Mesh_criteria::Cell_criteria Cell_criteria;

typedef Tr::Point Point_3;

#include "Scene_item.h"
#include <QtCore/qglobal.h>
#include <CGAL/gl.h>
#include <QGLViewer/manipulatedFrame.h>
#include <QGLViewer/qglviewer.h>

namespace {
void CGALglcolor(QColor c)
{
    ::glColor4d(c.red()/255.0, c.green()/255.0, c.blue()/255.0, c.alpha()/255.0);
}
}

class Q_DECL_EXPORT Scene_c3t3_item : public Scene_item
{
    Q_OBJECT
public:
    typedef qglviewer::ManipulatedFrame ManipulatedFrame;

    Scene_c3t3_item(const C3t3& c3t3)
        : c3t3_(c3t3), frame(new ManipulatedFrame()), last_known_scene(NULL)
    {
        positions_lines.resize(0);
        positions_poly.resize(0);
        color_lines.resize(0);
        color_poly.resize(0);
        color_grid.resize(0);
        normals.resize(0);
        glGenVertexArrays(2, vao);
        //Generates an integer which will be used as ID for each buffer
        glGenBuffers(7, buffer);
        compile_shaders();
    }

    ~Scene_c3t3_item()
    {
        glDeleteBuffers(7, buffer);
        glDeleteVertexArrays(2, vao);
        glDeleteProgram(rendering_program_lines);
        glDeleteProgram(rendering_program_poly);
        delete frame;
    }

    void changed()
    {
        compute_elements();
        initialize_buffers();
    }

    void contextual_changed()
    {
        if(frame->isInMouseGrabberPool())
            changed();
    }
    const C3t3& c3t3() const {
        return c3t3_;
    }

    bool manipulatable() const {
        return true;
    }
    ManipulatedFrame* manipulatedFrame() {
        return frame;
    }

    void setPosition(float x, float y, float z) {
        frame->setPosition(x, y, z);
    }

    void setNormal(float x, float y, float z) {
        frame->setOrientation(x, y, z, 0.f);
    }

    Kernel::Plane_3 plane() const {
        const qglviewer::Vec& pos = frame->position();
        const qglviewer::Vec& n =
                frame->inverseTransformOf(qglviewer::Vec(0.f, 0.f, 1.f));
        return Kernel::Plane_3(n[0], n[1],  n[2], - n * pos);
    }

    bool isFinite() const { return true; }
    bool isEmpty() const {
        return c3t3().triangulation().number_of_vertices() == 0;
    }

    Bbox bbox() const {
        if(isEmpty())
            return Bbox();
        else {
            CGAL::Bbox_3 result = c3t3().triangulation().finite_vertices_begin()->point().bbox();
            for(Tr::Finite_vertices_iterator
                vit = ++c3t3().triangulation().finite_vertices_begin(),
                end = c3t3().triangulation().finite_vertices_end();
                vit != end; ++vit)
            {
                result = result + vit->point().bbox();
            }
            return Bbox(result.xmin(), result.ymin(), result.zmin(),
                        result.xmax(), result.ymax(), result.zmax());
        }
    }

    Scene_c3t3_item* clone() const {
        return 0;
    }

    QString toolTip() const {
        int number_of_tets = 0;
        for(Tr::Finite_cells_iterator
            cit = c3t3().triangulation().finite_cells_begin(),
            end = c3t3().triangulation().finite_cells_end();
            cit != end; ++cit)
        {
            if( c3t3().is_in_complex(cit) )
                ++number_of_tets;
        }
        return tr("<p><b>3D complex in a 3D triangulation</b></p>"
                  "<p>Number of vertices: %1<br />"
                  "Number of surface facets: %2<br />"
                  "Number of volume tetrahedra: %3</p>")
                .arg(c3t3().triangulation().number_of_vertices())
                .arg(c3t3().number_of_facets())
                .arg(number_of_tets);
    }

    // Indicate if rendering mode is supported
    bool supportsRenderingMode(RenderingMode m) const {
        return (m != Gouraud && m!=PointsPlusNormals && m!=Splatting); // CHECK THIS!
    }

    void draw() const {
        ::glPushMatrix();
        ::glMultMatrixd(frame->matrix());
        QGLViewer::drawGrid((float)complex_diag());
        ::glPopMatrix();

        if(isEmpty())
            return;

        GLboolean two_side;
        ::glGetBooleanv(GL_LIGHT_MODEL_TWO_SIDE, &two_side);
        ::glLightModeli(GL_LIGHT_MODEL_TWO_SIDE, GL_TRUE);

        const Kernel::Plane_3& plane = this->plane();
        GLdouble clip_plane[4];
        clip_plane[0] = -plane.a();
        clip_plane[1] = -plane.b();
        clip_plane[2] = -plane.c();
        clip_plane[3] = -plane.d();

        ::glClipPlane(GL_CLIP_PLANE0, clip_plane);
        ::glEnable(GL_CLIP_PLANE0);
        ::glBegin(GL_TRIANGLES);
        for(C3t3::Facet_iterator
            fit = c3t3().facets_begin(),
            end = c3t3().facets_end();
            fit != end; ++fit)
        {
            const Tr::Cell_handle& cell = fit->first;
            const int& index = fit->second;
            const Kernel::Point_3& pa = cell->vertex((index+1)&3)->point();
            const Kernel::Point_3& pb = cell->vertex((index+2)&3)->point();
            const Kernel::Point_3& pc = cell->vertex((index+3)&3)->point();
            typedef Kernel::Oriented_side Side;
            using CGAL::ON_ORIENTED_BOUNDARY;
            const Side sa = plane.oriented_side(pa);
            const Side sb = plane.oriented_side(pb);
            const Side sc = plane.oriented_side(pc);
            if( sa != ON_ORIENTED_BOUNDARY &&
                    sb != ON_ORIENTED_BOUNDARY &&
                    sc != ON_ORIENTED_BOUNDARY &&
                    sb == sa && sc == sa )
            {
                // draw_triangle(pa, pb, pc);
            }
        }
        ::glEnd();
        ::glDisable(GL_CLIP_PLANE0);

        ::glBegin(GL_TRIANGLES);
        // workaround for Qt-4.2.
#if QT_VERSION < 0x040300
#  define darker dark
#endif
        CGALglcolor(this->color().darker(150));
#undef darker
        for(Tr::Finite_cells_iterator
            cit = c3t3().triangulation().finite_cells_begin(),
            end = c3t3().triangulation().finite_cells_end();
            cit != end; ++cit)
        {
            if(! c3t3().is_in_complex(cit) )
                continue;

            const Kernel::Point_3& pa = cit->vertex(0)->point();
            const Kernel::Point_3& pb = cit->vertex(1)->point();
            const Kernel::Point_3& pc = cit->vertex(2)->point();
            const Kernel::Point_3& pd = cit->vertex(3)->point();
            typedef Kernel::Oriented_side Side;
            using CGAL::ON_ORIENTED_BOUNDARY;
            const Side sa = plane.oriented_side(pa);
            const Side sb = plane.oriented_side(pb);
            const Side sc = plane.oriented_side(pc);
            const Side sd = plane.oriented_side(pd);

            if( sa == ON_ORIENTED_BOUNDARY ||
                    sb == ON_ORIENTED_BOUNDARY ||
                    sc == ON_ORIENTED_BOUNDARY ||
                    sd == ON_ORIENTED_BOUNDARY ||
                    sb != sa || sc != sa || sd != sa)
            {
                // draw_triangle(pa, pb, pc);
                // draw_triangle(pa, pb, pd);
                // draw_triangle(pa, pc, pd);
                // draw_triangle(pb, pc, pd);
            }

            //       for(int i = 0; i < 4; ++i) {
            //         if(c3t3().is_in_complex(cit, i)) continue;
            //         const Point_3& pa = cit->vertex((i+1)&3)->point();
            //         const Point_3& pb = cit->vertex((i+2)&3)->point();
            //         const Point_3& pc= cit->vertex((i+3)&3)->point();
            //         typedef Kernel::Oriented_side Side;
            //         using CGAL::ON_ORIENTED_BOUNDARY;
            //         const Side sa = plane.oriented_side(pa);
            //         const Side sb = plane.oriented_side(pb);
            //         const Side sc = plane.oriented_side(pc);

            //         if( sa == ON_ORIENTED_BOUNDARY ||
            //             sb == ON_ORIENTED_BOUNDARY ||
            //             sc == ON_ORIENTED_BOUNDARY ||
            //             sb != sa || sc != sa )
            //         {
            //           draw_triangle(pa, pb, pc);
            //         }
            //       }
        }
        ::glEnd();
        if(!two_side)
            ::glLightModeli(GL_LIGHT_MODEL_TWO_SIDE, GL_FALSE);
    };
    void draw(Viewer_interface* viewer) const {

        glBindVertexArray(vao[0]);
        glUseProgram(rendering_program_poly);
        uniform_attrib(viewer,0);
        glDrawArrays(GL_TRIANGLES, 0, positions_poly.size()/3);
        glUseProgram(0);
        glBindVertexArray(0);


    }
    void draw_edges(Viewer_interface* viewer) const {
        glBindVertexArray(vao[1]);
        glUseProgram(rendering_program_lines);
        uniform_attrib(viewer,2);
        glDrawArrays(GL_LINES, 0, positions_grid.size()/3);
        glUseProgram(0);
        glBindVertexArray(0);

        glBindVertexArray(vao[0]);
        glUseProgram(rendering_program_lines);
        uniform_attrib(viewer,1);
        glDrawArrays(GL_LINES, 0, positions_lines.size()/3);
        glUseProgram(0);
        glBindVertexArray(0);

    }
    void draw_points(Viewer_interface * viewer) const
    {
        glBindVertexArray(vao[0]);
        glUseProgram(rendering_program_lines);
        uniform_attrib(viewer,1);
        glDrawArrays(GL_POINTS, 0, positions_lines.size()/3);
        glUseProgram(0);
        glBindVertexArray(0);

        glBindVertexArray(vao[1]);
        glUseProgram(rendering_program_lines);
        uniform_attrib(viewer,2);
        glDrawArrays(GL_LINES, 0, positions_grid.size()/3);
        glUseProgram(0);
        glBindVertexArray(0);
    }
private:
    void draw_triangle(const Kernel::Point_3& pa,
                       const Kernel::Point_3& pb,
                       const Kernel::Point_3& pc, bool is_cut) {
        // workaround for Qt-4.2.
#if QT_VERSION < 0x040300
#  define darker dark
#endif
#undef darker
        Kernel::Vector_3 n = cross_product(pb - pa, pc - pa);
        n = n / CGAL::sqrt(n*n);

if(!is_cut)
{
    for(int i=0; i<3; i++)
    {

        color_poly.push_back(this->color().redF());
        color_poly.push_back(this->color().greenF());
        color_poly.push_back(this->color().blueF());
    }
}
else
{
    for(int i=0; i<3; i++)
    {
<<<<<<< HEAD
      delete item;
      off_sstream.clear();
      off_sstream.str(backup);
=======
>>>>>>> f44c8242

        color_poly.push_back(this->color().darker(150).redF());
        color_poly.push_back(this->color().darker(150).greenF());
        color_poly.push_back(this->color().darker(150).blueF());
    }
}
        for(int i=0; i<3; i++)
        {
            normals.push_back(n.x());
            normals.push_back(n.y());
            normals.push_back(n.z());
        }
        positions_poly.push_back(pa.x());
        positions_poly.push_back(pa.y());
        positions_poly.push_back(pa.z());

        positions_poly.push_back(pb.x());
        positions_poly.push_back(pb.y());
        positions_poly.push_back(pb.z());

        positions_poly.push_back(pc.x());
        positions_poly.push_back(pc.y());
        positions_poly.push_back(pc.z());

    }

    void draw_triangle_edges(const Kernel::Point_3& pa,
                       const Kernel::Point_3& pb,
                       const Kernel::Point_3& pc) {
        // workaround for Qt-4.2.
#if QT_VERSION < 0x040300
#  define darker dark
#endif
#undef darker
        Kernel::Vector_3 n = cross_product(pb - pa, pc - pa);
        n = n / CGAL::sqrt(n*n);
        for(int i=0; i<6; i++)
        {
            color_lines.push_back(0.0);
            color_lines.push_back(0.0);
            color_lines.push_back(0.0);
        }
        positions_lines.push_back(pa.x());
        positions_lines.push_back(pa.y());
        positions_lines.push_back(pa.z());

        positions_lines.push_back(pb.x());
        positions_lines.push_back(pb.y());
        positions_lines.push_back(pb.z());

        positions_lines.push_back(pb.x());
        positions_lines.push_back(pb.y());
        positions_lines.push_back(pb.z());

        positions_lines.push_back(pc.x());
        positions_lines.push_back(pc.y());
        positions_lines.push_back(pc.z());

        positions_lines.push_back(pc.x());
        positions_lines.push_back(pc.y());
        positions_lines.push_back(pc.z());

        positions_lines.push_back(pa.x());
        positions_lines.push_back(pa.y());
        positions_lines.push_back(pa.z());

    }



    double complex_diag() const {
        const Bbox& bbox = this->bbox();
        const double& xdelta = bbox.xmax-bbox.xmin;
        const double& ydelta = bbox.ymax-bbox.ymin;
        const double& zdelta = bbox.zmax-bbox.zmin;
        const double diag = std::sqrt(xdelta*xdelta +
                                      ydelta*ydelta +
                                      zdelta*zdelta);
        return diag * 0.7;
    }

public slots:
    void export_facets_in_complex()
    {
        std::stringstream off_sstream;
        c3t3().output_facets_in_complex_to_off(off_sstream);
        std::string backup = off_sstream.str();
        // Try to read .off in a polyhedron
        Scene_polyhedron_item* item = new Scene_polyhedron_item();
        if(!item->load(off_sstream))
        {
            delete item;
            off_sstream.str(backup);

            // Try to read .off in a polygon soup
            Scene_polygon_soup_item* soup_item = new Scene_polygon_soup_item;

            if(!soup_item->load(off_sstream)) {
                delete soup_item;
                return;
            }

            soup_item->setName(QString("%1_%2").arg(this->name()).arg("facets"));
            last_known_scene->addItem(soup_item);
        }
        else{
            item->setName(QString("%1_%2").arg(this->name()).arg("facets"));
            last_known_scene->addItem(item);
        }
    }

public:

    QMenu* contextMenu()
    {
        const char* prop_name = "Menu modified by Scene_c3t3_item.";

        QMenu* menu = Scene_item::contextMenu();

        // Use dynamic properties:
        // http://doc.trolltech.com/lastest/qobject.html#property
        bool menuChanged = menu->property(prop_name).toBool();

<<<<<<< HEAD
    if(!menuChanged) {
      QAction* actionExportFacetsInComplex =
        menu->addAction(tr("Export facets in complex"));
      actionExportFacetsInComplex->setObjectName("actionExportFacetsInComplex");
      connect(actionExportFacetsInComplex,
              SIGNAL(triggered()),this,
              SLOT(export_facets_in_complex()));
      menu->setProperty(prop_name, true);
=======
        if(!menuChanged) {
            QAction* actionExportFacetsInComplex =
                    menu->addAction(tr("Export facets in complex"));
            actionExportFacetsInComplex->setObjectName("actionExportFacetsInComplex");
            connect(actionExportFacetsInComplex,
                    SIGNAL(triggered()),this,
                    SLOT(export_facets_in_complex()));
        }
        return menu;
>>>>>>> f44c8242
    }

    void set_scene(Scene_interface* scene){ last_known_scene=scene; }

private:

    struct light_info
    {
        //position
        GLfloat position[4];

        //ambient
        GLfloat ambient[4];

        //diffuse
        GLfloat diffuse[4];

        //specular
        GLfloat specular[4];
        GLfloat spec_power;

    };
    C3t3 c3t3_;
    qglviewer::ManipulatedFrame* frame;
    Scene_interface* last_known_scene;


    std::vector<float> positions_lines;
    std::vector<float> positions_grid;
    std::vector<float> positions_poly;
    std::vector<float> normals;
    std::vector<float> color_lines;
    std::vector<float> color_poly;
    std::vector<float> color_grid;

    GLint location[10];
    GLuint vao[2];
    GLuint buffer[7];
    GLuint rendering_program_lines;
    GLuint rendering_program_poly;

    void initialize_buffers()
    {
        glBindVertexArray(vao[0]);

        glBindBuffer(GL_ARRAY_BUFFER, buffer[0]);
        glBufferData(GL_ARRAY_BUFFER,
                     (positions_poly.size())*sizeof(float),
                     positions_poly.data(),
                     GL_STATIC_DRAW);
        glVertexAttribPointer(0, //number of the buffer
                              3, //number of floats to be taken
                              GL_FLOAT, // type of data
                              GL_FALSE, //not normalized
                              0, //compact data (not in a struct)
                              NULL //no offset (seperated in several buffers)
                              );
        glEnableVertexAttribArray(0);

        glBindBuffer(GL_ARRAY_BUFFER, buffer[1]);
        glBufferData(GL_ARRAY_BUFFER,
                     (positions_lines.size())*sizeof(float),
                     positions_lines.data(),
                     GL_STATIC_DRAW);
        glVertexAttribPointer(1, //number of the buffer
                              3, //number of floats to be taken
                              GL_FLOAT, // type of data
                              GL_FALSE, //not normalized
                              0, //compact data (not in a struct)
                              NULL //no offset (seperated in several buffers)
                              );
        glEnableVertexAttribArray(1);

        glBindBuffer(GL_ARRAY_BUFFER, buffer[2]);
        glBufferData(GL_ARRAY_BUFFER,
                     (normals.size())*sizeof(float),
                     normals.data(),
                     GL_STATIC_DRAW);
        glVertexAttribPointer(2, //number of the buffer
                              3, //number of floats to be taken
                              GL_FLOAT, // type of data
                              GL_FALSE, //not normalized
                              0, //compact data (not in a struct)
                              NULL //no offset (seperated in several buffers)
                              );
        glEnableVertexAttribArray(2);

        glBindBuffer(GL_ARRAY_BUFFER, buffer[3]);
        glBufferData(GL_ARRAY_BUFFER,
                     (color_poly.size())*sizeof(float),
                     color_poly.data(),
                     GL_STATIC_DRAW);
        glVertexAttribPointer(3, //number of the buffer
                              3, //number of floats to be taken
                              GL_FLOAT, // type of data
                              GL_FALSE, //not normalized
                              0, //compact data (not in a struct)
                              NULL //no offset (seperated in several buffers)
                              );
        glEnableVertexAttribArray(3);

        glBindBuffer(GL_ARRAY_BUFFER, buffer[4]);
        glBufferData(GL_ARRAY_BUFFER,
                     (color_lines.size())*sizeof(float),
                     color_lines.data(),
                     GL_STATIC_DRAW);
        glVertexAttribPointer(4, //number of the buffer
                              3, //number of floats to be taken
                              GL_FLOAT, // type of data
                              GL_FALSE, //not normalized
                              0, //compact data (not in a struct)
                              NULL //no offset (seperated in several buffers)
                              );
        glEnableVertexAttribArray(4);

        glBindVertexArray(vao[1]);

        glBindBuffer(GL_ARRAY_BUFFER, buffer[5]);
        glBufferData(GL_ARRAY_BUFFER,
                     (positions_grid.size())*sizeof(float),
                     positions_grid.data(),
                     GL_STATIC_DRAW);
        glVertexAttribPointer(1, //number of the buffer
                              3, //number of floats to be taken
                              GL_FLOAT, // type of data
                              GL_FALSE, //not normalized
                              0, //compact data (not in a struct)
                              NULL //no offset (seperated in several buffers)
                              );
        glEnableVertexAttribArray(1);
        glBindBuffer(GL_ARRAY_BUFFER, buffer[6]);
        glBufferData(GL_ARRAY_BUFFER,
                     (color_grid.size())*sizeof(float),
                     color_grid.data(),
                     GL_STATIC_DRAW);
        glVertexAttribPointer(4, //number of the buffer
                              3, //number of floats to be taken
                              GL_FLOAT, // type of data
                              GL_FALSE, //not normalized
                              0, //compact data (not in a struct)
                              NULL //no offset (seperated in several buffers)
                              );
        glEnableVertexAttribArray(4);
        glBindVertexArray(0);
    }
    void compile_shaders()
    {
        //fill the vertex shader
        static const GLchar* vertex_shader_source[] =
        {
            "#version 300 es \n"
            " \n"
            "layout (location = 0) in vec3 positions; \n"
            "layout (location = 2) in vec3 vNormals; \n"
            "layout (location = 3) in vec3 color_facets; \n"

            "uniform mat4 mvp_matrix; \n"
            "uniform mat4 mv_matrix; \n"

            "uniform vec3 light_pos;  \n"
            "uniform vec3 light_diff; \n"
            "uniform vec3 light_spec; \n"
            "uniform vec3 light_amb;  \n"
            "float spec_power = 128.0; \n"
            "vec4 positions_facets = vec4(positions, 1.0); \n"
            "out highp vec3 fColors; \n"
            " \n"

            "void main(void) \n"
            "{ \n"
            "   vec4 P = mv_matrix * positions_facets; \n"
            "   vec3 N = mat3(mv_matrix)* vNormals; \n"
            "   vec3 L = light_pos - P.xyz; \n"
            "   vec3 V = -P.xyz; \n"

            "   N = normalize(N); \n"
            "   L = normalize(L); \n"
            "   V = normalize(V); \n"

            "   vec3 R = reflect(-L, N); \n"
            "   vec3 diffuse; \n"
            "   diffuse = abs(dot(N,L)) * light_diff * color_facets; \n"
            "   vec3 specular = pow(max(dot(R,V), 0.0), spec_power) * light_spec; \n"

            "   fColors = light_amb*color_facets + diffuse + specular ; \n"

            "   gl_Position =  mvp_matrix *positions_facets; \n"
            "} \n"
        };
        //fill the fragment shader
        static const GLchar* fragment_shader_source[]=
        {
            "#version 300 es \n"
            " \n"
            "precision mediump float; \n"
            "in vec3 fColors; \n"

            "out vec3 color; \n"
            " \n"
            "void main(void) \n"
            "{ \n"
            " color = fColors; \n"
            "} \n"
        };

        GLuint vertex_shader = glCreateShader(GL_VERTEX_SHADER);
        glShaderSource(vertex_shader, 1, vertex_shader_source, NULL);
        glCompileShader(vertex_shader);
        GLuint fragment_shader =	glCreateShader(GL_FRAGMENT_SHADER);
        glShaderSource(fragment_shader, 1, fragment_shader_source, NULL);
        glCompileShader(fragment_shader);

        //creates the program, attaches and links the shaders
        GLuint program= glCreateProgram();
        glAttachShader(program, vertex_shader);
        glAttachShader(program, fragment_shader);
        glLinkProgram(program);

        //Clean-up
        glDeleteShader(vertex_shader);

        rendering_program_poly = program;

        //For the edges
        static const GLchar* vertex_shader_source_lines[] =
        {
            "#version 300 es \n"
            " \n"
            "layout (location = 1) in vec3 positions; \n"
            "layout (location = 4) in vec3 color_lines; \n"

            "uniform mat4 mvp_matrix; \n"
            "uniform mat4 f_matrix; \n"
            "vec4 positions_lines = vec4(positions, 1.0); \n"
            "out highp vec3 fColors; \n"
            " \n"

            "void main(void) \n"
            "{ \n"
            "   fColors = color_lines; \n"
            "   gl_Position = mvp_matrix * f_matrix * positions_lines; \n"
            "} \n"
        };

        vertex_shader = glCreateShader(GL_VERTEX_SHADER);
        glShaderSource(vertex_shader, 1, vertex_shader_source_lines, NULL);
        glCompileShader(vertex_shader);

        glShaderSource(fragment_shader, 1, fragment_shader_source, NULL);
        glCompileShader(fragment_shader);

        program = glCreateProgram();
        glAttachShader(program, vertex_shader);
        glAttachShader(program, fragment_shader);
        glLinkProgram(program);
        //Clean-up
        glDeleteShader(vertex_shader);
        glDeleteShader(fragment_shader);
        rendering_program_lines = program;

    }
    void uniform_attrib(Viewer_interface* viewer, int mode) const
    {
        light_info light;
        GLint is_both_sides = 0;
        GLfloat mvp_mat[16];
        GLfloat mv_mat[16];
        GLfloat f_mat[16];

        //fills the MVP and MV matrices.

        GLdouble d_mat[16];
        viewer->camera()->getModelViewProjectionMatrix(d_mat);
        //Convert the GLdoubles matrices in GLfloats
        for (int i=0; i<16; ++i){
            mvp_mat[i] = GLfloat(d_mat[i]);
        }

        viewer->camera()->getModelViewMatrix(d_mat);
        for (int i=0; i<16; ++i)
            mv_mat[i] = GLfloat(d_mat[i]);

        glGetIntegerv(GL_LIGHT_MODEL_TWO_SIDE, &is_both_sides);


        //Gets lighting info :

        //position
        glGetLightfv(GL_LIGHT0, GL_POSITION, light.position);

        //ambient
        glGetLightfv(GL_LIGHT0, GL_AMBIENT, light.ambient);


        //specular
        glGetLightfv(GL_LIGHT0, GL_SPECULAR, light.specular);

        //diffuse
        glGetLightfv(GL_LIGHT0, GL_DIFFUSE, light.diffuse);
        //Polys
        if(mode ==0)
        {

            glUseProgram(rendering_program_poly);
            glUniformMatrix4fv(location[0], 1, GL_FALSE, mvp_mat);
            glUniformMatrix4fv(location[1], 1, GL_FALSE, mv_mat);
            glUniform3fv(location[2], 1, light.position);
            glUniform3fv(location[3], 1, light.diffuse);
            glUniform3fv(location[4], 1, light.specular);
            glUniform3fv(location[5], 1, light.ambient);
        }
        //Edges
        else if(mode ==1)
        {
            for(int i=0; i<16; i++)
            {
                if(i%5 == 0)
                    f_mat[i] = 1.0;
                else
                    f_mat[i] = 0.0;
            }
            glUseProgram(rendering_program_lines);
            glUniformMatrix4fv(location[6], 1, GL_FALSE, mvp_mat);
            glUniformMatrix4fv(location[7], 1, GL_FALSE, f_mat);

        }
        //Grid
        else if(mode ==2)
        {
            for(int i=0; i<16; i++)
                f_mat[i] = frame->matrix()[i];
            glUseProgram(rendering_program_lines);
            glUniformMatrix4fv(location[6], 1, GL_FALSE, mvp_mat);
            glUniformMatrix4fv(location[7], 1, GL_FALSE, f_mat);

        }

    }
    void compute_elements()
    {
        positions_lines.clear();
        positions_poly.clear();
        color_lines.clear();
        color_grid.clear();
        color_poly.clear();
        normals.clear();

        //The grid
        {
            float x = (2*(float)complex_diag())/10.0;
            float y = (2*(float)complex_diag())/10.0;
            for(int u = 0; u < 11; u++)
            {

                positions_grid.push_back(-(float)complex_diag() + x* u);
                positions_grid.push_back(-(float)complex_diag());
                positions_grid.push_back(0.0);

                positions_grid.push_back(-(float)complex_diag() + x* u);
                positions_grid.push_back((float)complex_diag());
                positions_grid.push_back(0.0);
            }
            for(int v=0; v<11; v++)
            {

                positions_grid.push_back(-(float)complex_diag());
                positions_grid.push_back(-(float)complex_diag() + v * y);
                positions_grid.push_back(0.0);

                positions_grid.push_back((float)complex_diag());
                positions_grid.push_back(-(float)complex_diag() + v * y);
                positions_grid.push_back(0.0);
            }
            float colors[3];
            colors[0] = this->color().redF();
            colors[1] = this->color().greenF();
            colors[2] = this->color().blueF();

            for(int i=0; i< 132; i++)
            {
                color_grid.push_back(colors[i%3]);
            }
        }

        //The facets
        {
            if(isEmpty())
                return;


            const Kernel::Plane_3& plane = this->plane();
            GLdouble clip_plane[4];
            clip_plane[0] = -plane.a();
            clip_plane[1] = -plane.b();
            clip_plane[2] = -plane.c();
            clip_plane[3] = -plane.d();



            for(C3t3::Facet_iterator
                fit = c3t3().facets_begin(),
                end = c3t3().facets_end();
                fit != end; ++fit)
            {
                const Tr::Cell_handle& cell = fit->first;
                const int& index = fit->second;
                const Kernel::Point_3& pa = cell->vertex((index+1)&3)->point();
                const Kernel::Point_3& pb = cell->vertex((index+2)&3)->point();
                const Kernel::Point_3& pc = cell->vertex((index+3)&3)->point();
                typedef Kernel::Oriented_side Side;
                using CGAL::ON_ORIENTED_BOUNDARY;
                const Side sa = plane.oriented_side(pa);
                const Side sb = plane.oriented_side(pb);
                const Side sc = plane.oriented_side(pc);
                bool is_showned = false;
                if(pa.x() * clip_plane[0]  + pa.y() * clip_plane[1]  + pa.z() * clip_plane[2] + clip_plane[3]  > 0
                        && pb.x() * clip_plane[0]  + pb.y() * clip_plane[1]  + pb.z() * clip_plane[2] + clip_plane[3]  > 0
                        && pc.x() * clip_plane[0]  + pc.y() * clip_plane[1]  + pc.z() * clip_plane[2] + clip_plane[3]  > 0)
                    is_showned = true;

                if(is_showned && sa != ON_ORIENTED_BOUNDARY &&
                        sb != ON_ORIENTED_BOUNDARY &&
                        sc != ON_ORIENTED_BOUNDARY &&
                        sb == sa && sc == sa )
                {
                    draw_triangle(pa, pb, pc, false);
                    draw_triangle_edges(pa, pb, pc);
                }

            }


            for(Tr::Finite_cells_iterator
                cit = c3t3().triangulation().finite_cells_begin(),
                end = c3t3().triangulation().finite_cells_end();
                cit != end; ++cit)
            {
                if(! c3t3().is_in_complex(cit) )
                    continue;

                const Kernel::Point_3& pa = cit->vertex(0)->point();
                const Kernel::Point_3& pb = cit->vertex(1)->point();
                const Kernel::Point_3& pc = cit->vertex(2)->point();
                const Kernel::Point_3& pd = cit->vertex(3)->point();
                typedef Kernel::Oriented_side Side;
                using CGAL::ON_ORIENTED_BOUNDARY;
                const Side sa = plane.oriented_side(pa);
                const Side sb = plane.oriented_side(pb);
                const Side sc = plane.oriented_side(pc);
                const Side sd = plane.oriented_side(pd);

                if( sa == ON_ORIENTED_BOUNDARY ||
                        sb == ON_ORIENTED_BOUNDARY ||
                        sc == ON_ORIENTED_BOUNDARY ||
                        sd == ON_ORIENTED_BOUNDARY ||
                        sb != sa || sc != sa || sd != sa)
                {
                    draw_triangle(pa,pb,pc, true);
                    draw_triangle(pa,pb,pd, true);
                    draw_triangle(pa,pc,pd, true);
                    draw_triangle(pb,pc,pd, true);

                    draw_triangle_edges(pa,pb,pc);
                    draw_triangle_edges(pa,pb,pd);
                    draw_triangle_edges(pa,pc,pd);
                    draw_triangle_edges(pb,pc,pd);


                }


            }

        }



        location[0] = glGetUniformLocation(rendering_program_poly, "mvp_matrix");
        location[1] = glGetUniformLocation(rendering_program_poly, "mv_matrix");
        location[2] = glGetUniformLocation(rendering_program_poly, "light_pos");
        location[3] = glGetUniformLocation(rendering_program_poly, "light_diff");
        location[4] = glGetUniformLocation(rendering_program_poly, "light_spec");
        location[5] = glGetUniformLocation(rendering_program_poly, "light_amb");
        location[6] = glGetUniformLocation(rendering_program_lines, "mvp_matrix");
        location[7] = glGetUniformLocation(rendering_program_lines, "f_matrix");
    }

};

Scene_item* cgal_code_mesh_3(const Polyhedron* pMesh,
                             QString filename,
                             const double angle,
                             const double facet_sizing,
                             const double approx,
                             const double tet_sizing,
                             const double tet_shape,
                             const bool protect_features,
                             Scene_interface* scene)
{
    if(!pMesh) return 0;

    // remesh

    // Set mesh criteria
    Edge_criteria edge_criteria(facet_sizing);
    Facet_criteria facet_criteria(angle, facet_sizing, approx); // angle, size, approximation
    Cell_criteria cell_criteria(tet_shape, tet_sizing); // radius-edge ratio, size
    Mesh_criteria criteria(edge_criteria, facet_criteria, cell_criteria);

    CGAL::Timer timer;
    timer.start();
    std::cerr << "Meshing file \"" << qPrintable(filename) << "\"\n";
    std::cerr << "  angle: " << angle << std::endl
              << "  facets size bound: " << facet_sizing << std::endl
              << "  approximation bound: " << approx << std::endl
              << "  tetrahedra size bound: " << tet_sizing << std::endl;
    std::cerr << "Build AABB tree...";
    // Create domain
    Mesh_domain domain(*pMesh);
    if(protect_features) {
        domain.detect_features();
    }
    std::cerr << "done (" << timer.time() << " ms)" << std::endl;

    // Meshing
    std::cerr << "Mesh...";
    CGAL::parameters::internal::Features_options features =
            protect_features ?
                CGAL::parameters::features(domain) :
                CGAL::parameters::no_features();

    Scene_c3t3_item* new_item =
            new Scene_c3t3_item(CGAL::make_mesh_3<C3t3>(domain, criteria, features));
    new_item->set_scene(scene);
    std::cerr << "done (" << timer.time() << " ms, " << new_item->c3t3().triangulation().number_of_vertices() << " vertices)" << std::endl;

    if(new_item->c3t3().triangulation().number_of_vertices() > 0)
    {
        std::ofstream medit_out("out.mesh");
        new_item->c3t3().output_to_medit(medit_out);

        const Scene_item::Bbox& bbox = new_item->bbox();
        new_item->setPosition((float)(bbox.xmin + bbox.xmax)/2.f,
                              (float)(bbox.ymin + bbox.ymax)/2.f,
                              (float)(bbox.zmin + bbox.zmax)/2.f);
        return new_item;
    }
    else {
        delete new_item;
        return 0;
    }
}

#include "Polyhedron_demo_mesh_3_plugin_cgal_code.moc"
//#include "Scene_c3t3_item.moc" //Check this one, it's strange moc include.
<|MERGE_RESOLUTION|>--- conflicted
+++ resolved
@@ -346,16 +346,14 @@
 {
     for(int i=0; i<3; i++)
     {
-<<<<<<< HEAD
+      color_poly.push_back(this->color().darker(150).redF());
+      color_poly.push_back(this->color().darker(150).greenF());
+      color_poly.push_back(this->color().darker(150).blueF());
       delete item;
       off_sstream.clear();
       off_sstream.str(backup);
-=======
->>>>>>> f44c8242
-
-        color_poly.push_back(this->color().darker(150).redF());
-        color_poly.push_back(this->color().darker(150).greenF());
-        color_poly.push_back(this->color().darker(150).blueF());
+
+
     }
 }
         for(int i=0; i<3; i++)
@@ -475,16 +473,6 @@
         // http://doc.trolltech.com/lastest/qobject.html#property
         bool menuChanged = menu->property(prop_name).toBool();
 
-<<<<<<< HEAD
-    if(!menuChanged) {
-      QAction* actionExportFacetsInComplex =
-        menu->addAction(tr("Export facets in complex"));
-      actionExportFacetsInComplex->setObjectName("actionExportFacetsInComplex");
-      connect(actionExportFacetsInComplex,
-              SIGNAL(triggered()),this,
-              SLOT(export_facets_in_complex()));
-      menu->setProperty(prop_name, true);
-=======
         if(!menuChanged) {
             QAction* actionExportFacetsInComplex =
                     menu->addAction(tr("Export facets in complex"));
@@ -494,7 +482,6 @@
                     SLOT(export_facets_in_complex()));
         }
         return menu;
->>>>>>> f44c8242
     }
 
     void set_scene(Scene_interface* scene){ last_known_scene=scene; }
