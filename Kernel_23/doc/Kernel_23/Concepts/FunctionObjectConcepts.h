--- conflicted
+++ resolved
@@ -7638,12 +7638,8 @@
 
   \cgalRefines `AdaptableFunctor` (with two arguments) 
 
-<<<<<<< HEAD
-  \sa `intersection_grp`
-=======
   \sa `CGAL::intersection`
   \sa <a HREF="http://www.boost.org/libs/utility/utility.htm#result_of">`boost::result_of`</A>
->>>>>>> 39ae0f98
 
 */
 class Intersect_2 {
@@ -7671,12 +7667,8 @@
 
   \cgalRefines `AdaptableFunctor` (with two or three arguments) 
 
-<<<<<<< HEAD
-  \sa `intersection_grp`
-=======
   \sa `CGAL::intersection` 
   \sa <a HREF="http://www.boost.org/libs/utility/utility.htm#result_of">`boost::result_of`</A>
->>>>>>> 39ae0f98
 
 */
 class Intersect_3 {
