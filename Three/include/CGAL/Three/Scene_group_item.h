// Copyright (c) 2015  GeometryFactory Sarl (France)
// All rights reserved.
//
// This file is part of CGAL (www.cgal.org).
//
// $URL$
// $Id$
// SPDX-License-Identifier: GPL-3.0-or-later OR LicenseRef-Commercial
//
//
// Author(s)     : Maxime Gimeno


#ifndef SCENE_GROUP_ITEM_H
#define SCENE_GROUP_ITEM_H

#include <CGAL/license/Three.h>


#include <CGAL/Three/Scene_item_rendering_helper.h>
#include <CGAL/Three/Scene_interface.h>
using namespace CGAL::Three;

#include <QtCore/qglobal.h>
#ifdef demo_framework_EXPORTS
#  define DEMO_FRAMEWORK_EXPORT Q_DECL_EXPORT
#else
#  define DEMO_FRAMEWORK_EXPORT Q_DECL_IMPORT
#endif
namespace CGAL {
namespace Three {
//!A Scene_group_item is a special Scene_item that does not draw anything,
//! but regroups other items as its children. It allows the
//! user to apply several actions to multiple items at the same time.
//! A custom Scene_item can derive from it to have children. They appear
//! hierarchically in the Geometric Objects list.
class DEMO_FRAMEWORK_EXPORT Scene_group_item : public Scene_item_rendering_helper
{
    Q_OBJECT
public :
    Scene_group_item(QString name = QString("New group"));
    ~Scene_group_item() { delete children;}
    //!Returns false to avoid disturbing the BBox of the scene.
    bool isFinite() const Q_DECL_OVERRIDE;
    //!Returns true to avoid disturbing the BBox of the scene.
    bool isEmpty() const Q_DECL_OVERRIDE;
    /*!
         * \brief locks a child
         *
         * A locked child cannot be moved out of the group nor can it be deleted.
         * Use it to prevent a child to be destroyed without its parent.
         */
        void lockChild(CGAL::Three::Scene_item*);
        /*!
        * \brief locks a child
        *
        * A locked child cannot be moved out of the group nor can it be deleted.
        * Use it to prevent a child to be destroyed without its parent.
        */
        void lockChild(Scene_interface::Item_id id);

        /*!
         * \brief unlocks a child
         *
         * @see lockChild()
         */
        void unlockChild(CGAL::Three::Scene_item*);
        /*!
         * \brief unlocks a child
         *
         * @see lockChild()
         */
        void unlockChild(Scene_interface::Item_id id);
        /*!
         * \brief tells if a child is locked.
         * \return true if the child is locked.
         * @see lockChild()
         */
        bool isChildLocked(CGAL::Three::Scene_item*);
        /*!
             * \brief tells if a child is locked.
             * \return true if the child is locked.
             * @see lockChild()
             */
        bool isChildLocked(Scene_interface::Item_id id);
    //!Returns if the group_item is currently expanded or collapsed in the Geometric Objects list.
    //! True means expanded, false means collapsed.
    //! @see isExpanded().
    bool isExpanded() const;
    //!Makes the group_item expanded or collapsed in the view.
    //! True means expanded, false means collapsed.
    //! @see isExpanded().
    void setExpanded(bool);
    //!Returns an empty Bbox to avoid disturbing the Bbox of the scene.
    Bbox bbox() const Q_DECL_OVERRIDE;
    //!Not supported.
    Scene_item* clone() const Q_DECL_OVERRIDE {return nullptr;}
    //! Indicates if the rendering mode is supported.
    //! \returns true for all rendering modes that are shared by
    //! all of the children.
    bool supportsRenderingMode(RenderingMode m) const Q_DECL_OVERRIDE;
    //!\returns a string containing the number of children.
    QString toolTip() const Q_DECL_OVERRIDE;

    /// Draw functions
    /// Scene_group_item's children are not drawn by the scene, they are drawn by the group.
    ///@{
    //!\brief draws all the children
    //!
    //! Calls `Scene_item::draw()`, then calls `Scene_item::drawEdges()`
    //! and `Scene_item::drawPoints` for each child if its current
    //! rendering mode is adequat.
    //! @see #RenderingMode
    virtual void draw(CGAL::Three::Viewer_interface*) const Q_DECL_OVERRIDE;
    //!\brief draws all the children
    //!
    //! Calls `Scene_item::drawEdges()`, then calls `Scene_item::draw()`
    //! and `Scene_item::drawPoints` for each child if its current
    //! rendering mode is adequat.
    //! @see #RenderingMode
    virtual void drawEdges(CGAL::Three::Viewer_interface*) const Q_DECL_OVERRIDE;
    //!\brief draws all the children
    //!
    //! Calls `Scene_item::drawPoints()`, then calls `Scene_item::draw()`
    //! and `Scene_item::drawEdges()` for each child if its current
    //! rendering mode is adequat.
    //! @see #RenderingMode
    virtual void drawPoints(CGAL::Three::Viewer_interface*) const Q_DECL_OVERRIDE;
    //!
       //! \brief deals with the rendering, selecting and picking of
       //! the group's children.
       //!
       //! \param picked_item_IDs the depth-index map
       //! \param picked_pixel the screen point that has been picked.
       //! \param with_names should be `true` if a picking is being performed.
       //!
       virtual void renderChildren(Viewer_interface *,
                 QMap<float, int>& picked_item_IDs, const QPoint &picked_pixel,
                 bool with_names);

    ///@}

    //!Adds a CGAL::Three::Scene_item* to the list of children.
    //!@see getChildren() @see removeChild()
    void addChild(Scene_item* new_item);
    //!Adds a CGAL::Three::Scene_item* to the list of children from its id.
    //! //!@see getChildren() @see removeChild()
    void addChild(Scene_interface::Item_id new_id);
    //! \brief getChild gives access to the Scene_item of the wanted index.
    //! \returns the `CGAL::Three::Scene_item` which index is `id`.
    //!
    Scene_item* getChild(Scene_interface::Item_id id) { return scene->item(id);}
    Scene_item* getChild(Scene_interface::Item_id id) const{ return scene->item(id);}
    //!Sets all the children to the specified color.
    void setColor(QColor c) Q_DECL_OVERRIDE;
    //!Sets all the children in the specified rendering mode.
    void setRenderingMode(RenderingMode m) Q_DECL_OVERRIDE;
    //!Sets all the children to the specified visibility.
    void setVisible(bool b) Q_DECL_OVERRIDE;
    //!Sets all the children in points mode.
    void setPointsMode() {
      setRenderingMode(Points);
    }
    //!Sets all the children in wireframe rendering.
    void setWireframeMode() {
      setRenderingMode(Wireframe);
    }
    //!Sets all the children in wireframe rendering.
    void setWireframe() {
      setRenderingMode(Wireframe);
    }
    //!Sets all the children in flat rendering.
    void setFlat() {
      setRenderingMode(Flat);
    }
    //!Sets all the children in flat rendering.
    void setFlatMode() {
      setRenderingMode(Flat);
    }
    //!Sets all the children in flat rendering with edges.
    void setFlatPlusEdgesMode() {
      setRenderingMode(FlatPlusEdges);
    }
    //!Sets all the children in smooth rendering.
    void setGouraudMode() {
      setRenderingMode(Gouraud);
    }
    //!Sets all the children in point rendering with normals.
    void setPointsPlusNormalsMode(){
      setRenderingMode(PointsPlusNormals);
    }
    //!Sets the alpha value for the froup and all its children.
        virtual void setAlpha(int) Q_DECL_OVERRIDE;

    //! \brief returns a list of all the direct children.
    //!
    //! Only returns children that have this item as a parent.
    //! Children of these children are not returned.
    QList<Scene_interface::Item_id> getChildren() const {return *children;}

    //! \brief getChildrenForSelection returns the list of
    //! children to select along with the group.
    //!
    //! When a `Scene_group_item` is added to the selection of the scene,
    //! this function defines which of its children will be added too.
    //! Typically overriden to allow applying an operation from the
    //! Operation menu only to the parent item and not to its children.
    virtual QList<Scene_interface::Item_id> getChildrenForSelection() const {return *children;}
    //!Removes a Scene_item from the list of children.
    //!@see getChildren() @see addChild()
    void removeChild( Scene_item* item)
    {
     if(isChildLocked(item))
      return;
     update_group_number(item,0);
<<<<<<< HEAD
     item->moveToGroup(nullptr);
     children.removeOne(scene->item_id(item));
=======
     item->moveToGroup(0);
     children->removeOne(scene->item_id(item));
>>>>>>> eef92fbe
    }
    //!Removes a Scene_item from the list of children using its index.
    //!@see getChildren() @see addChild()
    void removeChild( Scene_interface::Item_id id)
    {
      removeChild(scene->item(id));
    }
    //!Moves a child up in the list.
    void moveUp(int);
    //!Moves a child down in the list.
    void moveDown(int);

    void compute_bbox() const Q_DECL_OVERRIDE{};
public Q_SLOTS:
    //!\brief redraws children.
    //!
    //! As each drawing function of a group draws all parts of its children,
    //! once any of these functions is called, we skip all drawing calls
    //! until `resetDraw()` is called. This keeps children from being
    //! drawn several times. It is automatically called at the end of the scene's
    //! `draw()` function.
    void resetDraw() { already_drawn = false;}
    //!
    //! \brief adjustIds maintains the list of children up to date when an item has been erased.
    //! \param removed_id the index of the item that has been erased.
    //!
    void adjustIds(Scene_interface::Item_id removed_id)
    {
      for(int i = 0; i < children->size(); ++i)
      {
        if((*children)[i] > removed_id)
          --(*children)[i];
        else if((*children)[i] == removed_id)//child has been removed from the scene, it doesn't exist anymore.
        {
          children->removeAll(removed_id);
        }
      }
    }
private:
    void update_group_number(Scene_item* new_item, int n);
    bool expanded;
    mutable bool already_drawn;
protected:
    Scene_interface *scene;
    //!Contains a reference to all the children of this group.
    QList<Scene_interface::Item_id>* children;

}; //end of class Scene_group_item

}
}

#endif // SCENE_GROUP_ITEM_H<|MERGE_RESOLUTION|>--- conflicted
+++ resolved
@@ -213,13 +213,8 @@
      if(isChildLocked(item))
       return;
      update_group_number(item,0);
-<<<<<<< HEAD
      item->moveToGroup(nullptr);
-     children.removeOne(scene->item_id(item));
-=======
-     item->moveToGroup(0);
      children->removeOne(scene->item_id(item));
->>>>>>> eef92fbe
     }
     //!Removes a Scene_item from the list of children using its index.
     //!@see getChildren() @see addChild()
