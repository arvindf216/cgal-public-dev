// Copyright (c) 2018  GeometryFactory Sarl (France).
// All rights reserved.
//
// This file is part of CGAL (www.cgal.org).
//
// $URL$
// $Id$
// SPDX-License-Identifier: GPL-3.0-or-later OR LicenseRef-Commercial
//
//
// Author(s)     : Simon Giraudot

#ifndef CGAL_SURFACE_MESH_IO_PLY_H
#define CGAL_SURFACE_MESH_IO_PLY_H

#include <CGAL/license/Surface_mesh.h>

#include <CGAL/Surface_mesh/Surface_mesh_fwd.h>

#include <CGAL/boost/graph/iterator.h>
#include <CGAL/Named_function_parameters.h>
#include <CGAL/boost/graph/named_params_helper.h>

#include <CGAL/IO/PLY.h>

namespace CGAL {
namespace IO {
namespace internal {

template <typename Point>
class Surface_mesh_filler
{
public:
  typedef typename Kernel_traits<Point>::Kernel                             Kernel;
  typedef typename Kernel::Vector_3                                         Vector;
  typedef CGAL::Surface_mesh<Point>                                         Surface_mesh;
  typedef typename Surface_mesh::size_type                                  size_type;
  typedef typename Surface_mesh::Vertex_index                               Vertex_index;
  typedef typename Surface_mesh::Face_index                                 Face_index;
  typedef typename Surface_mesh::Edge_index                                 Edge_index;
  typedef typename Surface_mesh::Halfedge_index                             Halfedge_index;

private:
  struct Abstract_ply_property_to_surface_mesh_property
  {
    virtual ~Abstract_ply_property_to_surface_mesh_property() { }
    virtual void assign(PLY_element& element, size_type index) = 0;
  };

  template <typename Simplex, typename Type>
  class PLY_property_to_surface_mesh_property
      : public Abstract_ply_property_to_surface_mesh_property
  {
    typedef typename Surface_mesh::template Property_map<Simplex, Type> Map;
    Map m_map;
    std::string m_name;

  public:
    PLY_property_to_surface_mesh_property(Surface_mesh& sm, const std::string& name)
      : m_name(name)
    {
      m_map = sm.template add_property_map<Simplex, Type>(prefix(Simplex()) + name).first;
    }

    virtual void assign(PLY_element& element, size_type index)
    {
      Type t{};
      element.assign(t, m_name.c_str());
      put(m_map, Simplex(index), t);
    }

    std::string prefix(Vertex_index) const { return "v:"; }
    std::string prefix(Face_index) const { return "f:"; }
    std::string prefix(Edge_index) const { return "e:"; }
    std::string prefix(Halfedge_index) const { return "h:"; }
  };

  Surface_mesh& m_mesh;
  std::vector<Vertex_index> m_map_v2v;
  bool m_use_floats;
  int m_normals;
  typename Surface_mesh::template Property_map<Vertex_index, Vector> m_normal_map;
  int m_vcolors;
  typename Surface_mesh::template Property_map<Vertex_index, CGAL::IO::Color> m_vcolor_map;
  int m_fcolors;
  typename Surface_mesh::template Property_map<Face_index, CGAL::IO::Color> m_fcolor_map;
  bool m_use_int32_t;
  std::string m_index_tag;
  std::vector<Abstract_ply_property_to_surface_mesh_property*> m_vertex_properties;
  std::vector<Abstract_ply_property_to_surface_mesh_property*> m_face_properties;
  std::vector<Abstract_ply_property_to_surface_mesh_property*> m_edge_properties;
  std::vector<Abstract_ply_property_to_surface_mesh_property*> m_halfedge_properties;

public:
  Surface_mesh_filler(Surface_mesh& mesh)
    : m_mesh(mesh), m_use_floats(false), m_normals(0), m_vcolors(0), m_fcolors(0)
  { }

  ~Surface_mesh_filler()
  {
    for(std::size_t i = 0; i < m_vertex_properties.size(); ++i)
      delete m_vertex_properties[i];
    for(std::size_t i = 0; i < m_face_properties.size(); ++i)
      delete m_face_properties[i];
    for(std::size_t i = 0; i < m_edge_properties.size(); ++i)
      delete m_edge_properties[i];
    for(std::size_t i = 0; i < m_halfedge_properties.size(); ++i)
      delete m_halfedge_properties[i];
  }

  bool has_simplex_specific_property(internal::PLY_read_number* property, Vertex_index)
  {
    const std::string& name = property->name();
    if(name == "x" ||
       name == "y" ||
       name == "z")
    {
      if(dynamic_cast<PLY_read_typed_number<float>*>(property))
        m_use_floats = true;
      return true;
    }
    if(name == "nx" ||
       name == "ny" ||
       name == "nz")
    {
      ++ m_normals;
      if(m_normals == 3)
        m_normal_map = m_mesh.template add_property_map<Vertex_index, Vector>("v:normal").first;
      return true;
    }
    if(name == "red" ||
       name == "green" ||
       name == "blue")
    {
      ++ m_vcolors;
      if(m_vcolors == 3)
        m_vcolor_map = m_mesh.template add_property_map<Vertex_index, CGAL::IO::Color>("v:color").first;
      return true;
    }
    return false;
  }

  bool has_simplex_specific_property(internal::PLY_read_number* property, Face_index)
  {
    const std::string& name = property->name();
    if(name == "vertex_indices" || name == "vertex_index")
    {
      CGAL_assertion(dynamic_cast<PLY_read_typed_list<std::int32_t>*>(property)
                     || dynamic_cast<PLY_read_typed_list<std::uint32_t>*>(property));
      m_index_tag  = name;
      m_use_int32_t = dynamic_cast<PLY_read_typed_list<std::int32_t>*>(property);
      return true;
    }
    if(name == "red" ||
       name == "green" ||
       name == "blue")
    {
      ++ m_fcolors;
      if(m_fcolors == 3)
        m_fcolor_map = m_mesh.template add_property_map<Face_index, CGAL::IO::Color>("f:color").first;
      return true;
    }

    return false;
  }

  bool has_simplex_specific_property(internal::PLY_read_number* property, Edge_index)
  {
    const std::string& name = property->name();
    if(name == "vertex1" || name == "vertex2")
      return true;
#ifndef CGAL_NO_DEPRECATED_CODE
    if(name == "v0" || name == "v1")
      return true;
#endif
    return false;
  }

  bool has_simplex_specific_property(internal::PLY_read_number* property, Halfedge_index)
  {
    const std::string& name = property->name();
    if(name == "source" || name == "target")
      return true;
    return false;
  }

  void instantiate_vertex_properties(PLY_element& element)
  {
    m_map_v2v.reserve(element.number_of_items());
    instantiate_properties<Vertex_index>(element, m_vertex_properties);
  }

  void instantiate_face_properties(PLY_element& element)
  {
    instantiate_properties<Face_index>(element, m_face_properties);
  }

  void instantiate_edge_properties(PLY_element& element)
  {
    instantiate_properties<Edge_index>(element, m_edge_properties);
  }

  void instantiate_halfedge_properties(PLY_element& element)
  {
    instantiate_properties<Halfedge_index>(element, m_halfedge_properties);
  }

  template <typename Simplex, class T, class ... TN>
  void instantiate_properties_impl(PLY_element& element,
                                   std::vector<Abstract_ply_property_to_surface_mesh_property*>& properties,
                                   internal::PLY_read_number* property,
                                   std::tuple<T, TN...>)
  {
    if(dynamic_cast<PLY_read_typed_number<T>*>(property))
    {
      properties.push_back(new PLY_property_to_surface_mesh_property<Simplex, T>(m_mesh, property->name()));
      return;
    }
    if(dynamic_cast<PLY_read_typed_list<T>*>(property))
    {
      properties.push_back(new PLY_property_to_surface_mesh_property<Simplex, std::vector<T>>(m_mesh, property->name()));
      return;
    }
    instantiate_properties_impl<Simplex>(element, properties, property, std::tuple<TN...>());
  }

  template <typename Simplex>
  void instantiate_properties_impl(PLY_element&,
                                   std::vector<Abstract_ply_property_to_surface_mesh_property*>&,
                                   internal::PLY_read_number*,
                                   std::tuple<>)
  {}

  template <typename Simplex>
  void instantiate_properties(PLY_element& element,
                              std::vector<Abstract_ply_property_to_surface_mesh_property*>& properties)
  {
    typedef std::tuple<std::int8_t, std::uint8_t,
                       std::int16_t , std::uint16_t,
                       std::int32_t , std::uint32_t,
                       std::int64_t, std:: uint64_t,
                       float, double> Type_tuple;

    for(std::size_t j = 0; j < element.number_of_properties(); ++ j)
    {
      internal::PLY_read_number* property = element.property(j);

      if(has_simplex_specific_property(property, Simplex()))
        continue;

      instantiate_properties_impl<Simplex>(element, properties, property, Type_tuple());
    }
  }

  void process_vertex_line(PLY_element& element)
  {
    Vertex_index vi;

    if(m_use_floats)
      process_line<float>(element, vi);
    else
      process_line<double>(element, vi);

    for(std::size_t i = 0; i < m_vertex_properties.size(); ++i)
      m_vertex_properties[i]->assign(element, vi);
  }

  template <typename FT>
  void process_line(PLY_element& element, Vertex_index& vi)
  {
    FT x = 0, y = 0, z = 0,
        nx = 0, ny = 0, nz = 0;
    element.assign(x, "x");
    element.assign(y, "y");
    element.assign(z, "z");
    Point point(x, y, z);
    vi = m_mesh.add_vertex(point);
    m_map_v2v.push_back(vi);

    if(m_normals == 3)
    {
      element.assign(nx, "nx");
      element.assign(ny, "ny");
      element.assign(nz, "nz");
      Vector normal(nx, ny, nz);
      m_normal_map[vi] = normal;
    }

    if(m_vcolors == 3)
    {
      unsigned char r=0, g=0, b=0;
      float rf=0, gf=0, bf=0;
      if(element.has_property("red",r))
      {
        element.assign(r, "red");
        element.assign(g, "green");
        element.assign(b, "blue");
      }else if(element.has_property("red", rf))
      {
        element.assign(rf, "red");
        element.assign(gf, "green");
        element.assign(bf, "blue");
        r = static_cast<unsigned char>(std::floor(rf*255));
        g = static_cast<unsigned char>(std::floor(gf*255));
        b = static_cast<unsigned char>(std::floor(bf*255));
      }
      m_vcolor_map[vi] = CGAL::IO::Color(r, g, b);
    }
  }

  bool process_face_line(PLY_element& element)
  {
    Face_index fi = m_mesh.null_face();

    if(m_use_int32_t)
      process_line<std::int32_t>(element, fi);
    else
      process_line<std::uint32_t>(element, fi);

    if(fi == Surface_mesh::null_face())
      return false;

    for(std::size_t i = 0; i < m_face_properties.size(); ++i)
      m_face_properties[i]->assign(element, fi);

    return true;
  }

  template <typename IntType>
  void process_line(PLY_element& element, Face_index& fi)
  {
    std::vector<IntType> indices;
    element.assign(indices, m_index_tag.c_str());
    std::vector<Vertex_index> vertices;
    vertices.reserve(indices.size());
    for(std::size_t i = 0; i < indices.size(); ++i)
      vertices.push_back(m_map_v2v[std::size_t(indices[i])]);

    fi = m_mesh.add_face(vertices);
    if(fi == m_mesh.null_face())
      return;

    if(m_fcolors == 3)
    {
      unsigned char r=0, g=0, b=0;
      float rf=0, gf=0, bf=0;
      if(element.has_property("red",r))
      {
        element.assign(r, "red");
        element.assign(g, "green");
        element.assign(b, "blue");
      } else if(element.has_property("red", rf))
      {
        element.assign(rf, "red");
        element.assign(gf, "green");
        element.assign(bf, "blue");
        r = static_cast<unsigned char>(std::floor(rf*255));
        g = static_cast<unsigned char>(std::floor(gf*255));
        b = static_cast<unsigned char>(std::floor(bf*255));
      }
      m_fcolor_map[fi] = CGAL::IO::Color(r, g, b);
    }
  }

  bool process_edge_line(PLY_element& element)
  {
    Edge_index ei = m_mesh.null_edge();

    if(m_use_int32_t)
      process_line<std::int32_t>(element, ei);
    else
      process_line<std::uint32_t>(element, ei);

    if(ei == Surface_mesh::null_edge())
      return false;

    for(std::size_t i = 0; i < m_edge_properties.size(); ++i)
      m_edge_properties[i]->assign(element, ei);

    return true;
  }

  template <typename IntType>
  void process_line(PLY_element& element, Edge_index& ei)
  {
    IntType v0, v1;
    element.assign(v0, "vertex1");
    element.assign(v1, "vertex2");

    Halfedge_index hi = m_mesh.halfedge(m_map_v2v[std::size_t(v0)],
        m_map_v2v[std::size_t(v1)]);
    if(hi == m_mesh.null_halfedge())
      return;

    ei = m_mesh.edge(hi);
  }

  bool process_halfedge_line(PLY_element& element)
  {
    Halfedge_index hi = m_mesh.null_halfedge();

    if(m_use_int32_t)
      process_line<std::int32_t>(element, hi);
    else
      process_line<std::uint32_t>(element, hi);

    if(hi == Surface_mesh::null_halfedge())
      return false;

    for(std::size_t i = 0; i < m_halfedge_properties.size(); ++i)
      m_halfedge_properties[i]->assign(element, hi);

    return true;
  }

  template <typename IntType>
  void process_line(PLY_element& element, Halfedge_index& hi)
  {
    IntType source, target;
    element.assign(source, "source");
    element.assign(target, "target");
    hi = m_mesh.halfedge(m_map_v2v[std::size_t(source)], m_map_v2v[std::size_t(target)]);
  }
};

template <typename Point>
bool fill_simplex_specific_header(std::ostream& os,
                                  const Surface_mesh<Point>& sm,
                                  std::vector<Abstract_property_printer<
                                    typename Surface_mesh<Point>::Vertex_index>*>& printers,
                                  const std::string& prop)
{
  typedef Surface_mesh<Point>                                     SMesh;
  typedef typename SMesh::Vertex_index                            VIndex;
  typedef typename Kernel_traits<Point>::Kernel                   Kernel;
  typedef typename Kernel::FT                                     FT;
  typedef typename Kernel::Vector_3                               Vector;
  typedef typename SMesh::template Property_map<VIndex, Point>    Point_map;
  typedef typename SMesh::template Property_map<VIndex, Vector>   Vector_map;
  typedef typename SMesh::template Property_map<VIndex, Color>    Vcolor_map;

  if(prop == "v:connectivity" || prop == "v:removed")
    return true;

  if(prop == "v:point")
  {
    if(std::is_same<FT, float>::value)
    {
      os << "property float x" << std::endl
         << "property float y" << std::endl
         << "property float z" << std::endl;
    }
    else
    {
      os << "property double x" << std::endl
         << "property double y" << std::endl
         << "property double z" << std::endl;
    }
    printers.push_back(new Property_printer<VIndex, Point_map>(sm.points()));
    return true;
  }

  bool okay = false;
  if(prop == "v:normal")
  {
    Vector_map pmap;
    std::tie(pmap, okay) = sm.template property_map<VIndex, Vector>(prop);
    if(okay)
    {
      if(std::is_same<FT, float>::value)
      {
        os << "property float nx" << std::endl
           << "property float ny" << std::endl
           << "property float nz" << std::endl;
      }
      else
      {
        os << "property double nx" << std::endl
           << "property double ny" << std::endl
           << "property double nz" << std::endl;
      }
      printers.push_back(new Property_printer<VIndex, Vector_map>(pmap));
      return true;
    }
  }

  if(prop == "v:color")
  {
    Vcolor_map pmap;
    std::tie(pmap, okay) = sm.template property_map<VIndex, Color>(prop);
    if(okay)
    {
      os << "property uchar red" << std::endl
         << "property uchar green" << std::endl
         << "property uchar blue" << std::endl
         << "property uchar alpha" << std::endl;

      printers.push_back(new Property_printer<VIndex, Vcolor_map>(pmap));
      return true;
    }
  }

  return false;
}

template <typename Point>
bool fill_simplex_specific_header(std::ostream& os,
                                  const Surface_mesh<Point>& sm,
                                  std::vector<Abstract_property_printer<
                                  typename Surface_mesh<Point>::Face_index>*>& printers,
                                  const std::string& prop)
{
  typedef typename Surface_mesh<Point>::Face_index                            FIndex;
  typedef CGAL::IO::Color Color;
  typedef typename Surface_mesh<Point>::template Property_map<FIndex, Color>  Fcolor_map;

  if(prop == "f:connectivity" || prop == "f:removed")
    return true;

  bool okay = false;
  if(prop == "f:color")
  {
    Fcolor_map pmap;
    std::tie(pmap, okay) = sm.template property_map<FIndex, Color>(prop);
    if(okay)
    {
      os << "property uchar red" << std::endl
         << "property uchar green" << std::endl
         << "property uchar blue" << std::endl
         << "property uchar alpha" << std::endl;

      printers.push_back(new Property_printer<FIndex, Fcolor_map>(pmap));
      return true;
    }
  }
  return false;
}

template <typename Point>
bool fill_simplex_specific_header(std::ostream&,
                                  const Surface_mesh<Point>& ,
                                  std::vector<Abstract_property_printer<
                                  typename Surface_mesh<Point>::Edge_index>*>& ,
                                  const std::string& prop)
{
  if(prop == "e:removed")
    return true;

  return false;
}

template <typename Point>
bool fill_simplex_specific_header(std::ostream&,
                                  const Surface_mesh<Point>& ,
                                  std::vector<Abstract_property_printer<
                                  typename Surface_mesh<Point>::Halfedge_index>*>& ,
                                  const std::string& prop)
{
  if(prop == "h:connectivity")
    return true;

  return false;
}

template <typename Point>
std::string get_property_raw_name(const std::string& prop, typename Surface_mesh<Point>::Vertex_index)
{
  std::string name = prop;
  if(name.rfind("v:",0) == 0)
    name = std::string(prop.begin() + 2, prop.end());
  return name;
}

template <typename Point>
std::string get_property_raw_name(const std::string& prop, typename Surface_mesh<Point>::Face_index)
{
  std::string name = prop;
  if(name.rfind("f:",0) == 0)
    name = std::string(prop.begin() + 2, prop.end());
  return name;
}

template <typename Point>
std::string get_property_raw_name(const std::string& prop, typename Surface_mesh<Point>::Edge_index)
{
  std::string name = prop;
  if(name.rfind("e:",0) == 0)
    name = std::string(prop.begin() + 2, prop.end());
  return name;
}

template <typename Point>
std::string get_property_raw_name(const std::string& prop, typename Surface_mesh<Point>::Halfedge_index)
{
  std::string name = prop;
  if(name.rfind("h:", 0) == 0)
    name = std::string(prop.begin() + 2, prop.end());
  return name;
}

<<<<<<< HEAD
template <typename Point, typename Simplex, typename Simplex2, bool = std::is_same<Simplex, Simplex2>::value >
struct add_color_map {
  add_color_map() {}
  void operator()(std::vector<Abstract_property_printer<Simplex>*>&,
    typename Surface_mesh<Point>::template Property_map<Simplex2, CGAL::IO::Color>&) {
  }
};

template <typename Point, typename Simplex, typename Simplex2>
struct add_color_map<Point, Simplex, Simplex2, true> {
  add_color_map() {}

  void operator()(std::vector<Abstract_property_printer<Simplex>*>& printers,
    typename Surface_mesh<Point>::template Property_map<Simplex2, CGAL::IO::Color>& pmap) {
    printers.push_back(new Property_printer<Simplex, typename Surface_mesh<Point>::template Property_map<Simplex, CGAL::IO::Color>>(pmap));
  }

  void operator()(std::vector<Abstract_property_printer<Simplex>*>& printers,
    CGAL::internal::Dynamic<Surface_mesh<Point>, typename Surface_mesh<Point>::template Property_map<Simplex2, CGAL::IO::Color> >& pmap) {
    printers.push_back(new Property_printer<Simplex, typename Surface_mesh<Point>::template Property_map<Simplex, CGAL::IO::Color>>(*pmap.map_));
  }
};

template <typename Point, typename Simplex, typename Simplex2>
struct add_color_map<Point, Simplex, Simplex2, false> {
  add_color_map() {}
  void operator()(std::vector<Abstract_property_printer<Simplex>*>&,
    typename Surface_mesh<Point>::template Property_map<Simplex2, CGAL::IO::Color>&) {
  }
  void operator()(std::vector<Abstract_property_printer<Simplex>*>&,
    CGAL::internal::Dynamic<Surface_mesh<Point>, typename Surface_mesh<Point>::template Property_map<Simplex2, CGAL::IO::Color> >&) {
  }
};

template <typename Point, typename Simplex,
          typename CGAL_NP_TEMPLATE_PARAMETERS>
=======

template <std::size_t s, class Point, typename Simplex, class T, class ... TN>
void fill_header_impl(std::tuple<T,TN...>,
                      const char* const type_strings[],
                      const Surface_mesh<Point>& sm,
                      const std::string& pname,
                      std::ostream& os,
                      std::vector<Abstract_property_printer<Simplex>*>& printers)
{
  constexpr std::size_t cid = s-std::tuple_size<std::tuple<T,TN...>>::value;
  bool okay = false;
  {
    typedef typename Surface_mesh<Point>::template Property_map<Simplex, T>   Pmap;
    Pmap pmap;
    std::tie(pmap, okay) = sm.template property_map<Simplex,T>(pname);
    if(okay)
    {
      std::string name = get_property_raw_name<Point>(pname, Simplex());
      os << "property " << type_strings[cid] << " " << name << std::endl;
      printers.push_back(new internal::Simple_property_printer<Simplex,Pmap>(pmap));
      return;
    }
  }
  {
    typedef typename Surface_mesh<Point>::template Property_map<Simplex, std::vector<T>>   Pmap;
    Pmap pmap;
    std::tie(pmap, okay) = sm.template property_map<Simplex,std::vector<T>>(pname);
    if(okay)
    {
      std::string name = get_property_raw_name<Point>(pname, Simplex());
      os << "property list uchar " << type_strings[cid] << " " << name << std::endl;
      printers.push_back(new internal::Simple_property_vector_printer<Simplex,Pmap>(pmap));
      return;
    }
  }
  fill_header_impl<s>(std::tuple<TN...>(),type_strings, sm, pname, os, printers);
}

template <std::size_t s, class Point, typename Simplex>
void fill_header_impl(std::tuple<>,
                      const char* const [],
                      const Surface_mesh<Point>&,
                      const std::string&,
                      std::ostream&,
                      std::vector<Abstract_property_printer<Simplex>*>&)
{}

template <typename Point, typename Simplex>
>>>>>>> 4f6398a4
void fill_header(std::ostream& os, const Surface_mesh<Point>& sm,
                 std::vector<Abstract_property_printer<Simplex>*>& printers,
                 const CGAL_NP_CLASS& np = parameters::default_values())
{
  typedef std::tuple<std::int8_t, std::uint8_t,
                     std::int16_t , std::uint16_t,
                     std::int32_t , std::uint32_t,
                     std::int64_t, std:: uint64_t,
                     float, double> Type_tuple;

  static constexpr const char* type_strings[] =
           { "char", "uchar", "short", "ushort","int", "uint", "int", "uint", "float", "double" };

  typedef typename SMesh::Face_index                            FIndex;
  typedef typename SMesh::Vertex_index                          VIndex;

  using VCM = typename internal_np::Lookup_named_param_def<
    internal_np::vertex_color_map_t,
    CGAL_NP_CLASS,
    typename Surface_mesh<Point>::template Property_map<VIndex, CGAL::IO::Color> >::type;

  using parameters::choose_parameter;
  using parameters::is_default_parameter;
  using parameters::get_parameter;

  VCM vcm = choose_parameter(get_parameter(np, internal_np::vertex_color_map), VCM());
  bool has_vcolor = !is_default_parameter<CGAL_NP_CLASS, internal_np::vertex_color_map_t>::value;

  using FCM = typename internal_np::Lookup_named_param_def<
    internal_np::face_color_map_t,
    CGAL_NP_CLASS,
    typename Surface_mesh<Point>::template Property_map<FIndex, CGAL::IO::Color> >::type;
  FCM fcm = choose_parameter(get_parameter(np, internal_np::face_color_map), FCM());
  bool has_fcolor = !is_default_parameter<CGAL_NP_CLASS, internal_np::face_color_map_t>::value;

  std::vector<std::string> prop = sm.template properties<Simplex>();

  if (std::is_same<Simplex, FIndex>::value && has_fcolor) {
    os << "property uchar red" << std::endl
      << "property uchar green" << std::endl
      << "property uchar blue" << std::endl
      << "property uchar alpha" << std::endl;
    add_color_map<Point, Simplex, FIndex>()(printers, fcm);
  }

  if (std::is_same<Simplex, VIndex>::value && has_vcolor)
  {
    os << "property uchar red" << std::endl
      << "property uchar green" << std::endl
      << "property uchar blue" << std::endl
      << "property uchar alpha" << std::endl;

    add_color_map<Point, Simplex, VIndex>()(printers, vcm);
  }

  for(std::size_t i = 0; i < prop.size(); ++i)
  {
    // Override internal color maps if additional ones are provided via named parameters.
    if (has_vcolor && prop[i] == "v:color")
      continue;

    if (has_fcolor && prop[i] == "f:color")
      continue;

    if(fill_simplex_specific_header(os, sm, printers, prop[i]))
      continue;

    fill_header_impl<std::tuple_size<Type_tuple>::value>(Type_tuple(), type_strings, sm, prop[i], os, printers);
  }
}

} // namespace internal

/// \ingroup PkgSurfaceMeshIOFuncPLY
///
/// \attention To read a binary file, the flag `std::ios::binary` flag must be set during the creation of the `ifstream`.
///
/// \brief extracts the surface mesh from an input stream in the \ref IOStreamPLY
///        and appends it to the surface mesh `sm`.
///
/// - the operator reads the vertex `point` property and the face
///   `vertex_index` (or `vertex_indices`) property;
/// - if three PLY properties `nx`, `ny` and `nz` with type `float`
///   or `double` are found for vertices, a "v:normal" vertex
///   property map is added;
/// - if three PLY properties `red`, `green` and `blue` with type
///   `uchar` are found for vertices, a "v:color" vertex property
///   map is added;
/// - if three PLY properties `red`, `green` and `blue` with type
///   `uchar` are found for faces, a "f:color" face property map is
///   added;
/// - if any other PLY property is found, a "[s]:[name]" property map is
///   added, where `[s]` is `v` for vertex and `f` for face, and
///   `[name]` is the name of the PLY property.
///
/// \tparam Point The type of the \em point property of a vertex. There is no requirement on `P`,
///               besides being default constructible and assignable.
///               In typical use cases it will be a 2D or 3D point type.
///
/// \param is the input stream
/// \param sm the surface mesh to be constructed
/// \param comments a string used to store the potential comments found in the PLY header.
///        Each line starting by "comment " in the header is appended to the `comments` string
///        (without the "comment " word).
/// \param verbose whether extra information is printed when an incident occurs during reading
///
/// \pre The data in the stream must represent a two-manifold. If this is not the case
///      the `failbit` of `is` is set and the mesh cleared.
///
/// \returns `true` if reading was successful, `false` otherwise.
///
template <typename P>
bool read_PLY(std::istream& is,
              Surface_mesh<P>& sm,
              std::string& comments,
              bool verbose = true)
{
  typedef typename Surface_mesh<P>::size_type size_type;

  if(!is.good())
  {
    if(verbose)
      std::cerr << "Error: cannot open file" << std::endl;
    return false;
  }

  internal::PLY_reader reader(verbose);
  internal::Surface_mesh_filler<P> filler(sm);

  if(!(reader.init(is)))
  {
    is.setstate(std::ios::failbit);
    return false;
  }

  comments = reader.comments();

  for(std::size_t i = 0; i < reader.number_of_elements(); ++ i)
  {
    internal::PLY_element& element = reader.element(i);

    bool is_vertex =(element.name() == "vertex" || element.name() == "vertices");
    bool is_face = false;
    bool is_edge = false;
    bool is_halfedge = false;
    if(is_vertex)
    {
      sm.reserve(sm.number_of_vertices() + size_type(element.number_of_items()),
                 sm.number_of_edges(),
                 sm.number_of_faces());
      filler.instantiate_vertex_properties(element);
    }
    else
      is_face =(element.name() == "face" || element.name() == "faces");

    if(is_face)
    {
      sm.reserve(sm.number_of_vertices(),
                 sm.number_of_edges(),
                 sm.number_of_faces() + size_type(element.number_of_items()));
      filler.instantiate_face_properties(element);
    }
    else
      is_edge =(element.name() == "edge");

    if(is_edge)
      filler.instantiate_edge_properties(element);
    else
      is_halfedge =(element.name() == "halfedge");

    if(is_halfedge)
      filler.instantiate_halfedge_properties(element);

    for(std::size_t j = 0; j < element.number_of_items(); ++ j)
    {
      for(std::size_t k = 0; k < element.number_of_properties(); ++ k)
      {
        internal::PLY_read_number* property = element.property(k);
        property->get(is);
        if(is.fail())
          return false;
      }

      if(is_vertex)
        filler.process_vertex_line(element);
      else if(is_face)
      {
        if(!filler.process_face_line(element))
        {
          is.setstate(std::ios::failbit);
          return false;
        }
      }
      else if(is_edge)
        filler.process_edge_line(element);
      else if(is_halfedge)
        filler.process_halfedge_line(element);
    }
  }

  return true;
}

/// \cond SKIP_IN_MANUAL

template <typename P>
bool read_PLY(std::istream& is, Surface_mesh<P>& sm)
{
  std::string dummy;
  return read_PLY(is, sm, dummy);
}

/// \endcond

} // namespace IO

#ifndef CGAL_NO_DEPRECATED_CODE

/*!
  \ingroup PkgSurfaceMeshIOFuncDeprecated
  \deprecated This function is deprecated since \cgal 5.3, `CGAL::IO::read_PLY(std::ostream&, const Surface_mesh<Point>&)` should be used instead.
*/
template <typename P>
CGAL_DEPRECATED bool read_ply(std::istream& is, Surface_mesh<P>& sm, std::string& comments)
{
  return IO::read_PLY(is, sm, comments);
}

#endif // CGAL_NO_DEPRECATED_CODE

////////////////////////////////////////////////////////////////////////////////////////////////////
////////////////////////////////////////////////////////////////////////////////////////////////////
// Write

namespace IO {

/// \ingroup PkgSurfaceMeshIOFuncPLY
///
/// \brief inserts the surface mesh in an output stream in the \ref IOStreamPLY.
///
/// If found, internal property maps with names "v:normal", "v:color" and "f:color" are inserted in the stream.
///
/// All other vertex and face properties with simple types are inserted in the stream.
/// Edges are only inserted in the stream if they have at least one
/// property with simple type: if they do, all edge properties with
/// simple types are inserted in the stream. The halfedges follow
/// the same behavior.
///
///  \attention To write to a binary file, the flag `std::ios::binary` must be set during the creation
///             of the `ofstream`, and the \link PkgStreamSupportEnumRef `IO::Mode` \endlink
///             of the stream must be set to `BINARY`.
///
/// \tparam Point The type of the \em point property of a vertex. There is no requirement on `P`,
///               besides being default constructible and assignable.
///               In typical use cases it will be a 2D or 3D point type.
/// \tparam NamedParameters a sequence of \ref bgl_namedparameters "Named Parameters"
///
/// \param os the output stream
/// \param sm the surface mesh to be output
/// \param comments a string included line by line in the header of the PLY stream (each line will be precedeed by "comment ")
/// \param np optional \ref bgl_namedparameters "Named Parameters" described below
///
/// \cgalNamedParamsBegin
///   \cgalParamNBegin{stream_precision}
///     \cgalParamDescription{a parameter used to set the precision (i.e. how many digits are generated) of the output stream}
///     \cgalParamType{int}
///     \cgalParamDefault{the precision of the stream `os`}
///     \cgalParamExtra{This parameter is only meaningful while using \ascii encoding.}
///   \cgalParamNEnd
/// \cgalNamedParamsEnd
///
/// \returns `true` if writing was successful, `false` otherwise.
template <typename P,
          typename CGAL_NP_TEMPLATE_PARAMETERS>
bool write_PLY(std::ostream& os,
               const Surface_mesh<P>& sm,
               const std::string& comments,
               const CGAL_NP_CLASS& np = parameters::default_values())
{
  typedef Surface_mesh<P> SMesh;
  typedef typename SMesh::Vertex_index VIndex;
  typedef typename SMesh::Face_index FIndex;
  typedef typename SMesh::Edge_index EIndex;
  typedef typename SMesh::Halfedge_index HIndex;

  if(!os.good())
    return false;

  set_stream_precision_from_NP(os, np);

  os << "ply" << std::endl
     << ((get_mode(os) == BINARY) ? "format binary_little_endian 1.0" : "format ascii 1.0") << std::endl
     << "comment Generated by the CGAL library" << std::endl;

  if(comments != std::string())
  {
    std::istringstream iss(comments);
    std::string line;
    while(getline(iss, line))
    {
      if(line != "Generated by the CGAL library") // Avoid repeating the line if multiple savings
        os << "comment " << line << std::endl;
    }
  }

  os << "element vertex " << sm.number_of_vertices() << std::endl;

  std::vector<internal::Abstract_property_printer<VIndex>*> vprinters;
  internal::fill_header(os, sm, vprinters, np);

  os << "element face " << sm.number_of_faces() << std::endl;
  os << "property list uchar int vertex_indices" << std::endl;
  std::vector<internal::Abstract_property_printer<FIndex>*> fprinters;
  internal::fill_header(os, sm, fprinters, np);


  std::vector<internal::Abstract_property_printer<EIndex>*> eprinters;
  if(sm.template properties<EIndex>().size() > 1)
  {
    std::ostringstream oss;
    internal::fill_header(oss, sm, eprinters, np);

    if(!eprinters.empty())
    {
      os << "element edge " << sm.number_of_edges() << std::endl;
      os << "property int vertex1" << std::endl;
      os << "property int vertex2" << std::endl;
      os << oss.str();
    }
  }

  std::vector<internal::Abstract_property_printer<HIndex>*> hprinters;
  if(sm.template properties<HIndex>().size() > 1)
  {
    std::ostringstream oss;
    internal::fill_header(oss, sm, hprinters, np);

    if(!hprinters.empty())
    {
      os << "element halfedge " << sm.number_of_halfedges() << std::endl;
      os << "property int source" << std::endl;
      os << "property int target" << std::endl;
      os << oss.str();
    }
  }

  os << "end_header" << std::endl;

  std::vector<int> reindex;
  reindex.resize (sm.num_vertices());
  int n = 0;
  for(VIndex vi : sm.vertices())
  {
    for(std::size_t i = 0; i < vprinters.size(); ++ i)
    {
      vprinters[i]->print(os, vi);
      if(get_mode(os) == ASCII)
        os << " ";
    }
    if(get_mode(os) == ASCII)
      os << std::endl;

    reindex[std::size_t(vi)] = n++;
  }

  std::vector<int> polygon;

  for(FIndex fi : sm.faces())
  {
    // Get list of vertex indices
    polygon.clear();
    for(VIndex vi : CGAL::vertices_around_face(sm.halfedge(fi), sm))
      polygon.push_back(reindex[std::size_t(vi)]);

    if(get_mode(os) == ASCII)
    {
      os << polygon.size() << " ";
      for(std::size_t i = 0; i < polygon.size(); ++ i)
        os << polygon[i] << " ";
    }
    else
    {
      unsigned char size =(unsigned char)(polygon.size());
      os.write(reinterpret_cast<char*>(&size), sizeof(size));
      for(std::size_t i = 0; i < polygon.size(); ++ i)
      {
        int idx = polygon[i];
        os.write(reinterpret_cast<char*>(&idx), sizeof(idx));
      }
    }

    for(std::size_t i = 0; i < fprinters.size(); ++ i)
    {
      fprinters[i]->print(os, fi);
      if(get_mode(os) == ASCII)
        os << " ";
    }

    if(get_mode(os) == ASCII)
      os << std::endl;
  }

  if(!eprinters.empty())
  {
    for(EIndex ei : sm.edges())
    {
      int v0 = reindex[std::size_t(sm.vertex(ei, 0))];
      int v1 = reindex[std::size_t(sm.vertex(ei, 1))];
      if(get_mode(os) == ASCII)
      {
        os << v0 << " " << v1 << " ";
      }
      else
      {
        os.write(reinterpret_cast<char*>(&v0), sizeof(v0));
        os.write(reinterpret_cast<char*>(&v1), sizeof(v1));
      }

      for(std::size_t i = 0; i < eprinters.size(); ++ i)
      {
        eprinters[i]->print(os, ei);
        if(get_mode(os) == ASCII)
          os << " ";
      }

      if(get_mode(os) == ASCII)
        os << std::endl;
    }
  }

  if(!hprinters.empty())
  {
    for(HIndex hi : sm.halfedges())
    {
      int source = reindex[std::size_t(sm.source(hi))];
      int target = reindex[std::size_t(sm.target(hi))];
      if(get_mode(os) == ASCII)
      {
        os << source << " " << target << " ";
      }
      else
      {
        os.write(reinterpret_cast<char*>(&source), sizeof(source));
        os.write(reinterpret_cast<char*>(&target), sizeof(target));
      }

      for(std::size_t i = 0; i < hprinters.size(); ++ i)
      {
        hprinters[i]->print(os, hi);
        if(get_mode(os) == ASCII)
          os << " ";
      }

      if(get_mode(os) == ASCII)
        os << std::endl;
    }
  }

  for(std::size_t i = 0; i < vprinters.size(); ++ i)
    delete vprinters[i];
  for(std::size_t i = 0; i < fprinters.size(); ++ i)
    delete fprinters[i];
  for(std::size_t i = 0; i < eprinters.size(); ++ i)
    delete eprinters[i];
  for(std::size_t i = 0; i < hprinters.size(); ++ i)
    delete hprinters[i];

  return true;
}

/// \cond SKIP_IN_MANUAL

template <typename P, typename CGAL_NP_TEMPLATE_PARAMETERS>
bool write_PLY(std::ostream& os, const Surface_mesh<P>& sm, const CGAL_NP_CLASS& np = parameters::default_values())
{
  std::string unused_comment;
  return write_PLY(os, sm, unused_comment, np);
}

/// \endcond

} // namespace IO

#ifndef CGAL_NO_DEPRECATED_CODE

/*!
  \ingroup PkgSurfaceMeshIOFuncDeprecated
  \deprecated This function is deprecated since \cgal 5.3, `CGAL::IO::write_PLY(std::ostream&, const Surface_mesh<Point>&)` should be used instead.
*/

template <typename P>
CGAL_DEPRECATED bool write_ply(std::ostream& os, const Surface_mesh<P>& sm, const std::string& comments)
{
  return IO::write_PLY(os, sm, comments);
}

template <typename P>
CGAL_DEPRECATED bool write_ply(std::ostream& os, const Surface_mesh<P>& sm)
{
  return write_PLY(os, sm, "");
}
#endif // CGAL_NO_DEPRECATED_CODE

} // namespace CGAL

#endif // CGAL_SURFACE_MESH_IO_PLY_H<|MERGE_RESOLUTION|>--- conflicted
+++ resolved
@@ -598,7 +598,6 @@
   return name;
 }
 
-<<<<<<< HEAD
 template <typename Point, typename Simplex, typename Simplex2, bool = std::is_same<Simplex, Simplex2>::value >
 struct add_color_map {
   add_color_map() {}
@@ -632,10 +631,6 @@
     CGAL::internal::Dynamic<Surface_mesh<Point>, typename Surface_mesh<Point>::template Property_map<Simplex2, CGAL::IO::Color> >&) {
   }
 };
-
-template <typename Point, typename Simplex,
-          typename CGAL_NP_TEMPLATE_PARAMETERS>
-=======
 
 template <std::size_t s, class Point, typename Simplex, class T, class ... TN>
 void fill_header_impl(std::tuple<T,TN...>,
@@ -683,8 +678,8 @@
                       std::vector<Abstract_property_printer<Simplex>*>&)
 {}
 
-template <typename Point, typename Simplex>
->>>>>>> 4f6398a4
+template <typename Point, typename Simplex,
+          typename CGAL_NP_TEMPLATE_PARAMETERS>
 void fill_header(std::ostream& os, const Surface_mesh<Point>& sm,
                  std::vector<Abstract_property_printer<Simplex>*>& printers,
                  const CGAL_NP_CLASS& np = parameters::default_values())
@@ -698,8 +693,8 @@
   static constexpr const char* type_strings[] =
            { "char", "uchar", "short", "ushort","int", "uint", "int", "uint", "float", "double" };
 
-  typedef typename SMesh::Face_index                            FIndex;
-  typedef typename SMesh::Vertex_index                          VIndex;
+  typedef typename Surface_mesh<Point>::Face_index   FIndex;
+  typedef typename Surface_mesh<Point>::Vertex_index VIndex;
 
   using VCM = typename internal_np::Lookup_named_param_def<
     internal_np::vertex_color_map_t,
