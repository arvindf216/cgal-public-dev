#if defined (_MSC_VER) && !defined (_WIN64)
#pragma warning(disable:4244) // boost::number_distance::distance()
                              // converts 64 to 32 bits integers
#endif

#include <fstream>
#include <iostream>

#include <CGAL/property_map.h>
#include <CGAL/IO/read_points.h>
#include <CGAL/Point_with_normal_3.h>
#include <CGAL/Exact_predicates_inexact_constructions_kernel.h>

#include <CGAL/Shape_detection/Efficient_RANSAC.h>

// Type declarations.
typedef CGAL::Exact_predicates_inexact_constructions_kernel  Kernel;
typedef std::pair<Kernel::Point_3, Kernel::Vector_3>         Point_with_normal;
typedef std::vector<Point_with_normal>                       Pwn_vector;
typedef CGAL::First_of_pair_property_map<Point_with_normal>  Point_map;
typedef CGAL::Second_of_pair_property_map<Point_with_normal> Normal_map;

typedef CGAL::Shape_detection::Efficient_RANSAC_traits
<Kernel, Pwn_vector, Point_map, Normal_map>             Traits;
typedef CGAL::Shape_detection::Efficient_RANSAC<Traits> Efficient_ransac;
typedef CGAL::Shape_detection::Plane<Traits>            Plane;

int main (int argc, char** argv) {

  std::cout << "Efficient RANSAC" << std::endl;
  const char* filename = (argc > 1) ? argv[1] : "data/cube.pwn";

  // Points with normals.
  Pwn_vector points;

  // Load point set from a file.

<<<<<<< HEAD
  if (!CGAL::read_points(
=======
  if (!CGAL::IO::read_points(
>>>>>>> cf69d322
        filename,
        std::back_inserter(points),
        CGAL::parameters::point_map(Point_map()).
        normal_map(Normal_map()))) {

    std::cerr << "Error: cannot read file cube.pwn!" << std::endl;
    return EXIT_FAILURE;
  }

  // Instantiate shape detection engine.
  Efficient_ransac ransac;

  // Provide input data.
  ransac.set_input(points);

  // Register planar shapes via template method.
  ransac.add_shape_factory<Plane>();

  // Detect registered shapes with default parameters.
  ransac.detect();

  // Print number of detected shapes.
  std::cout << ransac.shapes().end() - ransac.shapes().begin()
  << " shapes detected." << std::endl;

  return EXIT_SUCCESS;
}<|MERGE_RESOLUTION|>--- conflicted
+++ resolved
@@ -35,11 +35,7 @@
 
   // Load point set from a file.
 
-<<<<<<< HEAD
-  if (!CGAL::read_points(
-=======
   if (!CGAL::IO::read_points(
->>>>>>> cf69d322
         filename,
         std::back_inserter(points),
         CGAL::parameters::point_map(Point_map()).
