--- conflicted
+++ resolved
@@ -112,7 +112,6 @@
 #endif
 #endif
 
-<<<<<<< HEAD
 // Macro used by Boost Parameter. Mesh_3 needs at least 12, before the
 // Boost Parameter headers are included: <boost/parameter/config.hpp>
 // defines the value to 8, if it is not yet defined.
@@ -124,8 +123,6 @@
 // in <CGAL/config.h>
 #define BOOST_PARAMETER_MAX_ARITY 14
 
-=======
->>>>>>> aea26d08
 // The following header file defines among other things  BOOST_PREVENT_MACRO_SUBSTITUTION
 #include <boost/config.hpp>
 #include <boost/version.hpp>
