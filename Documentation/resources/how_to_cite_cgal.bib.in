--- conflicted
+++ resolved
@@ -949,8 +949,6 @@
 , booktitle =   "{CGAL} User and Reference Manual"
 , url = "http://doc.cgal.org/${CGAL_CREATED_VERSION_NUM}/Manual/packages.html#PkgCGALIpeletsSummary"
 , year =        ${CGAL_BUILD_YEAR4}
-<<<<<<< HEAD
-=======
 }
 
 @incollection{cgal:yl-tsms-${CGAL_RELEASE_YEAR_ID}
@@ -971,5 +969,4 @@
 , booktitle =   "{CGAL} User and Reference Manual"
 , url = "http://doc.cgal.org/${CGAL_CREATED_VERSION_NUM}/Manual/packages.html#PkgPropertyGeneratorySummary"
 , year =        ${CGAL_BUILD_YEAR4}
->>>>>>> ed6375ab
 }