#include <fstream>
#include <boost/config.hpp>
#include <boost/version.hpp>

// CGAL headers
#include <CGAL/Exact_predicates_inexact_constructions_kernel.h>
#include <CGAL/Regular_triangulation_2.h>
#include <CGAL/IO/WKT.h>

#include <CGAL/point_generators_2.h>
// Qt headers
#include <QtGui>
#include <QString>
#include <QActionGroup>
#include <QFileDialog>
#include <QInputDialog>

// GraphicsView items and event filters (input classes)

#include "RegularTriangulationRemoveVertex.h"
#include <CGAL/Qt/GraphicsViewCircleInput.h>
#include <CGAL/Qt/RegularTriangulationGraphicsItem.h>
#include <CGAL/Qt/PowerdiagramGraphicsItem.h>

// for viewportsBbox
#include <CGAL/Qt/utility.h>
// the two base classes
#include "ui_Regular_triangulation_2.h"
#include <CGAL/Qt/DemosMainWindow.h>

typedef CGAL::Exact_predicates_inexact_constructions_kernel K;
typedef K::Point_2                                          Point_2;
typedef K::Weighted_point_2                                 Weighted_point_2;
typedef K::Point_2                                          Circle_2;
typedef K::Iso_rectangle_2                                  Iso_rectangle_2;

typedef CGAL::Regular_triangulation_2<K>                    Regular;

class MainWindow :
  public CGAL::Qt::DemosMainWindow,
  public Ui::Regular_triangulation_2
{
  Q_OBJECT

private:
  Regular dt;
  QGraphicsScene scene;

  CGAL::Qt::RegularTriangulationGraphicsItem<Regular> * dgi;
  CGAL::Qt::PowerdiagramGraphicsItem<Regular> * vgi;

  CGAL::Qt::RegularTriangulationRemoveVertex<Regular> * trv;
  CGAL::Qt::GraphicsViewCircleInput<K> * pi;
public:
  MainWindow();

public Q_SLOTS:

  void processInput(CGAL::Object o);

  void on_actionShowRegular_toggled(bool checked);

  void on_actionShowPowerdiagram_toggled(bool checked);

  void on_actionInsertPoint_toggled(bool checked);

  void on_actionInsertRandomPoints_triggered();

  void on_actionLoadPoints_triggered();

  void on_actionSavePoints_triggered();

  void on_actionClear_triggered();

  void on_actionRecenter_triggered();


Q_SIGNALS:
  void changed();
};


MainWindow::MainWindow()
  : DemosMainWindow()
{
  setupUi(this);

  // Add a GraphicItem for the regular triangulation
  dgi = new CGAL::Qt::RegularTriangulationGraphicsItem<Regular>(&dt);

  QObject::connect(this, SIGNAL(changed()),
                   dgi, SLOT(modelChanged()));

  dgi->setVerticesPen(QPen(Qt::red, 0, Qt::SolidLine, Qt::RoundCap, Qt::RoundJoin));
  dgi->setEdgesPen(QPen(Qt::black, 0, Qt::SolidLine, Qt::RoundCap, Qt::RoundJoin));
  scene.addItem(dgi);

  // Add a GraphicItem for the Powerdiagram diagram
  vgi = new CGAL::Qt::PowerdiagramGraphicsItem<Regular>(&dt);

  QObject::connect(this, SIGNAL(changed()),
                   vgi, SLOT(modelChanged()));

  vgi->setEdgesPen(QPen(Qt::blue, 0, Qt::SolidLine, Qt::RoundCap, Qt::RoundJoin));
  scene.addItem(vgi);
  vgi->hide();

  // Setup input handlers. They get events before the scene gets them
  // and the input they generate is passed to the triangulation with
  // the signal/slot mechanism
  pi = new CGAL::Qt::GraphicsViewCircleInput<K>(this, &scene, 1); // emits center/radius


  QObject::connect(pi, SIGNAL(generate(CGAL::Object)),
                   this, SLOT(processInput(CGAL::Object)));

  trv = new CGAL::Qt::RegularTriangulationRemoveVertex<Regular>(&dt, this);
  QObject::connect(trv, SIGNAL(modelChanged()),
                   this, SIGNAL(changed()));

  //
  // Manual handling of actions
  //
  QObject::connect(this->actionQuit, SIGNAL(triggered()),
                   this, SLOT(close()));

  // We put mutually exclusive actions in an QActionGroup
  QActionGroup* ag = new QActionGroup(this);
  ag->addAction(this->actionInsertPoint);

  // Check two actions
  this->actionInsertPoint->setChecked(true);
  this->actionShowRegular->setChecked(true);

  //
  // Setup the scene and the view
  //
  scene.setItemIndexMethod(QGraphicsScene::NoIndex);
  scene.setSceneRect(-100, -100, 100, 100);
  this->graphicsView->setScene(&scene);
  this->graphicsView->setMouseTracking(true);

  // Turn the vertical axis upside down
  this->graphicsView->transform().scale(1, -1);

  // The navigation adds zooming and translation functionality to the
  // QGraphicsView
  this->addNavigation(this->graphicsView);

  this->setupStatusBar();
  this->setupOptionsMenu();
  this->addAboutDemo(":/cgal/help/about_Regular_triangulation_2.html");
  this->addAboutCGAL();
}


void
MainWindow::processInput(CGAL::Object o)
{
  std::pair<Point_2, K::FT > center_sqr;
  if(CGAL::assign(center_sqr, o)){
    Regular::Point wp(center_sqr.first, center_sqr.second);
    dt.insert(wp);
  }

  Q_EMIT( changed());
}


/*
 *  Qt Automatic Connections
 *  https://doc.qt.io/qt-5/designer-using-a-ui-file.html#automatic-connections
 *
 *  setupUi(this) generates connections to the slots named
 *  "on_<action_name>_<signal_name>"
 */
void
MainWindow::on_actionInsertPoint_toggled(bool checked)
{
  if(checked){
    scene.installEventFilter(pi);
    scene.installEventFilter(trv);
  } else {
    scene.removeEventFilter(pi);
    scene.removeEventFilter(trv);
  }
}



void
MainWindow::on_actionShowRegular_toggled(bool checked)
{
  dgi->setVisibleEdges(checked);
}


void
MainWindow::on_actionShowPowerdiagram_toggled(bool checked)
{
  vgi->setVisible(checked);
}


void
MainWindow::on_actionClear_triggered()
{
  dt.clear();
  Q_EMIT( changed());
}


void
MainWindow::on_actionInsertRandomPoints_triggered()
{
  QRectF rect = CGAL::Qt::viewportsBbox(&scene);
  CGAL::Qt::Converter<K> convert;
  Iso_rectangle_2 isor = convert(rect);
  CGAL::Random_points_in_iso_rectangle_2<Point_2> pg((isor.min)(), (isor.max)());
  CGAL::Random rnd(CGAL::get_default_random());

  const int number_of_points =
    QInputDialog::getInt(this,
                             tr("Number of random points"),
                             tr("Enter number of random points"), 100, 0);

  // wait cursor
  QApplication::setOverrideCursor(Qt::WaitCursor);
  std::vector<Weighted_point_2> points;
  points.reserve(number_of_points);
  for(int i = 0; i < number_of_points; ++i){
    Weighted_point_2 wp(*pg++, rnd.get_double(0, 500));
    points.push_back(wp);
  }
  dt.insert(points.begin(), points.end());
  // default cursor
  QApplication::setOverrideCursor(Qt::ArrowCursor);
  Q_EMIT( changed());
}


void
MainWindow::on_actionLoadPoints_triggered()
{
  QString fileName = QFileDialog::getOpenFileName(this,
                                                  tr("Open Points file"),
                                                  ".",
                                                  tr("Weighted Points (*.wpts.cgal);;"
                                                     "WKT files (*.wkt *.WKT);;"
                                                     "All (*)"));

  if(! fileName.isEmpty()){
    std::ifstream ifs(qPrintable(fileName));
    std::vector<Weighted_point_2> points;
    if(fileName.endsWith(".wkt",Qt::CaseInsensitive))
    {
      std::vector<K::Point_3> points_3;
      CGAL::IO::read_multi_point_WKT(ifs, points_3);
      for(const K::Point_3& p : points_3)
      {
        points.push_back(Weighted_point_2(K::Point_2(p.x(), p.y()), p.z()));
      }
    }
    else
    {
      Weighted_point_2 p;
      while(ifs >> p) {
        points.push_back(p);
      }
    }
    dt.insert(points.begin(), points.end());

    actionRecenter->trigger();
    Q_EMIT( changed());
  }
}


void
MainWindow::on_actionSavePoints_triggered()
{
  QString fileName = QFileDialog::getSaveFileName(this,
                                                  tr("Save points"),
                                                  ".reg.cgal",
                                                  tr("Weighted Points (*.wpts.cgal);;"
                                                     "WKT files (*.wkt *.WKT);;"
                                                     "All (*)"));
  if(! fileName.isEmpty()){
    std::ofstream ofs(qPrintable(fileName));
    if(fileName.endsWith(".wkt",Qt::CaseInsensitive))
    {
      std::vector<K::Point_3> points_3;
      for(Regular::Finite_vertices_iterator
          vit = dt.finite_vertices_begin(),
          end = dt.finite_vertices_end();
          vit!= end; ++vit)
      {
        points_3.push_back(K::Point_3(vit->point().x(),
                                      vit->point().y(),
                                      vit->point().weight()));
      }
<<<<<<< HEAD
      CGAL::write_multi_point_WKT(ofs, points_3);
=======
      CGAL::IO::write_multi_point_WKT(ofs, points_3);
#endif
>>>>>>> a99916f6
    }
    else
    {
      for(Regular::Finite_vertices_iterator
          vit = dt.finite_vertices_begin(),
          end = dt.finite_vertices_end();
          vit!= end; ++vit)
      {
        ofs << vit->point() << std::endl;
      }
    }
  }
}


void
MainWindow::on_actionRecenter_triggered()
{
  this->graphicsView->setSceneRect(dgi->boundingRect());
  this->graphicsView->fitInView(dgi->boundingRect(), Qt::KeepAspectRatio);
}


#include "Regular_triangulation_2.moc"
#include <CGAL/Qt/resources.h>

int main(int argc, char **argv)
{
  QApplication app(argc, argv);

  app.setOrganizationDomain("geometryfactory.com");
  app.setOrganizationName("GeometryFactory");
  app.setApplicationName("Regular_triangulation_2 demo");

  // Import resources from libCGAL (Qt5).
  CGAL_QT_INIT_RESOURCES;

  MainWindow mainWindow;
  mainWindow.show();

  QStringList args = app.arguments();
  args.removeAt(0);
  Q_FOREACH(QString filename, args) {
    mainWindow.open(filename);
  }

  return app.exec();
}<|MERGE_RESOLUTION|>--- conflicted
+++ resolved
@@ -299,12 +299,7 @@
                                       vit->point().y(),
                                       vit->point().weight()));
       }
-<<<<<<< HEAD
-      CGAL::write_multi_point_WKT(ofs, points_3);
-=======
       CGAL::IO::write_multi_point_WKT(ofs, points_3);
-#endif
->>>>>>> a99916f6
     }
     else
     {
