// Copyright (c) 2016 GeometryFactory (France).
// All rights reserved.
//
// This file is part of CGAL (www.cgal.org).
//
// $URL$
// $Id$
// SPDX-License-Identifier: GPL-3.0-or-later OR LicenseRef-Commercial
//
//
// Author(s)     : Sebastien Loriot

#ifndef CGAL_POLYGON_MESH_PROCESSING_INTERNAL_COREFINEMENT_VISITOR_H
#define CGAL_POLYGON_MESH_PROCESSING_INTERNAL_COREFINEMENT_VISITOR_H

#include <CGAL/license/Polygon_mesh_processing/corefinement.h>

#include <CGAL/disable_warnings.h>

#include <CGAL/Polygon_mesh_processing/internal/Corefinement/predicates.h>
#include <CGAL/Polygon_mesh_processing/internal/Corefinement/face_graph_utils.h>
#include <CGAL/utility.h>
#include <CGAL/Default.h>
#include <CGAL/boost/graph/Euler_operations.h>
#include <CGAL/Constrained_Delaunay_triangulation_2.h>
#include <CGAL/Triangulation_2_projection_traits_3.h>
#include <CGAL/Triangulation_vertex_base_with_info_2.h>

namespace CGAL{
namespace Polygon_mesh_processing {
namespace Corefinement{

// TODO option to ignore internal edges for patches of coplanar faces

//binds two edge constrained pmaps
template <class G, class Ecm1, class Ecm2=Ecm1>
struct Ecm_bind{
  G& g1;
  Ecm1& ecm1;
  G& g2;
  Ecm2& ecm2;

  Ecm_bind(G& g1, G& g2, Ecm1& ecm1, Ecm2& ecm2)
  : g1(g1), ecm1(ecm1), g2(g2), ecm2(ecm2)
  {}

  typedef typename boost::graph_traits<G>::edge_descriptor edge_descriptor;

  void call_put(G& g, edge_descriptor e, bool b) const
  {
    if ( &g==&g1 )
      put(ecm1,e,b);
    else
    {
      CGAL_assertion( &g==&g2 );
      put(ecm2,e,b);
    }
  }

  bool call_get(G& g, edge_descriptor e) const
  {
    if ( &g==&g1 )
      return get(ecm1,e);
    CGAL_assertion( &g==&g2 );
    return get(ecm2,e);
  }
};

template <class G>
struct Ecm_bind<G, No_mark<G>, No_mark<G> >
{
  No_mark<G> ecm1, ecm2;
  Ecm_bind(G&, G&, const No_mark<G>&, const No_mark<G>&){}
  typedef typename boost::graph_traits<G>::edge_descriptor edge_descriptor;
  void call_put(G&, edge_descriptor, bool) const {}
  bool call_get(G&, edge_descriptor) const {
    return false;
  }
};

template<class G>
struct No_extra_output_from_corefinement
{
  void start_new_polyline(std::size_t, std::size_t) {}
  void add_node_to_polyline(std::size_t){}
  template<class Node_id_pair, class halfedge_descriptor>
  void set_edge_per_polyline(G& /*tm*/,
                             Node_id_pair /*indices*/,
                             halfedge_descriptor /*hedge*/){}
  template <class vertex_descriptor, class Node_id>
  void set_vertex_id(vertex_descriptor, Node_id, const G&){}
  template <class Node_vector,
            class Mesh_to_map_node>
  void operator()(
    const Node_vector& /*nodes*/,
    bool /*input_have_coplanar_faces*/,
    const boost::dynamic_bitset<>& /* is_node_of_degree_one */,
    const Mesh_to_map_node& /*mesh_to_node_id_to_vertex*/) const
  {}
};

// A visitor for Intersection_of_triangle_meshes that can be used to corefine
// two meshes
template< class TriangleMesh,
          class VertexPointMap,
          class OutputBuilder_ = Default,
          class EdgeMarkMapBind_ = Default,
          class UserVisitor_ = Default,
          bool doing_autorefinement = false,
          bool handle_non_manifold_features = false >
class Surface_intersection_visitor_for_corefinement{
//default template parameters
  typedef typename Default::Get<EdgeMarkMapBind_,
    Ecm_bind<TriangleMesh, No_mark<TriangleMesh> > >::type      EdgeMarkMapBind;
  typedef typename Default::Get<OutputBuilder_,
    No_extra_output_from_corefinement<TriangleMesh> >::type       OutputBuilder;
  typedef typename Default::Get<
    UserVisitor_, Default_visitor<TriangleMesh> >::type  UserVisitor;

// config flags
public:
  static const bool Predicates_on_constructions_needed = true;
  static const bool do_need_vertex_graph = true;
// typdefs
private:
  typedef std::size_t                                                   Node_id;
  typedef boost::graph_traits<TriangleMesh>                        Graph_traits;
  typedef typename Graph_traits::edge_descriptor                edge_descriptor;
  typedef typename Graph_traits::face_descriptor                face_descriptor;
  typedef typename Graph_traits::vertex_descriptor            vertex_descriptor;
  typedef typename Graph_traits::halfedge_descriptor        halfedge_descriptor;
   typedef std::vector<Node_id>                                        Node_ids;
   typedef boost::unordered_map<face_descriptor,Node_ids>           On_face_map;
   typedef boost::unordered_map<edge_descriptor,Node_ids>           On_edge_map;
   //to keep the correspondance between node_id and vertex_handle in each mesh
   typedef std::vector<vertex_descriptor>                     Node_id_to_vertex;
   typedef std::map<const TriangleMesh*, Node_id_to_vertex >         Mesh_to_map_node;
   //to handle coplanar halfedge of polyhedra that are full in the intersection
   typedef std::multimap<Node_id,halfedge_descriptor>    Node_to_target_of_hedge_map;
   typedef std::map<TriangleMesh*,Node_to_target_of_hedge_map>
                                           Mesh_to_vertices_on_intersection_map;
   typedef boost::unordered_map<vertex_descriptor,Node_id>    Vertex_to_node_id;
   typedef std::map<TriangleMesh*, Vertex_to_node_id> Mesh_to_vertex_to_node_id;
   typedef Non_manifold_feature_map<TriangleMesh>               NM_features_map;
// typedef for the CDT
   typedef typename Intersection_nodes<TriangleMesh,
        VertexPointMap, Predicates_on_constructions_needed>::Exact_kernel    EK;
    typedef Triangulation_2_projection_traits_3<EK>                  CDT_traits;
    typedef Triangulation_vertex_base_with_info_2<Node_id,CDT_traits>        Vb;
    typedef Constrained_triangulation_face_base_2<CDT_traits>                Fb;
    typedef Triangulation_data_structure_2<Vb,Fb>                         TDS_2;
    typedef Constrained_Delaunay_triangulation_2<CDT_traits,TDS_2>          CDT;
    typedef typename CDT::Vertex_handle                       CDT_Vertex_handle;
// data members
private:
  boost::dynamic_bitset<> is_node_on_boundary; // indicate if a vertex is a border vertex in tm1 or tm2
  std::vector< std::vector<Node_id> > graph_of_constraints;
  boost::dynamic_bitset<> is_node_of_degree_one;
  //nb of intersection points between coplanar faces, see fixes XSL_TAG_CPL_VERT
  std::size_t number_coplanar_vertices;
  std::map<TriangleMesh*,On_face_map> on_face;
  std::map<TriangleMesh*,On_edge_map> on_edge;
  Mesh_to_vertices_on_intersection_map mesh_to_vertices_on_inter;
  Mesh_to_map_node mesh_to_node_id_to_vertex;
  // map an input vertex to a node id (input vertex on the intersection)
  Mesh_to_vertex_to_node_id mesh_to_vertex_to_node_id;

  std::map< Node_id,std::set<Node_id> > coplanar_constraints;

// optional data members to handle non-manifold issues
  std::map<const TriangleMesh*, const NM_features_map*> non_manifold_feature_maps;

//data members that require initialization in the constructor
  UserVisitor& user_visitor;
  OutputBuilder& output_builder;
  EdgeMarkMapBind marks_on_edges;
  bool input_with_coplanar_faces;
  TriangleMesh* const_mesh_ptr;

  template <class Ecm1, class Ecm2>
  void call_put(Ecm_bind<TriangleMesh, Ecm1, Ecm2>& ecm,
                TriangleMesh& tm, edge_descriptor ed, bool v)
  {
    ecm.call_put(tm, ed, v);
  }
  template <class Ecm>
  void call_put(Ecm& ecm,
                TriangleMesh&, edge_descriptor ed, bool v)
  {
    put(ecm, ed, v);
  }

  template <class Ecm1, class Ecm2>
  bool call_get(const Ecm_bind<TriangleMesh, Ecm1, Ecm2>& ecm,
                TriangleMesh& tm, edge_descriptor ed)
  {
    return ecm.call_get(tm, ed);
  }
  template <class Ecm>
  bool call_get(const Ecm& ecm,
                TriangleMesh&, edge_descriptor ed)
  {
    return get(ecm, ed);
  }

// visitor public functions
public:
  Surface_intersection_visitor_for_corefinement(
    UserVisitor& uv, OutputBuilder& o, const EdgeMarkMapBind& emm, TriangleMesh* const_mesh_ptr=nullptr)
    : number_coplanar_vertices(0)
    , user_visitor(uv)
    , output_builder(o)
    , marks_on_edges(emm)
    , input_with_coplanar_faces(false)
    , const_mesh_ptr(const_mesh_ptr)
  {}

  void
  set_non_manifold_feature_map(
    const TriangleMesh& tm,
    const NM_features_map& nm)
  {
    non_manifold_feature_maps[&tm] = &nm;
  }

  void copy_nodes_ids_for_non_manifold_features()
  {
    static const constexpr std::size_t NM_NID((std::numeric_limits<std::size_t>::max)());

    for(const std::pair<const TriangleMesh*, const NM_features_map*>& tm_and_nm :
        non_manifold_feature_maps)
    {
      TriangleMesh* tm_ptr = const_cast<TriangleMesh*>(tm_and_nm.first);
      // update nodes on edges
      On_edge_map& on_edge_map = on_edge[tm_ptr];
      std::vector< std::pair<std::size_t, const Node_ids*> > edges_to_copy;
      for (const std::pair<const edge_descriptor, Node_ids>& ed_and_ids : on_edge_map)
      {
        std::size_t eid = get(tm_and_nm.second->e_nm_id, ed_and_ids.first);
        if (eid!=NM_NID)
          edges_to_copy.push_back(std::make_pair(eid,&(ed_and_ids.second)));
      }
      for(const std::pair<const std::size_t, const Node_ids*>& id_and_nodes : edges_to_copy)
      {
        const std::vector<edge_descriptor>& nm_edges =
          tm_and_nm.second->non_manifold_edges[id_and_nodes.first];
        CGAL_assertion( on_edge_map.count(nm_edges.front())==1 );

        for (std::size_t i=1; i<nm_edges.size(); ++i)
          on_edge_map[nm_edges[i]] = *id_and_nodes.second;
      }

      // update map vertex -> node_id
      Vertex_to_node_id& vertex_to_node_id = mesh_to_vertex_to_node_id[tm_ptr];
      Node_to_target_of_hedge_map& vertices_on_inter = mesh_to_vertices_on_inter[tm_ptr];

      std::vector< std::pair<vertex_descriptor, Node_id> > vertices_to_add;
      for (const typename std::pair<const vertex_descriptor, Node_id>& vd_and_id
          : vertex_to_node_id)
      {
        std::size_t vid = get(tm_and_nm.second->v_nm_id, vd_and_id.first);
        if (vid!=NM_NID)
          vertices_to_add.push_back(std::make_pair(vd_and_id.first,vd_and_id.second));
      }

      for(const std::pair<vertex_descriptor, Node_id>& vd_and_nid : vertices_to_add)
      {
        std::size_t vid = get(tm_and_nm.second->v_nm_id, vd_and_nid.first);
        for(vertex_descriptor vd : tm_and_nm.second->non_manifold_vertices[vid])
        {
          if (vd != vd_and_nid.first)
          {
            vertex_to_node_id.insert(std::make_pair(vd,vd_and_nid.second));
            output_builder.set_vertex_id(vd, vd_and_nid.second, *tm_ptr);
            vertices_on_inter.insert(std::make_pair(vd_and_nid.second,halfedge(vd,*tm_ptr)));
          }
        }
      }
    }
  }

  template<class Graph_node>
  void annotate_graph(std::vector<Graph_node>& graph)
  {
    std::size_t nb_nodes=graph.size();
    graph_of_constraints.resize(nb_nodes);
    is_node_of_degree_one.resize(nb_nodes);
    for(std::size_t node_id=0;node_id<nb_nodes;++node_id)
    {
      graph_of_constraints[node_id].assign(
        graph[node_id].neighbors.begin(),
        graph[node_id].neighbors.end());

      if (graph_of_constraints[node_id].size()==1)
        is_node_of_degree_one.set(node_id);

      // mark every vertex on the boundary connected to another vertex by a non-boundary edge
      // The logic is somehow equivalent to what was done with the container `non_manifold_nodes`
      // that was used to split polylines at certains points. Non-manifold was used in the context
      // of the combinatorial map where the import inside the combinatorial map was possible (see broken_bound-[12].off)
      if (is_node_on_boundary.test(node_id))
      {
        // TODO: the commented condition is not restrictive enough. It only tests the vertices, not the edge used
        //       to go from one vertex to the other. Right now we are marking too many norder vertices as
        //       terminal than necessary. We cannot use mesh_to_node_id_to_vertex since it will be filled only
        //       after the call to visitor.finalize() in the main algorithm
        //       The current version of the code is correct but too many nodes are potentially
        //       marked as terminal
        if (graph_of_constraints[node_id].size()==2 /* && (
            !is_node_on_boundary.test(graph_of_constraints[node_id][0]) ||
            !is_node_on_boundary.test(graph_of_constraints[node_id][1]) ) */ )
        {
          graph[node_id].make_terminal();
        }
      }
    }
  }

  void start_new_polyline(Node_id i, Node_id j)
  {
    if ( i==j ) //case of a single point
    {
      // TODO shall we insert the point?????
      //TAG SL001
      //nothing is done
      return;
    }
    output_builder.start_new_polyline(i,j);
  }

  void add_node_to_polyline(Node_id i)
  {
    output_builder.add_node_to_polyline(i);
  }

  void set_number_of_intersection_points_from_coplanar_faces(std::size_t n)
  {
      number_coplanar_vertices=n;
  }

  void input_have_coplanar_faces()
  {
    input_with_coplanar_faces=true;
  }

  void update_terminal_nodes(std::vector<bool>&)
  {
    CGAL_error_msg("This function should not be called");
  }

void check_node_on_boundary_edge_case(std::size_t node_id,
                                     halfedge_descriptor h,
                                     const TriangleMesh& tm)
{
  if ( is_border_edge(h,tm) )
    is_node_on_boundary.set(node_id);
}

void check_node_on_boundary_vertex_case(std::size_t node_id,
                                       halfedge_descriptor h,
                                       const TriangleMesh& tm)
{
  //we turn around the hedge and check no halfedge is a border halfedge
   for(halfedge_descriptor hc :halfedges_around_target(h,tm))
    if ( is_border_edge(hc,tm) )
    {
      is_node_on_boundary.set(node_id);
      return;
    }
}

  //keep track of the fact that a polyhedron original vertex is a node
  void all_incident_faces_got_a_node_as_vertex(
      halfedge_descriptor h,
      Node_id node_id,
      TriangleMesh& tm)
  {
    CGAL_assertion_code(bool insert_ok = )
    mesh_to_vertex_to_node_id[&tm].insert(std::make_pair(target(h,tm),node_id))
    CGAL_assertion_code(.second);
    CGAL_assertion(insert_ok || mesh_to_vertex_to_node_id[&tm][target(h,tm)]==node_id);
  }

  void new_node_added_triple_face(std::size_t node_id,
                                  face_descriptor f1,
                                  face_descriptor f2,
                                  face_descriptor f3,
                                  const TriangleMesh& tm) // TODO check if we need a special case if the endpoint of the intersect edge is on the third face
  {
    CGAL_assertion(f1!=f2 && f1!=f3 && f2!=f3);
    TriangleMesh* tm_ptr = const_cast<TriangleMesh*>(&tm);
//    user_visitor.new_node_added_triple_face(node_id, f1, f2, f3, tm); // NODE_VISITOR_TAG
#ifdef CGAL_DEBUG_AUTOREFINEMENT
    std::cout << "adding node " << node_id << " " << f1 << " " << f2 << " " << f3 << "\n";
#endif
    on_face[tm_ptr][f1].push_back(node_id);
    on_face[tm_ptr][f2].push_back(node_id);
    on_face[tm_ptr][f3].push_back(node_id);
  }

  void new_node_added(std::size_t node_id,
                      Intersection_type type,
                      halfedge_descriptor h_1,
                      halfedge_descriptor h_2,
                      const TriangleMesh& tm1,
                      const TriangleMesh& tm2,
                      bool is_target_coplanar,
                      bool is_source_coplanar)
  {
    is_node_on_boundary.resize(node_id+1, false);

    TriangleMesh* tm1_ptr = const_cast<TriangleMesh*>(&tm1);
    TriangleMesh* tm2_ptr = const_cast<TriangleMesh*>(&tm2);

    //forward to the visitor
//    user_visitor.new_node_added(node_id, type, h_1, h_2, is_target_coplanar, is_source_coplanar); // NODE_VISITOR_TAG
    if (tm2_ptr!=const_mesh_ptr)
    {
      switch(type)
      {
<<<<<<< HEAD
        case ON_FACE: //Face intersected by an edge
          on_face[tm2_ptr][face(h_2,tm2)].push_back(node_id);
        break;
        case ON_EDGE: //Edge intersected by an edge
        {
          on_edge[tm2_ptr][edge(h_2,tm2)].push_back(node_id);
        //   check_node_on_non_manifold_edge(node_id,h_2,tm2);
        }
        break;
        case ON_VERTEX:
        {
          //grab original vertex that is on commom intersection
          mesh_to_vertices_on_inter[tm2_ptr].insert(std::make_pair(node_id,h_2));
          Node_id_to_vertex& node_id_to_vertex=mesh_to_node_id_to_vertex[tm2_ptr];
          if (node_id_to_vertex.size()<=node_id)
            node_id_to_vertex.resize(node_id+1,Graph_traits::null_vertex());
          node_id_to_vertex[node_id]=target(h_2,tm2);
          all_incident_faces_got_a_node_as_vertex(h_2,node_id,*tm2_ptr);
        //   check_node_on_non_manifold_vertex(node_id,h_2,tm2);
          output_builder.set_vertex_id(target(h_2, tm2), node_id, tm2);
        }
        break;
        default:
        return;
=======
        on_edge[tm2_ptr][edge(h_2,tm2)].push_back(node_id);
        check_node_on_boundary_edge_case(node_id,h_2,tm2);
      }
      break;
      case ON_VERTEX:
      {
        //grab original vertex that is on commom intersection
        mesh_to_vertices_on_inter[tm2_ptr].insert(std::make_pair(node_id,h_2));
        Node_id_to_vertex& node_id_to_vertex=mesh_to_node_id_to_vertex[tm2_ptr];
        if (node_id_to_vertex.size()<=node_id)
          node_id_to_vertex.resize(node_id+1,Graph_traits::null_vertex());
        node_id_to_vertex[node_id]=target(h_2,tm2);
        all_incident_faces_got_a_node_as_vertex(h_2,node_id,*tm2_ptr);
        check_node_on_boundary_vertex_case(node_id,h_2,tm2);
        output_builder.set_vertex_id(target(h_2, tm2), node_id, tm2);
>>>>>>> 5aa25a5f
      }
    }

    if (tm1_ptr==const_mesh_ptr) return;

    CGAL_assertion(!is_target_coplanar || !is_source_coplanar); //coplanar edge are not forwarded

    if ( is_target_coplanar )
    {
      //grab original vertex that is on commom intersection
      mesh_to_vertices_on_inter[tm1_ptr].insert(std::make_pair(node_id,h_1));
      Node_id_to_vertex& node_id_to_vertex=mesh_to_node_id_to_vertex[tm1_ptr];
      if (node_id_to_vertex.size()<=node_id)
        node_id_to_vertex.resize(node_id+1,Graph_traits::null_vertex());
      node_id_to_vertex[node_id]=target(h_1,tm1);
      all_incident_faces_got_a_node_as_vertex(h_1,node_id, *tm1_ptr);
      // register the vertex in the output builder
      output_builder.set_vertex_id(target(h_1, tm1), node_id, tm1);
      check_node_on_boundary_vertex_case(node_id,h_1,tm1);
    }
    else{
      if ( is_source_coplanar ){
        //grab original vertex that is on commom intersection
        halfedge_descriptor h_1_opp=opposite(h_1,tm1);
        mesh_to_vertices_on_inter[tm1_ptr].insert(std::make_pair(node_id,h_1_opp));
        Node_id_to_vertex& node_id_to_vertex=mesh_to_node_id_to_vertex[tm1_ptr];
        if(node_id_to_vertex.size()<=node_id)
          node_id_to_vertex.resize(node_id+1,Graph_traits::null_vertex());
        node_id_to_vertex[node_id]=source(h_1,tm1);
        all_incident_faces_got_a_node_as_vertex(h_1_opp,node_id, *tm1_ptr);
        // register the vertex in the output builder
        output_builder.set_vertex_id(source(h_1, tm1), node_id, tm1);
        check_node_on_boundary_vertex_case(node_id,h_1_opp,tm1);
      }
      else{
        //handle intersection on principal edge
        typename std::map<const TriangleMesh*, const NM_features_map*>::iterator it_find =
          non_manifold_feature_maps.find(&tm1);
        if ( it_find != non_manifold_feature_maps.end() )
        {
          // update h_1 if it is not the canonical non-manifold edge
          // This is important to make sure intersection points on non-manifold
          // edges are all connected for the same edge so that the redistribution
          // on other edges does not overwrite some nodes.
          // This update might be required in case of EDGE-EDGE intersection or
          // COPLANAR intersection.
          const NM_features_map& nm_features_map_1 = *it_find->second;
          std::size_t eid1 = nm_features_map_1.non_manifold_edges.empty()
                           ? std::size_t(-1)
                           : get(nm_features_map_1.e_nm_id, edge(h_1, tm1));

          if (eid1 != std::size_t(-1))
          {
            if ( edge(h_1, tm1) != nm_features_map_1.non_manifold_edges[eid1].front() )
              h_1 = halfedge(nm_features_map_1.non_manifold_edges[eid1].front(), tm1);
          }
        }

        on_edge[tm1_ptr][edge(h_1,tm1)].push_back(node_id);
        check_node_on_boundary_edge_case(node_id,h_1,tm1);
      }
    }
  }

  //sort node ids so that we can split the hedge
  //consecutively
  template <class Node_vector>
  void sort_vertices_along_hedge(std::vector<std::size_t>& node_ids,
                                 halfedge_descriptor hedge,
                                 const TriangleMesh& tm,
                                 const VertexPointMap& vpm,
                                 const Node_vector& nodes)
  {
    std::sort(node_ids.begin(),
              node_ids.end(),
              Less_along_a_halfedge<TriangleMesh,VertexPointMap,Node_vector>
                (hedge, tm, vpm, nodes)
    );
  }

  struct Face_boundary{
    std::vector<std::size_t> node_ids_array[3]; // the node_ids on each halfedges
    std::map<halfedge_descriptor,int> hedges_ids;
    halfedge_descriptor halfedges[3]; //the three halfedges of the original face
    vertex_descriptor   vertices[3];  //the three vertices  of the original face
    //node_ids_array[0] corresponds to the original edge vertices[0],vertices[1] = halfedges[0]
    //node_ids_array[1] corresponds to the original edge vertices[1],vertices[2] = halfedges[1]
    //node_ids_array[2] corresponds to the original edge vertices[2],vertices[0] = halfedges[2]
    Face_boundary(halfedge_descriptor first, TriangleMesh& tm)
    {
      CGAL_assertion(is_triangle(first,tm));
      halfedges[0]=first;
      halfedges[1]=next(first,tm);
      halfedges[2]=next(halfedges[1],tm);

      vertices[0]=source(halfedges[0],tm);
      vertices[1]=source(halfedges[1],tm);
      vertices[2]=source(halfedges[2],tm);

      hedges_ids.insert(std::make_pair(halfedges[0],0));
      hedges_ids.insert(std::make_pair(halfedges[1],1));
      hedges_ids.insert(std::make_pair(halfedges[2],2));
    }

    //used when object was created with hedge but opposite was used to split the original face
    void update_original_halfedge(halfedge_descriptor original,
                                  halfedge_descriptor new_hedge,
                                  TriangleMesh& /*tm*/)
    {
      typename std::map<halfedge_descriptor,int>::iterator it_id =
        hedges_ids.find(original);
      CGAL_assertion(it_id!=hedges_ids.end());
      int index=it_id->second;
      CGAL_assertion(halfedges[index]==original);
      hedges_ids.erase(it_id);
      hedges_ids.insert(std::make_pair(new_hedge,index));
      halfedges[index]=new_hedge;
    }

    template <class Iterator>
    void copy_node_ids(halfedge_descriptor hedge,Iterator begin,Iterator end)
    {
      typename std::map<halfedge_descriptor,int>::iterator it_id =
        hedges_ids.find(hedge);
      CGAL_assertion(it_id!=hedges_ids.end());
      std::copy(begin,end,std::back_inserter(node_ids_array[it_id->second]));
    }

    // Used by the autorefinement and non-manifold edge handling to re-set
    // the id of nodes on the boundary of a face since another vertex
    // (inside a face or on another edge) might have
    // overwritten the vertex in node_id_to_vertex
    template <class Node_id_to_vertex>
    void update_node_id_to_vertex_map(Node_id_to_vertex& node_id_to_vertex,
                                      TriangleMesh& tm)
    {
      for (int i=0; i<3; ++i)
      {
        halfedge_descriptor h = halfedges[(i+2)%3];
        h = next(h, tm);
        for(std::size_t id : node_ids_array[i])
        {
          node_id_to_vertex[id] = target(h, tm);
          h = next(h, tm);
        }
        CGAL_assertion(h ==  halfedges[i]);
      }
    }

  };

  //update the id of input mesh vertex that are also a node
  void update_face_indices(
    std::array<vertex_descriptor,3>& f_vertices,
    std::array<Node_id,3>& f_indices,
    Vertex_to_node_id& vertex_to_node_id)
  {
    for (int k=0;k<3;++k){
      typename boost::unordered_map<vertex_descriptor,Node_id>::iterator it =
        vertex_to_node_id.find(f_vertices[k]);
      if (it!=vertex_to_node_id.end())
        f_indices[k]=it->second;
    }
  }

  //insert intersection edge as constrained edges in a CDT triangulation
  void insert_constrained_edges_coplanar_case(
    Node_id node_id,
    CDT& cdt,
    std::map<Node_id,CDT_Vertex_handle>& id_to_CDT_vh)
  {
    if (node_id < number_coplanar_vertices){
      //XSL_TAG_CPL_VERT
      // Insert constrained edges from coplanar faces that have been
      // retriangulated. This ensure that triangulations are compatible.
      // This edges were not constrained in the first mesh but are in the
      // second (ensuring compatibility)
      typename std::map< Node_id,std::set<Node_id> >::iterator it_neighbors =
        coplanar_constraints.find(node_id);
      if (it_neighbors!=coplanar_constraints.end())
      {
        CDT_Vertex_handle vh=id_to_CDT_vh[node_id];
        for(Node_id id :it_neighbors->second)
        {
          typename std::map<Node_id,CDT_Vertex_handle>
            ::iterator it_vh=id_to_CDT_vh.find(id);
          // this condition ensures to consider only graph edges that are in
          // the same triangle (not in a neighbor one when involving node on
          // a triangle edge) here we can't make the difference between a point
          // on the interior or the boundary, so points_on_triangle is not used.
          if ( it_vh!=id_to_CDT_vh.end() )
            cdt.insert_constraint(vh,it_vh->second);
        }
      }
    }
  }

  //insert intersection edges as constrained edges in a CDT triangulation
  void insert_constrained_edges(
    Node_ids& node_ids,
    CDT& cdt,
    std::map<Node_id, CDT_Vertex_handle>& id_to_CDT_vh,
    std::vector<std::pair<Node_id,Node_id> >& constrained_edges,
    bool points_on_triangle=false)
  {
    for(Node_id id : node_ids)
    {
      CGAL_assertion(id < graph_of_constraints.size());
      std::vector<Node_id>& neighbors=graph_of_constraints[id];
      if (!neighbors.empty())
      {
        CDT_Vertex_handle vh=id_to_CDT_vh.find(id)->second;
        for(Node_id id_n :neighbors)
        {
        //   if (id_n < id) continue; //no need to do it twice
          typename std::map<Node_id,CDT_Vertex_handle>
            ::iterator it_vh=id_to_CDT_vh.find(id_n);
          // this condition ensures to consider only graph edges that are in
          // the same triangle
          if ( !points_on_triangle || it_vh!=id_to_CDT_vh.end() ){
            CGAL_assertion(doing_autorefinement || handle_non_manifold_features || it_vh!=id_to_CDT_vh.end());
            if (it_vh==id_to_CDT_vh.end()) continue; // needed for autorefinement (interior nodes)
            cdt.insert_constraint(vh,it_vh->second);
            constrained_edges.push_back(std::make_pair(id,id_n));
            constrained_edges.push_back(std::make_pair(id_n,id));
          }
        }
      }
      #ifdef CGAL_COREFINEMENT_DEBUG
      else
        std::cout << "X0: Found an isolated point" << std::endl;
      #endif
      insert_constrained_edges_coplanar_case(id,cdt,id_to_CDT_vh);
    }
  }

  // insert a point on the convex_hull using the infinite incident face to the edge the point is inserted into
  // warning: fh is updated
  typename CDT::Vertex_handle
  insert_point_on_ch_edge(CDT& cdt, typename CDT::Face_handle& fh, const typename CDT::Point& p)
  {
    CGAL_assertion(cdt.is_infinite(fh));
    int fi = fh->index(cdt.infinite_vertex());
    typename CDT::Vertex_handle vh = cdt.insert(p, CDT::EDGE, fh, fi);
    typename CDT::Edge_circulator ec = cdt.incident_edges(vh);
    while(ec->first->vertex(CDT::ccw(ec->second)) != cdt.infinite_vertex()){
      ++ec;
    }
    fh = ec->first->neighbor(ec->second);
    CGAL_assertion( cdt.is_valid() );
    return vh;
  }

  void finalize(Intersection_nodes<TriangleMesh,
                 VertexPointMap, Predicates_on_constructions_needed>& nodes,
                 const TriangleMesh& tm1,
                 const TriangleMesh& tm2,
                 const VertexPointMap& vpm1,
                 const VertexPointMap& vpm2)
  {
    copy_nodes_ids_for_non_manifold_features();

    nodes.all_nodes_created();

    TriangleMesh* tm1_ptr = const_cast<TriangleMesh*>(&tm1);
    TriangleMesh* tm2_ptr = const_cast<TriangleMesh*>(&tm2);

    std::map<TriangleMesh*, VertexPointMap> vpms;
    vpms.insert( std::make_pair(tm1_ptr, vpm1) );
    vpms.insert( std::make_pair(tm2_ptr, vpm2) );

    vertex_descriptor null_vertex = Graph_traits::null_vertex();
    const Node_id nb_nodes = nodes.size();
    // we reserve nb_nodes+3 because we use the last three entries for the
    // face triangulation
    mesh_to_node_id_to_vertex[tm1_ptr].resize(nb_nodes+3, null_vertex);
    mesh_to_node_id_to_vertex[tm2_ptr].resize(nb_nodes+3, null_vertex);

    //store for each triangle face which boundary is intersected by the other surface,
    //original vertices (and halfedges in the refined mesh pointing on these vertices)
    typedef boost::unordered_map<face_descriptor,Face_boundary> Face_boundaries;
    std::map<TriangleMesh*,Face_boundaries> mesh_to_face_boundaries;

    //0) For each triangle mesh, collect original vertices that belongs to the intersection.
    //   From the graph of constraints, extract intersection edges that are incident to such vertices. In case
    //   there exists another original vertex adjacent to the first one found, this halfedge must be
    //   marked on the boundary (and possibly update an_edge_per_polyline).
    //   This is done first to avoid halfedges stored to be modified in the steps following.
    for (typename Mesh_to_vertices_on_intersection_map::iterator
          it=mesh_to_vertices_on_inter.begin();
          it!=mesh_to_vertices_on_inter.end();
          ++it)
    {
      TriangleMesh& tm=*it->first;
      CGAL_assertion(&tm!=const_mesh_ptr);
    //   Face_boundaries& face_boundaries=mesh_to_face_boundaries[&tm];

      Node_to_target_of_hedge_map& nodes_to_hedge=it->second;

      // iterate on the vertices that are on the intersection between the input meshes
      for(typename Node_to_target_of_hedge_map::iterator
            it_node_2_hedge=nodes_to_hedge.begin();
            it_node_2_hedge!=nodes_to_hedge.end();
            ++it_node_2_hedge)
      {
        Node_id node_id_of_first=it_node_2_hedge->first;
        // look for neighbors of the current node in the intersection graph
        std::vector<Node_id>& neighbors=graph_of_constraints[node_id_of_first];
        if ( !neighbors.empty() )
        {
          // for all neighbors look for input vertices that are also on the intersection
          for(Node_id node_id : neighbors)
          {
            //if already done for the opposite
            if (node_id >= node_id_of_first) continue;

            typename Node_to_target_of_hedge_map::iterator
              it_node_2_hedge_two = nodes_to_hedge.find(node_id);
            if ( it_node_2_hedge_two!=nodes_to_hedge.end() ) //a full edge is on intersection
            {
              //get the corresponding halfedge with vertex corresponding to node_id_of_first
              halfedge_descriptor hedge=it_node_2_hedge->second;
              halfedge_descriptor start=hedge;
              bool did_break=false;
              while ( source(hedge,tm) !=
                      target(it_node_2_hedge_two->second,tm) )
              {
                hedge=opposite(next(hedge,tm),tm);
                if ((doing_autorefinement || handle_non_manifold_features) && hedge==start)
                {
                  ++it_node_2_hedge_two; // we are using a multimap and
                                         // the halfedge we are looking for
                                         // might be on another sheet
                  if (it_node_2_hedge_two==nodes_to_hedge.end() ||
                      node_id!=it_node_2_hedge_two->first)
                  {
                    did_break=true;
                    break;
                  }
                  CGAL_assertion(it_node_2_hedge_two!=nodes_to_hedge.end());
                  CGAL_assertion(it_node_2_hedge->first==node_id_of_first);
                }
                else
                {
                  CGAL_assertion(hedge!=start);
                }
              }
              if (did_break) continue;
              std::pair<Node_id,Node_id> edge_pair(node_id,node_id_of_first);
              call_put(marks_on_edges,tm,edge(hedge,tm),true);
              output_builder.set_edge_per_polyline(tm,edge_pair,hedge);
            }
          }
        }
        #ifdef CGAL_COREFINEMENT_DEBUG
        else
        {
          std::cout << "X1: Found an isolated point" << std::endl;
        }
        #endif
      }
    }

    //1) First split halfedges cut by the intersection polyline(s)
    for (typename std::map<TriangleMesh*,On_edge_map>::iterator
      it=on_edge.begin(); it!=on_edge.end(); ++it)
    {
      TriangleMesh& tm=*it->first;
      CGAL_assertion(&tm!=const_mesh_ptr);
      const VertexPointMap& vpm=vpms[&tm];
      On_edge_map& on_edge_map=it->second;
      On_face_map& on_face_map=on_face[&tm];
      Face_boundaries& face_boundaries=mesh_to_face_boundaries[&tm];

      for(typename On_edge_map::iterator it2=on_edge_map.begin();
                                         it2!=on_edge_map.end();
                                         ++it2)
      {
        //the edge to be split
        halfedge_descriptor hedge=halfedge(it2->first,tm);
        //indices of the nodes to be inserted
        Node_ids& node_ids=it2->second;
        CGAL_assertion( std::set<Node_id>(node_ids.begin(), node_ids.end())
                          .size()==node_ids.size() );
        //sort nodes along the egde to allow consecutive splits
        sort_vertices_along_hedge(node_ids,hedge,tm,vpm,nodes);

        //save original face and nodes for face of hedge (1)
        if ( !is_border(hedge,tm) ){
          face_descriptor f=face(hedge,tm);
          typename Face_boundaries::iterator it_face = face_boundaries.find(f);
          if (it_face==face_boundaries.end())
            it_face=face_boundaries.insert(std::make_pair(f,Face_boundary(hedge,tm))).first;
          it_face->second.copy_node_ids(hedge,node_ids.begin(),node_ids.end());
        }

        //save original face and nodes for face of hedge->opposite (2)
        typename Face_boundaries::iterator opposite_original_info=face_boundaries.end();
        halfedge_descriptor hedge_opp = opposite(hedge,tm);
        if ( !is_border(hedge_opp,tm) ){
          face_descriptor f=face(hedge_opp,tm);
          opposite_original_info=face_boundaries.find(f);
          if (opposite_original_info==face_boundaries.end())
            opposite_original_info=face_boundaries.insert(std::make_pair(f,Face_boundary(hedge_opp,tm))).first;
          opposite_original_info->second.copy_node_ids(hedge_opp,node_ids.rbegin(),node_ids.rend());
        }

        typename Mesh_to_map_node::iterator it_map=mesh_to_node_id_to_vertex.find(&tm);
        CGAL_assertion(it_map!=mesh_to_node_id_to_vertex.end());
        //a map to identify the vertex in the polyhedron corresponding to an intersection point
        Node_id_to_vertex& node_id_to_vertex=it_map->second;

        CGAL_assertion_code(vertex_descriptor original_vertex=source(hedge,tm);)

        //We need an edge incident to the source vertex of hedge. This is the first opposite edge created.
        bool first=true;
        halfedge_descriptor hedge_incident_to_src=Graph_traits::null_halfedge();
        bool hedge_is_marked = call_get(marks_on_edges,tm,edge(hedge,tm));
        //do split the edges
        CGAL_assertion_code(vertex_descriptor expected_src=source(hedge,tm));
        for(std::size_t node_id : node_ids)
        {
          halfedge_descriptor hnew = Euler::split_edge(hedge, tm);
          CGAL_assertion(expected_src==source(hnew,tm));
          vertex_descriptor vnew=target(hnew,tm);
//          user_visitor.new_vertex_added(node_id, vnew, tm); // NODE_VISITOR_TAG
          nodes.call_put(vpm, vnew, node_id, tm);
          // register the new vertex in the output builder
          output_builder.set_vertex_id(vnew, node_id, tm);
          node_id_to_vertex[node_id]=vnew;
          if (first){
            first=false;
            hedge_incident_to_src=next(opposite(hedge,tm),tm);
          }

          //update marker tags. If the edge was marked, then the resulting edges in the split must be marked
          if ( hedge_is_marked )
            call_put(marks_on_edges,tm,edge(hnew,tm),true);

          CGAL_assertion_code(expected_src=vnew);
        }

        CGAL_assertion(target(hedge_incident_to_src,tm)==original_vertex);
        CGAL_assertion(face(hedge_incident_to_src,tm)==face(hedge_opp,tm));

        //save original face and nodes for face of hedge->opposite (2)
        if ( !is_border(hedge_opp,tm) ){
          CGAL_assertion(opposite_original_info!=face_boundaries.end());
          opposite_original_info->second.update_original_halfedge(
            hedge_opp,hedge_incident_to_src,tm);
        }

        //insert the two incident faces in on_face map so that they will be triangulated.
        if (!is_border(hedge,tm)) on_face_map[face(hedge,tm)];
        if (!is_border(hedge_opp,tm)) on_face_map[face(hedge_opp,tm)];
      }
    }

    //2)triangulation of the triangle faces containing intersection point in their interior
    //  and also those with intersection points only on the boundary.
    for (typename std::map<TriangleMesh*,On_face_map>::iterator
      it=on_face.begin(); it!=on_face.end(); ++it)
    {
      TriangleMesh& tm=*it->first;
      CGAL_assertion(&tm!=const_mesh_ptr);
      const VertexPointMap& vpm=vpms[&tm];
      On_face_map& on_face_map=it->second;
      Face_boundaries& face_boundaries=mesh_to_face_boundaries[&tm];
      Node_id_to_vertex& node_id_to_vertex=mesh_to_node_id_to_vertex[&tm];
      Vertex_to_node_id& vertex_to_node_id=mesh_to_vertex_to_node_id[&tm];

      for (typename On_face_map::iterator it=on_face_map.begin();
            it!=on_face_map.end();++it)
      {
        face_descriptor f = it->first; //the face to be triangulated
        Node_ids& node_ids  = it->second; // ids of nodes in the interior of f
        typename Face_boundaries::iterator it_fb=face_boundaries.find(f);

        std::map<Node_id,typename CDT::Vertex_handle> id_to_CDT_vh;

        //associate an edge of the triangulation to a halfedge in a given polyhedron
        std::map<std::pair<Node_id,Node_id>,halfedge_descriptor> edge_to_hedge;

        // the vertices of f
        std::array<vertex_descriptor,3> f_vertices;
        // the node_id of an input vertex or a fake id (>=nb_nodes)
        std::array<Node_id,3> f_indices = {{nb_nodes,nb_nodes+1,nb_nodes+2}};
        if (it_fb!=face_boundaries.end()){ //the boundary of the triangle face was refined
          f_vertices[0]=it_fb->second.vertices[0];
          f_vertices[1]=it_fb->second.vertices[1];
          f_vertices[2]=it_fb->second.vertices[2];
          update_face_indices(f_vertices,f_indices,vertex_to_node_id);
          if (doing_autorefinement || handle_non_manifold_features)
            it_fb->second.update_node_id_to_vertex_map(node_id_to_vertex, tm);
        }
        else{
          CGAL_assertion( is_triangle(halfedge(f,tm),tm) );
          halfedge_descriptor h0=halfedge(f,tm), h1=next(h0,tm), h2=next(h1,tm);
          f_vertices[0]=target(h0,tm); //nb_nodes
          f_vertices[1]=target(h1,tm); //nb_nodes+1
          f_vertices[2]=target(h2,tm); //nb_nodes+2

          update_face_indices(f_vertices,f_indices,vertex_to_node_id);
          edge_to_hedge[std::make_pair( f_indices[2],f_indices[0] )] = h0;
          edge_to_hedge[std::make_pair( f_indices[0],f_indices[1] )] = h1;
          edge_to_hedge[std::make_pair( f_indices[1],f_indices[2] )] = h2;
        }

        typename EK::Point_3 p = nodes.to_exact(get(vpm,f_vertices[0])),
                             q = nodes.to_exact(get(vpm,f_vertices[1])),
                             r = nodes.to_exact(get(vpm,f_vertices[2]));
///TODO use a positive normal and remove all work around to guarantee that triangulation of coplanar patches are compatible
        CDT_traits traits(typename EK::Construct_normal_3()(p,q,r));
        CDT cdt(traits);

        // insert triangle points
        std::array<CDT_Vertex_handle,3> triangle_vertices;
        //we can do this to_exact because these are supposed to be input points.
        triangle_vertices[0]=cdt.insert_outside_affine_hull(p);
        triangle_vertices[1]=cdt.insert_outside_affine_hull(q);
        triangle_vertices[2]=cdt.tds().insert_dim_up(cdt.infinite_vertex(), false);
        triangle_vertices[2]->set_point(r);


        triangle_vertices[0]->info()=f_indices[0];
        triangle_vertices[1]->info()=f_indices[1];
        triangle_vertices[2]->info()=f_indices[2];

        node_id_to_vertex[nb_nodes  ]=f_vertices[0];
        node_id_to_vertex[nb_nodes+1]=f_vertices[1];
        node_id_to_vertex[nb_nodes+2]=f_vertices[2];

        //if one of the triangle input vertex is also a node
        for (int ik=0;ik<3;++ik){
          if ( f_indices[ik]<nb_nodes )
          {
            id_to_CDT_vh.insert(
                std::make_pair(f_indices[ik],triangle_vertices[ik]));
            if (doing_autorefinement || handle_non_manifold_features)
              // update the current vertex in node_id_to_vertex
              // to match the one of the face
              node_id_to_vertex[f_indices[ik]]=f_vertices[ik];
          }
        }
        //insert points on edges
        if (it_fb!=face_boundaries.end()) //if f not a triangle?
        {
          // collect infinite faces incident to the initial triangle
          typename CDT::Face_handle infinite_faces[3];
          for (int i=0;i<3;++i)
          {
            int oi=-1;
            CGAL_assertion_code(bool is_edge = )
            cdt.is_edge(triangle_vertices[i], triangle_vertices[(i+1)%3], infinite_faces[i], oi);
            CGAL_assertion(is_edge);
            CGAL_assertion( cdt.is_infinite( infinite_faces[i]->vertex(oi) ) );
          }

          // In this loop, for each original edge of the triangle, we insert
          // the constrained edges and we recover the halfedge_descriptor
          // corresponding to these constrained (they are already in tm)
          Face_boundary& f_boundary=it_fb->second;
          for (int i=0;i<3;++i){
            //handle case of halfedge starting at triangle_vertices[i]
            // and ending at triangle_vertices[(i+1)%3]

            const Node_ids& ids_on_edge=f_boundary.node_ids_array[i];
            CDT_Vertex_handle previous=triangle_vertices[i];
            Node_id prev_index=f_indices[i];// node-id of the mesh vertex
            halfedge_descriptor hedge = next(f_boundary.halfedges[(i+2)%3],tm);
            CGAL_assertion( source(hedge,tm)==f_boundary.vertices[i] );
            if (!ids_on_edge.empty()){ //is there at least one node on this edge?
              // fh must be an infinite face
              // The points must be ordered from fh->vertex(cw(infinite_vertex)) to fh->vertex(ccw(infinite_vertex))
              for(Node_id id : ids_on_edge)
              {
                CDT_Vertex_handle vh=insert_point_on_ch_edge(cdt,infinite_faces[i],nodes.exact_node(id));
                vh->info()=id;
                id_to_CDT_vh.insert(std::make_pair(id,vh));
                edge_to_hedge[std::make_pair(prev_index,id)]=hedge;
                previous=vh;
                hedge=next(hedge,tm);
                prev_index=id;
              }
            }
            else{
            CGAL_assertion_code(halfedge_descriptor hd=f_boundary.halfedges[i]);
              CGAL_assertion( target(hd,tm) == f_boundary.vertices[(i+1)%3] );
              CGAL_assertion( source(hd,tm) == f_boundary.vertices[ i ] );
            }
            CGAL_assertion(hedge==f_boundary.halfedges[i]);
            edge_to_hedge[std::make_pair(prev_index,f_indices[(i+1)%3])] =
              it_fb->second.halfedges[i];
          }
        }

        //insert point inside face
        for(Node_id node_id : node_ids)
        {
          CDT_Vertex_handle vh=cdt.insert(nodes.exact_node(node_id));
          vh->info()=node_id;
          id_to_CDT_vh.insert(std::make_pair(node_id,vh));
        }

        std::vector<std::pair<Node_id,Node_id> > constrained_edges;

        // insert constraints that are interior to the triangle (in the case
        // no edges are collinear in the meshes)
        insert_constrained_edges(node_ids,cdt,id_to_CDT_vh,constrained_edges);

        // insert constraints between points that are on the boundary
        // (not a contrained on the triangle boundary)
        if (it_fb!=face_boundaries.end()) //is f not a triangle ?
        {
          for (int i=0;i<3;++i)
          {
            Node_ids& ids=it_fb->second.node_ids_array[i];
            insert_constrained_edges(ids,cdt,id_to_CDT_vh,constrained_edges,1);
          }
        }

        //insert coplanar edges for endpoints of triangles
        for (int i=0;i<3;++i){
          Node_id nindex=triangle_vertices[i]->info();
          if ( nindex < nb_nodes )
            insert_constrained_edges_coplanar_case(nindex,cdt,id_to_CDT_vh);
        }

        //XSL_TAG_CPL_VERT
        //collect edges incident to a point that is the intersection of two
        // coplanar faces. This ensure that triangulations are compatible.
        if (it_fb!=face_boundaries.end()) //is f not a triangle ?
        {
          for (typename CDT::Finite_vertices_iterator
                vit=cdt.finite_vertices_begin(),
                vit_end=cdt.finite_vertices_end();vit_end!=vit;++vit)
          {
            //skip original vertices (that are not nodes) and non-coplanar face
            // issued vertices (this is working because intersection points
            // between coplanar facets are the first inserted)
            if (vit->info() >= nb_nodes ||
                vit->info() >= number_coplanar_vertices) continue;
            // \todo no need to insert constrained edges (they also are constrained
            // in the other mesh)!!
            typename std::map< Node_id,std::set<Node_id> >::iterator res =
                coplanar_constraints.insert(
                    std::make_pair(vit->info(),std::set<Node_id>())).first;
            //turn around the vertex and get incident edge
            typename CDT::Edge_circulator  start=cdt.incident_edges(vit);
            typename CDT::Edge_circulator  curr=start;
            do{
              if (cdt.is_infinite(*curr) ) continue;
              typename CDT::Edge mirror=cdt.mirror_edge(*curr);
              if ( cdt.is_infinite( curr->first->vertex(curr->second) ) ||
                   cdt.is_infinite( mirror.first->vertex(mirror.second) ) )
                continue; // skip edges that are on the boundary of the triangle
                          // (these are already constrained)
              //insert edges in the set of constraints
              CDT_Vertex_handle vh=vit;
              int nindex = curr->first->vertex((curr->second+1)%3)==vh
                             ? (curr->second+2)%3
                             : (curr->second+1)%3;
              CDT_Vertex_handle vn=curr->first->vertex(nindex);
              if ( vit->info() > vn->info() || vn->info()>=nb_nodes)
                continue; //take only one out of the two edges + skip input
              CGAL_assertion(vn->info()<nb_nodes);
              res->second.insert( vn->info() );
            }while(start!=++curr);
          }
        }

        // import the triangle in `cdt` in the face `f` of `tm`
        triangulate_a_face(f, tm, nodes, node_ids, node_id_to_vertex,
          edge_to_hedge, cdt, vpm, output_builder, user_visitor);

        // TODO Here we do the update only for internal edges.
        // Update for border halfedges could be done during the split

        //3) mark halfedges that are common to two polyhedral surfaces
        //recover halfedges inserted that are on the intersection
        typedef std::pair<Node_id,Node_id> Node_id_pair;
        for(const Node_id_pair& node_id_pair : constrained_edges)
        {
          typename std::map<Node_id_pair,halfedge_descriptor>
            ::iterator it_poly_hedge=edge_to_hedge.find(node_id_pair);
          //we cannot have an assertion here in case an edge or part of an edge is a constraints.
          //Indeed, the graph_of_constraints report an edge 0,1 and 1,0 for example while only one of the two
          //is defined as one of them defines an adjacent face
          //CGAL_assertion(it_poly_hedge!=edge_to_hedge.end());
          if( it_poly_hedge!=edge_to_hedge.end() ){
            call_put(marks_on_edges,tm,edge(it_poly_hedge->second,tm),true);
            output_builder.set_edge_per_polyline(tm,node_id_pair,it_poly_hedge->second);
          }
          else{
            //WARNING: in few case this is needed if the marked edge is on the border
            //to optimize it might be better to only use sorted pair. TAG_SLXX1
            Node_id_pair opposite_pair(node_id_pair.second,node_id_pair.first);
            it_poly_hedge=edge_to_hedge.find(opposite_pair);
            CGAL_assertion( it_poly_hedge!=edge_to_hedge.end() );

            call_put(marks_on_edges,tm,edge(it_poly_hedge->second,tm),true);
            output_builder.set_edge_per_polyline(tm,opposite_pair,it_poly_hedge->second);
          }
        }
      }
    }

    nodes.finalize(mesh_to_node_id_to_vertex);

    // additional operations
    output_builder(nodes,
                   input_with_coplanar_faces,
                   is_node_of_degree_one,
                   mesh_to_node_id_to_vertex);
  }
};

} } } // CGAL::Polygon_mesh_processing::Corefinement

#include <CGAL/enable_warnings.h>

#endif //CGAL_POLYGON_MESH_PROCESSING_INTERNAL_COREFINEMENT_VISITOR_H<|MERGE_RESOLUTION|>--- conflicted
+++ resolved
@@ -418,14 +418,13 @@
     {
       switch(type)
       {
-<<<<<<< HEAD
         case ON_FACE: //Face intersected by an edge
           on_face[tm2_ptr][face(h_2,tm2)].push_back(node_id);
         break;
         case ON_EDGE: //Edge intersected by an edge
         {
           on_edge[tm2_ptr][edge(h_2,tm2)].push_back(node_id);
-        //   check_node_on_non_manifold_edge(node_id,h_2,tm2);
+          check_node_on_boundary_edge_case(node_id,h_2,tm2);
         }
         break;
         case ON_VERTEX:
@@ -437,29 +436,12 @@
             node_id_to_vertex.resize(node_id+1,Graph_traits::null_vertex());
           node_id_to_vertex[node_id]=target(h_2,tm2);
           all_incident_faces_got_a_node_as_vertex(h_2,node_id,*tm2_ptr);
-        //   check_node_on_non_manifold_vertex(node_id,h_2,tm2);
+          check_node_on_boundary_vertex_case(node_id,h_2,tm2);
           output_builder.set_vertex_id(target(h_2, tm2), node_id, tm2);
         }
         break;
         default:
         return;
-=======
-        on_edge[tm2_ptr][edge(h_2,tm2)].push_back(node_id);
-        check_node_on_boundary_edge_case(node_id,h_2,tm2);
-      }
-      break;
-      case ON_VERTEX:
-      {
-        //grab original vertex that is on commom intersection
-        mesh_to_vertices_on_inter[tm2_ptr].insert(std::make_pair(node_id,h_2));
-        Node_id_to_vertex& node_id_to_vertex=mesh_to_node_id_to_vertex[tm2_ptr];
-        if (node_id_to_vertex.size()<=node_id)
-          node_id_to_vertex.resize(node_id+1,Graph_traits::null_vertex());
-        node_id_to_vertex[node_id]=target(h_2,tm2);
-        all_incident_faces_got_a_node_as_vertex(h_2,node_id,*tm2_ptr);
-        check_node_on_boundary_vertex_case(node_id,h_2,tm2);
-        output_builder.set_vertex_id(target(h_2, tm2), node_id, tm2);
->>>>>>> 5aa25a5f
       }
     }
 
