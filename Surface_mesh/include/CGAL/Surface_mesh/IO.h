// Copyright (C) 2001-2005 by Computer Graphics Group, RWTH Aachen
// Copyright (C) 2011 by Graphics & Geometry Group, Bielefeld University
// Copyright (C) 2014 GeometryFactory
//
// This file is part of CGAL (www.cgal.org).
//
// $URL$
// $Id$
// SPDX-License-Identifier: GPL-3.0-or-later OR LicenseRef-Commercial
//

#ifndef CGAL_SURFACE_MESH_IO_H
#define CGAL_SURFACE_MESH_IO_H

#include <CGAL/license/Surface_mesh.h>

#include <CGAL/Surface_mesh/Surface_mesh_fwd.h>

#include <CGAL/Surface_mesh/IO/3MF.h>
#include <CGAL/Surface_mesh/IO/OFF.h>
#include <CGAL/Surface_mesh/IO/PLY.h>

#include <CGAL/boost/graph/io.h>

#include <string>

namespace CGAL {

#ifndef CGAL_NO_DEPRECATED_CODE

/*!
  \ingroup PkgSurfaceMeshIOFuncDeprecated
<<<<<<< HEAD
  \deprecated This function is deprecated since \cgal 5.2, `CGAL::read_polygon_mesh()` should be used instead.
=======
  \deprecated This function is deprecated since \cgal 5.3, `CGAL::IO::read_polygon_mesh()` should be used instead.
>>>>>>> cf69d322
*/
template <typename K>
CGAL_DEPRECATED bool read_mesh(Surface_mesh<K>& sm, const std::string& filename)
{
<<<<<<< HEAD
  return read_polygon_mesh(filename, sm);
=======
  return IO::read_polygon_mesh(filename, sm);
>>>>>>> cf69d322
}

/*!
  \ingroup PkgSurfaceMeshIOFuncDeprecated
<<<<<<< HEAD
  \deprecated This function is deprecated since \cgal 5.2, `CGAL::write_polygon_mesh()` should be used instead.
=======
  \deprecated This function is deprecated since \cgal 5.3, `CGAL::IO::write_polygon_mesh()` should be used instead.
>>>>>>> cf69d322
*/
template <typename K>
CGAL_DEPRECATED bool write_mesh(const Surface_mesh<K>& mesh, const std::string& filename)
{
<<<<<<< HEAD
  return write_polygon_mesh(filename, mesh);
=======
  return IO::write_polygon_mesh(filename, mesh);
>>>>>>> cf69d322
}

#endif // CGAL_NO_DEPRECATED_CODE

} // namespace CGAL

#endif // CGAL_SURFACE_MESH_IO_H<|MERGE_RESOLUTION|>--- conflicted
+++ resolved
@@ -30,38 +30,22 @@
 
 /*!
   \ingroup PkgSurfaceMeshIOFuncDeprecated
-<<<<<<< HEAD
-  \deprecated This function is deprecated since \cgal 5.2, `CGAL::read_polygon_mesh()` should be used instead.
-=======
   \deprecated This function is deprecated since \cgal 5.3, `CGAL::IO::read_polygon_mesh()` should be used instead.
->>>>>>> cf69d322
 */
 template <typename K>
 CGAL_DEPRECATED bool read_mesh(Surface_mesh<K>& sm, const std::string& filename)
 {
-<<<<<<< HEAD
-  return read_polygon_mesh(filename, sm);
-=======
   return IO::read_polygon_mesh(filename, sm);
->>>>>>> cf69d322
 }
 
 /*!
   \ingroup PkgSurfaceMeshIOFuncDeprecated
-<<<<<<< HEAD
-  \deprecated This function is deprecated since \cgal 5.2, `CGAL::write_polygon_mesh()` should be used instead.
-=======
   \deprecated This function is deprecated since \cgal 5.3, `CGAL::IO::write_polygon_mesh()` should be used instead.
->>>>>>> cf69d322
 */
 template <typename K>
 CGAL_DEPRECATED bool write_mesh(const Surface_mesh<K>& mesh, const std::string& filename)
 {
-<<<<<<< HEAD
-  return write_polygon_mesh(filename, mesh);
-=======
   return IO::write_polygon_mesh(filename, mesh);
->>>>>>> cf69d322
 }
 
 #endif // CGAL_NO_DEPRECATED_CODE
