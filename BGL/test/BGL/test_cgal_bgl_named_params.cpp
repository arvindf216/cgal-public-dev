#include <CGAL/boost/graph/named_function_params.h>
#include <CGAL/assertions.h>
#include <boost/type_traits/is_same.hpp>

#include <cstdlib>

template <int i>
struct A
{
  A(int v):v(v){}
  int v;
};

template <int i, class T>
void check_same_type(T)
{
  static const bool b = boost::is_same< A<i>, T >::value;
  CGAL_static_assertion(b);
  assert(b);
}

template<class NamedParameters>
void test(const NamedParameters& np)
{
  using boost::get_param;

  // Test values

    // Named parameters from Boost
  assert(get_param(np, boost::vertex_index).v == 0);
  assert(get_param(np, boost::graph_visitor).v == 1);

    // Named parameters that we use in CGAL
  assert(get_param(np, CGAL::internal_np::vertex_point).v == 2);
  assert(get_param(np, CGAL::internal_np::halfedge_index).v == 3);
  assert(get_param(np, CGAL::internal_np::edge_index).v == 4);
  assert(get_param(np, CGAL::internal_np::face_index).v == 5);

  assert(get_param(np, CGAL::internal_np::edge_is_constrained).v == 6);
  assert(get_param(np, CGAL::internal_np::first_index).v == 7);
  assert(get_param(np, CGAL::internal_np::number_of_iterations).v == 8);

  assert(get_param(np, CGAL::internal_np::METIS_options).v == 800000001);
  assert(get_param(np, CGAL::internal_np::vertex_partition_id).v == 800000002);
  assert(get_param(np, CGAL::internal_np::face_partition_id).v == 800000003);

    // Named parameters that we use in the package 'Mesh_3'
  assert(get_param(np, CGAL::internal_np::vertex_feature_degree).v == 9);

    // Named parameters used in the package 'Polygon Mesh Processing'
  assert(get_param(np, CGAL::internal_np::geom_traits).v == 10);
  assert(get_param(np, CGAL::internal_np::vertex_incident_patches).v == 11);
  assert(get_param(np, CGAL::internal_np::density_control_factor).v == 12);
  assert(get_param(np, CGAL::internal_np::use_delaunay_triangulation).v == 13);
  assert(get_param(np, CGAL::internal_np::fairing_continuity).v == 14);
  assert(get_param(np, CGAL::internal_np::sparse_linear_solver).v == 15);
  assert(get_param(np, CGAL::internal_np::number_of_relaxation_steps).v == 16);
  assert(get_param(np, CGAL::internal_np::protect_constraints).v == 17);
  assert(get_param(np, CGAL::internal_np::relax_constraints).v == 18);
  assert(get_param(np, CGAL::internal_np::collapse_constraints).v == 43);
  assert(get_param(np, CGAL::internal_np::vertex_is_constrained).v == 19);
  assert(get_param(np, CGAL::internal_np::face_patch).v == 20);
  assert(get_param(np, CGAL::internal_np::random_uniform_sampling).v == 21);
  assert(get_param(np, CGAL::internal_np::grid_sampling).v == 22);
  assert(get_param(np, CGAL::internal_np::monte_carlo_sampling).v == 23);
  assert(get_param(np, CGAL::internal_np::do_sample_edges).v == 24);
  assert(get_param(np, CGAL::internal_np::do_sample_vertices).v == 25);
  assert(get_param(np, CGAL::internal_np::do_sample_faces).v == 26);
  assert(get_param(np, CGAL::internal_np::number_of_points_on_faces).v == 27);
  assert(get_param(np, CGAL::internal_np::number_of_points_per_face).v == 28);
  assert(get_param(np, CGAL::internal_np::grid_spacing).v == 29);
  assert(get_param(np, CGAL::internal_np::number_of_points_per_edge).v == 30);
  assert(get_param(np, CGAL::internal_np::number_of_points_on_edges).v == 31);
  assert(get_param(np, CGAL::internal_np::nb_points_per_area_unit).v == 32);
  assert(get_param(np, CGAL::internal_np::nb_points_per_distance_unit).v == 33);
  assert(get_param(np, CGAL::internal_np::throw_on_self_intersection).v == 43);
  assert(get_param(np, CGAL::internal_np::clip_volume).v == 44);
  assert(get_param(np, CGAL::internal_np::use_compact_clipper).v == 45);

    // Named parameters that we use in the package 'Surface Mesh Simplification'
  assert(get_param(np, CGAL::internal_np::get_cost_policy).v == 34);
  assert(get_param(np, CGAL::internal_np::get_placement_policy).v == 35);

    // To-be-documented named parameters
  assert(get_param(np, CGAL::internal_np::face_normal).v == 36);
  assert(get_param(np, CGAL::internal_np::random_seed).v == 37);
  assert(get_param(np, CGAL::internal_np::do_project).v == 38);

    // Internal named parameters
  assert(get_param(np, CGAL::internal_np::weight_calculator).v == 39);
  assert(get_param(np, CGAL::internal_np::preserve_genus).v == 40);
  assert(get_param(np, CGAL::internal_np::verbosity_level).v == 41);
  assert(get_param(np, CGAL::internal_np::apply_per_connected_component).v == 42);
  assert(get_param(np, CGAL::internal_np::projection_functor).v == 43);


  // Test types

    // Named parameters from Boost
  check_same_type<0>(get_param(np, boost::vertex_index));
  check_same_type<1>(get_param(np, boost::graph_visitor));

    // Named parameters that we use in CGAL
  check_same_type<2>(get_param(np, CGAL::internal_np::vertex_point));
  check_same_type<3>(get_param(np, CGAL::internal_np::halfedge_index));
  check_same_type<4>(get_param(np, CGAL::internal_np::edge_index));
  check_same_type<5>(get_param(np, CGAL::internal_np::face_index));

  check_same_type<6>(get_param(np, CGAL::internal_np::edge_is_constrained));
  check_same_type<7>(get_param(np, CGAL::internal_np::first_index));
  check_same_type<8>(get_param(np, CGAL::internal_np::number_of_iterations));

  check_same_type<800000001>(get_param(np, CGAL::internal_np::METIS_options));
  check_same_type<800000002>(get_param(np, CGAL::internal_np::vertex_partition_id));
  check_same_type<800000003>(get_param(np, CGAL::internal_np::face_partition_id));

    // Named parameters that we use in the package 'Mesh_3'
  check_same_type<9>(get_param(np, CGAL::internal_np::vertex_feature_degree));

    // Named parameters used in the package 'Polygon Mesh Processing'
  check_same_type<10>(get_param(np, CGAL::internal_np::geom_traits));
  check_same_type<11>(get_param(np, CGAL::internal_np::vertex_incident_patches));
  check_same_type<12>(get_param(np, CGAL::internal_np::density_control_factor));
  check_same_type<13>(get_param(np, CGAL::internal_np::use_delaunay_triangulation));
  check_same_type<14>(get_param(np, CGAL::internal_np::fairing_continuity));
  check_same_type<15>(get_param(np, CGAL::internal_np::sparse_linear_solver));
  check_same_type<16>(get_param(np, CGAL::internal_np::number_of_relaxation_steps));
  check_same_type<17>(get_param(np, CGAL::internal_np::protect_constraints));
  check_same_type<18>(get_param(np, CGAL::internal_np::relax_constraints));
  check_same_type<43>(get_param(np, CGAL::internal_np::collapse_constraints));
  check_same_type<19>(get_param(np, CGAL::internal_np::vertex_is_constrained));
  check_same_type<20>(get_param(np, CGAL::internal_np::face_patch));
  check_same_type<21>(get_param(np, CGAL::internal_np::random_uniform_sampling));
  check_same_type<22>(get_param(np, CGAL::internal_np::grid_sampling));
  check_same_type<23>(get_param(np, CGAL::internal_np::monte_carlo_sampling));
  check_same_type<24>(get_param(np, CGAL::internal_np::do_sample_edges));
  check_same_type<25>(get_param(np, CGAL::internal_np::do_sample_vertices));
  check_same_type<26>(get_param(np, CGAL::internal_np::do_sample_faces));
  check_same_type<27>(get_param(np, CGAL::internal_np::number_of_points_on_faces));
  check_same_type<28>(get_param(np, CGAL::internal_np::number_of_points_per_face));
  check_same_type<29>(get_param(np, CGAL::internal_np::grid_spacing));
  check_same_type<30>(get_param(np, CGAL::internal_np::number_of_points_per_edge));
  check_same_type<31>(get_param(np, CGAL::internal_np::number_of_points_on_edges));
  check_same_type<32>(get_param(np, CGAL::internal_np::nb_points_per_area_unit));
  check_same_type<33>(get_param(np, CGAL::internal_np::nb_points_per_distance_unit));
  check_same_type<43>(get_param(np, CGAL::internal_np::throw_on_self_intersection));
  check_same_type<44>(get_param(np, CGAL::internal_np::clip_volume));
  check_same_type<45>(get_param(np, CGAL::internal_np::use_compact_clipper));

    // Named parameters that we use in the package 'Surface Mesh Simplification'
  check_same_type<34>(get_param(np, CGAL::internal_np::get_cost_policy));
  check_same_type<35>(get_param(np, CGAL::internal_np::get_placement_policy));

    // To-be-documented named parameters
  check_same_type<36>(get_param(np, CGAL::internal_np::face_normal));
  check_same_type<37>(get_param(np, CGAL::internal_np::random_seed));
  check_same_type<38>(get_param(np, CGAL::internal_np::do_project));

    // Internal named parameters
  check_same_type<39>(get_param(np, CGAL::internal_np::weight_calculator));
  check_same_type<40>(get_param(np, CGAL::internal_np::preserve_genus));
  check_same_type<41>(get_param(np, CGAL::internal_np::verbosity_level));
  check_same_type<42>(get_param(np, CGAL::internal_np::apply_per_connected_component));
  check_same_type<43>(get_param(np, CGAL::internal_np::projection_functor));
}

int main()
{
  test(CGAL::parameters::vertex_index_map(A<0>(0))
                         .visitor(A<1>(1))
                         .vertex_point_map(A<2>(2))
                         .halfedge_index_map(A<3>(3))
                         .edge_index_map(A<4>(4))
                         .face_index_map(A<5>(5))
                         .edge_is_constrained_map(A<6>(6))
                         .first_index(A<7>(7))
                         .number_of_iterations(A<8>(8))
                         .METIS_options(A<800000001>(800000001))
                         .vertex_partition_id_map(A<800000002>(800000002))
                         .face_partition_id_map(A<800000003>(800000003))
                         .vertex_feature_degree_map(A<9>(9))
                         .geom_traits(A<10>(10))
                         .vertex_incident_patches_map(A<11>(11))
                         .density_control_factor(A<12>(12))
                         .use_delaunay_triangulation(A<13>(13))
                         .fairing_continuity(A<14>(14))
                         .sparse_linear_solver(A<15>(15))
                         .number_of_relaxation_steps(A<16>(16))
                         .protect_constraints(A<17>(17))
                         .relax_constraints(A<18>(18))
                         .collapse_constraints(A<43>(43))
                         .vertex_is_constrained_map(A<19>(19))
                         .face_patch_map(A<20>(20))
                         .use_random_uniform_sampling(A<21>(21))
                         .use_grid_sampling(A<22>(22))
                         .use_monte_carlo_sampling(A<23>(23))
                         .do_sample_edges(A<24>(24))
                         .do_sample_vertices(A<25>(25))
                         .do_sample_faces(A<26>(26))
                         .number_of_points_on_faces(A<27>(27))
                         .number_of_points_per_face(A<28>(28))
                         .grid_spacing(A<29>(29))
                         .number_of_points_per_edge(A<30>(30))
                         .number_of_points_on_edges(A<31>(31))
                         .number_of_points_per_area_unit(A<32>(32))
                         .number_of_points_per_distance_unit(A<33>(33))
                         .get_cost(A<34>(34))
                         .get_placement(A<35>(35))
                         .face_normal_map(A<36>(36))
                         .random_seed(A<37>(37))
                         .do_project(A<38>(38))
                         .weight_calculator(A<39>(39))
                         .preserve_genus(A<40>(40))
                         .verbosity_level(A<41>(41))
<<<<<<< HEAD
                         .apply_per_connected_component(A<42>(42))
                         .projection_functor(A<43>(43))
=======
                         .projection_functor(A<42>(42))
                         .throw_on_self_intersection(A<43>(43))
                         .clip_volume(A<44>(44))
                         .use_compact_clipper(A<45>(45))
>>>>>>> 6d89662e
       );

  return EXIT_SUCCESS;
}<|MERGE_RESOLUTION|>--- conflicted
+++ resolved
@@ -90,8 +90,8 @@
   assert(get_param(np, CGAL::internal_np::weight_calculator).v == 39);
   assert(get_param(np, CGAL::internal_np::preserve_genus).v == 40);
   assert(get_param(np, CGAL::internal_np::verbosity_level).v == 41);
-  assert(get_param(np, CGAL::internal_np::apply_per_connected_component).v == 42);
-  assert(get_param(np, CGAL::internal_np::projection_functor).v == 43);
+  assert(get_param(np, CGAL::internal_np::projection_functor).v == 42);
+  assert(get_param(np, CGAL::internal_np::apply_per_connected_component).v == 46);
 
 
   // Test types
@@ -160,8 +160,8 @@
   check_same_type<39>(get_param(np, CGAL::internal_np::weight_calculator));
   check_same_type<40>(get_param(np, CGAL::internal_np::preserve_genus));
   check_same_type<41>(get_param(np, CGAL::internal_np::verbosity_level));
-  check_same_type<42>(get_param(np, CGAL::internal_np::apply_per_connected_component));
-  check_same_type<43>(get_param(np, CGAL::internal_np::projection_functor));
+  check_same_type<42>(get_param(np, CGAL::internal_np::projection_functor));
+  check_same_type<46>(get_param(np, CGAL::internal_np::apply_per_connected_component));
 }
 
 int main()
@@ -212,15 +212,11 @@
                          .weight_calculator(A<39>(39))
                          .preserve_genus(A<40>(40))
                          .verbosity_level(A<41>(41))
-<<<<<<< HEAD
-                         .apply_per_connected_component(A<42>(42))
-                         .projection_functor(A<43>(43))
-=======
                          .projection_functor(A<42>(42))
                          .throw_on_self_intersection(A<43>(43))
                          .clip_volume(A<44>(44))
                          .use_compact_clipper(A<45>(45))
->>>>>>> 6d89662e
+                         .apply_per_connected_component(A<46>(46))
        );
 
   return EXIT_SUCCESS;
