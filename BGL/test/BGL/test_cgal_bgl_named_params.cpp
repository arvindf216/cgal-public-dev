--- conflicted
+++ resolved
@@ -85,8 +85,8 @@
   assert(get_param(np, CGAL::internal_np::throw_on_self_intersection).v == 43);
   assert(get_param(np, CGAL::internal_np::clip_volume).v == 44);
   assert(get_param(np, CGAL::internal_np::use_compact_clipper).v == 45);
-  assert(get_param(np, CGAL::internal_np::erase_all_duplicates).v == 47);
-  assert(get_param(np, CGAL::internal_np::require_same_orientation).v == 48);
+  assert(get_param(np, CGAL::internal_np::erase_all_duplicates).v == 48);
+  assert(get_param(np, CGAL::internal_np::require_same_orientation).v == 49);
 
     // Named parameters that we use in the package 'Surface Mesh Simplification'
   assert(get_param(np, CGAL::internal_np::get_cost_policy).v == 34);
@@ -164,8 +164,8 @@
   check_same_type<43>(get_param(np, CGAL::internal_np::throw_on_self_intersection));
   check_same_type<44>(get_param(np, CGAL::internal_np::clip_volume));
   check_same_type<45>(get_param(np, CGAL::internal_np::use_compact_clipper));
-  check_same_type<47>(get_param(np, CGAL::internal_np::erase_all_duplicates));
-  check_same_type<48>(get_param(np, CGAL::internal_np::require_same_orientation));
+  check_same_type<48>(get_param(np, CGAL::internal_np::erase_all_duplicates));
+  check_same_type<49>(get_param(np, CGAL::internal_np::require_same_orientation));
 
     // Named parameters that we use in the package 'Surface Mesh Simplification'
   check_same_type<34>(get_param(np, CGAL::internal_np::get_cost_policy));
@@ -244,12 +244,9 @@
                          .clip_volume(A<44>(44))
                          .use_compact_clipper(A<45>(45))
                          .apply_per_connected_component(A<46>(46))
-<<<<<<< HEAD
                          .output_iterator(A<47>(47))
-=======
-                         .erase_all_duplicates(A<47>(47))
-                         .require_same_orientation(A<48>(48))
->>>>>>> 11015420
+                         .erase_all_duplicates(A<48>(48))
+                         .require_same_orientation(A<49>(49))
        );
 
   return EXIT_SUCCESS;
