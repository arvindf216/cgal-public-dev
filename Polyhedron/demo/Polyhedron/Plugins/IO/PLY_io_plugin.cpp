--- conflicted
+++ resolved
@@ -1,6 +1,5 @@
 #include "Scene_polygon_soup_item.h"
 #include "Scene_surface_mesh_item.h"
-#include "Scene_textured_surface_mesh_item.h"
 #include "Scene_points_with_normal_item.h"
 
 #include <CGAL/Three/Polyhedron_demo_io_plugin_interface.h>
@@ -12,7 +11,6 @@
 #include <CGAL/IO/PLY_reader.h>
 #include <CGAL/IO/PLY_writer.h>
 #include <CGAL/Polygon_mesh_processing/polygon_soup_to_polygon_mesh.h>
-#include <QTime>
 #include <QMessageBox>
 
 class Polyhedron_demo_ply_plugin :
@@ -38,65 +36,6 @@
   bool canSave(const CGAL::Three::Scene_item*);
   bool save(const CGAL::Three::Scene_item*, QFileInfo fileinfo);
 
-<<<<<<< HEAD
-private:
-  void set_vcolors(SMesh* smesh, const std::vector<CGAL::Color>& colors)
-  {
-    typedef boost::graph_traits<SMesh>::vertex_descriptor vertex_descriptor;
-    SMesh::Property_map<vertex_descriptor, CGAL::Color> vcolors =
-      smesh->property_map<vertex_descriptor, CGAL::Color >("v:color").first;
-    bool created;
-    boost::tie(vcolors, created) = smesh->add_property_map<SMesh::Vertex_index,CGAL::Color>("v:color",CGAL::Color(0,0,0));
-    assert(colors.size()==smesh->number_of_vertices());
-    int color_id = 0;
-    for(vertex_descriptor vd : vertices(*smesh))
-      vcolors[vd] = colors[color_id++];
-  }
-
-  void set_fcolors(SMesh* smesh, const std::vector<CGAL::Color>& colors)
-  {
-    typedef boost::graph_traits<SMesh>::face_descriptor face_descriptor;
-    SMesh::Property_map<face_descriptor, CGAL::Color> fcolors =
-      smesh->property_map<face_descriptor, CGAL::Color >("f:color").first;
-    bool created;
-    boost::tie(fcolors, created) = smesh->add_property_map<SMesh::Face_index,CGAL::Color>("f:color",CGAL::Color(0,0,0));
-    assert(colors.size()==smesh->number_of_faces());
-    int color_id = 0;
-    for(face_descriptor fd : faces(*smesh))
-      fcolors[fd] = colors[color_id++];
-  }
-  
-  bool set_huvs(SMesh* smesh,
-                std::vector<std::pair<unsigned int, unsigned int> > & hedges,
-                std::vector<std::pair<float, float> >& uvs)
-  {
-    QTime timer;
-    timer.start();
-    typedef boost::graph_traits<SMesh>::halfedge_descriptor halfedge_descriptor;
-    typedef boost::graph_traits<SMesh>::vertex_descriptor vertex_descriptor;
-    SMesh::Property_map<halfedge_descriptor,std::pair<float, float> > uv =
-      smesh->property_map<halfedge_descriptor,std::pair<float, float> >("h:uv").first;
-    bool created;
-    boost::tie(uv, created) = smesh->add_property_map<halfedge_descriptor,
-        std::pair<float, float> >("h:uv",std::make_pair(0.0f,0.0f));
-    assert(hedges.size()==smesh->number_of_halfedges());
-    assert(uvs.size()==smesh->number_of_halfedges());
-    for(std::size_t id = 0; id < hedges.size(); ++id)
-    {
-      bool exists = false;
-      halfedge_descriptor hd;
-      boost::tie(hd, exists) = halfedge(
-            vertex_descriptor(hedges[id].first),
-            vertex_descriptor(hedges[id].second),
-            *smesh);
-      if(!exists)
-        return false;
-      uv[hd] = uvs[id];
-    }
-    return true;
-  }
-=======
->>>>>>> 937cd0ea
 };
 
 bool Polyhedron_demo_ply_plugin::canLoad() const {
@@ -168,64 +107,20 @@
     // else try polygon soup
     std::vector<Kernel::Point_3> points;
     std::vector<std::vector<std::size_t> > polygons;
-    std::vector<std::pair<unsigned int, unsigned int> > hedges;
     std::vector<CGAL::Color> fcolors;
     std::vector<CGAL::Color> vcolors;
-    std::vector<std::pair<float, float> > huvs;
-    QTime timer;
-    timer.start();
-    if (!(CGAL::read_PLY (in, points, polygons, hedges, fcolors, vcolors, huvs)))
+
+    if (!(CGAL::read_PLY (in, points, polygons, fcolors, vcolors)))
     {
       QApplication::restoreOverrideCursor();
       return NULL;
     }
-<<<<<<< HEAD
-    if (CGAL::Polygon_mesh_processing::is_polygon_soup_a_polygon_mesh (polygons))
-    {
-      CGAL::Three::Scene_item* item = nullptr;
-      SMesh *surface_mesh = new SMesh();
-      CGAL::Polygon_mesh_processing::polygon_soup_to_polygon_mesh (points, polygons,
-                                                                   *surface_mesh);
-      if(!(vcolors.empty()))
-        set_vcolors(surface_mesh, vcolors);
-      if(!(fcolors.empty()))
-        set_fcolors(surface_mesh, fcolors);
-      if(!huvs.empty())
-      {
-        if(!set_huvs(surface_mesh, hedges, huvs))
-        {
-          std::cerr<<"halfedge not found."<<std::endl;
-          return nullptr;
-        }
-        item = new Scene_textured_surface_mesh_item(surface_mesh);
-        item->invalidateOpenGLBuffers();
-        item->itemChanged();
-      }
-      else
-      {
-        item = new Scene_surface_mesh_item(surface_mesh);
-      }
-      
-      item->setName(fileinfo.completeBaseName());
-      QApplication::restoreOverrideCursor();
-      return item;
-    }
-    else
-    {
-      Scene_polygon_soup_item* soup_item = new Scene_polygon_soup_item;
-      soup_item->setName(fileinfo.completeBaseName());
-      soup_item->load (points, polygons, fcolors, vcolors);
-      QApplication::restoreOverrideCursor();
-      return soup_item;
-    }
-=======
 
     Scene_polygon_soup_item* soup_item = new Scene_polygon_soup_item;
     soup_item->setName(fileinfo.completeBaseName());
     soup_item->load (points, polygons, fcolors, vcolors);
     QApplication::restoreOverrideCursor();
     return soup_item;
->>>>>>> 937cd0ea
   }
   else // Open point set
   {
@@ -252,8 +147,7 @@
   // This plugin supports point sets and any type of surface
   return (qobject_cast<const Scene_points_with_normal_item*>(item)
           || qobject_cast<const Scene_polygon_soup_item*>(item)
-          || qobject_cast<const Scene_surface_mesh_item*>(item)
-          || qobject_cast<const Scene_textured_surface_mesh_item*>(item));
+          || qobject_cast<const Scene_surface_mesh_item*>(item));
 }
 
 bool Polyhedron_demo_ply_plugin::save(const CGAL::Three::Scene_item* item, QFileInfo fileinfo)
@@ -292,18 +186,8 @@
   Scene_surface_mesh_item* sm_item =
     const_cast<Scene_surface_mesh_item*>(qobject_cast<const Scene_surface_mesh_item*>(item));
   if (sm_item)
-<<<<<<< HEAD
-    return CGAL::write_PLY (out, *(sm_item->polyhedron()));
-  
-  // This plugin supports textured surface meshes
-  const Scene_textured_surface_mesh_item* stm_item =
-    qobject_cast<const Scene_textured_surface_mesh_item*>(item);
-  if (stm_item)
-    return CGAL::write_PLY (out, *(stm_item->textured_face_graph()));
-=======
     return CGAL::write_ply (out, *(sm_item->polyhedron()), sm_item->comments());
 
->>>>>>> 937cd0ea
   return false;
 }
 
