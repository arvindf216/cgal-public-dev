% +------------------------------------------------------------------------+
% | Reference manual page: Poisson_reconstruction_function.tex
% +------------------------------------------------------------------------+
% | 07.09.2007   Pierre Alliez, Laurent Saboret, Gael Guennebaud
% | Package: Surface_reconstruction_points_3
% |
%\RCSdef{\RCSPoissonreconstructionfunctionRev}{$Id$}
%\RCSdefDate{\RCSPoissonreconstructionfunctionDate}{$Date$}
% |
\ccRefPageBegin
%%RefPage: end of header, begin of main body
% +------------------------------------------------------------------------+


\begin{ccRefClass}{Poisson_reconstruction_function<GeomTraits>}

%% \ccHtmlCrossLink{}     %% add further rules for cross referencing links
%% \ccHtmlIndexC[class]{} %% add further index entries

\ccDefinition

% The section below is automatically generated. Do not edit!
%START-AUTO(\ccDefinition)

Given a set of 3D points with oriented normals sampled on the boundary of a 3D solid, the Poisson Surface Reconstruction method \cite{Kazhdan06} solves for an approximate indicator function of the inferred solid, whose gradient best matches the input normals. The output scalar function, represented in an adaptive octree, is then iso-contoured using an adaptive marching cubes.

\ccc{Poisson_reconstruction_function} implements a variant of this algorithm which solves for a piecewise linear function on a 3D Delaunay triangulation instead of an adaptive octree.

%END-AUTO(\ccDefinition)

% The section below is automatically generated. Do not edit!
%START-AUTO(\ccInclude)

\ccInclude{CGAL/Poisson_reconstruction_function.h}

%END-AUTO(\ccInclude)

\ccParameters

% The section below is automatically generated. Do not edit!
%START-AUTO(\ccParameters)

template$<$class Gt$>$   \\
class \ccc{Poisson_reconstruction_function};

\ccCommentHeading{Parameters}  \\
\ccc{Gt}: Geometric traits class.

%END-AUTO(\ccParameters)

\ccIsModel

% The section below is automatically generated. Do not edit!
%START-AUTO(\ccIsModel)

Model of the \ccc{ImplicitFunction} concept.

%END-AUTO(\ccIsModel)

\ccTypes

% Enlarge left margin
\ccTwo{123456789012345678901234567890123456789012345678}{}

% The section below is automatically generated. Do not edit!
%START-AUTO(\ccTypes)

\ccNestedType{Geom_traits}
{
Geometric traits class.
}
\ccGlue
\ccNestedType{FT}
{
typedef to \ccc{Geom_traits::FT}
}
\ccGlue
\ccNestedType{Point}
{
typedef to \ccc{Geom_traits::Point_3}
}
\ccGlue
\ccNestedType{Vector}
{
typedef to \ccc{Geom_traits::Vector_3}
}
\ccGlue
\ccNestedType{Sphere}
{
typedef to \ccc{Geom_traits::Sphere_3}
}
\ccGlue

%END-AUTO(\ccTypes)

\ccCreation
\ccCreationVariable{fct}  %% variable name for \ccMethod below

% Reduce left margin
\ccTwo{1234567890123456789012}{}

% The section below is automatically generated. Do not edit!
%START-AUTO(\ccCreation)

\ccConstructor{template<typename InputIterator, typename PointPMap, typename NormalPMap> Poisson_reconstruction_function(InputIterator first, InputIterator beyond, PointPMap point_pmap, NormalPMap normal_pmap);}
{
Creates a Poisson implicit function from the [first, beyond) range of points.
\ccCommentHeading{Template Parameters}  \\
\ccc{InputIterator}: iterator over input points. \ccc{PointPMap}: is a model of \ccc{boost::ReadablePropertyMap} with a \ccc{value_type} = \ccc{Point_3}. It can be omitted if \ccc{InputIterator} \ccc{value_type} is convertible to \ccc{Point_3}. \ccc{NormalPMap}: is a model of \ccc{boost::ReadablePropertyMap} with a \ccc{value_type} = \ccc{Vector_3}.
\ccCommentHeading{Parameters}  \\
\ccc{first}: iterator over the first input point. \ccc{beyond}: past-the-end iterator over the input points. \ccc{point_pmap}: property map to access the position of an input point. \ccc{normal_pmap}: property map to access the oriented normal of an input point.
}
\ccGlue

%END-AUTO(\ccCreation)

\ccOperations

% Workaround bug in cgal_manual which, by default,
% removes "const" from "Reconstruction" in return values.
\ccTagFullDeclarations

% Enlarge left margin
\ccThree{1234567890}{12345678901234567890123}{}

% The section below is automatically generated. Do not edit!
%START-AUTO(\ccOperations)

\ccMethod{Sphere bounding_sphere() const;}
{
Returns a sphere bounding the inferred surface.
}
\ccGlue
<<<<<<< HEAD
\ccMethod{template<class SparseLinearAlgebraTraits_d> bool compute_implicit_function(SparseLinearAlgebraTraits_d solver);}
=======
\ccMethod{template<class SparseLinearAlgebraTraits_d> bool compute_implicit_function(SparseLinearAlgebraTraits_d solver = SparseLinearAlgebraTraits_d(), bool smoother_hole_filling = false);}
>>>>>>> 7a2bd97a
{
The function \ccc{compute_implicit_function}() must be called after the insertion of oriented points. It computes the piecewise linear scalar function operator() by: applying Delaunay refinement, solving for operator() at each vertex of the triangulation with a sparse linear solver, and shifting and orienting operator() such that it is 0 at all input points and negative inside the inferred surface.
\ccCommentHeading{Template parameters}  \\
\ccc{SparseLinearAlgebraTraits_d}: Symmetric definite positive sparse linear solver.
If \eigen\ 3.1 (or greater) is available and \ccc{CGAL_EIGEN3_ENABLED} is defined, an overload with \ccc{Eigen_solver_traits<Eigen::ConjugateGradient<Eigen_sparse_symmetric_matrix<double>::EigenType> >}
as default solver is provided.
\ccCommentHeading{Returns} false if the linear solver fails.
\ccCommentHeading{Parameters}  \\
\ccc{solver}: sparse linear solver.\\
\ccc{smoother_hole_filling} controls if the Delaunay refinement is done for the input points, or for an approximation of the surface obtained from a first pass of the algorithm on a sample of the points.\\
Returns false if the linear solver fails.\\
}
\ccGlue
\ccMethod{template<class SparseLinearAlgebraTraits_d> bool compute_implicit_function(bool two_passes = false);}
{overload.}
\ccGlue
\ccMethod{FT operator()(const Point& p) const;}
{
\ccc{ImplicitFunction} interface: evaluates the implicit function at a
given 3D query point. The function \ccc{compute_implicit_function} must be
called before the first call to \ccc{operator()}.
}
\ccGlue
\ccMethod{Point get_inner_point() const;}
{
Returns an arbitray point located inside the inferred surface.
}
\ccGlue

%END-AUTO(\ccOperations)

\ccExample

See \ccReferToExampleCode{Surface_reconstruction_points_3/poisson_reconstruction_example.cpp}.

\end{ccRefClass}

% +------------------------------------------------------------------------+
%%RefPage: end of main body, begin of footer
\ccRefPageEnd
% EOF
% +------------------------------------------------------------------------+<|MERGE_RESOLUTION|>--- conflicted
+++ resolved
@@ -131,11 +131,7 @@
 Returns a sphere bounding the inferred surface.
 }
 \ccGlue
-<<<<<<< HEAD
-\ccMethod{template<class SparseLinearAlgebraTraits_d> bool compute_implicit_function(SparseLinearAlgebraTraits_d solver);}
-=======
-\ccMethod{template<class SparseLinearAlgebraTraits_d> bool compute_implicit_function(SparseLinearAlgebraTraits_d solver = SparseLinearAlgebraTraits_d(), bool smoother_hole_filling = false);}
->>>>>>> 7a2bd97a
+\ccMethod{template<class SparseLinearAlgebraTraits_d> bool compute_implicit_function(SparseLinearAlgebraTraits_d solver, bool smoother_hole_filling = false);}
 {
 The function \ccc{compute_implicit_function}() must be called after the insertion of oriented points. It computes the piecewise linear scalar function operator() by: applying Delaunay refinement, solving for operator() at each vertex of the triangulation with a sparse linear solver, and shifting and orienting operator() such that it is 0 at all input points and negative inside the inferred surface.
 \ccCommentHeading{Template parameters}  \\
@@ -148,9 +144,6 @@
 \ccc{smoother_hole_filling} controls if the Delaunay refinement is done for the input points, or for an approximation of the surface obtained from a first pass of the algorithm on a sample of the points.\\
 Returns false if the linear solver fails.\\
 }
-\ccGlue
-\ccMethod{template<class SparseLinearAlgebraTraits_d> bool compute_implicit_function(bool two_passes = false);}
-{overload.}
 \ccGlue
 \ccMethod{FT operator()(const Point& p) const;}
 {
