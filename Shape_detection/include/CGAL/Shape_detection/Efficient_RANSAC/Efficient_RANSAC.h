// Copyright (c) 2015 INRIA Sophia-Antipolis (France).
// All rights reserved.
//
// This file is part of CGAL (www.cgal.org).
//
// $URL$
// $Id$
// SPDX-License-Identifier: GPL-3.0-or-later OR LicenseRef-Commercial
//
//
// Author(s)     : Sven Oesau, Yannick Verdie, Clément Jamin, Pierre Alliez
//

#ifndef CGAL_SHAPE_DETECTION_EFFICIENT_RANSAC_H
#define CGAL_SHAPE_DETECTION_EFFICIENT_RANSAC_H

#include <CGAL/license/Shape_detection.h>

#include <CGAL/Random.h>

#include <CGAL/Shape_detection/Efficient_RANSAC/Octree.h>
#include <CGAL/Shape_detection/Efficient_RANSAC/Shape_base.h>
#include <CGAL/Shape_detection/Efficient_RANSAC/Plane.h>

// for octree ------------------------------
#include <boost/iterator/filter_iterator.hpp>
#include <CGAL/bounding_box.h>
#include <CGAL/Iterator_range.h>
//----------

#include <vector>
#include <cmath>
#include <limits>
#include <fstream>
#include <sstream>
#include <functional>

// boost --------------
#include <CGAL/boost/iterator/counting_iterator.hpp>
#include <boost/shared_ptr.hpp>
#include <boost/make_shared.hpp>
//---------------------

namespace CGAL {
namespace Shape_detection {

/*!
  \ingroup PkgShapeDetectionRANSAC

  \brief Shape detection algorithm based on the RANSAC method.

  Given a point set in 3D space with unoriented normals, sampled on surfaces,
  this class enables to detect subsets of connected points lying on the surface of primitive shapes.
  Each input point is assigned to either none or at most one detected primitive
  shape. The implementation follows \cgalCite{schnabel2007efficient}.

  \tparam Traits must be a model of `EfficientRANSACTraits`.
*/
template<class Traits>
class Efficient_RANSAC {
public:

  /// \cond SKIP_IN_MANUAL
  struct Filter_unassigned_points {
    Filter_unassigned_points() : m_shape_index(dummy) {}

    Filter_unassigned_points(const std::vector<int> &shapeIndex)
            : m_shape_index(shapeIndex) {}

    bool operator()(std::size_t x) {
      if (x < m_shape_index.size())
        return m_shape_index[x] == -1;
      else return true; // to prevent infinite incrementing
    }

    const std::vector<int> &m_shape_index;
    std::vector<int> dummy;
  };

  typedef boost::filter_iterator<Filter_unassigned_points,
          boost::counting_iterator<std::size_t, boost::use_default, std::ptrdiff_t> > Point_index_iterator;
  ///< iterator for indices of points.
  /// \endcond

  /// \name Types
  /// @{
  /// \cond SKIP_IN_MANUAL
  typedef typename Traits::Input_range::iterator Input_iterator;
  typedef typename Traits::FT FT; ///< number type.
  typedef typename Traits::Point_3 Point; ///< point type.
  typedef typename Traits::Vector_3 Vector; ///< vector type.
  /// \endcond

  typedef typename Traits::Input_range Input_range;
  ///< Model of the concept `Range` with random access iterators, providing input points and normals
  /// through the following two property maps.

  typedef typename Traits::Point_map Point_map;
  ///< Property map to access the location of an input point.
  typedef typename Traits::Normal_map Normal_map;
  ///< Property map to access the unoriented normal of an input point.
  typedef Shape_base<Traits> Shape; ///< Shape type.
  typedef Plane<Traits> Plane_shape; ///< %Plane shape type.

#ifdef DOXYGEN_RUNNING
  typedef unspecified_type Shape_range;
  ///< `Iterator_range` with a bidirectional constant iterator type with value type `boost::shared_ptr<Shape>`.
  typedef unspecified_type Plane_range;
  ///< `Iterator_range` with a bidirectional constant iterator type with value type `boost::shared_ptr<Plane_shape>`.
#else

  struct Shape_range : public Iterator_range<
          typename std::vector<boost::shared_ptr<Shape> >::const_iterator> {
    typedef Iterator_range<
            typename std::vector<boost::shared_ptr<Shape> >::const_iterator> Base;

    Shape_range(boost::shared_ptr<std::vector<boost::shared_ptr<Shape> > >
                extracted_shapes) : Base(make_range(extracted_shapes->begin(),
                                                    extracted_shapes->end())), m_extracted_shapes(extracted_shapes) {}

  private:
    boost::shared_ptr<std::vector<boost::shared_ptr<Shape> > >
            m_extracted_shapes; // keeps a reference to the shape vector
  };

  struct Plane_range : public Iterator_range<
          typename std::vector<boost::shared_ptr<Plane_shape> >::const_iterator> {
    typedef Iterator_range<
            typename std::vector<boost::shared_ptr<Plane_shape> >::const_iterator> Base;

    Plane_range(boost::shared_ptr<std::vector<boost::shared_ptr<Plane_shape> > >
                extracted_shapes) : Base(make_range(extracted_shapes->begin(),
                                                    extracted_shapes->end())), m_extracted_shapes(extracted_shapes) {}

  private:
    boost::shared_ptr<std::vector<boost::shared_ptr<Plane_shape> > >
            m_extracted_shapes; // keeps a reference to the shape vector
  };

#endif

#ifdef DOXYGEN_RUNNING
  typedef unspecified_type Point_index_range;
  ///< `Iterator_range` with a bidirectional iterator with value type `std::size_t`
  ///  as indices into the input data that has not been assigned to a shape.
  ///  As this range class has no `size()` method, the method
  ///  `Efficient_RANSAC::number_of_unassigned_points()` is provided.
#else
  typedef Iterator_range<Point_index_iterator>
          Point_index_range;
#endif

  /// @}

  /// \name Parameters
  /// @{
  /*!
   Parameters for the shape detection algorithm. They are explained in detail
   in Section \ref Shape_detection_RANSACParameters  of the User Manual.
   */
  struct Parameters {
    Parameters()
            : probability((FT) 0.01), min_points((std::numeric_limits<std::size_t>::max)()), epsilon(-1),
              normal_threshold((FT) 0.9), cluster_epsilon(-1) {}

    /*!
      Probability to control search endurance.
      %Default value is 0.05.

      A lower probability provides a higher reliability and determinism at the cost
      of longer running time due to a higher search endurance.

      It must belong to the interval [0, 1].
    */
    FT probability;

    /*!
      Minimum number of points in a shape.
      %Default value is 1% of total number of input points.

      It must belong to the interval [0, +inf).
    */
    std::size_t min_points;

    /*!
      Maximum acceptable Euclidean distance between a point and a shape.
      %Default value is 1% of the bounding box diagonal.

      It must belong to the interval [0, +inf).
    */
    FT epsilon;

    /*!
      Maximum threshold on the dot product between the estimated
      shape's normal and the point's normal, that is the cosine of the angle (cos(25°) = 0.9).
      %Default value is 0.9 (around 25 degrees).

      It must belong to the interval [0, 1].
    */
    FT normal_threshold;

    /*!
      Maximum acceptable Euclidean distance between points, which are assumed to be neighbors.
      %Default value is 1% of the bounding box diagonal.

      It must belong to the interval [0, +inf).
    */
    FT cluster_epsilon;
  };
  /// @}

private:

  typedef internal::RANSAC_octree<Traits> Direct_octree;
  typedef internal::RANSAC_octree<Traits> Indexed_octree;

  //--------------------------------------------typedef

  // Creates a function pointer for instancing shape instances.
  template<class ShapeT>
  static Shape *factory() {
    return new ShapeT;
  }

public:

  /// \name Initialization
  /// @{

  /*!
    Constructs an empty shape detection object.
  */
  Efficient_RANSAC(Traits t = Traits())
          : m_traits(t), m_direct_octrees(nullptr), m_global_octree(nullptr), m_num_subsets(0),
            m_num_available_points(0), m_num_total_points(0), m_valid_iterators(false) {
  }

  /*!
    Releases all memory allocated by this instance including shapes.
  */
  ~Efficient_RANSAC() {
    clear();
  }

  /*!
    Retrieves the traits class.
   */
  const Traits &
  traits() const {
    return m_traits;
  }

  /*!
    Retrieves the point property map.
  */
  const Point_map &point_map() const { return m_point_pmap; }

  /*!
    Retrieves the normal property map.
  */
  const Normal_map &normal() const { return m_normal_pmap; }

  Input_iterator input_iterator_first() const {
    return m_input_iterator_first;
  }

  Input_iterator input_iterator_beyond() const {
    return m_input_iterator_beyond;
  }

  /*!
    Sets the input data. The range must stay valid
    until the detection has been performed and the access to the
    results is no longer required. The data in the input is reordered by the methods
    `detect()` and `preprocess()`. This function first calls `clear()`.
  */
  void set_input(
          Input_range &input_range,
          ///< Range of input data.
          Point_map point_map = Point_map(),
          ///< Property map to access the position of an input point.
          Normal_map normal_map = Normal_map()
          ///< Property map to access the normal of an input point.
  ) {
    m_point_pmap = point_map;
    m_normal_pmap = normal_map;

    m_input_iterator_first = input_range.begin();
    m_input_iterator_beyond = input_range.end();

    clear();

    m_extracted_shapes =
            boost::make_shared<std::vector<boost::shared_ptr<Shape> > >();

    m_num_available_points = m_num_total_points = std::distance(
            m_input_iterator_first, m_input_iterator_beyond);

    m_valid_iterators = true;

  }

  /*!
    Registers the shape type `ShapeType` in the detection engine that must inherit from `Shape_base`.
    For example, for registering a plane as detectable shape, you should call
    `ransac.add_shape_factory< Shape_detection::Plane<Traits> >();`. Note
    that if your call is within a template, you should add the `template`
    keyword just before `add_shape_factory`:
    `ransac.template add_shape_factory< Shape_detection::Plane<Traits> >();`.
  */
  template<class Shape_type>
  void add_shape_factory() {
    m_shape_factories.push_back(factory<Shape_type>);
  }

  /*!
    Constructs internal data structures required for the shape detection.
    These structures only depend on the input data, i.e. the points and
    normal vectors. This method is called by `detect()`, if it was not called
    before by the user.
  */
  bool preprocess() {

    if (m_num_total_points == 0)
      return false;

    // Generation of subsets
    m_num_subsets = (std::size_t) (std::max<std::ptrdiff_t>)((std::ptrdiff_t)
                                                                     std::floor(std::log(double(m_num_total_points)) /
                                                                                std::log(2.)) - 9, 2);

    // SUBSET GENERATION ->
    // approach with increasing subset sizes -> replace with octree later on
    Input_iterator last = m_input_iterator_beyond - 1;
    std::size_t remainingPoints = m_num_total_points;

    m_available_octree_sizes.resize(m_num_subsets);
    m_direct_octrees = new Direct_octree *[m_num_subsets];
    for (int s = int(m_num_subsets) - 1; s >= 0; --s) {
      std::size_t subsetSize = remainingPoints;
      std::vector<std::size_t> indices(subsetSize);
      if (s) {
        subsetSize >>= 1;
        for (std::size_t i = 0; i < subsetSize; i++) {
          std::size_t index = get_default_random()(2);
          index = index + (i << 1);
          index = (index >= remainingPoints) ? remainingPoints - 1 : index;
          indices[i] = index;
        }

        // move points to the end of the point vector
        std::size_t j = subsetSize;
        do {
          j--;
          typename std::iterator_traits<Input_iterator>::value_type
                  tmp = (*last);
          *last = m_input_iterator_first[indices[std::size_t(j)]];
          m_input_iterator_first[indices[std::size_t(j)]] = tmp;
          last--;
        } while (j > 0);
        m_direct_octrees[s] = new Direct_octree(
                m_traits, last + 1,
                last + subsetSize + 1,
                m_point_pmap,
                remainingPoints - subsetSize);
      } else
        m_direct_octrees[0] = new Direct_octree(
                m_traits, m_input_iterator_first,
                m_input_iterator_first + (subsetSize),
                m_point_pmap,
                0);

      m_available_octree_sizes[s] = subsetSize;
      m_direct_octrees[s]->refine(m_options.cluster_epsilon);

      remainingPoints -= subsetSize;
    }

    m_global_octree = new Indexed_octree(
            m_traits, m_input_iterator_first, m_input_iterator_beyond,
            m_point_pmap
    );
    m_global_octree->refine(m_options.cluster_epsilon);

    return true;
  }

  /// @}

  /// \name Memory Management
  /// @{
  /*!
    Removes all shape types registered for detection.
   */
  void clear_shape_factories() {
    m_shape_factories.clear();
  }

  /*!
    Frees memory allocated for the internal search structures but keeps the detected shapes.
    It invalidates the range retrieved using `unassigned_points()`.
   */
  void clear_octrees() {
    // If there is no data yet, there are no data structures.
    if (!m_valid_iterators)
      return;

    if (m_global_octree) {
      delete m_global_octree;
      m_global_octree = nullptr;
    }

    if (m_direct_octrees) {
      for (std::size_t i = 0; i < m_num_subsets; i++)
        delete m_direct_octrees[i];
      delete[] m_direct_octrees;

      m_direct_octrees = nullptr;
    }

    m_num_subsets = 0;
  }

  /*!
    Calls `clear_octrees()` and removes all detected shapes.
    All internal structures are cleaned, including formerly detected shapes.
    Thus iterators and ranges retrieved through `shapes()`, `planes()` and `indices_of_unassigned_points()`
    are invalidated.
  */
  void clear() {
    // If there is no data yet, there are no data structures.
    if (!m_valid_iterators)
      return;

    std::vector<int>().swap(m_shape_index);

    m_extracted_shapes =
            boost::make_shared<std::vector<boost::shared_ptr<Shape> > >();

    m_num_available_points = m_num_total_points;

    clear_octrees();
    clear_shape_factories();
  }
  /// @}

  /// \name Detection
  /// @{

  /*!
    Performs the shape detection. Shape types considered during the detection
    are those registered using `add_shape_factory()`.

    \param options parameters for shape detection

    \param callback can be omitted if the algorithm should be run
    without any callback. It is called regularly when the algorithm
    is running: the current advancement (between 0.0 and 1.0) is
    passed as parameter. If it returns `true`, then the algorithm
    continues its execution normally; if it returns `false`, the
    algorithm is stopped. Note that this interruption may leave the
    class in an invalid state.

    \return `true` if shape types have been registered and
            input data has been set. Otherwise, `false` is returned.
  */
  bool detect(const Parameters &options = Parameters(),
              const std::function<bool(double)> &callback
              = std::function<bool(double)>()) {

    m_options = options;

    // No shape types for detection or no points provided, exit
    if (m_shape_factories.size() == 0 ||
        (m_input_iterator_beyond - m_input_iterator_first) == 0)
      return false;

    if (m_num_subsets == 0 || m_global_octree == 0) {
      if (!preprocess())
        return false;
    }

    if (callback && !callback(0.))
      return false;

    // Reset data structures possibly used by former search
    m_extracted_shapes =
            boost::make_shared<std::vector<boost::shared_ptr<Shape> > >();
    m_num_available_points = m_num_total_points;

    for (std::size_t i = 0; i < m_num_subsets; i++) {
      m_available_octree_sizes[i] = m_direct_octrees[i]->size();
    }

    // Use bounding box diagonal as reference for default values
    Bbox_3 bbox = m_global_octree->boundingBox();
    FT bbox_diagonal = (FT) CGAL::sqrt(
            (bbox.xmax() - bbox.xmin()) * (bbox.xmax() - bbox.xmin())
            + (bbox.ymax() - bbox.ymin()) * (bbox.ymax() - bbox.ymin())
            + (bbox.zmax() - bbox.zmin()) * (bbox.zmax() - bbox.zmin()));

    // Epsilon or cluster_epsilon have been set by the user?
    // If not, derive from bounding box diagonal
    m_options.epsilon = (m_options.epsilon < 0)
                        ? bbox_diagonal * (FT) 0.01 : m_options.epsilon;

    m_options.cluster_epsilon = (m_options.cluster_epsilon < 0)
                                ? bbox_diagonal * (FT) 0.01 : m_options.cluster_epsilon;

    // Minimum number of points has been set?
    m_options.min_points =
      (m_options.min_points == (std::numeric_limits<std::size_t>::max)()) ?
      (std::size_t)((FT)0.01 * m_num_available_points) :
      m_options.min_points;
    m_options.min_points = (m_options.min_points < 10) ? 10 : m_options.min_points;

    // Initializing the shape index
    m_shape_index.assign(m_num_available_points, -1);

    if (m_options.min_points > m_num_available_points)
      return true;

    // List of all randomly drawn candidates
    // with the minimum number of points
    std::vector<Shape *> candidates;

    // Identifying minimum number of samples
    m_required_samples = 0;
    for (std::size_t i = 0; i < m_shape_factories.size(); i++) {
      Shape *tmp = (Shape *) m_shape_factories[i]();
      m_required_samples = (std::max<std::size_t>)(m_required_samples, tmp->minimum_sample_size());
      delete tmp;
    }

    std::size_t first_sample; // first sample for RANSAC

    FT best_expected = 0;

    // number of points that have been assigned to a shape
    std::size_t num_invalid = 0;

    std::size_t generated_candidates = 0;
    std::size_t failed_candidates = 0;
    std::size_t limit_failed_candidates = (std::max)(std::size_t(10000),
                                                     std::size_t(m_input_iterator_beyond
                                                                 - m_input_iterator_first)
                                                     / std::size_t(100));

    bool force_exit = false;
    bool keep_searching = true;

    do { // main loop
      best_expected = 0;

      if (keep_searching)
        do {
            // Search (remaining_points / min_points) shapes (max 200 per iteration, min 1)
            std::size_t search_number
              = (std::min)(std::size_t(200),
                           (std::max)(std::size_t((m_num_available_points - num_invalid) / double(m_options.min_points)),
                                      std::size_t(1)));
            for (std::size_t nb = 0; nb < search_number; ++ nb)
            {
              // Generate candidates
              //1. pick a point p1 randomly among available points
              std::set<std::size_t> indices;
              bool done = false;
              do {
                do
                  first_sample = get_default_random()(
                    static_cast<unsigned int>(m_num_available_points));
                while (m_shape_index[first_sample] != -1);

                done = drawSamplesFromCellContainingPoint
                  (m_global_octree,
                   get(m_point_pmap,
                       *(m_input_iterator_first + first_sample)),
                   select_random_octree_level(),
                   indices,
                   m_shape_index,
                   m_required_samples);

                if (callback && !callback(num_invalid / double(m_num_total_points)))
                  return false;

              } while (m_shape_index[first_sample] != -1 || !done);

              generated_candidates++;

              //add candidate for each type of primitives
              for(typename std::vector<Shape *(*)()>::iterator it =
                    m_shape_factories.begin(); it != m_shape_factories.end(); it++)        {
                if (callback && !callback(num_invalid / double(m_num_total_points)))
                  return false;
                Shape *p = (Shape *) (*it)();
                //compute the primitive and says if the candidate is valid
                p->compute(indices,
                           m_input_iterator_first,
                           m_traits,
                           m_point_pmap,
                           m_normal_pmap,
                           m_options.epsilon,
                           m_options.normal_threshold);

                if (p->is_valid()) {
                  improve_bound(p, m_num_available_points - num_invalid, 1, 500);

                  //evaluate the candidate
                  if(p->max_bound() >= m_options.min_points && p->score() > 0) {
                    if (best_expected < p->expected_value())
                      best_expected = p->expected_value();

                    candidates.push_back(p);
                  }
                  else {
                    failed_candidates++;
                    delete p;
                  }
                }
                else {
                  failed_candidates++;
                  delete p;
                }
              }
            }

            if (failed_candidates >= limit_failed_candidates)
            {
              force_exit = true;
            }

          keep_searching = (stop_probability(m_options.min_points,
                                             m_num_available_points - num_invalid,
                                             generated_candidates, m_global_octree->maxLevel())
                            > m_options.probability);
        } while (!force_exit
                 && stop_probability((std::size_t) best_expected,
                                     m_num_available_points - num_invalid,
                                     generated_candidates,
                                     m_global_octree->maxLevel())
                    > m_options.probability
                 && keep_searching);
        // end of generate candidate

      if (force_exit) {
        break;
      }

      if (candidates.empty())
        continue;

      // Now get the best candidate in the current set of all candidates
      // Note that the function sorts the candidates:
      //  the best candidate is always the last element of the vector

      Shape *best_candidate =
              get_best_candidate(candidates, m_num_available_points - num_invalid);

      if (callback && !callback(num_invalid / double(m_num_total_points)))
        return false;

      // If search is done and the best candidate is too small, we are done.
      if (!keep_searching && best_candidate->m_score < m_options.min_points)
        break;

      if (!best_candidate)
        continue;

      best_candidate->m_indices.clear();

      best_candidate->m_score =
              score(m_global_octree,
                    best_candidate,
                    m_shape_index,
                    FT(3) * m_options.epsilon,
                    m_options.normal_threshold);

      best_expected = static_cast<FT>(best_candidate->m_score);

      best_candidate->connected_component(best_candidate->m_indices,
                                          m_options.cluster_epsilon);

      if (callback && !callback(num_invalid / double(m_num_total_points)))
        return false;
      // check score against min_points and clear out candidates if too low
      if (best_candidate->indices_of_assigned_points().size() <
          m_options.min_points) {
        if (!(best_candidate->indices_of_assigned_points().empty()))
          for (std::size_t i = 0; i < candidates.size() - 1; i++) {
            if (best_candidate->is_same(candidates[i])) {
              delete candidates[i];
              candidates[i] = nullptr;
            }
          }

        candidates.back() = nullptr;
        delete best_candidate;
        best_candidate = nullptr;

        if (callback && !callback(num_invalid / double(m_num_total_points)))
          return false;

        // Trimming candidates list
        std::size_t empty = 0, occupied = 0;
        while (empty < candidates.size()) {
          while (empty < candidates.size() && candidates[empty]) empty++;

          if (empty >= candidates.size())
            break;

          if (occupied < empty)
            occupied = empty + 1;

          while (occupied < candidates.size() && !candidates[occupied])
            occupied++;

          if (occupied >= candidates.size())
            break;
          candidates[empty] = candidates[occupied];
          candidates[occupied] = nullptr;
          empty++;
          occupied++;
        }

        candidates.resize(empty);

        if (callback && !callback(num_invalid / double(m_num_total_points)))
          return false;
      } else if (stop_probability((std::size_t) best_candidate->expected_value(),
                                  (m_num_available_points - num_invalid),
                                  generated_candidates,
                                  m_global_octree->maxLevel())
                 <= m_options.probability) {

        // Remove candidate from list
        candidates.back() = nullptr;

        //1. add best candidate to final result.
        m_extracted_shapes->push_back(
                boost::shared_ptr<Shape>(best_candidate));

        if (callback && !callback(num_invalid / double(m_num_total_points)))
          return false;

        //2. remove the points
        const std::vector<std::size_t> &indices_points_best_candidate =
                best_candidate->indices_of_assigned_points();

        // update generated candidates to reflect removal of points
        generated_candidates = std::size_t(std::pow(1.f - (indices_points_best_candidate.size() /
                                                           float(m_num_available_points - num_invalid)), 3.f)
                                           * generated_candidates);

        //2.3 Remove the points from the subtrees
        for (std::size_t i = 0; i < indices_points_best_candidate.size(); i++) {
          m_shape_index[indices_points_best_candidate.at(i)] =
                  int(m_extracted_shapes->size()) - 1;

          num_invalid++;

          for (std::size_t j = 0; j < m_num_subsets; j++) {
            if (m_direct_octrees[j]) {
              std::size_t offset = m_direct_octrees[j]->offset();

              if (offset <= indices_points_best_candidate.at(i) &&
                  (indices_points_best_candidate.at(i) - offset)
                  < m_direct_octrees[j]->size()) {
                m_available_octree_sizes[j]--;
              }
            }
          }
        }

        failed_candidates = 0;
        best_expected = 0;

        if (callback && !callback(num_invalid / double(m_num_total_points)))
          return false;

        std::vector<std::size_t> subset_sizes(m_num_subsets);
        subset_sizes[0] = m_available_octree_sizes[0];
        for (std::size_t i = 1; i < m_num_subsets; i++) {
          subset_sizes[i] = subset_sizes[i - 1] + m_available_octree_sizes[i];
        }


        //3. Remove points from candidates common with extracted primitive
        //#pragma omp parallel for
        best_expected = 0;
        for (std::size_t i = 0; i < candidates.size() - 1; i++) {
          if (candidates[i]) {
            candidates[i]->update_points(m_shape_index);
            candidates[i]->compute_bound(
                    subset_sizes[candidates[i]->m_nb_subset_used - 1],
                    m_num_available_points - num_invalid);

            if (candidates[i]->max_bound() < m_options.min_points) {
              delete candidates[i];
              candidates[i] = nullptr;
            } else {
              best_expected = (candidates[i]->expected_value() > best_expected) ?
                              candidates[i]->expected_value() : best_expected;
            }
          }
        }

        if (callback && !callback(num_invalid / double(m_num_total_points)))
          return false;

        std::size_t start = 0, end = candidates.size() - 1;
        while (start < end) {
          while (candidates[start] && start < end) start++;
          while (!candidates[end] && start < end) end--;
          if (!candidates[start] && candidates[end] && start < end) {
            candidates[start] = candidates[end];
            candidates[end] = nullptr;
            start++;
            end--;
          }
        }

        if (candidates[end]) end++;

        candidates.resize(end);
      } else if (!keep_searching)
        ++generated_candidates;

      if (callback && !callback(num_invalid / double(m_num_total_points)))
        return false;

      keep_searching = (stop_probability(m_options.min_points,
                                         m_num_available_points - num_invalid,
                                         generated_candidates,
                                         m_global_octree->maxLevel())
                        > m_options.probability);
    } while ((keep_searching
              && FT(m_num_available_points - num_invalid) >= m_options.min_points)
             || best_expected >= m_options.min_points);

    // Clean up remaining candidates.
    for (std::size_t i = 0; i < candidates.size(); i++)
      delete candidates[i];

    candidates.resize(0);

    m_num_available_points -= num_invalid;

    return true;
  }

  /// @}

  /// \name Access
  /// @{
  /*!
    Returns an `Iterator_range` with a bidirectional iterator with value type
    `boost::shared_ptr<Shape>` over the detected shapes in the order of detection.
    Depending on the chosen probability
    for the detection, the shapes are ordered with decreasing size.
  */
  Shape_range shapes() const {
    return Shape_range(m_extracted_shapes);
  }

  /*!
    Returns an `Iterator_range` with a bidirectional iterator with
    value type `boost::shared_ptr<Plane_shape>` over only the
    detected planes in the order of detection.  Depending on the
    chosen probability for the detection, the planes are ordered
    with decreasing size.
  */
  Plane_range planes() const {
    boost::shared_ptr<std::vector<boost::shared_ptr<Plane_shape> > > planes
            = boost::make_shared<std::vector<boost::shared_ptr<Plane_shape> > >();

    for (std::size_t i = 0; i < m_extracted_shapes->size(); ++i) {
      boost::shared_ptr<Plane_shape> pshape
              = boost::dynamic_pointer_cast<Plane_shape>((*m_extracted_shapes)[i]);

      // Ignore all shapes other than plane
      if (pshape != boost::shared_ptr<Plane_shape>())
        planes->push_back(pshape);
    }
    return Plane_range(planes);
  }

  /*!
    Number of points not assigned to a shape.
  */
  std::size_t number_of_unassigned_points() const {
    return m_num_available_points;
  }

  /*!
    Returns an `Iterator_range` with a bidirectional iterator with value type `std::size_t`
    as indices into the input data that has not been assigned to a shape.
  */
  Point_index_range indices_of_unassigned_points() {
    Filter_unassigned_points fup(m_shape_index);

    Point_index_iterator p1 =
            boost::make_filter_iterator<Filter_unassigned_points>(
                    fup,
                    boost::counting_iterator<std::size_t, boost::use_default, std::ptrdiff_t>(0),
                    boost::counting_iterator<std::size_t, boost::use_default, std::ptrdiff_t>(m_shape_index.size()));

    return make_range(p1, Point_index_iterator(p1.end()));
  }
  /// @}

private:
  int select_random_octree_level() {
    auto upper_bound = static_cast<unsigned int>(m_global_octree->maxLevel() + 1);
    return (int) get_default_random()(upper_bound);
  }

  Shape *get_best_candidate(std::vector<Shape *> &candidates,
                            const std::size_t num_available_points) {

    if (candidates.size() == 1)
      return candidates.back();

    int index_worse_candidate = 0;
    bool improved = true;

    while (index_worse_candidate < (int) candidates.size() - 1 && improved) {
      improved = false;

      typename Shape::Compare_by_max_bound comp;

      std::sort(candidates.begin() + index_worse_candidate,
                candidates.end(),
                comp);

      //refine the best one
      improve_bound(candidates.back(),
                    num_available_points, m_num_subsets,
                    m_options.min_points);

      int position_stop;

      //Take all those intersecting the best one, check for equal ones
      for (position_stop = int(candidates.size()) - 1;
           position_stop > index_worse_candidate;
           position_stop--) {
        if (candidates.back()->min_bound() >
            candidates.at(position_stop)->max_bound())
          break;//the intervals do not overlaps anymore

        if (candidates.at(position_stop)->max_bound()
            <= m_options.min_points)
          break;  //the following candidate doesn't have enough points!

        //if we reach this point, there is an overlap
        //  between best one and position_stop
        //so request refining bound on position_stop
        improved |= improve_bound(candidates.at(position_stop),
                                  num_available_points,
                                  m_num_subsets,
                                  m_options.min_points);

        //test again after refined
        if (candidates.back()->min_bound() >
            candidates.at(position_stop)->max_bound())
          break;//the intervals do not overlaps anymore
      }

      index_worse_candidate = position_stop;
    }

    return candidates.back();
  }

  bool improve_bound(Shape *candidate,
                     std::size_t num_available_points,
                     std::size_t max_subset,
                     std::size_t min_points) {

    if (candidate->m_nb_subset_used >= max_subset)
      return false;

    if (candidate->m_nb_subset_used >= m_num_subsets)
      return false;

    candidate->m_nb_subset_used =
            (candidate->m_nb_subset_used >= m_num_subsets) ?
            m_num_subsets - 1 : candidate->m_nb_subset_used;

    //what it does is add another subset and recompute lower and upper bound
    //the next subset to include is provided by m_nb_subset_used

    std::size_t num_points_evaluated = 0;
    for (std::size_t i = 0; i < candidate->m_nb_subset_used; i++)
      num_points_evaluated += m_available_octree_sizes[i];

    // need score of new subset as well as sum of
    // the score of the previous considered subset
    std::size_t new_score = 0;
    std::size_t new_sampled_points = 0;

    do {
      new_score =
              score(m_direct_octrees[candidate->m_nb_subset_used],
                    candidate,
                    m_shape_index,
                    m_options.epsilon,
                    m_options.normal_threshold);

      candidate->m_score += new_score;

      num_points_evaluated +=
              m_available_octree_sizes[candidate->m_nb_subset_used];

      new_sampled_points +=
              m_available_octree_sizes[candidate->m_nb_subset_used];

      candidate->m_nb_subset_used++;
    } while (new_sampled_points < min_points &&
             candidate->m_nb_subset_used < m_num_subsets);

    candidate->m_score = candidate->m_indices.size();

    candidate->compute_bound(num_points_evaluated, num_available_points);

    return true;
  }

  inline FT stop_probability(std::size_t largest_candidate, std::size_t num_pts, std::size_t num_candidates, std::size_t octree_depth) const {
    return (std::min<FT>)(std::pow((FT) 1.f - (FT) largest_candidate
                                   / (FT(num_pts) * (octree_depth+1) * (1 << (m_required_samples - 1))), (int) num_candidates), (FT) 1);
  }

  template<class Octree>
  std::size_t score(const Octree *octree,
                    Shape *candidate,
                    std::vector<int> &shapeIndex,
                    FT epsilon,
                    FT normal_threshold) {

    typedef typename Octree::Node Cell;

    std::stack<Cell> stack;
    stack.push(octree->root());

    while (!stack.empty()) {
      Cell cell = stack.top();
      stack.pop();

      FT width = octree->width() / (1 << (cell.depth()));

      FT diag = CGAL::sqrt(FT(3) * width * width) + epsilon;

      FT dist = candidate->squared_distance(octree->barycenter(cell));

      if (dist > (diag * diag))
        continue;

      // differ between full or partial overlap?
      // if full overlap further traversal of this branch is not necessary
      if (cell.is_leaf()) {
        std::vector<std::size_t> indices;
        indices.reserve(cell.size());
        for (std::size_t i = 0; i < cell.size(); i++) {
          if (shapeIndex[octree->index(cell, i)] == -1) {
            indices.push_back(octree->index(cell, i));
          }
        }

        candidate->cost_function(epsilon,
                                 normal_threshold,
                                 indices);
      } else {

        if (!cell.is_leaf()) {
          for (std::size_t i = 0; i < 8; i++) {
            if (!cell[i].empty())
              stack.push(cell[i]);
          }
        }
      }

    }

    return candidate->m_indices.size();
  }


  template<class Octree>
  const typename Octree::Node node_containing_point(const Octree *octree, const Point &p, std::size_t level) {

    // Find the node containing the point
    bool upperZ, upperY, upperX;
    typename Octree::Node cur = octree->root();
    while (!cur.is_null() && cur.depth() < level) {

      // Determine the coordinate of the child
      std::bitset<3> coordinate;
      coordinate[0] = octree->barycenter(cur).x() <= p.x();
      coordinate[1] = octree->barycenter(cur).y() <= p.y();
      coordinate[2] = octree->barycenter(cur).z() <= p.z();

      // If cur is a leaf node, its child is null
      if (cur.is_leaf())
        return typename Octree::Node();

      // Otherwise, return the correct child of cur
      cur = cur[coordinate.to_ulong()];

      // If that child is empty, return null
      if (cur.empty())
        return typename Octree::Node();
    }

    return cur;
  }

  template<class Octree>
  bool drawSamplesFromCellContainingPoint(const Octree *octree,
                                          const Point &p,
                                          std::size_t level,
                                          std::set<std::size_t> &indices,
                                          const std::vector<int> &shapeIndex,
                                          std::size_t requiredSamples) {

    typedef typename Octree::Node Cell;

    const Cell cur = node_containing_point(octree, p, level);

    // Stop if the node we need doesn't exist
    if (cur.is_null())
      return false;

    // Count point indices that map to -1 in the shape index
    std::size_t enough = 0;
    for (auto j : cur) {

<<<<<<< HEAD
    inline FT stop_probability(std::size_t largest_candidate, std::size_t num_pts, std::size_t num_candidates, std::size_t octree_depth) const {
      return (std::min<FT>)(std::pow(FT(1) - FT(largest_candidate)
                                     / (FT(num_pts) * FT(octree_depth+1)
                                        * FT(1 << (m_required_samples - 1))),
                                     int(num_candidates)), FT(1));
=======
      if (shapeIndex[j] == -1)
        enough++;
      if (enough >= requiredSamples)
        break;
>>>>>>> 0b1d696c
    }

    // Make sure we found enough samples
    if (enough < requiredSamples)
      return false;

    do {
      std::size_t p = CGAL::get_default_random().
              uniform_int<std::size_t>(0, cur.size() - 1);
      std::size_t j = octree->index(cur, p);

      if (shapeIndex[j] == -1)
        indices.insert(j);
    } while (indices.size() < requiredSamples);

    return true;
  }

private:
  Parameters m_options;

  // Traits class.
  Traits m_traits;

  // Octrees build on input data for quick shape evaluation and
  // sample selection within an octree cell.
  Direct_octree **m_direct_octrees;
  Indexed_octree *m_global_octree;
  std::vector<std::size_t> m_available_octree_sizes;
  std::size_t m_num_subsets;

  // maps index into points to assigned extracted primitive
  std::vector<int> m_shape_index;
  std::size_t m_num_available_points;
  std::size_t m_num_total_points;
  std::size_t m_required_samples;

  //give the index of the subset of point i
  std::vector<int> m_index_subsets;

  boost::shared_ptr<std::vector<boost::shared_ptr<Shape> > > m_extracted_shapes;

  std::vector<Shape *(*)()> m_shape_factories;

  // iterators of input data
  bool m_valid_iterators;
  Input_iterator m_input_iterator_first, m_input_iterator_beyond;
  Point_map m_point_pmap;
  Normal_map m_normal_pmap;
};


}

}

#endif // CGAL_SHAPE_DETECTION_EFFICIENT_RANSAC_H<|MERGE_RESOLUTION|>--- conflicted
+++ resolved
@@ -1026,8 +1026,10 @@
   }
 
   inline FT stop_probability(std::size_t largest_candidate, std::size_t num_pts, std::size_t num_candidates, std::size_t octree_depth) const {
-    return (std::min<FT>)(std::pow((FT) 1.f - (FT) largest_candidate
-                                   / (FT(num_pts) * (octree_depth+1) * (1 << (m_required_samples - 1))), (int) num_candidates), (FT) 1);
+    return (std::min<FT>)(std::pow(FT(1) - FT(largest_candidate)
+                                   / (FT(num_pts) * FT(octree_depth+1)
+                                      * FT(1 << (m_required_samples - 1))),
+                                   int(num_candidates)), FT(1));
   }
 
   template<class Octree>
@@ -1133,19 +1135,10 @@
     // Count point indices that map to -1 in the shape index
     std::size_t enough = 0;
     for (auto j : cur) {
-
-<<<<<<< HEAD
-    inline FT stop_probability(std::size_t largest_candidate, std::size_t num_pts, std::size_t num_candidates, std::size_t octree_depth) const {
-      return (std::min<FT>)(std::pow(FT(1) - FT(largest_candidate)
-                                     / (FT(num_pts) * FT(octree_depth+1)
-                                        * FT(1 << (m_required_samples - 1))),
-                                     int(num_candidates)), FT(1));
-=======
       if (shapeIndex[j] == -1)
         enough++;
       if (enough >= requiredSamples)
         break;
->>>>>>> 0b1d696c
     }
 
     // Make sure we found enough samples
