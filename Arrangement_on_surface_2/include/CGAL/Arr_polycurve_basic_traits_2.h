--- conflicted
+++ resolved
@@ -2522,11 +2522,7 @@
   class Compare_points {
   private:
     /*! The polycurve traits (in case it has state). */
-<<<<<<< HEAD
-    const Polycurve_basic_traits_2 m_poly_traits;
-=======
     const Subcurve_traits_2& m_subcurve_traits;
->>>>>>> 66bf0829
 
     const Point_2& m_point;
 
