--- conflicted
+++ resolved
@@ -316,13 +316,10 @@
       vertex_descriptor v = target(*b, g_copy);
       CGAL_assertion(u!=v);
       polyline_visitor.add_node(g_copy[v]);
-<<<<<<< HEAD
       internal::bgl_sgip_maybe_call_visitor_add_edge(polyline_visitor,
                                                      g_copy[*b]);
-=======
       if (degree(v, g_copy)==1)
         terminal.erase(v);
->>>>>>> 01ce16fd
       remove_edge(b, g_copy);
       u = v;
     }
