--- conflicted
+++ resolved
@@ -1,10 +1,3 @@
-<<<<<<< HEAD
-// Copyright (c) 2012 Utrecht University (The Netherlands), ETH Zurich
-// (Switzerland), INRIA Sophia-Antipolis (France), Max-Planck-Institute
-// Saarbruecken (Germany), and Tel-Aviv University (Israel).  All rights
-// reserved.  This file is part of CGAL (www.cgal.org) $URL$ $Id$
-// SPDX-License-Identifier: LGPL-3.0-or-later OR LicenseRef-Commercial
-=======
 // Copyright (c) 2012
 // Utrecht University (The Netherlands),
 // ETH Zurich (Switzerland),
@@ -18,8 +11,6 @@
 // $Id$
 // SPDX-License-Identifier: GPL-3.0-or-later OR LicenseRef-Commercial
 //
-//
->>>>>>> d68ef56d
 // Author(s): Efi Fogel <efifogel@gmail.com>
 
 #ifndef CGAL_DRAW_ARRANGEMENT_2_H
