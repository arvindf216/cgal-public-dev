--- conflicted
+++ resolved
@@ -500,12 +500,12 @@
   polyhedron_demo_plugin(shortest_path_plugin Polyhedron_demo_shortest_path_plugin ${shortestPathUI_FILES})
   target_link_libraries(shortest_path_plugin scene_polyhedron_item scene_polylines_item scene_polyhedron_selection_item scene_polyhedron_shortest_path_item scene_basic_objects)
 
-<<<<<<< HEAD
+
   qt5_wrap_ui( exampleUI_FILES Polyhedron_demo_example_plugin.ui dock_example.ui)
   qt5_wrap_ui( example_dockUI_FILES dock_example.ui)
   polyhedron_demo_plugin(example_plugin Polyhedron_demo_example_plugin ${exampleUI_FILES} ${example_dockUI_FILES})
   target_link_libraries(example_plugin scene_polyhedron_item)
-=======
+
   find_package(VTK QUIET COMPONENTS
                          vtkCommonCore vtkIOCore vtkIOLegacy vtkIOXML)
   if (VTK_FOUND)
@@ -520,8 +520,6 @@
   else()
     message(STATUS "NOTICE : the vtk IO plugin needs VTK and will not be compiled.")
   endif()
-
->>>>>>> 1a209522
 #
 # Exporting
 #
