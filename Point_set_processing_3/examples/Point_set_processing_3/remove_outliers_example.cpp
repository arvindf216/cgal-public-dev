--- conflicted
+++ resolved
@@ -20,13 +20,8 @@
   // Reads a point set file in points[].
   // The Identity_property_map property map can be omitted here as it is the default value.
   std::vector<Point> points;
-<<<<<<< HEAD
-  if(!CGAL::read_points(fname, std::back_inserter(points),
-                        CGAL::parameters::point_map(CGAL::Identity_property_map<Point>())))
-=======
   if(!CGAL::IO::read_points(fname, std::back_inserter(points),
                             CGAL::parameters::point_map(CGAL::Identity_property_map<Point>())))
->>>>>>> cf69d322
   {
     std::cerr << "Error: cannot read file " << fname << std::endl;
     return EXIT_FAILURE;
