--- conflicted
+++ resolved
@@ -64,15 +64,9 @@
 optimal subset of the candidate faces that best describes the geometry of the object and form a manifold and
 watertight polygonal surface is selected through optimization.
 
-<<<<<<< HEAD
 Let \f$X = \{x_i | 1 \leq i \leq N\}\f$ denote the sesection of the faces (i.e., \f$f_i\f$ is chosen
 if \f$x_i = 1\f$ or not chosen if \f$x_i = 0\f$), our objective function consists of three energy terms:
 data-fitting, model complexity, and point coverage.
-=======
-Let variable \f$x_i\f$ encode if a candidate face \f$f_i\f$ is chosen (i.e., \f$x_i = 1\f$) or not chosen
-(i.e., \f$x_i = 0\f$), our objective function consists of three energy terms: data-fitting, model complexity,
-and point coverage.
->>>>>>> 61c148c9
 
 - Data-fitting. This term is intended to evaluate the fitting quality of the faces to the point cloud. It is
 defined to measure a confidence-weighted percentage of points that do not contribute to the final reconstruction.
