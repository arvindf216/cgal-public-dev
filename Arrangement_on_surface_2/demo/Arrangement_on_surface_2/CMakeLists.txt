# This is the CMake script for compiling a CGAL application.

cmake_minimum_required(VERSION 3.1...3.23)
project(Arrangement_on_surface_2_Demo)

if(NOT POLICY CMP0070 AND POLICY CMP0053)
  # Only set CMP0053 to OLD with CMake<3.10, otherwise there is a warning.
  cmake_policy(SET CMP0053 OLD)
endif()

if(POLICY CMP0071)
  cmake_policy(SET CMP0071 NEW)
endif()

find_package(CGAL REQUIRED OPTIONAL_COMPONENTS Core Qt5)
<<<<<<< HEAD
find_package(Qt5 QUIET COMPONENTS Gui Widgets)
=======
find_package(Qt5 QUIET COMPONENTS Widgets)
>>>>>>> 898e452d

if (CGAL_Qt5_FOUND AND Qt5_FOUND)
  include(${CGAL_USE_FILE})
  add_compile_definitions(QT_NO_KEYWORDS)
  include_directories( BEFORE ./ )

  # Arrangement package includes
  add_definitions(-DQT_NO_KEYWORDS)
  option(COMPILE_UTILS_INCREMENTALLY
    "Compile files in Utils directory incrementally, or compile them all as a unit. \
    Incremental compilation will be better for development and consume less \
    memory while compiling but will take longer to compile."
    OFF)

  set(UTILS_SOURCE_FILES
       "Utils/Utils.cpp"
       "Utils/PointLocationFunctions.cpp"
       "Utils/ConstructBoundingBox.cpp"
       "Utils/EnvelopeFunctions.cpp"
       "Utils/ConstructSegment.cpp"
       "Utils/IntersectCurves.cpp"
       "Utils/SplitAndMerge.cpp"
  )

  if (COMPILE_UTILS_INCREMENTALLY)
    set(UTILS_COMPILE_FILES ${UTILS_SOURCE_FILES})
  else()
    set(UTILS_CPP_FILES_INCLUDES "")
    foreach(utils_src IN LISTS UTILS_SOURCE_FILES)
      string(APPEND UTILS_CPP_FILES_INCLUDES "#include \"${utils_src}\"\n")
    endforeach()
    file(WRITE "${CMAKE_BINARY_DIR}/CombinedUtils.cpp" ${UTILS_CPP_FILES_INCLUDES})
    set(UTILS_COMPILE_FILES "${CMAKE_BINARY_DIR}/CombinedUtils.cpp")
  endif()


  qt5_wrap_ui(arrangement_2_uis
              ArrangementDemoWindow.ui
              NewTabDialog.ui
              OverlayDialog.ui
              ArrangementDemoPropertiesDialog.ui
              AlgebraicCurveInputDialog.ui
              RationalCurveInputDialog.ui)

  qt5_wrap_cpp(CGAL_Qt5_MOC_FILES
               ArrangementDemoWindow.h
               ArrangementDemoTab.h
               GraphicsViewCurveInput.h
               Callback.h
               OverlayDialog.h
               ArrangementDemoPropertiesDialog.h
               AlgebraicCurveInputDialog.h
               RationalCurveInputDialog.h
               ColorItemEditor.h
               PropertyValueDelegate.h)

  qt5_add_resources(CGAL_Qt5_RESOURCE_FILES Arrangement_on_surface_2.qrc)

  add_executable(arrangement_2
                 arrangement_2.cpp
                 ArrangementDemoWindow.cpp
                 ArrangementDemoTab.cpp
                 ArrangementDemoGraphicsView.cpp
                 ArrangementGraphicsItem.cpp
                 Callback.cpp
                 VerticalRayShootCallback.cpp
                 EnvelopeCallback.cpp
                 SplitEdgeCallback.cpp
                 FillFaceCallback.cpp
                 MergeEdgeCallback.cpp
                 PointLocationCallback.cpp
                 NewTabDialog.cpp
                 OverlayDialog.cpp
                 ArrangementDemoPropertiesDialog.cpp
                 AlgebraicCurveInputDialog.cpp
                 RationalCurveInputDialog.cpp
                 ColorItemEditor.cpp
                 PropertyValueDelegate.cpp
                 PointsGraphicsItem.cpp
                 VerticalRayGraphicsItem.cpp
                 DeleteCurveCallback.cpp
                 CurveGraphicsItem.cpp
                 ArrangementPainterOstream.cpp
                 GraphicsViewCurveInput.cpp
                 AlgebraicCurveParser.cpp
                 GraphicsSceneMixin.cpp
                 GridGraphicsItem.cpp
                 PointSnapper.cpp
                 CurveInputMethods.cpp
                 FloodFill.cpp
                 ArrangementIO.cpp
                 ${UTILS_COMPILE_FILES}
                 ${arrangement_2_uis}
                 ${CGAL_Qt5_RESOURCE_FILES}
                 ${CGAL_Qt5_MOC_FILES})

<<<<<<< HEAD
  target_link_libraries(arrangement_2 PRIVATE Qt5::Core Qt5::Gui Qt5::Widgets)
=======
  target_link_libraries(arrangement_2 PRIVATE Qt5::Widgets)
>>>>>>> 898e452d
  target_link_libraries(arrangement_2 PRIVATE CGAL::CGAL CGAL::CGAL_Qt5)
  if(CGAL_Core_FOUND)
    target_link_libraries(arrangement_2 PRIVATE CGAL::CGAL_Core)
  endif()

  add_to_cached_list(CGAL_EXECUTABLE_TARGETS arrangement_2)

  include(${CGAL_MODULES_DIR}/CGAL_add_test.cmake)
  cgal_add_compilation_test(arrangement_2)

else()
  set(MISSING_DEPS "")

  if(NOT CGAL_Qt5_FOUND)
    set(MISSING_DEPS "the CGAL Qt5 library, ${MISSING_DEPS}")
  endif()
  if(NOT Qt5_FOUND)
    set(MISSING_DEPS "Qt5, ${MISSING_DEPS}")
  endif()
  message("NOTICE: This demo requires ${MISSING_DEPS} and will not be compiled.")
endif()<|MERGE_RESOLUTION|>--- conflicted
+++ resolved
@@ -13,11 +13,7 @@
 endif()
 
 find_package(CGAL REQUIRED OPTIONAL_COMPONENTS Core Qt5)
-<<<<<<< HEAD
-find_package(Qt5 QUIET COMPONENTS Gui Widgets)
-=======
 find_package(Qt5 QUIET COMPONENTS Widgets)
->>>>>>> 898e452d
 
 if (CGAL_Qt5_FOUND AND Qt5_FOUND)
   include(${CGAL_USE_FILE})
@@ -114,11 +110,7 @@
                  ${CGAL_Qt5_RESOURCE_FILES}
                  ${CGAL_Qt5_MOC_FILES})
 
-<<<<<<< HEAD
-  target_link_libraries(arrangement_2 PRIVATE Qt5::Core Qt5::Gui Qt5::Widgets)
-=======
   target_link_libraries(arrangement_2 PRIVATE Qt5::Widgets)
->>>>>>> 898e452d
   target_link_libraries(arrangement_2 PRIVATE CGAL::CGAL CGAL::CGAL_Qt5)
   if(CGAL_Core_FOUND)
     target_link_libraries(arrangement_2 PRIVATE CGAL::CGAL_Core)
