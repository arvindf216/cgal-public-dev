#include "Scene.h"


void Scene::compile_shaders()
{

    if(! buffers[0].create() || !buffers[1].create() || !buffers[2].create() || !buffers[3].create()
            || !buffers[4].create() || !buffers[5].create() || !buffers[6].create()
            || !buffers[7].create() || !buffers[8].create() || !buffers[9].create()
            || !buffers[10].create() || !buffers[11].create() || !buffers[12].create()
            || !buffers[13].create() || !buffers[14].create() || !buffers[15].create()
            || !buffers[16].create() || !buffers[17].create() || !buffers[18].create()
            || !buffers[19].create() || !buffers[20].create()
            || !buffers[21].create() || !buffers[22].create() || !buffers[23].create())
    {
        std::cerr<<"VBO Creation FAILED"<<std::endl;
    }

    if(!vao[0].create() || !vao[1].create() || !vao[2].create() || !vao[3].create() ||
            !vao[4].create() || !vao[5].create() ||!vao[6].create() || !vao[7].create()
            || !vao[8].create() || !vao[9].create() || !vao[10].create() || !vao[11].create())
    {
        std::cerr<<"VAO Creation FAILED"<<std::endl;
    }
    //prepare the sphere model that will be instanced rendered in draw.
    draw_sphere(0.02,15);
    //prepare the tube model that will be instanced rendered when drawing the cube.
    draw_cylinder(0.01,25, points_cube, normals_cylinder);

    //prepare the tube model that will be instanced rendered when drawing the triangulation.
    draw_cylinder(0.005,25, points_cylinder, normals_cylinder);


<<<<<<< HEAD
    //Vertex source code
    const char vertex_source[] =
    {
        "#version 330 \n"
        "in highp vec4 vertex;\n"
        "uniform highp mat4 mvp_matrix;\n"
        "void main(void)\n"
        "{\n"
        "   gl_Position = mvp_matrix * vertex; \n"
        "}"
    };
    //Fragment source code
    const char fragment_source[] =
    {
        "#version 330 \n"
        "uniform highp vec4 color; \n"
        "void main(void) { \n"
        "gl_FragColor = color; \n"
        "} \n"
        "\n"
    };
    QOpenGLShader *vertex_shader = new QOpenGLShader(QOpenGLShader::Vertex);
    if(!vertex_shader->compileSourceCode(vertex_source))
    {
        std::cerr<<"Compiling vertex source FAILED"<<std::endl;
    }

    QOpenGLShader *fragment_shader= new QOpenGLShader(QOpenGLShader::Fragment);
    if(!fragment_shader->compileSourceCode(fragment_source))
    {
        std::cerr<<"Compiling fragmentsource FAILED"<<std::endl;
    }

    if(!rendering_program.addShader(vertex_shader))
    {
        std::cerr<<"adding vertex shader FAILED"<<std::endl;
    }
    if(!rendering_program.addShader(fragment_shader))
    {
        std::cerr<<"adding fragment shader FAILED"<<std::endl;
    }
    if(!rendering_program.link())
    {
        std::cerr<<"linking Program FAILED"<<std::endl;
    }
    rendering_program.bind();

    // sphere program
    //Vertex source code
    const char vertex_source_spheres[] =
    {
        "#version 330 \n"
        "in highp vec4 vertex;\n"
        "in highp vec3 normal;\n"
        "in highp vec4 center;\n"

        "uniform highp mat4 mvp_matrix;\n"
        "uniform highp mat4 mv_matrix; \n"
        "out highp vec4 fP; \n"
        "out highp vec3 fN; \n"
        "void main(void)\n"
        "{\n"
        "   fP = mv_matrix * vertex; \n"
        "   fN = mat3(mv_matrix)* normal; \n"
        "   gl_Position = mvp_matrix * (vertex+vec4(center.xyz, 0.0)); \n"
        "}"
    };
    //Fragment source code
    const char fragment_source_spheres[] =
    {
        "#version 330 \n"
        "in highp vec4 fP; \n"
        "in highp vec3 fN; \n"
        "uniform highp vec4 light_pos;  \n"
        "uniform highp vec4 light_diff; \n"
        "uniform highp vec4 light_spec; \n"
        "uniform highp vec4 light_amb;  \n"
        "uniform float spec_power ; \n"

        "void main(void) { \n"

        "   vec3 L = light_pos.xyz - fP.xyz; \n"
        "   vec3 V = -fP.xyz; \n"

        "   vec3 N = normalize(fN); \n"
        "   L = normalize(L); \n"
        "   V = normalize(V); \n"

        "   vec3 R = reflect(-L, N); \n"
        "   vec4 diffuse = abs(dot(N,L)) * light_diff; \n"
        "   vec4 specular = pow(max(dot(R,V), 0.0), spec_power) * light_spec; \n"

        "gl_FragColor = light_amb + diffuse + specular; \n"
        "} \n"
        "\n"
    };
    QOpenGLShader *vertex_shader_spheres = new QOpenGLShader(QOpenGLShader::Vertex);
    if(!vertex_shader_spheres->compileSourceCode(vertex_source_spheres))
    {
        std::cerr<<"Compiling vertex source FAILED"<<std::endl;
    }


    QOpenGLShader *fragment_shader_spheres= new QOpenGLShader(QOpenGLShader::Fragment);
    if(!fragment_shader_spheres->compileSourceCode(fragment_source_spheres))
    {
        std::cerr<<"Compiling fragmentsource FAILED"<<std::endl;
    }


    if(!rendering_program_spheres.addShader(vertex_shader_spheres))
    {
        std::cerr<<"adding vertex shader FAILED"<<std::endl;
    }
    if(!rendering_program_spheres.addShader(fragment_shader_spheres))
    {
        std::cerr<<"adding fragment shader FAILED"<<std::endl;
    }
    if(!rendering_program_spheres.link())
    {
        std::cerr<<"linking Program FAILED"<<std::endl;
    }
    rendering_program_spheres.bind();

    // cylinder program
    //Vertex source code
    const char vertex_source_cylinders[] =
    {
        "#version 330 \n"
        "in highp vec4 vertex;\n"
        "in highp vec3 normal;\n"
        "in highp vec4 transfo1;\n"
        "in highp vec4 transfo2;\n"
        "in highp vec4 transfo3;\n"
        "in highp vec4 transfo4;\n"
        "mat4 transfo = mat4(transfo1, transfo2, transfo3, transfo4); \n"
        "uniform highp mat4 mvp_matrix;\n"
        "uniform highp mat4 mv_matrix; \n"
        "out highp vec4 fP; \n"
        "out highp vec3 fN; \n"
        "void main(void)\n"
        "{\n"
        "   fP = mv_matrix * vertex; \n"
        "   vec4 TN = transfo*vec4(normal,1.0); \n"
        "   fN = mat3(mv_matrix)* TN.xyz; \n"
        "   gl_Position =  mvp_matrix * transfo * vertex; \n"
        "}"
    };



    QOpenGLShader *vertex_shader_cylinders = new QOpenGLShader(QOpenGLShader::Vertex);
    if(!vertex_shader_cylinders->compileSourceCode(vertex_source_cylinders))
    {
        std::cerr<<"Compiling vertex source FAILED"<<std::endl;
    }
    if(!rendering_program_cylinders.addShader(vertex_shader_cylinders))
    {
        std::cerr<<"adding vertex shader FAILED"<<std::endl;
    }
    if(!rendering_program_cylinders.addShader(fragment_shader_spheres))
    {
        std::cerr<<"adding fragment shader FAILED"<<std::endl;
    }
    if(!rendering_program_cylinders.link())
    {
        std::cerr<<"linking Program FAILED"<<std::endl;
    }
    rendering_program_cylinders.bind();

=======
void Scene::load_points(const QString& fileName) {
  p3dt.clear();
  std::vector<Point> points;
  std::ifstream ifs(fileName.toAscii().data() );
  std::copy(std::istream_iterator<Point>(ifs), 
  std::istream_iterator<Point>(),
  std::back_inserter(points));
  std::random_shuffle(points.begin(), points.end());
  p3dt.insert(points.begin(), points.end());

  make_draw_list();

  QString snv;
  int nv = static_cast<int>(p3dt.number_of_vertices());
  snv.setNum(nv);
  Q_EMIT message(QString("|V| = ") + snv, 0);

  draw();
>>>>>>> 76cf7e78
}

void Scene::compute_elements()
{
    pos_points.resize(0);
    transfo1_cylinder.resize(0);
    transfo2_cylinder.resize(0);
    transfo3_cylinder.resize(0);
    transfo4_cylinder.resize(0);
    transfo1_cube.resize(0);
    transfo2_cube.resize(0);
    transfo3_cube.resize(0);
    transfo4_cube.resize(0);
    transfo1_square.resize(0);
    transfo2_square.resize(0);
    transfo3_square.resize(0);
    transfo4_square.resize(0);

    // Draw vertices
    {
        for (Point_iterator pit = p3dt.periodic_points_begin(it_type) ;
             pit != p3dt.periodic_points_end(it_type) ; pit++)
        {
            if (pit->first.z()!=0 && in_plane)
            {
                continue;
            }
            pos_points.push_back(pit->first.x());pos_points.push_back(pit->first.y());pos_points.push_back(pit->first.z());
        }

    }

    // Draw segments
    {
        Segment_set segments_to_draw;
        primitives_from_geom_it(segments_to_draw);
        if (cube_clipping && !two_color_clipping) segment_clipping(segments_to_draw);
        pos_tube.resize(0);

        for (Segment_set::iterator it = segments_to_draw.begin() ;
             it != segments_to_draw.end(); it++)
        {
            Point p1 = it->source(), p2 = it->target();
            if (in_plane && (p1.z()!=0. || p2.z()!=0.)) continue;
            pos_tube.push_back(p1.x()); pos_tube.push_back(p1.y()); pos_tube.push_back(p1.z());
            pos_tube.push_back(p2.x()); pos_tube.push_back(p2.y()); pos_tube.push_back(p2.z());

            Point p = p1;
            Vector v = p2-p1;

            FT len = (FT)std::sqrt(CGAL_NTS to_double(v*v));

            // normalize
            v = v / len;
            double angle = 0.0;
            if(std::sqrt(CGAL_NTS to_double(v.x()*v.x()+v.y()*v.y())) > 1)
                angle = 90.0f;
            else
                angle =acos(v.y()/std::sqrt(v.x()*v.x()+v.y()*v.y()+v.z()*v.z()))*180.0/M_PI;//asin(std::sqrt(CGAL_NTS to_double(v.x()*v.x()+v.y()*v.y())))/M_PI*180.0;

            Vector axis;
            axis = Vector(v.z(), 0, -v.x());


            QMatrix4x4 matrix;
            matrix.setToIdentity();

            matrix.translate(CGAL_NTS to_double(p.x()),
                             CGAL_NTS to_double(p.y()),
                             CGAL_NTS to_double(p.z()));

            matrix.rotate(angle,CGAL_NTS to_double(axis.x()),
                          CGAL_NTS to_double(axis.y()),
                          CGAL_NTS to_double(axis.z()));
            matrix.scale(1,CGAL_NTS to_double(len),1);

            for(int i=0; i<4; i++)
                transfo1_cylinder.push_back((float)matrix.data()[i]);
            for(int i=4; i<8; i++)
                transfo2_cylinder.push_back((float)matrix.data()[i]);
            for(int i=8; i<12; i++)
                transfo3_cylinder.push_back((float)matrix.data()[i]);
            for(int i=12; i<16; i++)
                transfo4_cylinder.push_back((float)matrix.data()[i]);

        }
    }
    // Draw cube
    {

        QMatrix4x4 matrix;
        matrix.setToIdentity();

        for (float x=0.0; x<2.0; x+=1.0) {
            for (float y=0.0; y<2.0; y+=1.0) {
                matrix.translate(x,0,y);
                //   matrix = matrix.transposed();
                for(int i=0; i<4; i++)
                    transfo1_cube.push_back((float)matrix.data()[i]);
                for(int i=4; i<8; i++)
                    transfo2_cube.push_back((float)matrix.data()[i]);
                for(int i=8; i<12; i++)
                    transfo3_cube.push_back((float)matrix.data()[i]);
                for(int i=12; i<16; i++)
                    transfo4_cube.push_back((float)matrix.data()[i]);
                matrix.translate(-x,0,-y);
            }
        }

        for (float x=0.0; x<2.0; x+=1.0) {
            for (float y=0.0; y<2.0; y+=1.0) {
                matrix.translate(x,y,0);
                matrix.rotate(90,1.0,0.0,0.0);
                for(int i=0; i<4; i++)
                    transfo1_cube.push_back((float)matrix.data()[i]);
                for(int i=4; i<8; i++)
                    transfo2_cube.push_back((float)matrix.data()[i]);
                for(int i=8; i<12; i++)
                    transfo3_cube.push_back((float)matrix.data()[i]);
                for(int i=12; i<16; i++)
                    transfo4_cube.push_back((float)matrix.data()[i]);
                matrix.rotate(90,-1.0,0.0,0.0);
                matrix.translate(-x,-y,0);
            }
        }

        for (float x=0.0; x<2.0; x+=1.0) {
            for (float y=0.0; y<2.0; y+=1.0) {
                matrix.translate(0.0,x,y);
                matrix.rotate(90,0.0,0.0,-1.0);
                for(int i=0; i<4; i++)
                    transfo1_cube.push_back((float)matrix.data()[i]);
                for(int i=4; i<8; i++)
                    transfo2_cube.push_back((float)matrix.data()[i]);
                for(int i=8; i<12; i++)
                    transfo3_cube.push_back((float)matrix.data()[i]);
                for(int i=12; i<16; i++)
                    transfo4_cube.push_back((float)matrix.data()[i]);
                matrix.rotate(90,0.0,0.0,1.0);
                matrix.translate(0.0,-x,-y);
            }
        }


        pos_cube.resize(24*3);

        pos_cube[0]=0.0;  pos_cube[3]=1.0;  pos_cube[6]=0.0; pos_cube[9]= 1.0;
        pos_cube[1]=0.0;  pos_cube[4]=0.0;  pos_cube[7]=1.0; pos_cube[10]=1.0;
        pos_cube[2]=0.0;  pos_cube[5]=0.0;  pos_cube[8]=0.0; pos_cube[11]=0.0;

        pos_cube[12]=0.0;  pos_cube[15]=1.0;  pos_cube[18]=0.0; pos_cube[21]=1.0;
        pos_cube[13]=0.0;  pos_cube[16]=0.0;  pos_cube[19]=1.0; pos_cube[22]=1.0;
        pos_cube[14]=1.0;  pos_cube[17]=1.0;  pos_cube[20]=1.0; pos_cube[23]=1.0;

        pos_cube[24]=0.0;  pos_cube[27]=0.0;  pos_cube[30]=1.0; pos_cube[33]=1.0;
        pos_cube[25]=0.0;  pos_cube[28]=1.0;  pos_cube[31]=0.0; pos_cube[34]=1.0;
        pos_cube[26]=0.0;  pos_cube[29]=0.0;  pos_cube[32]=0.0; pos_cube[35]=0.0;

        pos_cube[36]=0.0;  pos_cube[39]=0.0;  pos_cube[42]=1.0; pos_cube[45]=1.0;
        pos_cube[37]=0.0;  pos_cube[40]=1.0;  pos_cube[43]=0.0; pos_cube[46]=1.0;
        pos_cube[38]=1.0;  pos_cube[41]=1.0;  pos_cube[44]=1.0; pos_cube[47]=1.0;

        pos_cube[48]=0.0;  pos_cube[51]=0.0;  pos_cube[54]=1.0; pos_cube[57]=1.0;
        pos_cube[49]=0.0;  pos_cube[52]=0.0;  pos_cube[55]=0.0; pos_cube[58]=0.0;
        pos_cube[50]=0.0;  pos_cube[53]=1.0;  pos_cube[56]=0.0; pos_cube[59]=1.0;

        pos_cube[60]=0.0;  pos_cube[63]=0.0;  pos_cube[66]=1.0; pos_cube[69]=1.0;
        pos_cube[61]=1.0;  pos_cube[64]=1.0;  pos_cube[67]=1.0; pos_cube[70]=1.0;
        pos_cube[62]=0.0;  pos_cube[65]=1.0;  pos_cube[68]=0.0; pos_cube[71]=1.0;
    }
    //Draw square
    {
        pos_square.resize(24);
        pos_square[0]=0.0; pos_square[3]=1.0; pos_square[6]=0.0; pos_square[9]=1.0;
        pos_square[1]=0.0; pos_square[4]=0.0; pos_square[7]=1.0; pos_square[10]=1.0;
        pos_square[2]=0.0; pos_square[5]=0.0; pos_square[8]=0.0; pos_square[11]=0.0;

        pos_square[12]=0.0; pos_square[15]=0.0; pos_square[18]=1.0; pos_square[21]=1.0;
        pos_square[13]=0.0; pos_square[16]=1.0; pos_square[19]=0.0; pos_square[22]=1.0;
        pos_square[14]=0.0; pos_square[17]=0.0; pos_square[20]=0.0; pos_square[23]=0.0;

        QMatrix4x4 matrix;
        matrix.setToIdentity();

        for (float x=0.0; x<2.0; x+=1.0) {

            matrix.translate(x,0,0);
            for(int i=0; i<4; i++)
                transfo1_square.push_back((float)matrix.data()[i]);
            for(int i=4; i<8; i++)
                transfo2_square.push_back((float)matrix.data()[i]);
            for(int i=8; i<12; i++)
                transfo3_square.push_back((float)matrix.data()[i]);
            for(int i=12; i<16; i++)
                transfo4_square.push_back((float)matrix.data()[i]);
            matrix.translate(-x,0,0);
        }

        for (float y=0.0; y<2.0; y+=1.0) {

            matrix.translate(0,y,0);
            matrix.rotate(90,0,0,-1);
            for(int i=0; i<4; i++)
                transfo1_square.push_back((float)matrix.data()[i]);
            for(int i=4; i<8; i++)
                transfo2_square.push_back((float)matrix.data()[i]);
            for(int i=8; i<12; i++)
                transfo3_square.push_back((float)matrix.data()[i]);
            for(int i=12; i<16; i++)
                transfo4_square.push_back((float)matrix.data()[i]);
            matrix.rotate(90,0,0,1);
            matrix.translate(0,-y,0);
        }



    }
}

void Scene::initialize_buffers()
{
    rendering_program.bind();

    vao[0].bind();
    buffers[0].bind();
    buffers[0].allocate(pos_points.data(), pos_points.size()*sizeof(float));
    poly_vertexLocation[0] = rendering_program.attributeLocation("vertex");
    rendering_program.enableAttributeArray(poly_vertexLocation[0]);
    rendering_program.setAttributeBuffer(poly_vertexLocation[0],GL_FLOAT,0,3);
    buffers[0].release();

    vao[0].release();

    vao[1].bind();
    buffers[1].bind();
    buffers[1].allocate(pos_tube.data(), pos_tube.size()*sizeof(float));
    poly_vertexLocation[0] = rendering_program.attributeLocation("vertex");
    rendering_program.enableAttributeArray(poly_vertexLocation[0]);
    rendering_program.setAttributeBuffer(poly_vertexLocation[0],GL_FLOAT,0,3);
    buffers[1].release();
    vao[1].release();

    vao[11].bind();
    buffers[23].bind();
    buffers[23].allocate(pos_square.data(), pos_square.size()*sizeof(float));
    poly_vertexLocation[0] = rendering_program.attributeLocation("vertex");
    rendering_program.enableAttributeArray(poly_vertexLocation[0]);
    rendering_program.setAttributeBuffer(poly_vertexLocation[0],GL_FLOAT,0,3);
    buffers[23].release();
    vao[11].release();

    vao[2].bind();
    buffers[2].bind();
    buffers[2].allocate(pos_cube.data(), pos_cube.size()*sizeof(float));
    poly_vertexLocation[0] = rendering_program.attributeLocation("vertex");
    rendering_program.enableAttributeArray(poly_vertexLocation[0]);
    rendering_program.setAttributeBuffer(poly_vertexLocation[0],GL_FLOAT,0,3);
    buffers[2].release();
    vao[2].release();

    rendering_program.release();

    rendering_program_spheres.bind();

    vao[3].bind();
    buffers[3].bind();
    buffers[3].allocate(points_spheres.data(), points_spheres.size()*sizeof(float));
    poly_vertexLocation[1] = rendering_program_spheres.attributeLocation("vertex");
    rendering_program_spheres.enableAttributeArray(poly_vertexLocation[1]);
    rendering_program_spheres.setAttributeBuffer(poly_vertexLocation[1],GL_FLOAT,0,3);
    buffers[3].release();

    buffers[4].bind();
    buffers[4].allocate(normals_spheres.data(), normals_spheres.size()*sizeof(float));
    rendering_program_spheres.bind();
    normalsLocation[0] = rendering_program_spheres.attributeLocation("normal");
    rendering_program_spheres.enableAttributeArray(normalsLocation[0]);
    rendering_program_spheres.setAttributeBuffer(normalsLocation[0],GL_FLOAT,0,3);
    buffers[4].release();


    buffers[0].bind();
    rendering_program_spheres.bind();
    centerLocation[0] = rendering_program_spheres.attributeLocation("center");
    rendering_program_spheres.enableAttributeArray(centerLocation[0]);
    rendering_program_spheres.setAttributeBuffer(centerLocation[0],GL_FLOAT,0,3);
    buffers[0].release();
    glVertexAttribDivisor(centerLocation[0],1);
    glVertexAttribDivisor(normalsLocation[0],0);
    vao[3].release();
    rendering_program_spheres.release();

    rendering_program_cylinders.bind();
    vao[8].bind();
    buffers[8].bind();
    buffers[8].allocate(points_cube->data(), points_cube->size()*sizeof(float));
    poly_vertexLocation[2] = rendering_program_cylinders.attributeLocation("vertex");
    rendering_program_cylinders.enableAttributeArray(poly_vertexLocation[2]);
    rendering_program_cylinders.setAttributeBuffer(poly_vertexLocation[2],GL_FLOAT,0,3);
    buffers[8].release();

    buffers[9].bind();
    buffers[9].allocate(normals_cylinder->data(), normals_cylinder->size()*sizeof(float));
    normalsLocation[1] = rendering_program_cylinders.attributeLocation("normal");
    rendering_program_cylinders.enableAttributeArray(normalsLocation[1]);
    rendering_program_cylinders.setAttributeBuffer(normalsLocation[1],GL_FLOAT,0,3);
    buffers[9].release();

    buffers[10].bind();
    buffers[10].allocate(transfo1_cube.data(), transfo1_cube.size()*sizeof(float));
    centerLocation[1] = rendering_program_cylinders.attributeLocation("transfo1");
    rendering_program_cylinders.enableAttributeArray(centerLocation[1]);
    rendering_program_cylinders.setAttributeBuffer(centerLocation[1],GL_FLOAT,0,4);
    buffers[10].release();

    buffers[11].bind();
    buffers[11].allocate(transfo2_cube.data(), transfo2_cube.size()*sizeof(float));
    centerLocation[2] = rendering_program_cylinders.attributeLocation("transfo2");
    rendering_program_cylinders.enableAttributeArray(centerLocation[2]);
    rendering_program_cylinders.setAttributeBuffer(centerLocation[2],GL_FLOAT,0,4);
    buffers[11].release();


    buffers[12].bind();
    buffers[12].allocate(transfo3_cube.data(), transfo3_cube.size()*sizeof(float));
    centerLocation[3] = rendering_program_cylinders.attributeLocation("transfo3");
    rendering_program_cylinders.enableAttributeArray(centerLocation[3]);
    rendering_program_cylinders.setAttributeBuffer(centerLocation[3],GL_FLOAT,0,4);
    buffers[12].release();

    buffers[13].bind();
    buffers[13].allocate(transfo4_cube.data(), transfo4_cube.size()*sizeof(float));
    centerLocation[4] = rendering_program_cylinders.attributeLocation("transfo4");
    rendering_program_cylinders.enableAttributeArray(centerLocation[4]);
    rendering_program_cylinders.setAttributeBuffer(centerLocation[4],GL_FLOAT,0,4);
    buffers[13].release();


    glVertexAttribDivisor(centerLocation[1],1);
    glVertexAttribDivisor(centerLocation[2],1);
    glVertexAttribDivisor(centerLocation[3],1);
    glVertexAttribDivisor(centerLocation[4],1);

    glVertexAttribDivisor(normalsLocation[1],0);

    vao[8].release();
    vao[9].bind();
    buffers[14].bind();
    buffers[14].allocate(points_cylinder->data(), points_cylinder->size()*sizeof(float));
    poly_vertexLocation[2] = rendering_program_cylinders.attributeLocation("vertex");
    rendering_program_cylinders.enableAttributeArray(poly_vertexLocation[2]);
    rendering_program_cylinders.setAttributeBuffer(poly_vertexLocation[2],GL_FLOAT,0,3);
    buffers[14].release();

    buffers[9].bind();
    normalsLocation[1] = rendering_program_cylinders.attributeLocation("normal");
    rendering_program_cylinders.enableAttributeArray(normalsLocation[1]);
    rendering_program_cylinders.setAttributeBuffer(normalsLocation[1],GL_FLOAT,0,3);
    buffers[9].release();

    buffers[15].bind();
    buffers[15].allocate(transfo1_cylinder.data(), transfo1_cylinder.size()*sizeof(float));
    centerLocation[1] = rendering_program_cylinders.attributeLocation("transfo1");
    rendering_program_cylinders.enableAttributeArray(centerLocation[1]);
    rendering_program_cylinders.setAttributeBuffer(centerLocation[1],GL_FLOAT,0,4);
    buffers[15].release();

    buffers[16].bind();
    buffers[16].allocate(transfo2_cylinder.data(), transfo2_cylinder.size()*sizeof(float));
    centerLocation[2] = rendering_program_cylinders.attributeLocation("transfo2");
    rendering_program_cylinders.enableAttributeArray(centerLocation[2]);
    rendering_program_cylinders.setAttributeBuffer(centerLocation[2],GL_FLOAT,0,4);
    buffers[16].release();


    buffers[17].bind();
    buffers[17].allocate(transfo3_cylinder.data(), transfo3_cylinder.size()*sizeof(float));
    centerLocation[3] = rendering_program_cylinders.attributeLocation("transfo3");
    rendering_program_cylinders.enableAttributeArray(centerLocation[3]);
    rendering_program_cylinders.setAttributeBuffer(centerLocation[3],GL_FLOAT,0,4);
    buffers[17].release();

    buffers[18].bind();
    buffers[18].allocate(transfo4_cylinder.data(), transfo4_cylinder.size()*sizeof(float));
    centerLocation[4] = rendering_program_cylinders.attributeLocation("transfo4");
    rendering_program_cylinders.enableAttributeArray(centerLocation[4]);
    rendering_program_cylinders.setAttributeBuffer(centerLocation[4],GL_FLOAT,0,4);
    buffers[18].release();


    glVertexAttribDivisor(centerLocation[1],1);
    glVertexAttribDivisor(centerLocation[2],1);
    glVertexAttribDivisor(centerLocation[3],1);
    glVertexAttribDivisor(centerLocation[4],1);

    glVertexAttribDivisor(normalsLocation[1],0);

    vao[9].release();

    vao[10].bind();
    buffers[8].bind();
    poly_vertexLocation[2] = rendering_program_cylinders.attributeLocation("vertex");
    rendering_program_cylinders.enableAttributeArray(poly_vertexLocation[2]);
    rendering_program_cylinders.setAttributeBuffer(poly_vertexLocation[2],GL_FLOAT,0,3);
    buffers[8].release();

    buffers[9].bind();
    normalsLocation[1] = rendering_program_cylinders.attributeLocation("normal");
    rendering_program_cylinders.enableAttributeArray(normalsLocation[1]);
    rendering_program_cylinders.setAttributeBuffer(normalsLocation[1],GL_FLOAT,0,3);
    buffers[9].release();

    buffers[19].bind();
    buffers[19].allocate(transfo1_square.data(), transfo1_square.size()*sizeof(float));
    centerLocation[1] = rendering_program_cylinders.attributeLocation("transfo1");
    rendering_program_cylinders.enableAttributeArray(centerLocation[1]);
    rendering_program_cylinders.setAttributeBuffer(centerLocation[1],GL_FLOAT,0,4);
    buffers[19].release();

    buffers[20].bind();
    buffers[20].allocate(transfo2_square.data(), transfo2_square.size()*sizeof(float));
    centerLocation[2] = rendering_program_cylinders.attributeLocation("transfo2");
    rendering_program_cylinders.enableAttributeArray(centerLocation[2]);
    rendering_program_cylinders.setAttributeBuffer(centerLocation[2],GL_FLOAT,0,4);
    buffers[20].release();


    buffers[21].bind();
    buffers[21].allocate(transfo3_square.data(), transfo3_square.size()*sizeof(float));
    centerLocation[3] = rendering_program_cylinders.attributeLocation("transfo3");
    rendering_program_cylinders.enableAttributeArray(centerLocation[3]);
    rendering_program_cylinders.setAttributeBuffer(centerLocation[3],GL_FLOAT,0,4);
    buffers[21].release();

    buffers[22].bind();
    buffers[22].allocate(transfo4_square.data(), transfo4_square.size()*sizeof(float));
    centerLocation[4] = rendering_program_cylinders.attributeLocation("transfo4");
    rendering_program_cylinders.enableAttributeArray(centerLocation[4]);
    rendering_program_cylinders.setAttributeBuffer(centerLocation[4],GL_FLOAT,0,4);
    buffers[22].release();


    glVertexAttribDivisor(centerLocation[1],1);
    glVertexAttribDivisor(centerLocation[2],1);
    glVertexAttribDivisor(centerLocation[3],1);
    glVertexAttribDivisor(centerLocation[4],1);

    glVertexAttribDivisor(normalsLocation[1],0);

    vao[10].release();

    rendering_program_cylinders.release();

}

void Scene::attrib_buffers(QGLViewer* viewer)
{
    QMatrix4x4 mvpMatrix;
    QMatrix4x4 mvMatrix;
    double mat[16];
    viewer->camera()->getModelViewProjectionMatrix(mat);
    for(int i=0; i < 16; i++)
    {
        mvpMatrix.data()[i] = (float)mat[i];
    }
    viewer->camera()->getModelViewMatrix(mat);
    for(int i=0; i < 16; i++)
    {
        mvMatrix.data()[i] = (float)mat[i];
    }
    QVector4D	position(0.0f,0.0f,1.0f,1.0f );


    rendering_program.bind();
    mvpLocation[0] = rendering_program.uniformLocation("mvp_matrix");
    colorLocation[0] = rendering_program.uniformLocation("color");
    rendering_program.setUniformValue(mvpLocation[0], mvpMatrix);

    rendering_program.release();


    rendering_program_spheres.bind();
    mvpLocation[1] = rendering_program_spheres.uniformLocation("mvp_matrix");
    mvLocation[0] = rendering_program_spheres.uniformLocation("mv_matrix");
    lightLocation[0] = rendering_program_spheres.uniformLocation("light_pos");
    lightLocation[1] = rendering_program_spheres.uniformLocation("light_diff");
    lightLocation[2] = rendering_program_spheres.uniformLocation("light_spec");
    lightLocation[3] = rendering_program_spheres.uniformLocation("light_amb");
    lightLocation[4] = rendering_program_spheres.uniformLocation("spec_power");

    rendering_program_spheres.setUniformValue(lightLocation[0], position);
    rendering_program_spheres.setUniformValue(mvpLocation[1], mvpMatrix);
    rendering_program_spheres.setUniformValue(mvLocation[0], mvMatrix);
    rendering_program_spheres.setUniformValue(lightLocation[1], diffuse);
    rendering_program_spheres.setUniformValue(lightLocation[2], specular);
    rendering_program_spheres.setUniformValue(lightLocation[3], ambient);
    rendering_program_spheres.setUniformValue(lightLocation[4], shininess);

    rendering_program_spheres.release();

    rendering_program_cylinders.bind();
    mvpLocation[2] = rendering_program_cylinders.uniformLocation("mvp_matrix");
    mvLocation[1] = rendering_program_cylinders.uniformLocation("mv_matrix");
    lightLocation[5] = rendering_program_cylinders.uniformLocation("light_pos");
    lightLocation[6] = rendering_program_cylinders.uniformLocation("light_diff");
    lightLocation[7] = rendering_program_cylinders.uniformLocation("light_spec");
    lightLocation[8] = rendering_program_cylinders.uniformLocation("light_amb");
    lightLocation[9] = rendering_program_cylinders.uniformLocation("spec_power");

    rendering_program_cylinders.setUniformValue(lightLocation[5], position);
    rendering_program_cylinders.setUniformValue(lightLocation[6], diffuse);
    rendering_program_cylinders.setUniformValue(lightLocation[7], specular);
    rendering_program_cylinders.setUniformValue(lightLocation[8], ambient);
    rendering_program_cylinders.setUniformValue(lightLocation[9], shininess);
    rendering_program_cylinders.setUniformValue(mvpLocation[2], mvpMatrix);
    rendering_program_cylinders.setUniformValue(mvLocation[1], mvMatrix);


    rendering_program_cylinders.release();
}

void Scene::init() {
    // undo from QGLViewer internal initializeGL function
    // glDisable(GL_COLOR_MATERIAL);
    initializeOpenGLFunctions();
    // camera
    // only 2.7 gets an 'f' as VC++ warns if we don't
    ui->viewer->camera()->setPosition(Vec(0.5,0.5,2.7f));
    ui->viewer->camera()->lookAt(Vec(0.5,0.5,0.5));

    // scene inits
    ui->viewer->setSceneCenter(qglviewer::Vec(0.5,0.5,0.5));
    ui->viewer->setSceneRadius(2.0);
    ui->viewer->setBackgroundColor(Qt::white);
    ui->viewer->setForegroundColor(Qt::red);

    // OpenGL inits
    glPointSize(10.0);
    glLineWidth(1.0);
    glEnable(GL_POINT_SMOOTH);
    glEnable(GL_LINE_SMOOTH);

    // Scene OpenGL state
    compile_shaders();
    init_scene(EMPTY);


}

// Draws the triangulation
void Scene::draw() {
    gl_draw_location();

    gl_draw_conflict();

    //// Draw the triangulation itself that is stored in the list.

    if(wireframe)
    {
        //draw the points
        vao[0].bind();
        change_material(materials[VERTEX_COLOR]);
        attrib_buffers(ui->viewer);
        rendering_program.bind();

        glPointSize(5);
        ::glEnable(GL_POINT_SMOOTH);

        rendering_program.setUniformValue(colorLocation[0], color);
        glDrawArrays(GL_POINTS, 0, pos_points.size()/3);
        rendering_program.release();
        vao[0].release();
        //draw the moving ball
        if (flying_ball) {
            vao[4].bind();
            change_material(materials[FLYING_BALL_COLOR]);
            attrib_buffers(ui->viewer);
            rendering_program.bind();

            glPointSize(5);
            ::glEnable(GL_POINT_SMOOTH);
            rendering_program.setUniformValue(colorLocation[0], color);
            glDrawArrays(GL_POINTS, 0, 1);
            rendering_program.release();
            vao[4].release();
        }
        //draw the lines
        vao[1].bind();
        change_material(materials[EDGE_COLOR]);
        attrib_buffers(ui->viewer);
        rendering_program.bind();

        rendering_program.setUniformValue(colorLocation[0], color);
        glDrawArrays(GL_LINES, 0, pos_tube.size()/3);
        rendering_program.release();
        vao[1].release();

        //draw the cube
        if(!in_plane)
        {
            vao[2].bind();
            change_material(materials[DOMAIN_COLOR]);
            attrib_buffers(ui->viewer);
            rendering_program.bind();
            rendering_program.setUniformValue(colorLocation[0], color);
            glDrawArrays(GL_LINES, 0, pos_cube.size()/3);
            rendering_program.release();
            vao[2].release();
        }
        else
        {
            vao[11].bind();
            change_material(materials[DOMAIN_COLOR]);
            attrib_buffers(ui->viewer);
            rendering_program.bind();
            rendering_program.setUniformValue(colorLocation[0], color);
            glDrawArrays(GL_LINES, 0, pos_square.size()/3);
            rendering_program.release();
            vao[11].release();
        }
    }
    else
    {
        if(!in_plane)
        {
            //cube
            vao[8].bind();
            change_material(materials[DOMAIN_COLOR]);
            attrib_buffers(ui->viewer);
            rendering_program_cylinders.bind();
            glDrawArraysInstanced(GL_TRIANGLES, 0, points_cube->size()/3, transfo1_cube.size()/4);
            rendering_program_cylinders.release();
            vao[8].release();
        }
        else
        {
            //square
            vao[10].bind();
            change_material(materials[DOMAIN_COLOR]);
            attrib_buffers(ui->viewer);
            rendering_program_cylinders.bind();
            glDrawArraysInstanced(GL_TRIANGLES, 0, points_cube->size()/3, transfo1_square.size()/4);
            rendering_program_cylinders.release();
            vao[10].release();
        }
        //draw the spheres
        vao[3].bind();
        change_material(materials[VERTEX_COLOR]);
        attrib_buffers(ui->viewer);
        rendering_program_spheres.bind();
        glDrawArraysInstanced(GL_TRIANGLES, 0, points_spheres.size()/3,pos_points.size()/3);
        rendering_program_spheres.release();
        vao[3].release();

        //draw the moving ball
        if (flying_ball) {
            vao[7].bind();
            change_material(materials[FLYING_BALL_COLOR]);
            attrib_buffers(ui->viewer);
            rendering_program_spheres.bind();
            glDrawArraysInstanced(GL_TRIANGLES, 0, points_spheres.size()/3,1);
            rendering_program_spheres.release();
            vao[7].release();
        }
        //draw the triangulation
        vao[9].bind();
        change_material(materials[EDGE_COLOR]);
        attrib_buffers(ui->viewer);
        rendering_program_cylinders.bind();
        glDrawArraysInstanced(GL_TRIANGLES, 0, points_cylinder->size()/3, transfo1_cylinder.size()/4);
        rendering_program_cylinders.release();
        vao[9].release();
    }
    //draw the triangles
    glEnable(GL_BLEND);
    glBlendFunc(GL_SRC_ALPHA,GL_ONE_MINUS_SRC_ALPHA);
    if(dlocate)
    {
        vao[5].bind();
        rendering_program.bind();
        color.setRgbF(0.f, 0.f , 0.5f, 0.5f);
        rendering_program.setUniformValue(colorLocation[0], color);
        glDrawArrays(GL_TRIANGLES, 0, pos_location.size()/3);
        rendering_program.release();
        vao[5].release();
    }
    if(dconflict)
    {
        vao[6].bind();
        rendering_program.bind();
        color.setRgbF(0.69f, 0.18f , 0.26f, 0.6f);
        rendering_program.setUniformValue(colorLocation[0], color);
        glDrawArrays(GL_TRIANGLES, 0, pos_conflict.size()/3);
        rendering_program.release();
        vao[6].release();
    }
    glDisable(GL_BLEND);


}

void Scene::load_points(const QString& fileName) {
    p3dt.clear();
    std::vector<Point> points;
    std::ifstream ifs(fileName.toLatin1().data() );
    std::copy(std::istream_iterator<Point>(ifs),
              std::istream_iterator<Point>(),
              std::back_inserter(points));
    std::random_shuffle(points.begin(), points.end());
    p3dt.insert(points.begin(), points.end());

    QString snv;
    int nv = static_cast<int>(p3dt.number_of_vertices());
    snv.setNum(nv);
    emit message(QString("|V| = ") + snv, 0);
    changed();
    draw();
}

// update the position of the moving point
void Scene::update_position()
{
    double x = moving_point.x() +0.01023;
    double y = moving_point.y() +0.003123;
    double z = (in_plane ? 0.0 : moving_point.z() +0.02567);
    if(x>1.)x-=1.;
    if(y>1.)y-=1.;
    if(z>1.)z-=1.;
    moving_point = Point(x,y,z);
    float moving_ball[] = {moving_point.x(), moving_point.y(), moving_point.z()};
    vao[4].bind();
    buffers[5].bind();
    buffers[5].allocate(moving_ball, 3*sizeof(float));
    rendering_program.bind();
    poly_vertexLocation[0] = rendering_program.attributeLocation("vertex");
    rendering_program.enableAttributeArray(poly_vertexLocation[0]);
    rendering_program.setAttributeBuffer(poly_vertexLocation[0],GL_FLOAT,0,3);
    buffers[5].release();

    rendering_program.release();
    vao[4].release();

    vao[7].bind();
    buffers[3].bind();
    poly_vertexLocation[1] = rendering_program_spheres.attributeLocation("vertex");
    rendering_program_spheres.enableAttributeArray(poly_vertexLocation[1]);
    rendering_program_spheres.setAttributeBuffer(poly_vertexLocation[1],GL_FLOAT,0,3);
    buffers[3].release();

    buffers[4].bind();
    rendering_program_spheres.bind();
    normalsLocation[1] = rendering_program_spheres.attributeLocation("normal");
    rendering_program_spheres.enableAttributeArray(normalsLocation[1]);
    rendering_program_spheres.setAttributeBuffer(normalsLocation[1],GL_FLOAT,0,3);
    buffers[4].release();


    buffers[5].bind();
    rendering_program_spheres.bind();
    centerLocation[0] = rendering_program_spheres.attributeLocation("center");
    rendering_program_spheres.enableAttributeArray(centerLocation[0]);
    rendering_program_spheres.setAttributeBuffer(centerLocation[0],GL_FLOAT,0,3);
    buffers[5].release();
    glVertexAttribDivisor(centerLocation[0],1);
    glVertexAttribDivisor(normalsLocation[1],0);
    vao[7].release();

    ui->viewer->update();
}

// some initialization templates
void Scene::init_scene(Init ID) {
    bool temp_flags[] = {dlocate, dconflict};
    dlocate = false;
    dconflict = false;
    p3dt.clear();
    RandPts rp(0.5);
    Point pt2;
    switch (ID) {
    case GRID:
        p3dt.insert_dummy_points();
        break;
    case SINGLE:
        p3dt.insert(Point(0.3,0.4,0.5));
        break;
    case PLANE:
        for (int i=0 ; i<10 ; i++) {
            pt2 = *rp+Vector(0.5,0.5,0.5);
            rp++;
            p3dt.insert(Point(pt2.x(),pt2.y(),0.0));
        }
        break;
    case RANDOM:
        do {
            p3dt.insert(*rp+Vector(0.5,0.5,0.5));
            rp++;
        }
        while (p3dt.number_of_vertices()<30);
    default:
        break;
    }
    dlocate = temp_flags[0];
    dconflict = temp_flags[1];
    changed();
}

// get the offset that is common to all points of a triangle in the
// triangulation
inline void Scene::get_tri_offsets(const Cell_handle ch, int i,
                                   Offset &off0, Offset &off1, Offset &off2) const {
    off0 = p3dt.get_offset(ch,(i+1)&3);
    off1 = p3dt.get_offset(ch,(i+2)&3);
    off2 = p3dt.get_offset(ch,(i+3)&3);
    if (it_type == P3DT::UNIQUE || it_type == P3DT::UNIQUE_COVER_DOMAIN) {
        int diff_offx = (std::min)((std::min)(off0.x(),off1.x()),off2.x());
        int diff_offy = (std::min)((std::min)(off0.y(),off1.y()),off2.y());
        int diff_offz = (std::min)((std::min)(off0.z(),off1.z()),off2.z());
        Offset diff_off(diff_offx, diff_offy, diff_offz);
        off0 -= diff_off;
        off1 -= diff_off;
        off2 -= diff_off;
    }
}

// get the offset that is common to all points of a tetrahedron in the
// triangulation
inline void Scene::get_tet_offsets(const Cell_handle ch,
                                   Offset &off0, Offset &off1, Offset &off2, Offset &off3) const {
    off0 = p3dt.get_offset(ch,0);
    off1 = p3dt.get_offset(ch,1);
    off2 = p3dt.get_offset(ch,2);
    off3 = p3dt.get_offset(ch,3);
    if (it_type == P3DT::UNIQUE || it_type == P3DT::UNIQUE_COVER_DOMAIN) {
        int diff_offx = (std::min)((std::min)(off0.x(),off1.x()),
                                   (std::min)(off2.x(),off3.x()));
        int diff_offy = (std::min)((std::min)(off0.y(),off1.y()),
                                   (std::min)(off2.y(),off3.y()));
        int diff_offz = (std::min)((std::min)(off0.z(),off1.z()),
                                   (std::min)(off2.z(),off3.z()));
        Offset diff_off(diff_offx, diff_offy, diff_offz);
        off0 -= diff_off;
        off1 -= diff_off;
        off2 -= diff_off;
        off3 -= diff_off;
    }
}

// return an integer that encodes the translations which have to be
// applied to the triangle to draw
inline int Scene::get_tri_drawing_offsets(const Cell_handle ch, int i) const {
    Offset off0, off1, off2;
    // if drawing boundary cells multiply is not activated then there is
    // nothing to do.
    switch( it_type ) {
    case P3DT::UNIQUE_COVER_DOMAIN:
        get_tri_offsets(ch,i,off0,off1,off2);
        break;
    case P3DT::STORED_COVER_DOMAIN:
        off0 = p3dt.int_to_off(ch->offset((i+1)&3));
        off1 = p3dt.int_to_off(ch->offset((i+2)&3));
        off2 = p3dt.int_to_off(ch->offset((i+3)&3));
        break;
    default:
        return 0;
    }

    CGAL_assertion(off0.x() == 0 || off0.x() == 1);
    CGAL_assertion(off0.y() == 0 || off0.y() == 1);
    CGAL_assertion(off0.z() == 0 || off0.z() == 1);
    CGAL_assertion(off1.x() == 0 || off1.x() == 1);
    CGAL_assertion(off1.y() == 0 || off1.y() == 1);
    CGAL_assertion(off1.z() == 0 || off1.z() == 1);
    CGAL_assertion(off2.x() == 0 || off2.x() == 1);
    CGAL_assertion(off2.y() == 0 || off2.y() == 1);
    CGAL_assertion(off2.z() == 0 || off2.z() == 1);

    int offx = ( ((off0.x() == 0 && off1.x() == 0 && off2.x() == 0)
                  || (off0.x() == 1 && off1.x() == 1 && off2.x() == 1)) ? 0 : 1);
    int offy = ( ((off0.y() == 0 && off1.y() == 0 && off2.y() == 0)
                  || (off0.y() == 1 && off1.y() == 1 && off2.y() == 1)) ? 0 : 1);
    int offz = ( ((off0.z() == 0 && off1.z() == 0 && off2.z() == 0)
                  || (off0.z() == 1 && off1.z() == 1 && off2.z() == 1)) ? 0 : 1);

    return( 4*offx + 2*offy + offz );
}

// return an integer that encodes the translations which have to be
// applied to the tetrahedron to draw
inline int Scene::get_tet_drawing_offsets(const Cell_handle ch) const {
    Offset off0, off1, off2, off3;
    // if drawing boundary cells multiply is not activated then there is
    // nothing to do.
    switch( it_type ) {
    case P3DT::UNIQUE_COVER_DOMAIN:
        get_tet_offsets(ch,off0,off1,off2,off3);
        break;
    case P3DT::STORED_COVER_DOMAIN:
        off0 = p3dt.int_to_off(ch->offset(0));
        off1 = p3dt.int_to_off(ch->offset(1));
        off2 = p3dt.int_to_off(ch->offset(2));
        off3 = p3dt.int_to_off(ch->offset(3));
        break;
    default:
        return 0;
    }

    CGAL_assertion(off0.x() == 0 || off0.x() == 1);
    CGAL_assertion(off0.y() == 0 || off0.y() == 1);
    CGAL_assertion(off0.z() == 0 || off0.z() == 1);
    CGAL_assertion(off1.x() == 0 || off1.x() == 1);
    CGAL_assertion(off1.y() == 0 || off1.y() == 1);
    CGAL_assertion(off1.z() == 0 || off1.z() == 1);
    CGAL_assertion(off2.x() == 0 || off2.x() == 1);
    CGAL_assertion(off2.y() == 0 || off2.y() == 1);
    CGAL_assertion(off2.z() == 0 || off2.z() == 1);
    CGAL_assertion(off3.x() == 0 || off3.x() == 1);
    CGAL_assertion(off3.y() == 0 || off3.y() == 1);
    CGAL_assertion(off3.z() == 0 || off3.z() == 1);

    int offx = ( ((off0.x() == 0 && off1.x() == 0
                   && off2.x() == 0 && off3.x() == 0)
                  || (off0.x() == 1 && off1.x() == 1
                      && off2.x() == 1 && off3.x() == 1)) ? 0 : 1);
    int offy = ( ((off0.y() == 0 && off1.y() == 0
                   && off2.y() == 0 && off3.y() == 0)
                  || (off0.y() == 1 && off1.y() == 1
                      && off2.y() == 1 && off3.y() == 1)) ? 0 : 1);
    int offz = ( ((off0.z() == 0 && off1.z() == 0
                   && off2.z() == 0 && off3.z() == 0)
                  || (off0.z() == 1 && off1.z() == 1
                      && off2.z() == 1 && off3.z() == 1)) ? 0 : 1);

    return( 4*offx + 2*offy + offz );
}

// construct a triangle from a given facet, given vertex offsets and a
// common offset
inline Triangle Scene::construct_triangle(const Cell_handle ch, int i,
                                          const Offset& off0, const Offset& off1, const Offset& off2, int off) const {
    if (it_type == P3DT::STORED || it_type == P3DT::UNIQUE) {
        CGAL_assertion( off == 0 );
        return p3dt.construct_triangle(
                    ch->vertex((i+1)&3)->point(), ch->vertex((i+2)&3)->point(),
                    ch->vertex((i+3)&3)->point(), off0, off1, off2);
    }
    Offset diff_off((off>>2)&1,(off>>1)&1,off&1);
    switch (it_type) {
    case P3DT::STORED_COVER_DOMAIN:
        return p3dt.construct_triangle(
                    ch->vertex((i+1)&3)->point(), ch->vertex((i+2)&3)->point(),
                    ch->vertex((i+3)&3)->point(),
                    p3dt.combine_offsets(off0,-diff_off),
                    p3dt.combine_offsets(off1,-diff_off),
                    p3dt.combine_offsets(off2,-diff_off));
        break;
    case P3DT::UNIQUE_COVER_DOMAIN:
        return p3dt.construct_triangle(
                    ch->vertex((i+1)&3)->point(), ch->vertex((i+2)&3)->point(),
                    ch->vertex((i+3)&3)->point(),
                    off0-diff_off, off1-diff_off, off2-diff_off);
        break;
    default:
        CGAL_assertion(false);
        return Triangle();
    }
}

// construct a triangle from a given cell, given vertex offsets and a
// common offset
inline Tetrahedron Scene::construct_tetrahedron(const Cell_handle ch,
                                                const Offset& off0, const Offset& off1, const Offset& off2,
                                                const Offset& off3, int off) const {
    if (it_type == P3DT::STORED || it_type == P3DT::UNIQUE) {
        CGAL_assertion( off == 0 );
        return p3dt.construct_tetrahedron(
                    ch->vertex(0)->point(), ch->vertex(1)->point(),
                    ch->vertex(2)->point(), ch->vertex(3)->point(),
                    off0, off1, off2, off3);
    }
    Offset diff_off((off>>2)&1,(off>>1)&1,off&1);
    switch (it_type) {
    case P3DT::STORED_COVER_DOMAIN:
        return p3dt.construct_tetrahedron(
                    ch->vertex(0)->point(), ch->vertex(1)->point(),
                    ch->vertex(2)->point(), ch->vertex(3)->point(),
                    p3dt.combine_offsets(off0,-diff_off),
                    p3dt.combine_offsets(off1,-diff_off),
                    p3dt.combine_offsets(off2,-diff_off),
                    p3dt.combine_offsets(off3,-diff_off));
        break;
    case P3DT::UNIQUE_COVER_DOMAIN:
        return p3dt.construct_tetrahedron(
                    ch->vertex(0)->point(), ch->vertex(1)->point(),
                    ch->vertex(2)->point(), ch->vertex(3)->point(),
                    off0-diff_off, off1-diff_off, off2-diff_off, off3-diff_off);
        break;
    default:
        CGAL_assertion(false);
        return Tetrahedron();
    }
}


// collect primitives (segments, triangles, tetrahedra) from the
// triangulation using the geometric iterators and store them in the
// given segment set
inline void Scene::primitives_from_geom_it(Segment_set& sset) {
    Point p0,p1,p2,p3;
    switch(draw_type) {
    case SEGMENT:
        for ( Segment_iterator sit = p3dt.periodic_segments_begin(it_type) ;
              sit != p3dt.periodic_segments_end(it_type) ; ++sit ) {
            sset.insert(p3dt.segment(*sit));
        }
        break;
    case TRIANGLE:
        for ( Triangle_iterator tit = p3dt.periodic_triangles_begin(it_type) ;
              tit != p3dt.periodic_triangles_end(it_type) ; ++tit ) {
            p0 = p3dt.point(tit->at(0));
            p1 = p3dt.point(tit->at(1));
            p2 = p3dt.point(tit->at(2));
            sset.insert(p0 < p1 ? Segment(p0,p1) : Segment(p1,p0));
            sset.insert(p0 < p2 ? Segment(p0,p2) : Segment(p2,p0));
            sset.insert(p1 < p2 ? Segment(p1,p2) : Segment(p2,p1));
        }
        break;
    case TETRAHEDRON:
        for ( Tetrahedron_iterator tit = p3dt.periodic_tetrahedra_begin(it_type) ;
              tit != p3dt.periodic_tetrahedra_end(it_type) ; ++tit ) {
            p0 = p3dt.point(tit->at(0));
            p1 = p3dt.point(tit->at(1));
            p2 = p3dt.point(tit->at(2));
            p3 = p3dt.point(tit->at(3));
            sset.insert((p0 < p1) ? Segment(p0,p1) : Segment(p1,p0));
            sset.insert((p0 < p2) ? Segment(p0,p2) : Segment(p2,p0));
            sset.insert((p0 < p3) ? Segment(p0,p3) : Segment(p3,p0));
            sset.insert((p1 < p2) ? Segment(p1,p2) : Segment(p2,p1));
            sset.insert((p1 < p3) ? Segment(p1,p3) : Segment(p3,p1));
            sset.insert((p2 < p3) ? Segment(p2,p3) : Segment(p3,p2));
        }
        break;
    }
}

// clip segments from the given segment set that are partially outside
// of the unit cube/square. Eliminate those who are completely outside
inline void Scene::segment_clipping(Segment_set& sset) {
    Segment_clipper clipper;
    Segment_set sset_tmp;
    for (Segment_set::iterator it = sset.begin() ; it != sset.end() ; ++it) {
        Point s = it->source();
        Point t = it->target();
        if (clipper(s,t)) sset_tmp.insert((s<t?Segment(s,t):Segment(t,s)));
    }
    std::swap(sset, sset_tmp);
}

// clip segments from the given segment set that are partially outside
// of the unit cube/square. Draw their outside part in a different
// color.
// TODO: don't eliminate segments that are completely outside but draw
// them in the different color as well
inline void Scene::segment_2color_clipping (Segment_set& sset) {
    Segment_clipper clipper;
    Segment_set sset_tmp, sset_out;
    for (Segment_set::iterator it = sset.begin() ; it != sset.end() ; ++it) {
        Point s = it->source();
        Point t = it->target();
        if (clipper(s,t)) {
            sset_tmp.insert((s<t?Segment(s,t):Segment(t,s)));
            Point p = it->source();
            Point q = it->target();
            if (Segment(p,s).squared_length() > Segment(p,t).squared_length())
                std::swap(s,t);
            if (p!=s) sset_out.insert((p<s?Segment(p,s):Segment(s,p)));
            if (q!=t) sset_out.insert((q<t?Segment(q,t):Segment(t,q)));
        }
    }


    std::swap(sset, sset_tmp);
}

// Draw the faces of the tetrahedron in which the moving point is currently
// located transparently. It depends on it_type which periodic copies
// of the respective cell will be drawn. In general it will be all
// cells that occur in the draw list
void Scene::gl_draw_location() {
    pos_location.resize(0);
    if (p3dt.number_of_vertices() == 0) return;
    // Do the point location
    Cell_handle ch = p3dt.locate(moving_point);
    std::vector<Projected_triangle> cf;

    // Transparency

    if (in_plane) {
        int i=0;
        int count = 0;
        // Figure out whether there is a facet that is completly contained
        // in the z=0 plane
        for (int j=0 ; j<4 ; j++) {
            if (ch->vertex(j)->point().z() != 0.0 ||
                    p3dt.get_offset(ch,j).z() != 0) {
                i=j;
                count++;
            }
        }
        // If so, compute its triangle(s) and insert it in cf
        if (count==1) {
            Offset off0, off1, off2;
            get_tri_offsets(ch, i, off0, off1, off2);
            int diff_off = get_tri_drawing_offsets(ch, i);
            for (int offs=0 ; offs<=diff_off ; offs++) {
                if ((((~offs)|diff_off)&7)!=7) continue;
                Triangle tri_to_draw = construct_triangle(ch,i,off0,off1,off2,offs);
                Point p = tri_to_draw.vertex(0);
                Point q = tri_to_draw.vertex(1);
                Point r = tri_to_draw.vertex(2);
                cf.push_back(Projected_triangle(.0,Triangle(p,q,r)));
            }
        }
    } else {
        double modelMatrix[16];
        double projMatrix[16];
        int viewport[4];
        glGetDoublev(GL_MODELVIEW_MATRIX, modelMatrix);
        glGetDoublev(GL_PROJECTION_MATRIX, projMatrix);
        glGetIntegerv(GL_VIEWPORT, viewport);

        // Compute the triangles that are the facets of the cell and
        // insert them in cf
        Offset off0,off1,off2,off3;
        get_tet_offsets(ch, off0, off1, off2, off3);
        int diff_off = get_tet_drawing_offsets(ch);

        for (int offs=0 ; offs<=diff_off ; offs++) {
            if ((((~offs)|diff_off)&7)!=7) continue;
            Tetrahedron tet_to_draw = construct_tetrahedron(
                        ch, off0, off1, off2, off3, offs);

            for(int i=0; i < 4; i++){
                Point p = tet_to_draw.vertex((i+1)&3);
                Point q = tet_to_draw.vertex((i+2)&3);
                Point r = tet_to_draw.vertex((i+3)&3);
                Vector c= (Vector(Point(),p)+Vector(Point(),q)+Vector(Point(),r))/3.;
                Point cp = Point(c.x(),c.y(),c.z());
                // project facet center
                double px,py,pz;
                gluProject(cp.x(),cp.y(),cp.z(),
                           modelMatrix, projMatrix, viewport,
                           &px,&py,&pz);
                cf.push_back(Projected_triangle(pz,Triangle(p,q,r)));
            }
        }

        // Sort cf according to their z coordinates to enable transparency
        std::sort(cf.begin(), cf.end(), Projected_triangle::closer);
    }

    // Draw all triangles from cf
    for (std::vector<Projected_triangle >::iterator cfit = cf.begin() ; cfit != cf.end() ; cfit++) {
        Point p = cfit->t().vertex(0);
        Point q = cfit->t().vertex(1);
        Point r = cfit->t().vertex(2);
        pos_location.push_back(p.x()); pos_location.push_back(p.y()); pos_location.push_back(p.z());
        pos_location.push_back(q.x()); pos_location.push_back(q.y()); pos_location.push_back(q.z());
        pos_location.push_back(r.x()); pos_location.push_back(r.y()); pos_location.push_back(r.z());

    }
    vao[5].bind();
    buffers[6].bind();
    buffers[6].allocate(pos_location.data(), pos_location.size()*sizeof(float));
    rendering_program.bind();
    poly_vertexLocation[0] = rendering_program.attributeLocation("vertex");
    rendering_program.enableAttributeArray(poly_vertexLocation[0]);
    rendering_program.setAttributeBuffer(poly_vertexLocation[0],GL_FLOAT,0,3);
    buffers[6].release();

    rendering_program.release();
    vao[5].release();
}

// Draw the boundary faces of the current conflict region of the
// moving point transparently. It depends on it_type which periodic
// copies of the respective cell will be drawn. In general it will be
// all cells that occur in the draw list.
void Scene::gl_draw_conflict() {
    pos_conflict.resize(0);
    if (p3dt.number_of_vertices() == 0) return;
    Cell_handle ch;
    std::vector<Cell_handle> cic;
    std::vector<Facet> boundary_facets;
    // Find the conflict region
    Cell_handle c = p3dt.locate(moving_point);
    p3dt.find_conflicts(moving_point,c,std::back_inserter(boundary_facets),std::back_inserter(cic),CGAL::Emptyset_iterator());

    std::vector<Projected_triangle> bfm;

    // Transparency
    //glEnable(GL_BLEND);
    //glColor4f(.69f, 0.18f , 0.26f, 0.6f);
    //glBlendFunc(GL_SRC_ALPHA,GL_ONE_MINUS_SRC_ALPHA);

    if (in_plane) {
        for (unsigned int k=0 ; k<cic.size(); k++) {
            ch = cic[k];

            int i = 0;
            int count = 0;
            // Figure out whether there is a facet that is completely
            // contained in the z=0 plane
            for (int j=0 ; j<4 ; j++) {
                if (ch->vertex(j)->point().z() != 0.0 ||
                        p3dt.get_offset(ch,j).z() != 0) {
                    i=j;
                    count++;
                }
            }
            // If so, compute its triangle(s) and insert it in bfm
            if (count==1) {
                Offset off0, off1, off2;
                get_tri_offsets(ch, i, off0, off1, off2);
                int diff_off = get_tri_drawing_offsets(ch,i);
                for (int offs = 0 ; offs<=diff_off ; offs++) {
                    if ((((~offs)|diff_off)&7)!=7) continue;
                    Triangle tri_to_draw = construct_triangle(ch,i,off0,off1,off2,offs);
                    Point p = tri_to_draw.vertex(0);
                    Point q = tri_to_draw.vertex(1);
                    Point r = tri_to_draw.vertex(2);
                    bfm.push_back(Projected_triangle(.0,Triangle(p,q,r)));
                }
            }
        }
    } else {
        double modelMatrix[16];
        double projMatrix[16];
        int viewport[4];
        glGetDoublev(GL_MODELVIEW_MATRIX, modelMatrix);
        glGetDoublev(GL_PROJECTION_MATRIX, projMatrix);
        glGetIntegerv(GL_VIEWPORT, viewport);

        for (unsigned int i=0 ; i<boundary_facets.size(); i++) {
            ch = boundary_facets[i].first;
            int j=boundary_facets[i].second;

            // Compute the triangle(s) of the facet and insert them in bfm
            Offset off0, off1, off2;
            get_tri_offsets(ch, j, off0, off1, off2);
            int diff_off = get_tri_drawing_offsets(ch, j);
            for (int offs=0 ; offs<=diff_off ; offs++) {
                if ((((~offs)|diff_off)&7)!=7) continue;
                Triangle tri_to_draw = construct_triangle(ch,j,off0,off1,off2,offs);
                Point p = tri_to_draw.vertex(0);
                Point q = tri_to_draw.vertex(1);
                Point r = tri_to_draw.vertex(2);
                Vector c= (Vector(Point(),p)+Vector(Point(),q)+Vector(Point(),r))/3.;
                Point cp = Point(c.x(),c.y(),c.z());
                // project facet center
                double px,py,pz;
                gluProject(cp.x(),cp.y(),cp.z(),
                           modelMatrix, projMatrix, viewport,
                           &px,&py,&pz);
                bfm.push_back(Projected_triangle(pz,Triangle(p,q,r)));
            }
        }

        // Sort bfm according to their z coordinates to enable transparency
        std::sort(bfm.begin(), bfm.end(), Projected_triangle::closer);
    }

    // Draw all triangles from bfm
    // glBegin(GL_TRIANGLES);
    for (std::vector<Projected_triangle >::iterator bfmit = bfm.begin() ;
         bfmit != bfm.end() ; bfmit++) {
        Point p = bfmit->t().vertex(0);
        Point q = bfmit->t().vertex(1);
        Point r = bfmit->t().vertex(2);

        pos_conflict.push_back(p.x()); pos_conflict.push_back(p.y()); pos_conflict.push_back(p.z());
        pos_conflict.push_back(q.x()); pos_conflict.push_back(q.y()); pos_conflict.push_back(q.z());
        pos_conflict.push_back(r.x()); pos_conflict.push_back(r.y()); pos_conflict.push_back(r.z());

    }
    // glEnd();
    vao[6].bind();
    buffers[7].bind();
    buffers[7].allocate(pos_conflict.data(), pos_conflict.size()*sizeof(float));
    rendering_program.bind();
    poly_vertexLocation[0] = rendering_program.attributeLocation("vertex");
    rendering_program.enableAttributeArray(poly_vertexLocation[0]);
    rendering_program.setAttributeBuffer(poly_vertexLocation[0],GL_FLOAT,0,3);
    buffers[7].release();

    rendering_program.release();
    vao[6].release();
    // glEnd();
    //
    // glDisable(GL_BLEND);
}

// provide some color constants for the GLU primitive appearance.
void Scene::change_material(const QString &string) {


    // Change
    if(string == "Silver")
    {
        // Ambient
        ambient[0] = 0.19225f;
        ambient[1] = 0.19225f;
        ambient[2] = 0.19225f;
        ambient[3] = 1.0f;
        // Diffuse
        diffuse[0] = 0.50754f;
        diffuse[1] = 0.50754f;
        diffuse[2] = 0.50754f;
        diffuse[3] = 1.0f;
        // Specular
        specular[0] = 0.508273f;
        specular[1] = 0.508273f;
        specular[2] = 0.508273f;
        specular[3] = 1.0f;
        // Shininess
        shininess = 51.2f;
    }

    else if(string == "Gold")
        {
            // Ambient
            ambient[0] = 0.24725f;
            ambient[1] = 0.1995f;
            ambient[2] = 0.0745f;
            ambient[3] = 1.0f;
            // Diffuse
            diffuse[0] = 0.75164f;
            diffuse[1] = 0.60648f;
            diffuse[2] = 0.22648f;
            diffuse[3] = 1.0f;
            // Specular
            specular[0] = 0.928281f;
            specular[1] = 0.855802f;
            specular[2] = 0.666065f;
            specular[3] = 1.0f;
            // Shininess
            shininess = 51.2f;
        }


    else if(string == "Red")
            {
                // Ambient
                ambient[0] = 0.75f;
                ambient[1] = 0.0f;
                ambient[2] = 0.0f;
                ambient[3] = 1.0f;
                // Diffuse
                diffuse[0] = 1.0f;
                diffuse[1] = 0.0f;
                diffuse[2] = 0.0f;
                diffuse[3] = 1.0f;
                // Specular
                specular[0] = 0.75f;
                specular[1] = 0.75f;
                specular[2] = 0.75f;
                specular[3] = 1.0f;
                // Shininess
                shininess = 64.0f;
            }

    else if(string == "Green")
                {
                    // Ambient
                    ambient[0] = 0.0225f;
                    ambient[1] = 0.19125f;
                    ambient[2] = 0.0735f;
                    ambient[3] = 1.0f;
                    // Diffuse
                    diffuse[0] = 0.0828f;
                    diffuse[1] = 0.3038f;
                    diffuse[2] = 0.14048f;
                    diffuse[3] = 1.0f;
                    // Specular
                    specular[0] = 0.086014f;
                    specular[1] = 0.306777f;
                    specular[2] = 0.117622f;
                    specular[3] = 1.0f;
                    // Shininess
                    shininess = 12.8f;
                }

    else if(string == "Black plastic")
                    {
                        // Ambient
                        ambient[0] = 0.0f;
                        ambient[1] = 0.0f;
                        ambient[2] = 0.0f;
                        ambient[3] = 1.0f;
                        // Diffuse
                        diffuse[0] = 0.01f;
                        diffuse[1] = 0.01f;
                        diffuse[2] = 0.01f;
                        diffuse[3] = 1.0f;
                        // Specular
                        specular[0] = 0.5f;
                        specular[1] = 0.5f;
                        specular[2] = 0.5f;
                        specular[3] = 1.0f;
                        // Shininess
                        shininess = 32.0f;
                    }

    color.setRgbF(diffuse[0],diffuse[1],diffuse[2],diffuse[3]);

}

void Scene::changed()
{
    compute_elements();
    initialize_buffers();
}

void Scene::draw_sphere(float R, int prec)
{

    points_spheres.resize(0);
    int rings=prec, sectors=prec;
    float T, P;
    float x[4],y[4],z[4];


    //Top of the sphere
    for(int t=0; t<360; t+=sectors)
    {

        points_spheres.push_back(0);
        points_spheres.push_back(0);
        points_spheres.push_back(R);


        normals_spheres.push_back(0);
        normals_spheres.push_back(0);
        normals_spheres.push_back(1);



        P = rings*M_PI/180.0;
        T = t*M_PI/180.0;
        x[1] = sin(P) * cos(T) ;
        y[1] = sin(P) * sin(T) ;
        z[1] = cos(P);
        points_spheres.push_back(R * x[1]);
        points_spheres.push_back(R * y[1]);
        points_spheres.push_back(R * z[1]);


        normals_spheres.push_back(x[1]);
        normals_spheres.push_back(y[1]);
        normals_spheres.push_back(z[1]);

        //
        P = rings*M_PI/180.0;
        T = (t+sectors)*M_PI/180.0;
        x[2] = sin(P) * cos(T) ;
        y[2] = sin(P) * sin(T) ;
        z[2] = cos(P);
        points_spheres.push_back(R * x[2]);
        points_spheres.push_back(R * y[2]);
        points_spheres.push_back(R * z[2]);

        normals_spheres.push_back(x[2]);
        normals_spheres.push_back(y[2]);
        normals_spheres.push_back(z[2]);

    }

    //Body of the sphere
    for (int p=rings; p<180-rings; p+=rings)
        for(int t=0; t<360; t+=sectors)
        {
            //A
            P = p*M_PI/180.0;
            T = t*M_PI/180.0;
            x[0] = sin(P) * cos(T) ;
            y[0] = sin(P) * sin(T) ;
            z[0] = cos(P);

            points_spheres.push_back(R * x[0]);
            points_spheres.push_back(R * y[0]);
            points_spheres.push_back(R * z[0]);


            normals_spheres.push_back(x[0]);
            normals_spheres.push_back(y[0]);
            normals_spheres.push_back(z[0]);

            //B
            P = (p+rings)*M_PI/180.0;
            T = t*M_PI/180.0;
            x[1] = sin(P) * cos(T) ;
            y[1] = sin(P) * sin(T) ;
            z[1] = cos(P);
            points_spheres.push_back(R * x[1]);
            points_spheres.push_back(R * y[1]);
            points_spheres.push_back(R * z[1]);


            normals_spheres.push_back(x[1]);
            normals_spheres.push_back(y[1]);
            normals_spheres.push_back(z[1]);

            //C
            P = p*M_PI/180.0;
            T = (t+sectors)*M_PI/180.0;
            x[2] = sin(P) * cos(T) ;
            y[2] = sin(P) * sin(T) ;
            z[2] = cos(P);
            points_spheres.push_back(R * x[2]);
            points_spheres.push_back(R * y[2]);
            points_spheres.push_back(R * z[2]);


            normals_spheres.push_back(x[2]);
            normals_spheres.push_back(y[2]);
            normals_spheres.push_back(z[2]);
            //D
            P = (p+rings)*M_PI/180.0;
            T = (t+sectors)*M_PI/180.0;
            x[3] = sin(P) * cos(T) ;
            y[3] = sin(P) * sin(T) ;
            z[3] = cos(P);
            points_spheres.push_back(R * x[3]);
            points_spheres.push_back(R * y[3]);
            points_spheres.push_back(R * z[3]);


            normals_spheres.push_back(x[3]);
            normals_spheres.push_back(y[3]);
            normals_spheres.push_back(z[3]);



            points_spheres.push_back(R * x[1]);
            points_spheres.push_back(R * y[1]);
            points_spheres.push_back(R * z[1]);


            normals_spheres.push_back(x[1]);
            normals_spheres.push_back(y[1]);
            normals_spheres.push_back(z[1]);

            points_spheres.push_back(R * x[2]);
            points_spheres.push_back(R * y[2]);
            points_spheres.push_back(R * z[2]);


            normals_spheres.push_back(x[2]);
            normals_spheres.push_back(y[2]);
            normals_spheres.push_back(z[2]);

        }
    //Bottom of the sphere
    for(int t=0; t<360; t+=sectors)
    {


        points_spheres.push_back(0);
        points_spheres.push_back(0);
        points_spheres.push_back(-R);


        normals_spheres.push_back(0);
        normals_spheres.push_back(0);
        normals_spheres.push_back(-1);


        P = (180-rings)*M_PI/180.0;
        T = t*M_PI/180.0;
        x[1] = sin(P) * cos(T) ;
        y[1] = sin(P) * sin(T) ;
        z[1] = cos(P);
        points_spheres.push_back(R * x[1]);
        points_spheres.push_back(R * y[1]);
        points_spheres.push_back(R * z[1]);


        normals_spheres.push_back(x[1]);
        normals_spheres.push_back(y[1]);
        normals_spheres.push_back(z[1]);


        P = (180-rings)*M_PI/180.0;
        T = (t+sectors)*M_PI/180.0;
        x[2] = sin(P) * cos(T) ;
        y[2] = sin(P) * sin(T) ;
        z[2] = cos(P);
        points_spheres.push_back(R * x[2]);
        points_spheres.push_back(R * y[2]);
        points_spheres.push_back(R * z[2]);


        normals_spheres.push_back(x[2]);
        normals_spheres.push_back(y[2]);
        normals_spheres.push_back(z[2]);

    }

}
void Scene::draw_cylinder(float R, int prec, std::vector<float> *vertices, std::vector<float> *normals)
{
    vertices->resize(0);
    int rings=360/prec, sectors=360/prec;
    float T, P;
    float x[4],y[4],z[4];
    //Closing nicely the tubes will cause z-fighting and the spherical parts will get all messy

    //top of the cylinder
    for(int t=0; t<360; t+=sectors)
    {

        vertices->push_back(0);
        vertices->push_back(R+1);
        vertices->push_back(0);


        normals->push_back(0);
        normals->push_back(1);
        normals->push_back(0);



        P = rings*M_PI/180.0;
        T = t*M_PI/180.0;
        x[1] = sin(P) * cos(T) ;
        z[1] = sin(P) * sin(T) ;
        y[1] = cos(P);
        vertices->push_back(R * x[1]);
        vertices->push_back(R * y[1]+1);
        vertices->push_back(R * z[1]);


        normals->push_back(x[1]);
        normals->push_back(y[1]);
        normals->push_back(z[1]);

        //
        P = rings*M_PI/180.0;
        T = (t+sectors)*M_PI/180.0;
        x[2] = sin(P) * cos(T) ;
        z[2] = sin(P) * sin(T) ;
        y[2] = cos(P);
        vertices->push_back(R * x[2]);
        vertices->push_back(R * y[2]+1);
        vertices->push_back(R * z[2]);

        normals->push_back(x[2]);
        normals->push_back(y[2]);
        normals->push_back(z[2]);

    }
    //Body of the sphere
    for (int p=rings; p<90; p+=rings)
        for(int t=0; t<360; t+=sectors)
        {
            //A
            P = p*M_PI/180.0;
            T = t*M_PI/180.0;
            x[0] = sin(P) * cos(T) ;
            z[0] = sin(P) * sin(T) ;
            y[0] = cos(P);

            vertices->push_back(R * x[0]);
            vertices->push_back(R * y[0]+1);
            vertices->push_back(R * z[0]);


            normals->push_back(x[0]);
            normals->push_back(y[0]);
            normals->push_back(z[0]);

            //B
            P = (p+rings)*M_PI/180.0;
            T = t*M_PI/180.0;
            x[1] = sin(P) * cos(T) ;
            z[1] = sin(P) * sin(T) ;
            y[1] = cos(P);
            vertices->push_back(R * x[1]);
            vertices->push_back(R * y[1]+1);
            vertices->push_back(R * z[1]);


            normals->push_back(x[1]);
            normals->push_back(y[1]);
            normals->push_back(z[1]);

            //C
            P = p*M_PI/180.0;
            T = (t+sectors)*M_PI/180.0;
            x[2] = sin(P) * cos(T) ;
            z[2] = sin(P) * sin(T) ;
            y[2] = cos(P);
            vertices->push_back(R * x[2]);
            vertices->push_back(R * y[2]+1);
            vertices->push_back(R * z[2]);


            normals->push_back(x[2]);
            normals->push_back(y[2]);
            normals->push_back(z[2]);
            //D
            P = (p+rings)*M_PI/180.0;
            T = (t+sectors)*M_PI/180.0;
            x[3] = sin(P) * cos(T) ;
            z[3] = sin(P) * sin(T) ;
            y[3] = cos(P);
            vertices->push_back(R * x[3]);
            vertices->push_back(R * y[3]+1);
            vertices->push_back(R * z[3]);


            normals->push_back(x[3]);
            normals->push_back(y[3]);
            normals->push_back(z[3]);



            vertices->push_back(R * x[1]);
            vertices->push_back(R * y[1]+1);
            vertices->push_back(R * z[1]);


            normals->push_back(x[1]);
            normals->push_back(y[1]);
            normals->push_back(z[1]);

            vertices->push_back(R * x[2]);
            vertices->push_back(R * y[2]+1);
            vertices->push_back(R * z[2]);


            normals->push_back(x[2]);
            normals->push_back(y[2]);
            normals->push_back(z[2]);

        }


    //body of the cylinder
    for(int d = 0; d<360; d+= 360/prec)
    {

        //point A1
        float D = d*M_PI/180.0;
        vertices->push_back(R * sin(D));
        vertices->push_back(0);
        vertices->push_back(R * cos(D));

        normals->push_back(sin(D));
        normals->push_back(0);
        normals->push_back(cos(D));

        //point B1
        vertices->push_back(R * sin(D));
        vertices->push_back(1);
        vertices->push_back(R * cos(D));

        normals->push_back(sin(D));
        normals->push_back(0);
        normals->push_back(cos(D));

        //point C1
        D = (d+360/prec)*M_PI/180.0;
        vertices->push_back(R * sin(D));
        vertices->push_back(1);
        vertices->push_back(R * cos(D));

        normals->push_back(sin(D));
        normals->push_back(0);
        normals->push_back(cos(D));

        //point A2
        D = (d+360/prec)*M_PI/180.0;
        vertices->push_back(R * sin(D));
        vertices->push_back(1);
        vertices->push_back(R * cos(D));

        normals->push_back(sin(D));
        normals->push_back(0);
        normals->push_back(cos(D));

        //point B2
        vertices->push_back(R * sin(D));
        vertices->push_back(0);
        vertices->push_back(R * cos(D));

        normals->push_back(sin(D));
        normals->push_back(0);
        normals->push_back(cos(D));

        //point C2
        D = d*M_PI/180.0;
        vertices->push_back(R * sin(D));
        vertices->push_back(0);
        vertices->push_back(R * cos(D));

        normals->push_back(sin(D));
        normals->push_back(0);
        normals->push_back(cos(D));

    }

    //bottom of the cylinder
    for(int t=0; t<360; t+=sectors)
    {

        vertices->push_back(0);
        vertices->push_back(-R);
        vertices->push_back(0);


        normals->push_back(0);
        normals->push_back(-1);
        normals->push_back(0);



        P = rings*M_PI/180.0;
        T = t*M_PI/180.0;
        x[1] = sin(P) * cos(T) ;
        z[1] = sin(P) * sin(T) ;
        y[1] = cos(P);
        vertices->push_back(R * x[1]);
        vertices->push_back(R * y[1]);
        vertices->push_back(R * z[1]);


        normals->push_back(x[1]);
        normals->push_back(y[1]);
        normals->push_back(z[1]);

        //
        P = rings*M_PI/180.0;
        T = (t+sectors)*M_PI/180.0;
        x[2] = sin(P) * cos(T) ;
        z[2] = sin(P) * sin(T) ;
        y[2] = cos(P);
        vertices->push_back(R * x[2]);
        vertices->push_back(R * y[2]);
        vertices->push_back(R * z[2]);

        normals->push_back(x[2]);
        normals->push_back(y[2]);
        normals->push_back(z[2]);

    }
    //Body of the sphere
    for (int p=90; p<180; p+=rings)
        for(int t=0; t<360; t+=sectors)
        {
            //A
            P = p*M_PI/180.0;
            T = t*M_PI/180.0;
            x[0] = sin(P) * cos(T) ;
            z[0] = sin(P) * sin(T) ;
            y[0] = cos(P);

            vertices->push_back(R * x[0]);
            vertices->push_back(R * y[0]);
            vertices->push_back(R * z[0]);


            normals->push_back(x[0]);
            normals->push_back(y[0]);
            normals->push_back(z[0]);

            //B
            P = (p+rings)*M_PI/180.0;
            T = t*M_PI/180.0;
            x[1] = sin(P) * cos(T) ;
            z[1] = sin(P) * sin(T) ;
            y[1] = cos(P);
            vertices->push_back(R * x[1]);
            vertices->push_back(R * y[1]);
            vertices->push_back(R * z[1]);


            normals->push_back(x[1]);
            normals->push_back(y[1]);
            normals->push_back(z[1]);

            //C
            P = p*M_PI/180.0;
            T = (t+sectors)*M_PI/180.0;
            x[2] = sin(P) * cos(T) ;
            z[2] = sin(P) * sin(T) ;
            y[2] = cos(P);
            vertices->push_back(R * x[2]);
            vertices->push_back(R * y[2]);
            vertices->push_back(R * z[2]);


            normals->push_back(x[2]);
            normals->push_back(y[2]);
            normals->push_back(z[2]);
            //D
            P = (p+rings)*M_PI/180.0;
            T = (t+sectors)*M_PI/180.0;
            x[3] = sin(P) * cos(T) ;
            z[3] = sin(P) * sin(T) ;
            y[3] = cos(P);
            vertices->push_back(R * x[3]);
            vertices->push_back(R * y[3]);
            vertices->push_back(R * z[3]);


            normals->push_back(x[3]);
            normals->push_back(y[3]);
            normals->push_back(z[3]);



            vertices->push_back(R * x[1]);
            vertices->push_back(R * y[1]);
            vertices->push_back(R * z[1]);


            normals->push_back(x[1]);
            normals->push_back(y[1]);
            normals->push_back(z[1]);

            vertices->push_back(R * x[2]);
            vertices->push_back(R * y[2]);
            vertices->push_back(R * z[2]);


            normals->push_back(x[2]);
            normals->push_back(y[2]);
            normals->push_back(z[2]);

        }


}<|MERGE_RESOLUTION|>--- conflicted
+++ resolved
@@ -31,7 +31,6 @@
     draw_cylinder(0.005,25, points_cylinder, normals_cylinder);
 
 
-<<<<<<< HEAD
     //Vertex source code
     const char vertex_source[] =
     {
@@ -202,26 +201,6 @@
     }
     rendering_program_cylinders.bind();
 
-=======
-void Scene::load_points(const QString& fileName) {
-  p3dt.clear();
-  std::vector<Point> points;
-  std::ifstream ifs(fileName.toAscii().data() );
-  std::copy(std::istream_iterator<Point>(ifs), 
-  std::istream_iterator<Point>(),
-  std::back_inserter(points));
-  std::random_shuffle(points.begin(), points.end());
-  p3dt.insert(points.begin(), points.end());
-
-  make_draw_list();
-
-  QString snv;
-  int nv = static_cast<int>(p3dt.number_of_vertices());
-  snv.setNum(nv);
-  Q_EMIT message(QString("|V| = ") + snv, 0);
-
-  draw();
->>>>>>> 76cf7e78
 }
 
 void Scene::compute_elements()
@@ -936,8 +915,10 @@
     QString snv;
     int nv = static_cast<int>(p3dt.number_of_vertices());
     snv.setNum(nv);
-    emit message(QString("|V| = ") + snv, 0);
     changed();
+    Q_EMIT message(QString("|V| = ") + snv, 0);
+
+
     draw();
 }
 
