--- conflicted
+++ resolved
@@ -2700,12 +2700,7 @@
   }
 }
 
-<<<<<<< HEAD
 } // namespace CGAL
-=======
-
-} // CGAL
->>>>>>> fbe8336f
 
 #ifndef DOXYGEN_RUNNING
 
