--- conflicted
+++ resolved
@@ -15,11 +15,7 @@
 
 find_package(CGAL REQUIRED OPTIONAL_COMPONENTS Qt6)
 
-<<<<<<< HEAD
-find_package(Qt6 QUIET COMPONENTS OpenGLWidgets Svg)
-=======
-find_package(Qt5 QUIET COMPONENTS Widgets)
->>>>>>> fe5a36c0
+find_package(Qt6 QUIET COMPONENTS OpenGLWidgets Widgets)
 
 if(CGAL_Qt6_FOUND AND Qt6_FOUND)
   set(CMAKE_AUTOMOC ON)
@@ -39,13 +35,8 @@
 
   add_to_cached_list(CGAL_EXECUTABLE_TARGETS Snap_rounding_2)
 
-<<<<<<< HEAD
   target_link_libraries(Snap_rounding_2 PRIVATE CGAL::CGAL CGAL::CGAL_Qt6
-                                                Qt6::Gui)
-=======
-  target_link_libraries(Snap_rounding_2 PRIVATE CGAL::CGAL CGAL::CGAL_Qt5
-                                                Qt5::Widgets)
->>>>>>> fe5a36c0
+                                                Qt6::Widgets)
 
   include(${CGAL_MODULES_DIR}/CGAL_add_test.cmake)
   cgal_add_compilation_test(Snap_rounding_2)
