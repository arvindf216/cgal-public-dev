--- conflicted
+++ resolved
@@ -327,15 +327,10 @@
 
 \subsection installation_tbb TBB Library
 
-<<<<<<< HEAD
-If \tbb is not automatically found, the user must set the `TBB_ROOT`
-environment variable. The environment variable `TBB_ARCH_PLATFORM=<arch>/<compiler>` must be set.
-=======
-If \sc{Tbb} is not automatically found, the user must set some variables, depending on the used version of TBB.
+If \tbb is not automatically found, the user must set some variables, depending on the used version of TBB.
 
 \subsubsection installation_old_tbb TBB 2020 or before
 The `TBB_ROOT` and `TBB_ARCH_PLATFORM=<arch>/<compiler>` environment variables must be set.
->>>>>>> 9ab7e9df
 `<arch>` is `ia32` or `intel64`. `<compiler>` describes the Linux kernel, gcc version or Visual Studio version
 used. It should be set to what is used in `$TBB_ROOT/lib/<arch>`.
 
@@ -357,7 +352,7 @@
 | `TBB_MALLOCPROXY_RELEASE_LIBRARY` | Full pathname of the compiled TBB release malloc_proxy library (optional) | CMake |
 
 \subsubsection installation_new_tbb OneTBB
-Since OneAPI \sc{Tbb} version 2021, Intel provides CMake scripts of their own, and the user only have to set the `TBB_DIR`
+Since OneAPI \tbb version 2021, Intel provides CMake scripts of their own, and the user only have to set the `TBB_DIR`
 CMake variable at configuration time. A typical value for `TBB_DIR` is
 `/opt/intel/oneapi/tbb/latest/lib/cmake/tbb` on Unix systems, and `C:/dev/OneAPI/tbb/latest/lib/cmake/tbb` on Windows.
 Alternatively, the user can instead source the `setvars` script that can be found at `/opt/intel/oneapi/setvars.sh` on Unix and
