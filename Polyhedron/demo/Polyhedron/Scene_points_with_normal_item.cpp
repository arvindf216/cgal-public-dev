#define CGAL_data_type float
#define CGAL_GL_data_type GL_FLOAT

#include "Scene_points_with_normal_item.h"

#include <CGAL/Point_set_3.h>
#include <CGAL/Timer.h>
#include <CGAL/Memory_sizer.h>

#include <CGAL/Three/Viewer_interface.h>
#include <CGAL/Three/Three.h>
#include <CGAL/Three/Point_container.h>
#include <CGAL/Three/Edge_container.h>

#include <CGAL/Polygon_mesh_processing/compute_normal.h>
#include <CGAL/Orthogonal_k_neighbor_search.h>
#include <CGAL/Search_traits_3.h>
#include <CGAL/Search_traits_adapter.h>
#include <CGAL/linear_least_squares_fitting_3.h>
#include <CGAL/algorithm.h>
#include <CGAL/Point_set_3/IO.h>

#include <QObject>
#include <QApplication>
#include <QMenu>
#include <QSlider>
#include <QWidgetAction>
#include <CGAL/Qt/manipulatedCameraFrame.h>

#ifdef CGAL_LINKED_WITH_TBB
#include <tbb/parallel_for.h>
#include <tbb/blocked_range.h>
#include <tbb/scalable_allocator.h>
#endif // CGAL_LINKED_WITH_TBB

<<<<<<< HEAD
#include <boost/array.hpp>

#include <set>
#include <stack>
#include <algorithm>

const std::size_t limit_fast_drawing = 300000; //arbitraty large value
=======
const std::size_t limit_fast_drawing = 300000; //arbitrary large value
>>>>>>> fc8dc74a

typedef CGAL::Three::Point_container Pc;
typedef CGAL::Three::Edge_container Ec;
typedef CGAL::Three::Viewer_interface VI;

typedef Scene_points_with_normal_item_priv Priv;

struct Scene_points_with_normal_item_priv
{
  enum Point_container_id
  {
    Points = 0,
    Shaded_points,
    Selected_points,
    Selected_shaded_points
  };

  void init_values(Scene_points_with_normal_item* parent)
  {
    item = parent;
    nb_points = 0;
    nb_selected_points = 0;
    nb_lines = 0;
    is_point_slider_moving = false;
    normal_Slider = new QSlider(Qt::Horizontal);
    normal_Slider->setValue(CGAL::Three::Three::getDefaultNormalLength());
    point_Slider = new QSlider(Qt::Horizontal);
    point_Slider->setMinimum(1);
    point_Slider->setValue(CGAL::Three::Three::getDefaultPointSize());
    point_Slider->setMaximum(25);
    item->setPointContainer(Priv::Selected_shaded_points, new Pc(VI::PROGRAM_WITH_LIGHT, false));
    item->setPointContainer(Priv::Selected_points, new Pc(VI::PROGRAM_NO_SELECTION, false));
    item->setPointContainer(Priv::Shaded_points, new Pc(VI::PROGRAM_WITH_LIGHT, false));
    item->setPointContainer(Priv::Points, new Pc(VI::PROGRAM_NO_SELECTION, false));
    item->setEdgeContainer(0, new Ec(VI::PROGRAM_NO_SELECTION, false));
  }

  Scene_points_with_normal_item_priv(Scene_points_with_normal_item* parent)
    : m_points(new Point_set)
  {
    init_values(parent);
  }

  Scene_points_with_normal_item_priv(const Scene_points_with_normal_item& toCopy,
                                     Scene_points_with_normal_item* parent)
    : m_points(new Point_set(*toCopy.d->m_points))
  {
    init_values(parent);
  }

  Scene_points_with_normal_item_priv(const SMesh& input_mesh,
                                     Scene_points_with_normal_item* parent)
    : m_points(new Point_set)
  {
    using vertex_descriptor = typename boost::graph_traits<SMesh>::vertex_descriptor;

    init_values(parent);

    auto vpm = get(CGAL::vertex_point, input_mesh);
    auto vnormals = get(CGAL::dynamic_vertex_property_t<Kernel::Vector_3>(), input_mesh);
    CGAL::Polygon_mesh_processing::compute_vertex_normals(input_mesh, vnormals);

    m_points->add_normal_map();
    for(vertex_descriptor v : vertices(input_mesh))
      m_points->insert(get(vpm, v), get(vnormals, v));
  }

  ~Scene_points_with_normal_item_priv()
  {
    if(m_points)
    {
      delete m_points;
      m_points = nullptr;
    }
    delete normal_Slider;
    delete point_Slider;
  }

  bool isPointSliderMoving() { return is_point_slider_moving; }
  void initializeBuffers(CGAL::Three::Viewer_interface *viewer) const;
  void compute_normals_and_vertices() const;

  Point_set* m_points;
  std::string m_comments;
  QAction* actionDeleteSelection;
  QAction* actionResetSelection;
  QAction* actionSelectDuplicatedPoints;
  QSlider* normal_Slider;
  QSlider* point_Slider;
  mutable bool is_point_slider_moving;
  mutable std::vector<CGAL_data_type> positions_lines;
  mutable std::vector<CGAL_data_type> normals;
  mutable std::vector<CGAL_data_type> positions_normals;
  mutable std::vector<CGAL_data_type> positions_selected_normals;
  mutable std::vector<CGAL_data_type> colors_points;
  mutable std::size_t nb_points;
  mutable std::size_t nb_selected_points;
  mutable std::size_t nb_lines;
  mutable QOpenGLShaderProgram *program;

  Scene_points_with_normal_item* item;
};

class Fill_buffers
{
  Point_set* point_set;

  std::vector<Point_set::Index>& indices;
  std::vector<CGAL_data_type>& positions_lines;
  std::vector<CGAL_data_type>& positions_normals;
  bool has_normals;
  const CGAL::qglviewer::Vec offset;
  double length;
  std::size_t size_p;
  std::size_t offset_normal_indices;

public:
  Fill_buffers(Point_set* point_set,
               std::vector<Point_set::Index>& indices,
               std::vector<CGAL_data_type>& positions_lines,
               std::vector<CGAL_data_type>& positions_normals,
               bool has_normals,
               const CGAL::qglviewer::Vec offset,
               double length,
               std::size_t offset_normal_indices = 0)
    : point_set (point_set)
    , indices (indices)
    , positions_lines (positions_lines)
    , positions_normals (positions_normals)
    , has_normals (has_normals)
    , offset (offset)
    , length (length)
    , offset_normal_indices (offset_normal_indices)
  {
    if (has_normals)
      size_p = 6;
    else
      size_p = 3;
  }

#ifdef CGAL_LINKED_WITH_TBB
  void operator()(const tbb::blocked_range<std::size_t>& r) const
  {
    for( std::size_t i = r.begin(); i != r.end(); ++i)
      apply (i);
  }
#endif // CGAL_LINKED_WITH_TBB

  void apply (std::size_t i) const
  {
    const Point_set::Index& idx = indices[i];
    const Kernel::Point_3& p = point_set->point(idx);

    positions_lines[i * size_p    ] = p.x() + offset.x;
    positions_lines[i * size_p + 1] = p.y() + offset.y;
    positions_lines[i * size_p + 2] = p.z() + offset.z;

    if(has_normals)
    {
      const Kernel::Vector_3& n = point_set->normal(idx);
      Kernel::FT normalizer = 1.0/CGAL::sqrt(n.squared_length());
      Point_set_3<Kernel>::Point q = p + length * n * normalizer;
      positions_lines[i * size_p + 3] = q.x() + offset.x;
      positions_lines[i * size_p + 4] = q.y() + offset.y;
      positions_lines[i * size_p + 5] = q.z() + offset.z;

      positions_normals[(i - offset_normal_indices) * 3    ] = n.x();
      positions_normals[(i - offset_normal_indices) * 3 + 1] = n.y();
      positions_normals[(i - offset_normal_indices) * 3 + 2] = n.z();
    }
  }
};

Scene_points_with_normal_item::Scene_points_with_normal_item()
{
  setRenderingMode(Points);
  is_selected = true;
  d = new Scene_points_with_normal_item_priv(this);
}

// Copy constructor
Scene_points_with_normal_item::Scene_points_with_normal_item(const Scene_points_with_normal_item& toCopy)
{
  d = new Scene_points_with_normal_item_priv(toCopy, this);

  if (!has_normals())
  {
    setRenderingMode(Points);
    is_selected = true;
  }
  else
  {
    setRenderingMode(CGAL::Three::Three::defaultPointSetRenderingMode());
    is_selected = true;
  }

  invalidateOpenGLBuffers();
}

// Converts polyhedron to point set

Scene_points_with_normal_item::Scene_points_with_normal_item(const SMesh& input_mesh)
{
  // Converts Polyhedron vertices to point set.
  // Computes vertices normal from connectivity.
  d = new Scene_points_with_normal_item_priv(input_mesh, this);
  setRenderingMode(CGAL::Three::Three::defaultPointSetRenderingMode());
  is_selected = true;
  invalidateOpenGLBuffers();
}

Scene_points_with_normal_item::~Scene_points_with_normal_item()
{
  delete d;
}



void Scene_points_with_normal_item_priv::
initializeBuffers(CGAL::Three::Viewer_interface *viewer) const
{
  item->getEdgeContainer(0)->initializeBuffers(viewer);
  item->getPointContainer(Priv::Points)->initializeBuffers(viewer);
  item->getPointContainer(Priv::Shaded_points)->initializeBuffers(viewer);
  item->getPointContainer(Priv::Selected_points)->initializeBuffers(viewer);
  item->getPointContainer(Priv::Selected_shaded_points)->initializeBuffers(viewer);

  ////Clean-up
  item->getPointContainer(Priv::Points)->setFlatDataSize(nb_points - nb_selected_points);
  item->getPointContainer(Priv::Shaded_points)->setFlatDataSize(nb_points - nb_selected_points);
  item->getPointContainer(Priv::Selected_points)->setFlatDataSize(nb_selected_points);
  item->getPointContainer(Priv::Selected_shaded_points)->setFlatDataSize(nb_selected_points);
  item->getEdgeContainer(0)->setFlatDataSize(nb_lines);

  positions_lines             .resize(0);
  normals                     .resize(0);
  positions_normals           .resize(0);
  positions_selected_normals  .resize(0);
  colors_points               .resize(0);

  positions_lines             .shrink_to_fit();
  normals                     .shrink_to_fit();
  positions_normals           .shrink_to_fit();
  positions_selected_normals  .shrink_to_fit();
  colors_points               .shrink_to_fit();
}

void Scene_points_with_normal_item_priv::compute_normals_and_vertices() const
{
    const CGAL::qglviewer::Vec offset = static_cast<CGAL::Three::Viewer_interface*>(
          CGAL::QGLViewer::QGLViewerPool().first())->offset();
    QApplication::setOverrideCursor(Qt::WaitCursor);
    positions_lines.resize(0);
    normals.resize(0);
    positions_normals.resize(0);
    positions_selected_normals.resize(0);
    normals.resize(0);
    colors_points.resize(0);

    //Shuffle container to allow quick display random points
    std::vector<Point_set::Index> indices;
    indices.reserve (m_points->size());
    std::copy (m_points->begin(), m_points->end(), std::back_inserter(indices));

    CGAL::cpp98::random_shuffle (indices.begin(), indices.end() - m_points->nb_selected_points());
    if (m_points->nb_selected_points() != 0)
      CGAL::cpp98::random_shuffle (indices.end() - m_points->nb_selected_points(), indices.end());

    //if item has normals, points will be one point out of two in the lines data.
    //else points will be lines and lines discarded.
    double average_spacing = 0;
    double normal_length =0;
    double length_factor =0;
    if (item->has_normals())
    {
      // Store normals
      Kernel::Sphere_3 region_of_interest = m_points->region_of_interest();
      positions_lines.resize(m_points->size() * 6);
      positions_normals.resize((m_points->size() - m_points->nb_selected_points()) * 3);
      positions_selected_normals.resize(m_points->nb_selected_points() * 3);

      // we can't afford computing real average spacing just for display, 0.5% of bbox will do
      average_spacing = 0.005 * item->diagonalBbox();
      normal_length = (std::min)(average_spacing, std::sqrt(
                                   region_of_interest.squared_radius() / 1000.));
      length_factor = 10.0/100*normal_Slider->value();
    }
    else
    {
      positions_lines.resize(m_points->size() * 3);
    }

    Fill_buffers fill_buffers (m_points, indices, positions_lines, positions_normals,
                               item->has_normals(), offset, normal_length * length_factor);
    Fill_buffers fill_buffers_2 (m_points, indices, positions_lines, positions_selected_normals,
                                 item->has_normals(), offset, normal_length * length_factor,
                                 m_points->first_selected() - m_points->begin());

#ifdef CGAL_LINKED_WITH_TBB
    tbb::parallel_for(tbb::blocked_range<size_t>(0,
                                                 m_points->size() - m_points->nb_selected_points()),
                      fill_buffers);
    tbb::parallel_for(tbb::blocked_range<size_t>(m_points->size() - m_points->nb_selected_points(),
                                                 m_points->size()),
                      fill_buffers_2);
#else
    for (std::size_t i = 0; i < indices.size() - m_points->nb_selected_points(); ++ i)
      fill_buffers.apply (i);
    for (std::size_t i = indices.size() - m_points->nb_selected_points(); i < indices.size(); ++ i)
      fill_buffers_2.apply (i);
#endif

    //The colors
    if (m_points->has_colors())
    {
        colors_points.reserve((m_points->size() - m_points->nb_selected_points()) * 6);

        for (std::size_t i = 0; i < indices.size() - m_points->nb_selected_points(); ++ i)
        {
          colors_points.push_back (m_points->red(indices[i]));
          colors_points.push_back (m_points->green(indices[i]));
          colors_points.push_back (m_points->blue(indices[i]));
          colors_points.push_back (m_points->red(indices[i]));
          colors_points.push_back (m_points->green(indices[i]));
          colors_points.push_back (m_points->blue(indices[i]));
        }
    }

    nb_lines = positions_lines.size();
    if(item->has_normals())
      nb_points = positions_lines.size()/2;
    else
      nb_points = positions_lines.size();
    nb_selected_points = m_points->nb_selected_points() * 3;
    //edges
    if(item->has_normals())
    {
      item->getEdgeContainer(0)->allocate(Ec::Vertices, positions_lines.data(),
                                       static_cast<int>(nb_lines*sizeof(CGAL_data_type)));
      if (!(colors_points.empty()))
      {
        item->getEdgeContainer(0)->allocate(Ec::Colors, colors_points.data(),
                                            static_cast<int>(colors_points.size()
                                                             *sizeof(CGAL_data_type)));
      }
      //shaded points
      item->getPointContainer(Priv::Shaded_points)->setStride(Pc::Vertices,
                                           static_cast<int>(6*sizeof(CGAL_GL_data_type)));
      item->getPointContainer(Priv::Shaded_points)->allocate(Pc::Vertices,  positions_lines.data(),
                                       static_cast<int>(nb_lines*sizeof(CGAL_data_type)));
      item->getPointContainer(Priv::Shaded_points)->allocate(Pc::Normals, positions_normals.data(),
                                           static_cast<int>(positions_normals.size()
                                                            *sizeof(CGAL_data_type)));
    }
    //points
    if(!item->has_normals()) {
      item->getPointContainer(Priv::Points)->setStride(Pc::Vertices,
                                            0);
    }
    else{
      item->getPointContainer(Priv::Points)->setStride(Pc::Vertices,
                                            static_cast<int>(6*sizeof(CGAL_GL_data_type)));
    }
    item->getPointContainer(Priv::Points)->allocate(Pc::Vertices, positions_lines.data(),
                                         static_cast<int>(positions_lines.size()
                                                          *sizeof(CGAL_data_type)));
    if (!(colors_points.empty()))
    {
      item->getPointContainer(Priv::Points)->setStride(Pc::Colors,6*sizeof(CGAL_data_type));
      item->getPointContainer(Priv::Points)->allocate(Pc::Colors, colors_points.data(),
                                           static_cast<int>(colors_points.size()
                                                            *sizeof(CGAL_data_type)));
    }
    //selected points
    if(!item->has_normals()) {
      item->getPointContainer(Priv::Selected_points)->setStride(Pc::Vertices,
                                            0);
      item->getPointContainer(Priv::Selected_points)->setOffset(Pc::Vertices,
                                            static_cast<int>(
                                              3*
                                              (m_points->size()
                                               -m_points->nb_selected_points())
                                              *sizeof(CGAL_data_type) ));
    }
    else{
      item->getPointContainer(Priv::Selected_points)->setStride(Pc::Vertices,
                                            static_cast<int>(6*sizeof(CGAL_GL_data_type)));
      item->getPointContainer(Priv::Selected_points)->setOffset(Pc::Vertices,
                                            static_cast<int>(
                                              6*
                                              (m_points->size()
                                               -m_points->nb_selected_points())
                                              *sizeof(CGAL_data_type) ));
      item->getPointContainer(Priv::Selected_shaded_points)->setStride(Pc::Vertices,
                                            static_cast<int>(6*sizeof(CGAL_GL_data_type)));
      item->getPointContainer(Priv::Selected_shaded_points)->setOffset(Pc::Vertices,
                                            static_cast<int>(
                                              6*
                                              (m_points->size()
                                               -m_points->nb_selected_points())
                                              *sizeof(CGAL_data_type) ));
      item->getPointContainer(Priv::Selected_shaded_points)->allocate(Pc::Vertices,
                                                                      positions_lines.data(),
                                           static_cast<int>(positions_lines.size()
                                                            *sizeof(CGAL_data_type)));
      item->getPointContainer(Priv::Selected_shaded_points)->allocate(Pc::Normals,
                                                                      positions_selected_normals.data(),
                                           static_cast<int>(positions_selected_normals.size()
                                                            *sizeof(CGAL_data_type)));
    }
    item->getPointContainer(Priv::Selected_points)->allocate(Pc::Vertices, positions_lines.data(),
                                         static_cast<int>(positions_lines.size()
                                                          *sizeof(CGAL_data_type)));
    if (!(colors_points.empty()))
    {
      item->getPointContainer(Priv::Points)->setStride(Pc::Colors,6*sizeof(CGAL_data_type));
      item->getPointContainer(Priv::Points)->allocate(Pc::Colors, colors_points.data(),
                                           static_cast<int>(colors_points.size()
                                                            *sizeof(CGAL_data_type)));
    }
    QApplication::restoreOverrideCursor();
}

// Duplicates scene item
Scene_points_with_normal_item*
Scene_points_with_normal_item::clone() const
{
  return new Scene_points_with_normal_item(*this);
}

// Is selection empty?
bool Scene_points_with_normal_item::isSelectionEmpty() const
{
  return (d->m_points->nb_selected_points() == 0);
}

// Delete selection
void Scene_points_with_normal_item::deleteSelection()
{
  CGAL::Timer task_timer; task_timer.start();
  std::cerr << "Delete " << d->m_points->nb_selected_points() << " points...";

  // Delete selected points
  d->m_points->delete_selection();

  std::size_t memory = CGAL::Memory_sizer().virtual_size();
  std::cerr << "done: " << task_timer.time() << " seconds, "
                        << (memory>>20) << " Mb allocated"
                        << std::endl;
  invalidateOpenGLBuffers();
  Q_EMIT itemChanged();
}

// Invert selection
void Scene_points_with_normal_item::invertSelection()
{
  d->m_points->invert_selection();
  invalidateOpenGLBuffers();
  Q_EMIT itemChanged();
}

// Select everything
void Scene_points_with_normal_item::selectAll()
{
  d->m_points->select_all();
  invalidateOpenGLBuffers();
  Q_EMIT itemChanged();
}
// Reset selection mark
void Scene_points_with_normal_item::resetSelection()
{
  // Un-select all points
  d->m_points->unselect_all();
  invalidateOpenGLBuffers();
  Q_EMIT itemChanged();
}
  //Select duplicated points
void Scene_points_with_normal_item::selectDuplicates()
{
  std::set<Kernel::Point_3> unique_points;
  std::vector<Point_set::Index> unselected, selected;
  for (Point_set::iterator ptit = d->m_points->begin(); ptit!= d->m_points->end(); ++ ptit)
    if ( !unique_points.insert(d->m_points->point(*ptit)).second)
      selected.push_back (*ptit);
    else
      unselected.push_back (*ptit);

  for (std::size_t i = 0; i < unselected.size(); ++ i)
    *(d->m_points->begin() + i) = unselected[i];
  for (std::size_t i = 0; i < selected.size(); ++ i)
    *(d->m_points->begin() + (unselected.size() + i)) = selected[i];

  if (selected.empty ())
  {
    d->m_points->unselect_all();
  }
  else
  {
    d->m_points->set_first_selected
      (d->m_points->begin() + unselected.size());
  }

  invalidateOpenGLBuffers();
  Q_EMIT itemChanged();
}

// Loads point set from .PLY file
bool Scene_points_with_normal_item::read_ply_point_set(std::istream& stream)
{
  Q_ASSERT(d->m_points != nullptr);

  d->m_points->clear();

  bool ok = CGAL::IO::read_PLY(stream, *(d->m_points), d->m_comments) && !isEmpty();

  d->point_Slider->setValue(CGAL::Three::Three::getDefaultPointSize());
  std::cerr << d->m_points->info();

  if (!d->m_points->has_normal_map())
  {
    setRenderingMode(Points);
  }
  else{
    setRenderingMode(CGAL::Three::Three::defaultPointSetRenderingMode());
  }
  if (d->m_points->check_colors())
    std::cerr << "-> Point set has colors" << std::endl;

  std::cerr << "[Comments from PLY input]" << std::endl << d->m_comments;

  invalidateOpenGLBuffers();
  return ok;
}

// Write point set to .PLY file
bool Scene_points_with_normal_item::write_ply_point_set(std::ostream& stream, bool binary) const
{
  Q_ASSERT(d->m_points != nullptr);

  d->m_points->reset_indices();

  if (!stream)
    return false;

  if (binary)
    CGAL::IO::set_binary_mode (stream);

  return CGAL::IO::write_PLY(stream, *(d->m_points), d->m_comments);
}

// Loads point set from .OFF file
bool Scene_points_with_normal_item::read_off_point_set(std::istream& stream)
{
  Q_ASSERT(d->m_points != nullptr);

  d->m_points->clear();
  bool ok = CGAL::IO::read_OFF(stream, *(d->m_points)) && !isEmpty();

  d->point_Slider->setValue(CGAL::Three::Three::getDefaultPointSize());
  invalidateOpenGLBuffers();
  return ok;
}

// Write point set to .OFF file
bool Scene_points_with_normal_item::write_off_point_set(std::ostream& stream) const
{
  Q_ASSERT(d->m_points != nullptr);

  d->m_points->reset_indices();

  return CGAL::IO::write_OFF(stream, *(d->m_points));
}

// Loads point set from .XYZ file
bool Scene_points_with_normal_item::read_xyz_point_set(std::istream& stream)
{
  Q_ASSERT(d->m_points != nullptr);

  d->m_points->clear();

  bool ok = CGAL::IO::read_XYZ (stream, *(d->m_points)) && !isEmpty();

  d->point_Slider->setValue(CGAL::Three::Three::getDefaultPointSize());
  invalidateOpenGLBuffers();
  return ok;
}

// Write point set to .XYZ file
bool Scene_points_with_normal_item::write_xyz_point_set(std::ostream& stream) const
{
  Q_ASSERT(d->m_points != nullptr);

  d->m_points->reset_indices();

  return CGAL::IO::write_XYZ(stream, *(d->m_points));
}

QString
Scene_points_with_normal_item::toolTip() const
{
  Q_ASSERT(d->m_points != nullptr);

  return QObject::tr("<p><b>%1</b> (color: %4)<br />"
                     "<i>Point_set_3</i></p>"
                     "<p>Number of points: %2</p>")
    .arg(name())
    .arg(d->m_points->size())
    .arg(color().name());
}

bool Scene_points_with_normal_item::supportsRenderingMode(RenderingMode m) const
{
  switch ( m )
  {
  case Points:
    return true;
  case ShadedPoints:
  case PointsPlusNormals:
    return has_normals();

  default:
    return false;
  }
}

void Scene_points_with_normal_item::drawEdges(CGAL::Three::Viewer_interface* viewer) const
{
    double ratio_displayed = 1.0;
    if (viewer->inFastDrawing () &&
        (d->nb_lines/6 > limit_fast_drawing)) // arbitrary large value
      ratio_displayed = 6 * limit_fast_drawing / static_cast<double>(d->nb_lines);
    if(!isInit(viewer))
      initGL(viewer);
    if ( getBuffersFilled() &&
       ! getBuffersInit(viewer))
    {
      d->initializeBuffers(viewer);
      setBuffersInit(viewer, true);
    }
    if(!d->m_points->has_colors())
      getEdgeContainer(0)->setColor(color());
    std::size_t real_size =
        getEdgeContainer(0)->getFlatDataSize();
    getEdgeContainer(0)->setFlatDataSize(ratio_displayed * real_size);
    getEdgeContainer(0)->draw( viewer, !d->m_points->has_colors());
    getEdgeContainer(0)->setFlatDataSize(real_size);

}
void Scene_points_with_normal_item::
drawPoints(CGAL::Three::Viewer_interface* viewer) const
{
  GLfloat point_size;
  viewer->glGetFloatv(GL_POINT_SIZE, &point_size);
  viewer->setGlPointSize(GLfloat(d->point_Slider->value()));
  double ratio_displayed = 1.0;
  if ((viewer->inFastDrawing () || d->isPointSliderMoving())
      &&((d->nb_points )/3 > limit_fast_drawing)) // arbitrary large value
    ratio_displayed = 3 * limit_fast_drawing / static_cast<double>(d->nb_points);

  if(!isInit(viewer))
    initGL(viewer);
  if ( getBuffersFilled() &&
     ! getBuffersInit(viewer))
  {
    d->initializeBuffers(viewer);
    setBuffersInit(viewer, true);
  }
  if(!getBuffersFilled())
  {
    computeElements();
    d->initializeBuffers(viewer);
  }

  if(has_normals() && renderingMode() == ShadedPoints)
  {
    getPointContainer(Priv::Shaded_points)->setColor(color());
    std::size_t real_size =
        getPointContainer(Priv::Shaded_points)->getFlatDataSize();
    getPointContainer(Priv::Shaded_points)->setFlatDataSize(ratio_displayed * real_size);
    getPointContainer(Priv::Shaded_points)->draw( viewer, true);
    getPointContainer(Priv::Shaded_points)->setFlatDataSize(real_size);

    real_size =
        getPointContainer(Priv::Selected_shaded_points)->getFlatDataSize();
    getPointContainer(Priv::Selected_shaded_points)->setColor(QColor(Qt::red));
    getPointContainer(Priv::Selected_shaded_points)->setFlatDataSize(ratio_displayed * real_size);
    getPointContainer(Priv::Selected_shaded_points)->draw( viewer, true);
    getPointContainer(Priv::Selected_shaded_points)->setFlatDataSize(real_size);
  }
  else
  {
    if(!d->m_points->has_colors())
      getPointContainer(Priv::Points)->setColor(color());
    std::size_t real_size = getPointContainer(Priv::Points)->getFlatDataSize();
    getPointContainer(Priv::Points)->setFlatDataSize(ratio_displayed * real_size);
    getPointContainer(Priv::Points)->setFlatDataSize(real_size);
    getPointContainer(Priv::Points)->draw(viewer, !d->m_points->has_colors());

    real_size = getPointContainer(Priv::Selected_points)->getFlatDataSize();
    getPointContainer(Priv::Selected_points)->setColor(QColor(Qt::red));
    getPointContainer(Priv::Selected_points)->setFlatDataSize(ratio_displayed * real_size);
    getPointContainer(Priv::Selected_points)->setFlatDataSize(real_size);
    getPointContainer(Priv::Selected_points)->draw(viewer, true);
  }

  viewer->setGlPointSize(point_size);
}
// Gets wrapped point set
Point_set* Scene_points_with_normal_item::point_set()
{
  Q_ASSERT(d->m_points != nullptr);
  return d->m_points;
}
const Point_set* Scene_points_with_normal_item::point_set() const
{
  Q_ASSERT(d->m_points != nullptr);
  return d->m_points;
}

// Gets wrapped point set
std::string& Scene_points_with_normal_item::comments()
{
  return d->m_comments;
}
const std::string& Scene_points_with_normal_item::comments() const
{
  return d->m_comments;
}

bool
Scene_points_with_normal_item::isEmpty() const
{
  Q_ASSERT(d->m_points != nullptr);
  return d->m_points->empty();
}

void
Scene_points_with_normal_item::compute_bbox()const
{
  Q_ASSERT(d->m_points != nullptr);

  Kernel::Iso_cuboid_3 bbox = d->m_points->bounding_box();
  setBbox(Bbox(bbox.xmin(),bbox.ymin(),bbox.zmin(),
              bbox.xmax(),bbox.ymax(),bbox.zmax()));
}

void Scene_points_with_normal_item::computes_local_spacing(int k)
{
  typedef Kernel Geom_traits;

  typedef CGAL::Search_traits_3<Geom_traits> SearchTraits_3;
  typedef CGAL::Search_traits_adapter <Point_set::Index, Point_set::Point_map, SearchTraits_3> Search_traits;
  typedef CGAL::Orthogonal_k_neighbor_search<Search_traits> Neighbor_search;
  typedef Neighbor_search::Tree Tree;
  typedef Neighbor_search::Distance Distance;

  // build kdtree
  Tree tree(d->m_points->begin(),
            d->m_points->end(),
            Tree::Splitter(),
            Search_traits (d->m_points->point_map())
            );
  Distance tr_dist(d->m_points->point_map());

  if (!(d->m_points->has_property_map<double> ("radius")))
    d->m_points->add_radius();

  // Compute the radius of each point = (distance max to k nearest neighbors)/2.
  {
    int i=0;
    for (Point_set::iterator it=d->m_points->begin(); it!=d->m_points->end(); ++it, ++i)
    {
      Neighbor_search search(tree, d->m_points->point(*it), k+1, 0, true, tr_dist);
      double maxdist2 = (--search.end())->second; // squared distance to furthest neighbor
      d->m_points->radius(*it) = sqrt(maxdist2)/2.;
    }
  }

  d->m_points->set_radii_uptodate(true);
}

QMenu* Scene_points_with_normal_item::contextMenu()
{
    const char* prop_name = "Menu modified by Scene_points_with_normal_item.";

    QMenu* menu = Scene_item::contextMenu();

    //add a slider to modify the normals length
    // Use dynamic properties:
    // https://doc.qt.io/qt-5/qobject.html#property
    bool menuChanged = menu->property(prop_name).toBool();

    if(!menuChanged) {
      if(has_normals())
      {
        QMenu *container = new QMenu(tr("Normals Length"));
        QWidgetAction *sliderAction = new QWidgetAction(nullptr);
        if((d->nb_points)/3 <= limit_fast_drawing)
        {
          connect(d->normal_Slider, &QSlider::valueChanged, this, &Scene_points_with_normal_item::invalidateOpenGLBuffers);
          connect(d->normal_Slider, &QSlider::valueChanged, this, &Scene_points_with_normal_item::itemChanged);
        }
        else
        {
          connect(d->normal_Slider, &QSlider::sliderReleased, this, &Scene_points_with_normal_item::invalidateOpenGLBuffers);
          connect(d->normal_Slider, &QSlider::sliderReleased, this, &Scene_points_with_normal_item::itemChanged);
        }
        sliderAction->setDefaultWidget(d->normal_Slider);
        container->menuAction()->setProperty("is_groupable", true);
        container->addAction(sliderAction);
        menu->addMenu(container);
      }
        QMenu *container = new QMenu(tr("Points Size"));
        QWidgetAction *sliderAction = new QWidgetAction(nullptr);
        connect(d->point_Slider, &QSlider::sliderPressed, this, &Scene_points_with_normal_item::pointSliderPressed);
        connect(d->point_Slider, &QSlider::sliderReleased, this, &Scene_points_with_normal_item::pointSliderReleased);
        connect(d->point_Slider, &QSlider::valueChanged, this, &Scene_points_with_normal_item::itemChanged);

        sliderAction->setDefaultWidget(d->point_Slider);
        container->menuAction()->setProperty("is_groupable", true);
        container->addAction(sliderAction);
        menu->addMenu(container);

        d->actionDeleteSelection = menu->addAction(tr("Delete Selection"));
        d->actionDeleteSelection->setObjectName("actionDeleteSelection");
        connect(d->actionDeleteSelection, SIGNAL(triggered()),this, SLOT(deleteSelection()));

        d->actionResetSelection = menu->addAction(tr("Reset Selection"));
        d->actionResetSelection->setObjectName("actionResetSelection");
        connect(d->actionResetSelection, SIGNAL(triggered()),this, SLOT(resetSelection()));

        d->actionSelectDuplicatedPoints = menu->addAction(tr("Select duplicated points"));
        d->actionSelectDuplicatedPoints->setObjectName("actionSelectDuplicatedPoints");
        connect(d->actionSelectDuplicatedPoints, SIGNAL(triggered()),this, SLOT(selectDuplicates()));
        QAction* resetColorsAction = menu->addAction(tr("Make Unicolor"));
        resetColorsAction->setObjectName("resetColorsAction");
        connect(resetColorsAction, &QAction::triggered, this, &Scene_points_with_normal_item::resetColors);
        menu->setProperty(prop_name, true);
    }
    QAction* actionColor = menu->findChild<QAction*>(tr("resetColorsAction"));
    actionColor->setVisible(d->m_points->has_colors());
    if (isSelectionEmpty())
    {
        d->actionDeleteSelection->setDisabled(true);
        d->actionResetSelection->setDisabled(true);
    }
    else
    {
        d->actionDeleteSelection->setDisabled(false);
        d->actionResetSelection->setDisabled(false);
    }

    return menu;
}

bool Scene_points_with_normal_item::has_normals() const { return d->m_points->has_normal_map(); }

void Scene_points_with_normal_item::invalidateOpenGLBuffers()
{
    setBuffersFilled(false);
    getPointContainer(Priv::Points)->reset_vbos(Scene_item_rendering_helper::ALL);
    getPointContainer(Priv::Selected_points)->reset_vbos(Scene_item_rendering_helper::ALL);
    getPointContainer(Priv::Selected_shaded_points)->reset_vbos(Scene_item_rendering_helper::ALL);
    getPointContainer(Priv::Shaded_points)->reset_vbos(Scene_item_rendering_helper::ALL);
    getEdgeContainer(0)->reset_vbos(Scene_item_rendering_helper::ALL);

    Q_FOREACH(CGAL::QGLViewer* v, CGAL::QGLViewer::QGLViewerPool())
    {
      CGAL::Three::Viewer_interface* viewer = static_cast<CGAL::Three::Viewer_interface*>(v);
      if(viewer == nullptr)
        continue;
      setBuffersInit(viewer, false);
    }
}

void Scene_points_with_normal_item::pointSliderPressed()
{
  d->is_point_slider_moving = true;
}

void Scene_points_with_normal_item::pointSliderReleased()
{
  d->is_point_slider_moving = false;
}

void Scene_points_with_normal_item::copyProperties(Scene_item *item)
{
  Scene_points_with_normal_item* point_item = qobject_cast<Scene_points_with_normal_item*>(item);
  if(!point_item)
    return;
  int value = point_item->getPointSliderValue();
  setPointSize(value);
  if(has_normals())
    d->normal_Slider->setValue(point_item->getNormalSliderValue());
}

int Scene_points_with_normal_item::getNormalSliderValue()
{
  return d->normal_Slider->value();
}

int Scene_points_with_normal_item::getPointSliderValue()
{
  return d->point_Slider->value();
}

void Scene_points_with_normal_item::itemAboutToBeDestroyed(Scene_item *item)
{
  Scene_item::itemAboutToBeDestroyed(item);
  if(d && d->m_points && item == this)
  {
    delete d->m_points;
    d->m_points = nullptr;
  }
}

void Scene_points_with_normal_item::
zoomToPosition(const QPoint &, CGAL::Three::Viewer_interface *viewer) const
{
  if (point_set()->nb_selected_points() == 0)
    return;
  const CGAL::qglviewer::Vec offset = static_cast<CGAL::Three::Viewer_interface*>(CGAL::QGLViewer::QGLViewerPool().first())->offset();
  // fit plane to triangles
  Point_set points;
  Bbox selected_points_bbox;
  for(Point_set::const_iterator it = point_set()->first_selected();
      it != point_set()->end();
      ++it)
  {
    points.insert(point_set()->point(*it));
    selected_points_bbox += point_set()->point(*it).bbox();
  }
  Kernel::Plane_3 plane;
  Kernel::Point_3 center_of_mass;
  CGAL::linear_least_squares_fitting_3
      (points.points().begin(),points.points().end(),plane, center_of_mass,
       CGAL::Dimension_tag<0>());

  Kernel::Vector_3 plane_normal= plane.orthogonal_vector();
  plane_normal = plane_normal/(CGAL::sqrt(plane_normal.squared_length()));
  Kernel::Point_3 centroid(center_of_mass.x() + offset.x,
                           center_of_mass.y() + offset.y,
                           center_of_mass.z() + offset.z);

  CGAL::qglviewer::Quaternion new_orientation(CGAL::qglviewer::Vec(0,0,-1),
                                        CGAL::qglviewer::Vec(-plane_normal.x(), -plane_normal.y(), -plane_normal.z()));
  double max_side = (std::max)((std::max)(selected_points_bbox.xmax() - selected_points_bbox.xmin(),
                                          selected_points_bbox.ymax() - selected_points_bbox.ymin()),
                               selected_points_bbox.zmax() - selected_points_bbox.zmin());
  //put the camera in way we are sure the longest side is entirely visible on the screen
  //See openGL's frustum definition
  double factor = max_side/(tan(viewer->camera()->aspectRatio()/
                                  (viewer->camera()->fieldOfView()/2)));

  Kernel::Point_3 new_pos = centroid + factor*plane_normal ;
  viewer->camera()->setSceneCenter(CGAL::qglviewer::Vec(centroid.x(),
                                                  centroid.y(),
                                                  centroid.z()));
  viewer->moveCameraToCoordinates(QString("%1 %2 %3 %4 %5 %6 %7").arg(new_pos.x())
                                                                 .arg(new_pos.y())
                                                                 .arg(new_pos.z())
                                                                 .arg(new_orientation[0])
                                                                 .arg(new_orientation[1])
                                                                 .arg(new_orientation[2])
                                                                 .arg(new_orientation[3]));

}

void Scene_points_with_normal_item::setPointSize(int size)
{
  d->point_Slider->setValue(size);
}

void Scene_points_with_normal_item::setNormalSize(int size)
{
  d->normal_Slider->setValue(size);
}

void Scene_points_with_normal_item::resetColors()
{
  d->m_points->remove_colors();
  invalidateOpenGLBuffers();
  redraw();
}

void Scene_points_with_normal_item::computeElements()const
{
  d->compute_normals_and_vertices();
  setBuffersFilled(true);

}

void Scene_points_with_normal_item::initializeBuffers(Viewer_interface * v) const
{
  d->initializeBuffers(v);
}<|MERGE_RESOLUTION|>--- conflicted
+++ resolved
@@ -33,17 +33,12 @@
 #include <tbb/scalable_allocator.h>
 #endif // CGAL_LINKED_WITH_TBB
 
-<<<<<<< HEAD
-#include <boost/array.hpp>
+const std::size_t limit_fast_drawing = 300000; //arbitrary large value
 
 #include <set>
 #include <stack>
 #include <algorithm>
 
-const std::size_t limit_fast_drawing = 300000; //arbitraty large value
-=======
-const std::size_t limit_fast_drawing = 300000; //arbitrary large value
->>>>>>> fc8dc74a
 
 typedef CGAL::Three::Point_container Pc;
 typedef CGAL::Three::Edge_container Ec;
