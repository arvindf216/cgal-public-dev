cmake_minimum_required(VERSION 3.1...3.20)
project(Documentation NONE)

# Minimal version of CMake:

# Check whether this cmake script is the top level one
if(${CMAKE_SOURCE_DIR} STREQUAL ${CMAKE_CURRENT_SOURCE_DIR})
  # decide if this is a branch build
  if(NOT EXISTS "${CMAKE_SOURCE_DIR}/../VERSION")
    set(CGAL_BRANCH_BUILD
        ON
        CACHE INTERNAL "CGAL Branch build")
  endif()

  if(CGAL_BRANCH_BUILD)
    set(CGAL_ROOT "${CMAKE_SOURCE_DIR}/../..")
  else()
    set(CGAL_ROOT "${CMAKE_SOURCE_DIR}/..")
  endif()
  get_filename_component(CGAL_ROOT ${CGAL_ROOT} REALPATH)
else()
  option(BUILD_DOC "Build the doxygen documentation" OFF)
  if(NOT BUILD_DOC)
    return()
  endif()
  set(CGAL_ROOT "${CMAKE_SOURCE_DIR}")
endif()

find_package(Doxygen)
<<<<<<< HEAD
find_package(PythonInterp 3.5)
=======
find_package(PythonInterp)
>>>>>>> 20ea9e77

if(NOT DOXYGEN_FOUND)
  message(WARNING "Cannot build the documentation without Doxygen!")
  return()
endif()

#starting from cmake 3.9 the usage of DOXYGEN_EXECUTABLE is deprecated
if(TARGET Doxygen::doxygen)
  get_property(
    DOXYGEN_EXECUTABLE
    TARGET Doxygen::doxygen
    PROPERTY IMPORTED_LOCATION)
endif()

# Visual Studio users might appreciate this
# set_property(GLOBAL PROPERTY USE_FOLDERS ON)

macro(subdirlist result curdir)
  file(
    GLOB children
    RELATIVE ${curdir}
    ${curdir}/*)
  set(dirlist "")
  foreach(child ${children})
    if(IS_DIRECTORY ${curdir}/${child})
      set(dirlist ${dirlist} ${child})
    endif()
  endforeach()
  set(${result} ${dirlist})
endmacro()

function(configure_doxygen_package CGAL_PACKAGE_NAME)
  if(CGAL_BRANCH_BUILD)
    set(CGAL_PACKAGE_DIR ${CGAL_ROOT}/${CGAL_PACKAGE_NAME})
  else()
    set(CGAL_PACKAGE_DIR ${CGAL_ROOT})
  endif()

  set(CGAL_PACKAGE_DOC_DIR ${CGAL_PACKAGE_DIR}/doc/${CGAL_PACKAGE_NAME})
  set(CGAL_PACKAGE_INCLUDE_DIR ${CGAL_PACKAGE_DIR}/include/)

  if(NOT EXISTS ${CGAL_PACKAGE_DOC_DIR}/Doxyfile.in)
    return()
  endif()

  set(CGAL_DOC_PACKAGE_DEFAULTS
      ${CGAL_DOC_DXY_DIR}/${CGAL_PACKAGE_NAME}_defaults.dxy)
  file(REMOVE ${CGAL_DOC_PACKAGE_DEFAULTS})
  file(APPEND ${CGAL_DOC_PACKAGE_DEFAULTS}
       "@INCLUDE = ${CGAL_DOC_DOXY_DEFAULT}\n")
  file(APPEND ${CGAL_DOC_PACKAGE_DEFAULTS}
       "OUTPUT_DIRECTORY = ${CGAL_DOC_OUTPUT_DIR}/${CGAL_PACKAGE_NAME}\n")
  file(APPEND ${CGAL_DOC_PACKAGE_DEFAULTS} "HTML_OUTPUT = .\n")

  if(CGAL_DOC_CREATE_LOGS)
    file(APPEND ${CGAL_DOC_PACKAGE_DEFAULTS}
         "WARN_LOGFILE = ${CGAL_DOC_LOG_DIR}/${CGAL_PACKAGE_NAME}.log\n")
  endif()

  if(CGAL_DOC_RELEASE)
    file(APPEND ${CGAL_DOC_PACKAGE_DEFAULTS} "GENERATE_TODOLIST = NO\n")
    file(APPEND ${CGAL_DOC_PACKAGE_DEFAULTS} "GENERATE_BUGLIST = NO\n")
  endif()

  if(EXISTS "${CGAL_PACKAGE_DIR}/examples")
    file(APPEND ${CGAL_DOC_PACKAGE_DEFAULTS}
         "EXAMPLE_PATH = ${CGAL_PACKAGE_DIR}/examples\n")
  endif()
  if(CGAL_GENERATE_XML)
    file(APPEND ${CGAL_DOC_PACKAGE_DEFAULTS} "GENERATE_XML = YES\n")
  endif()

  file(APPEND ${CGAL_DOC_PACKAGE_DEFAULTS}
       "GENERATE_TAGFILE = ${CGAL_DOC_TAG_GEN_DIR}/${CGAL_PACKAGE_NAME}.tag\n")
  file(APPEND ${CGAL_DOC_PACKAGE_DEFAULTS}
       "STRIP_FROM_PATH = ${CGAL_PACKAGE_DOC_DIR}/\n")
  file(APPEND ${CGAL_DOC_PACKAGE_DEFAULTS}
       "STRIP_FROM_PATH += ${CGAL_PACKAGE_DIR}/include/\n")
  file(APPEND ${CGAL_DOC_PACKAGE_DEFAULTS}
       "STRIP_FROM_INC_PATH = ${CGAL_PACKAGE_DOC_DIR}/\n")
  file(APPEND ${CGAL_DOC_PACKAGE_DEFAULTS}
       "STRIP_FROM_INC_PATH += ${CGAL_PACKAGE_DIR}/include/\n")
  file(APPEND ${CGAL_DOC_PACKAGE_DEFAULTS}
       "ALIASES += \"cgalPkgDescriptionBegin{2}=\\details \"\n")
  file(
    APPEND ${CGAL_DOC_PACKAGE_DEFAULTS}
    "ALIASES += \"cgalPkgManuals{2}=<div class=\\\"PkgManuals\\\"></div>\"\n")
  file(APPEND ${CGAL_DOC_PACKAGE_DEFAULTS} "INPUT = ${CGAL_PACKAGE_DOC_DIR}\n")
  if(NOT EXISTS "${CGAL_PACKAGE_DOC_DIR}/CGAL")
    # This package has in-source documentation.
    if(CGAL_BRANCH_BUILD) # use the entire include subdir
      file(APPEND ${CGAL_DOC_PACKAGE_DEFAULTS}
           "INPUT += ${CGAL_PACKAGE_DIR}/include/\n")
    else() # use the filelist
      if(EXISTS "${CGAL_PACKAGE_DOC_DIR}/filelist.txt")
        file(STRINGS "${CGAL_PACKAGE_DOC_DIR}/filelist.txt" CGAL_PKG_FILES)
        foreach(pkg_file ${CGAL_PKG_FILES})
          file(APPEND ${CGAL_DOC_PACKAGE_DEFAULTS}
               "INPUT += ${CGAL_PACKAGE_DIR}/include/${pkg_file}\n")
        endforeach()
      endif()
    endif()
  endif()

  # IMAGE_PATH is set by default. For Documentation, we generate the extra path using packages.txt
  set(IMAGE_PATHS "${CGAL_PACKAGE_DOC_DIR}/fig")
  set(DEPENDENCIES "")
  # figure out the dependencies, using the file `dependencies` or `packages.txt` for Documentation
  if(${CGAL_PACKAGE_NAME} STREQUAL "Documentation")
    set(PackageFile ${CGAL_PACKAGE_DOC_DIR}/packages.txt)
    file(STRINGS ${PackageFile} EntriesAsList REGEX "^\\\\package_listing{.+}$")
    foreach(Line ${EntriesAsList})
      string(REGEX REPLACE "^\\\\package_listing{(.+)}$" "\\1" PKG "${Line}")
      list(APPEND DEPENDENCIES ${PKG})

      if(CGAL_BRANCH_BUILD)
        set(IMG_DIR "${CGAL_ROOT}/${PKG}/doc/${PKG}/fig")
      else()
        set(IMG_DIR "${CGAL_ROOT}/doc/${PKG}/fig")
      endif()

      if(EXISTS ${IMG_DIR})
        list(APPEND IMAGE_PATHS ${IMG_DIR})
      endif()
    endforeach()
  else()
    if(EXISTS ${CGAL_PACKAGE_DOC_DIR}/dependencies)
      file(STRINGS ${CGAL_PACKAGE_DOC_DIR}/dependencies DEPENDENCIES)
    endif()
  endif()

  foreach(depend ${DEPENDENCIES})
    file(APPEND ${CGAL_DOC_PACKAGE_DEFAULTS}
         "TAGFILES += ${CGAL_DOC_TAG_DIR}/${depend}.tag=../${depend}\n")
  endforeach()

  foreach(image_path ${IMAGE_PATHS})
    file(APPEND ${CGAL_DOC_PACKAGE_DEFAULTS} "IMAGE_PATH += ${image_path}\n")
  endforeach()

  configure_file(${CGAL_PACKAGE_DOC_DIR}/Doxyfile.in
                 ${CGAL_DOC_DXY_DIR}/${CGAL_PACKAGE_NAME}.dxy)

  # TODO we also want to run html_post_process per package as a custom_command with POST_BUILD
  # target that build the doc and put the tag file in the generation directory CGAL_DOC_TAG_GEN_DIR
  add_custom_target(
    ${CGAL_PACKAGE_NAME}_internal_doxygen_run
    ${DOXYGEN_EXECUTABLE} ${CGAL_DOC_DXY_DIR}/${CGAL_PACKAGE_NAME}.dxy)

  set_target_properties(${CGAL_PACKAGE_NAME}_internal_doxygen_run
                        PROPERTIES FOLDER Documentation/Packages)

  #target moving the tag file into the read directory CGAL_DOC_TAG_DIR
  if("${CGAL_PACKAGE_NAME}" STREQUAL "Documentation")
    set(CGAL_PACKAGE_TAGFILE "Manual.tag")
  else()
    set(CGAL_PACKAGE_TAGFILE "${CGAL_PACKAGE_NAME}.tag")
  endif()
  add_custom_target(
    ${CGAL_PACKAGE_NAME}_copy_doc_tags
    ${CMAKE_COMMAND} -E copy "${CGAL_DOC_TAG_GEN_DIR}/${CGAL_PACKAGE_TAGFILE}"
    "${CGAL_DOC_TAG_DIR}/${CGAL_PACKAGE_TAGFILE}")

  #add the doc target doing both the doc generation and then the tag file copy
  add_custom_target(
    ${CGAL_PACKAGE_NAME}_doc
    ${DOXYGEN_EXECUTABLE} ${CGAL_DOC_DXY_DIR}/${CGAL_PACKAGE_NAME}.dxy
    COMMAND
      ${CMAKE_COMMAND} -E copy
      "${CGAL_DOC_TAG_GEN_DIR}/${CGAL_PACKAGE_TAGFILE}"
      "${CGAL_DOC_TAG_DIR}/${CGAL_PACKAGE_TAGFILE}")

  #     ${depend}_doc)
  # don't do this for now
  # foreach(depend ${DEPENDENCIES})
  #   add_dependencies(${CGAL_PACKAGE_NAME}_doc
  #     ${depend}_doc)
  # endforeach()
endfunction()

# set up the directories and variables
if(CGAL_DOC_MATHJAX_LOCATION)
  set(CGAL_DOC_MATHJAX_LOCATION_FULL_OPTION_LINE
      "MATHJAX_RELPATH = ${CGAL_DOC_MATHJAX_LOCATION}")
else()
  set(CGAL_DOC_MATHJAX_LOCATION
      "https://cdnjs.cloudflare.com/ajax/libs/mathjax/2.7.2")
endif()

set(CGAL_DOC_OUTPUT_DIR "${CMAKE_BINARY_DIR}/doc_output")
file(MAKE_DIRECTORY "${CGAL_DOC_OUTPUT_DIR}")

option(
  CGAL_DOC_CREATE_LOGS
  "Write log files or print warnings and errors to cerr when building the doc."
  OFF)

if(CGAL_DOC_CREATE_LOGS)
  set(CGAL_DOC_LOG_DIR "${CMAKE_BINARY_DIR}/doc_log")
  file(MAKE_DIRECTORY "${CGAL_DOC_LOG_DIR}")
endif()

option(CGAL_EXTRACT_ALL_NO_DETAILED_IF_EMPTY
       "Use CGAL special doxygen setting EXTRACT_ALL_NO_DETAILED_IF_EMPTY." ON)
if(CGAL_EXTRACT_ALL_NO_DETAILED_IF_EMPTY)
  set(CGAL_OPT_EXTRACT_ALL_NO_DETAILED_IF_EMPTY
      "EXTRACT_ALL_NO_DETAILED_IF_EMPTY = YES")
else()
  # The default is NO, so we could leave it out, but it is better to have a commented out placeholder
  # this will work for versions with and without the setting.
  set(CGAL_OPT_EXTRACT_ALL_NO_DETAILED_IF_EMPTY
      "#EXTRACT_ALL_NO_DETAILED_IF_EMPTY = NO")
endif()

#we use two directories for the generation/reading of tag files to prevent issues
#if the targets are built in parallel
set(CGAL_DOC_TAG_GEN_DIR "${CMAKE_BINARY_DIR}/doc_gen_tags")
file(MAKE_DIRECTORY "${CGAL_DOC_TAG_GEN_DIR}")
set(CGAL_DOC_TAG_DIR "${CMAKE_BINARY_DIR}/doc_tags")
file(MAKE_DIRECTORY "${CGAL_DOC_TAG_DIR}")
set(CGAL_DOC_DXY_DIR "${CMAKE_BINARY_DIR}/doc_dxy")
file(MAKE_DIRECTORY "${CGAL_DOC_DXY_DIR}")

#Setting the resource directory depending on the version of doxygen
set(CGAL_DOC_RESOURCE_DIR_DEFAULT "${CMAKE_CURRENT_LIST_DIR}/resources/1.8.20")

#  first look if resources for the specific doxygen version is available, fallback
#  on the default otherwise

#select only the version number (not the commit hash)
string(REPLACE " " ";" DOXYGEN_VERSION ${DOXYGEN_VERSION})
list(GET DOXYGEN_VERSION 0 DOXYGEN_VERSION)

if(EXISTS "${CMAKE_CURRENT_LIST_DIR}/resources/${DOXYGEN_VERSION}")
  set(CGAL_DOC_RESOURCE_DIR
      "${CMAKE_CURRENT_LIST_DIR}/resources/${DOXYGEN_VERSION}")
else()
  set(CGAL_DOC_RESOURCE_DIR "${CGAL_DOC_RESOURCE_DIR_DEFAULT}")
endif()

set(CGAL_DOC_BIBLIO_DIR "${CMAKE_CURRENT_LIST_DIR}/biblio")
set(CGAL_DOC_SCRIPT_DIR "${CMAKE_CURRENT_LIST_DIR}/scripts")

set(CGAL_DOC_HEADER ${CGAL_DOC_DXY_DIR}/header.html)
configure_file(${CGAL_DOC_RESOURCE_DIR}/header.html ${CGAL_DOC_HEADER} @ONLY)
set(CGAL_DOC_HEADER_PACKAGE ${CGAL_DOC_DXY_DIR}/header_package.html)
configure_file(${CGAL_DOC_RESOURCE_DIR}/header_package.html
               ${CGAL_DOC_HEADER_PACKAGE} @ONLY)

#Generate the bibtex file
#this is needed also for BaseDoxyfile.in
string(TIMESTAMP CGAL_BUILD_YEAR4 "%Y")
string(TIMESTAMP CGAL_BUILD_YEAR2 "%y")
string(TIMESTAMP CGAL_BUILD_MONTH "%m")

if(${CGAL_BUILD_MONTH} GREATER 6)
  set(CGAL_RELEASE_YEAR_ID "${CGAL_BUILD_YEAR2}b")
else()
  set(CGAL_RELEASE_YEAR_ID "${CGAL_BUILD_YEAR2}a")
endif()

if(NOT CGAL_CREATED_VERSION_NUM)
  if(CGAL_BRANCH_BUILD)
    include(${CGAL_ROOT}/CGALConfigVersion.cmake)

    if(CGAL_BUGFIX_VERSION AND CGAL_BUGFIX_VERSION GREATER 0)
      set(CGAL_CREATED_VERSION_NUM
          "${CGAL_MAJOR_VERSION}.${CGAL_MINOR_VERSION}.${CGAL_BUGFIX_VERSION}")
    else()
      set(CGAL_CREATED_VERSION_NUM
          "${CGAL_MAJOR_VERSION}.${CGAL_MINOR_VERSION}")
    endif()
  else()
    if(EXISTS "${CGAL_ROOT}/doc/public_release_name")
      file(STRINGS "${CGAL_ROOT}/doc/public_release_name" CGAL_VERSION_LINE)
      string(REGEX REPLACE "CGAL-" "" CGAL_CREATED_VERSION_NUM
                           "${CGAL_VERSION_LINE}")
    else()
      #read version.h and get the line with CGAL_VERSION
      file(STRINGS "${CGAL_ROOT}/include/CGAL/version.h" CGAL_VERSION_LINE
           REGEX "CGAL_VERSION ")
      #extract release id
      string(REGEX MATCH "[0-9]+\\.[0-9]+\\.?[0-9]*" CGAL_CREATED_VERSION_NUM
                   "${CGAL_VERSION_LINE}")
    endif()
  endif()
endif()

# Introduce our own version variable. This way we avoid tying this too
# closely to the convoluted versioning code and can adapt without a
# huge diff.
set(CGAL_DOC_VERSION ${CGAL_CREATED_VERSION_NUM})

## generate how_to_cite files
if(PYTHONINTERP_FOUND)
  execute_process(
    COMMAND ${PYTHON_EXECUTABLE} ${CGAL_DOC_SCRIPT_DIR}/generate_how_to_cite.py
            ${CGAL_ROOT} ${CMAKE_BINARY_DIR} "${CGAL_BRANCH_BUILD}"
    RESULT_VARIABLE GENERATE_HOW_TO_CITE_RESULT)
  if(NOT GENERATE_HOW_TO_CITE_RESULT EQUAL "0")
    message(FATAL_ERROR "generate_how_to_cite did not exit correctly")
  endif()

  configure_file(${CMAKE_BINARY_DIR}/how_to_cite_cgal.bib.in
                 ${CMAKE_BINARY_DIR}/how_to_cite_cgal.bib)
  configure_file(${CMAKE_BINARY_DIR}/how_to_cite_cgal.txt.in
                 ${CMAKE_BINARY_DIR}/how_to_cite_cgal.txt)
  configure_file(${CMAKE_BINARY_DIR}/how_to_cite.html.in
                 ${CMAKE_BINARY_DIR}/how_to_cite.html)
endif()

configure_file(${CGAL_DOC_RESOURCE_DIR}/BaseDoxyfile.in
               ${CGAL_DOC_DXY_DIR}/BaseDoxyfile)

set(CGAL_DOC_DOXY_DEFAULT "${CGAL_DOC_DXY_DIR}/BaseDoxyfile")

# pkglist_filter gets the path to the pkglist_filter of this source
# directory.
if(WIN32)
  configure_file(${CGAL_DOC_SCRIPT_DIR}/pkglist_filter.bat
                 ${CMAKE_BINARY_DIR}/pkglist_filter.bat)
endif()
configure_file(${CGAL_DOC_SCRIPT_DIR}/pkglist_filter
               ${CMAKE_BINARY_DIR}/pkglist_filter)
configure_file(${CGAL_DOC_SCRIPT_DIR}/pkglist_filter.py
               ${CMAKE_BINARY_DIR}/pkglist_filter.py)

set(CGAL_DOC_PACKAGES "")
if(CGAL_BRANCH_BUILD)
  file(
    GLOB CGAL_ALL_PACKAGES
    RELATIVE ${CGAL_ROOT}
    "${CGAL_ROOT}/*")
  foreach(pkg ${CGAL_ALL_PACKAGES})
    #detect packages with documentation to process
    if(IS_DIRECTORY ${CGAL_ROOT}/${pkg})
      if(EXISTS "${CGAL_ROOT}/${pkg}/doc/${pkg}/PackageDescription.txt")
        list(APPEND CGAL_DOC_PACKAGES ${pkg})
      endif()
    endif()
    #set up directories of packages
    if(IS_DIRECTORY ${CGAL_ROOT}/${pkg}/examples)
      set(CGAL_${pkg}_EXAMPLE_DIR "${CGAL_ROOT}/${pkg}/examples")
    endif()
    if(IS_DIRECTORY ${CGAL_ROOT}/${pkg}/include)
      set(CGAL_${pkg}_INCLUDE_DIR "${CGAL_ROOT}/${pkg}/include")
    endif()
    if(IS_DIRECTORY ${CGAL_ROOT}/${pkg}/demo)
      set(CGAL_${pkg}_DEMO_DIR "${CGAL_ROOT}/${pkg}/demo")
    endif()
  endforeach()
else()
  subdirlist(CGAL_DOC_PACKAGES_TMP ${CGAL_ROOT}/doc)
  set(CGAL_DOC_PACKAGES)
  foreach(package ${CGAL_DOC_PACKAGES_TMP})
    if(EXISTS "${CGAL_ROOT}/doc/${package}/PackageDescription.txt")
      list(APPEND CGAL_DOC_PACKAGES "${package}")
    endif()
  endforeach()

  subdirlist(CGAL_EXAMPLE_PACKAGES ${CGAL_ROOT}/examples)
  subdirlist(CGAL_DEMO_PACKAGES ${CGAL_ROOT}/demo)
  list(APPEND CGAL_EXAMPLE_PACKAGES "BGL"
  )# manually add BGL to the list of packages
  foreach(pkg ${CGAL_EXAMPLE_PACKAGES})
    set(CGAL_${pkg}_EXAMPLE_DIR "${CGAL_ROOT}/examples")
    # This might not be entirely correct, but there is no reliable,
    # easy way to get a list of all package names when not in a
    # branch build.
    set(CGAL_${pkg}_INCLUDE_DIR "${CGAL_ROOT}/include")
  endforeach()
  foreach(pkg ${CGAL_DEMO_PACKAGES})
    set(CGAL_${pkg}_DEMO_DIR "${CGAL_ROOT}/demo")
  endforeach()
endif()

option(CGAL_BUILD_THREE_DOC "Build the documentation of the Three package" OFF)

if(NOT CGAL_BUILD_THREE_DOC)
  list(REMOVE_ITEM CGAL_DOC_PACKAGES "Three")
endif()

foreach(package ${CGAL_DOC_PACKAGES})
  configure_doxygen_package(${package})
endforeach()

# Add a custom target "doc"
add_custom_target(doc)
add_custom_target(doc_pre)
add_custom_target(doc_post)

# do the main package manually, it isn't part of ${CGAL_CONFIGURED_PACKAGES_NAMES}
configure_doxygen_package("Documentation")
set_target_properties(Documentation_doc PROPERTIES FOLDER Documentation)

# hard-code that doc depends on all packages
foreach(depend ${CGAL_DOC_PACKAGES})
  add_dependencies(doc_pre ${depend}_internal_doxygen_run)
  add_dependencies(doc_post ${depend}_copy_doc_tags)
  add_dependencies(${depend}_copy_doc_tags doc_pre)
endforeach()
add_dependencies(doc_pre Documentation_internal_doxygen_run)
add_dependencies(doc_post Documentation_copy_doc_tags)
add_dependencies(Documentation_copy_doc_tags doc_pre)

#total level doc dependencies
add_dependencies(doc doc_post)

if(PYTHONINTERP_FOUND)
  set(CGAL_DOC_TESTSUITE_SCRIPT "${CGAL_DOC_SCRIPT_DIR}/testsuite.py")

  add_custom_target(
    doc_with_postprocessing
    ${PYTHON_EXECUTABLE} ${CGAL_DOC_SCRIPT_DIR}/html_output_post_processing.py
    --output ${CGAL_DOC_OUTPUT_DIR} --resources ${CGAL_DOC_RESOURCE_DIR})
  add_dependencies(doc_with_postprocessing doc)

  if(CGAL_DOC_CREATE_LOGS)
    add_custom_target(
      Documentation_test
      ${PYTHON_EXECUTABLE} ${CGAL_DOC_TESTSUITE_SCRIPT} --output-dir
      ${CGAL_DOC_OUTPUT_DIR} --doc-log-dir ${CGAL_DOC_LOG_DIR})
    add_dependencies(Documentation_test doc)

    add_custom_target(
      Documentation_test_publish
      ${PYTHON_EXECUTABLE}
      ${CGAL_DOC_TESTSUITE_SCRIPT}
      --output-dir
      ${CGAL_DOC_OUTPUT_DIR}
      --doc-log-dir
      ${CGAL_DOC_LOG_DIR}
      --publish
      ${CGAL_DOC_PUBLISH_DIR}
      --do-copy-results)
    add_dependencies(Documentation_test_publish doc)

    add_custom_target(
      doc_and_publish_testsuite
      ${PYTHON_EXECUTABLE}
      ${CGAL_DOC_TESTSUITE_SCRIPT}
      --output-dir
      ${CGAL_DOC_OUTPUT_DIR}
      --doc-log-dir
      ${CGAL_DOC_LOG_DIR}
      --publish
      ${CGAL_DOC_PUBLISH_DIR}
      --do-copy-results
      --cgal-version
      "${CGAL_FULL_VERSION}"
      --version-to-keep
      10)
    add_dependencies(doc_and_publish_testsuite doc_with_postprocessing)

  endif()
endif()<|MERGE_RESOLUTION|>--- conflicted
+++ resolved
@@ -27,11 +27,7 @@
 endif()
 
 find_package(Doxygen)
-<<<<<<< HEAD
 find_package(PythonInterp 3.5)
-=======
-find_package(PythonInterp)
->>>>>>> 20ea9e77
 
 if(NOT DOXYGEN_FOUND)
   message(WARNING "Cannot build the documentation without Doxygen!")
