--- conflicted
+++ resolved
@@ -27,12 +27,6 @@
 
 #include <boost/cstdint.hpp>
 
-<<<<<<< HEAD
-=======
-#include <CGAL/property_map.h>
-
-#include <tuple>
->>>>>>> 724e70b9
 #include <iostream>
 #include <sstream>
 #include <string>
