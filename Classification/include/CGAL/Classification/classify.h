// Copyright (c) 2012 INRIA Sophia-Antipolis (France).
// Copyright (c) 2017 GeometryFactory Sarl (France).
// All rights reserved.
//
// This file is part of CGAL (www.cgal.org).
//
// $URL$
// $Id$
// SPDX-License-Identifier: GPL-3.0-or-later OR LicenseRef-Commercial
//
// Author(s)     : Simon Giraudot, Florent Lafarge

#ifndef CGAL_CLASSIFICATION_CLASSIFY_H
#define CGAL_CLASSIFICATION_CLASSIFY_H

#include <CGAL/license/Classification.h>

#include <CGAL/boost/graph/alpha_expansion_graphcut.h>
#include <CGAL/Bbox_3.h>
#include <CGAL/for_each.h>
#include <CGAL/Classification/Label_set.h>
#include <CGAL/property_map.h>
#include <CGAL/iterator.h>

#ifdef CGAL_LINKED_WITH_TBB
#include <tbb/parallel_for.h>
#include <tbb/blocked_range.h>
#include <tbb/scalable_allocator.h>
#include <mutex>
#endif // CGAL_LINKED_WITH_TBB

namespace CGAL {

namespace Classification {

<<<<<<< HEAD

/// \cond SKIP_IN_MANUAL
namespace internal {

  template <typename Classifier, typename LabelIndexRange>
  class Classify_functor
  {
    const Label_set& m_labels;
    const Classifier& m_classifier;
    LabelIndexRange& m_out;

  public:

    Classify_functor (const Label_set& labels,
                      const Classifier& classifier,
                      LabelIndexRange& out)
      : m_labels (labels), m_classifier (classifier), m_out (out)
    { }

#ifdef CGAL_LINKED_WITH_TBB
    void operator()(const tbb::blocked_range<std::size_t>& r) const
    {
      for (std::size_t s = r.begin(); s != r.end(); ++ s)
        apply(s);
    }
#endif // CGAL_LINKED_WITH_TBB

    inline void apply (std::size_t s) const
    {
      std::size_t nb_class_best=0;
      std::vector<float> values;
      m_classifier (s, values);

      float val_class_best = 0.f;
      for(std::size_t k = 0; k < m_labels.size(); ++ k)
      {
        if(val_class_best < values[k])
        {
          val_class_best = values[k];
          nb_class_best = k;
        }
      }

      m_out[s] = static_cast<typename LabelIndexRange::iterator::value_type>(nb_class_best);
    }

  };

  template <typename Classifier, typename LabelIndexRange, typename ProbabilitiesRanges>
  class Classify_detailed_output_functor
  {
    const Label_set& m_labels;
    const Classifier& m_classifier;
    LabelIndexRange& m_out;
    ProbabilitiesRanges& m_prob;

  public:

    Classify_detailed_output_functor (const Label_set& labels,
                                      const Classifier& classifier,
                                      LabelIndexRange& out,
                                      ProbabilitiesRanges& prob)
      : m_labels (labels), m_classifier (classifier), m_out (out), m_prob (prob)
    { }

#ifdef CGAL_LINKED_WITH_TBB
    void operator()(const tbb::blocked_range<std::size_t>& r) const
    {
      for (std::size_t s = r.begin(); s != r.end(); ++ s)
        apply(s);
    }
#endif // CGAL_LINKED_WITH_TBB

    inline void apply (std::size_t s) const
    {
      std::size_t nb_class_best=0;
      std::vector<float> values;
      m_classifier (s, values);

      float val_class_best = 0.f;
      for(std::size_t k = 0; k < m_labels.size(); ++ k)
      {
        m_prob[k][s] = values[k];
        if(val_class_best < values[k])
        {
          val_class_best = values[k];
          nb_class_best = k;
        }
      }

      m_out[s] = static_cast<typename LabelIndexRange::iterator::value_type>(nb_class_best);
    }

  };

  template <typename Classifier>
  class Classify_functor_local_smoothing_preprocessing
  {
    const Label_set& m_labels;
    const Classifier& m_classifier;
    std::vector<std::vector<float> >& m_values;

  public:

    Classify_functor_local_smoothing_preprocessing
    (const Label_set& labels,
     const Classifier& classifier,
     std::vector<std::vector<float> >& values)
      : m_labels (labels), m_classifier (classifier), m_values (values)
    { }

#ifdef CGAL_LINKED_WITH_TBB
    void operator()(const tbb::blocked_range<std::size_t>& r) const
    {
      for (std::size_t s = r.begin(); s != r.end(); ++ s)
        apply (s);
    }
#endif

    inline void apply (std::size_t s) const
    {
      std::vector<float> values;
      m_classifier(s, values);
      for(std::size_t k = 0; k < m_labels.size(); ++ k)
        m_values[k][s] = values[k];
    }
  };

  template <typename ItemRange, typename ItemMap, typename NeighborQuery, typename LabelIndexRange>
  class Classify_functor_local_smoothing
  {
    const ItemRange& m_input;
    const ItemMap m_item_map;
    const Label_set& m_labels;
    const std::vector<std::vector<float> >& m_values;
    const NeighborQuery& m_neighbor_query;
    LabelIndexRange& m_out;

  public:

    Classify_functor_local_smoothing (const ItemRange& input,
                                      ItemMap item_map,
                                      const Label_set& labels,
                                      const std::vector<std::vector<float> >& values,
                                      const NeighborQuery& neighbor_query,
                                      LabelIndexRange& out)
      : m_input (input), m_item_map (item_map), m_labels (labels),
        m_values(values),
        m_neighbor_query (neighbor_query),
        m_out (out)
    { }

#ifdef CGAL_LINKED_WITH_TBB
    void operator()(const tbb::blocked_range<std::size_t>& r) const
    {
      for (std::size_t s = r.begin(); s != r.end(); ++ s)
        apply (s);
    }
#endif

    inline void apply (std::size_t s) const
    {
      std::vector<std::size_t> neighbors;
      m_neighbor_query (get (m_item_map, *(m_input.begin()+s)), std::back_inserter (neighbors));

      std::vector<float> mean (m_values.size(), 0.);
      for (std::size_t n = 0; n < neighbors.size(); ++ n)
        for (std::size_t j = 0; j < m_values.size(); ++ j)
          mean[j] += m_values[j][neighbors[n]];

      std::size_t nb_class_best=0;
      float val_class_best = 0.f;
      for(std::size_t k = 0; k < mean.size(); ++ k)
      {
        mean[k] /= neighbors.size();
        if(val_class_best < mean[k])
        {
          val_class_best = mean[k];
          nb_class_best = k;
        }
      }

      m_out[s] = static_cast<typename LabelIndexRange::iterator::value_type>(nb_class_best);
    }


  };

  template <typename ItemRange, typename ItemMap,
            typename Classifier, typename NeighborQuery,
            typename LabelIndexRange>
  class Classify_functor_graphcut
  {
    const ItemRange& m_input;
    ItemMap m_item_map;
    const Label_set& m_labels;
    const Classifier& m_classifier;
    const NeighborQuery& m_neighbor_query;
    float m_strength;
    const std::vector<std::vector<std::size_t> >& m_indices;
    const std::vector<std::pair<std::size_t, std::size_t> >& m_input_to_indices;
    LabelIndexRange& m_out;

  public:

    Classify_functor_graphcut (const ItemRange& input,
                               ItemMap item_map,
                               const Label_set& labels,
                               const Classifier& classifier,
                               const NeighborQuery& neighbor_query,
                               float strength,
                               const std::vector<std::vector<std::size_t> >& indices,
                               const std::vector<std::pair<std::size_t, std::size_t> >& input_to_indices,
                               LabelIndexRange& out)
    : m_input (input), m_item_map (item_map), m_labels (labels),
      m_classifier (classifier), m_neighbor_query (neighbor_query),
      m_strength (strength), m_indices (indices), m_input_to_indices (input_to_indices), m_out (out)
    { }

#ifdef CGAL_LINKED_WITH_TBB
    void operator()(const tbb::blocked_range<std::size_t>& r) const
    {
      for (std::size_t s = r.begin(); s != r.end(); ++ s)
        apply(s);
    }
#endif // CGAL_LINKED_WITH_TBB


    inline void apply (std::size_t sub) const
    {
      if (m_indices[sub].empty())
        return;

      std::vector<std::pair<std::size_t, std::size_t> > edges;
      std::vector<double> edge_weights;
      std::vector<std::vector<double> > probability_matrix
        (m_labels.size(), std::vector<double>(m_indices[sub].size(), 0.));
      std::vector<std::size_t> assigned_label (m_indices[sub].size());

      for (std::size_t j = 0; j < m_indices[sub].size(); ++ j)
      {
        std::size_t s = m_indices[sub][j];

        std::vector<std::size_t> neighbors;

        m_neighbor_query (get(m_item_map, *(m_input.begin()+s)), std::back_inserter (neighbors));

        for (std::size_t i = 0; i < neighbors.size(); ++ i)
          if (sub == m_input_to_indices[neighbors[i]].first
              && j != m_input_to_indices[neighbors[i]].second)
          {
            edges.push_back (std::make_pair (j, m_input_to_indices[neighbors[i]].second));
            edge_weights.push_back (m_strength);
          }

        std::vector<float> values;
        m_classifier(s, values);
        std::size_t nb_class_best = 0;
        float val_class_best = 0.f;
        for(std::size_t k = 0; k < m_labels.size(); ++ k)
        {
          float value = values[k];
          probability_matrix[k][j] = -std::log(value);

          if(val_class_best < value)
          {
            val_class_best = value;
            nb_class_best = k;
          }
        }
        assigned_label[j] = nb_class_best;
      }

      CGAL::alpha_expansion_graphcut (edges, edge_weights, probability_matrix, assigned_label);

      for (std::size_t i = 0; i < assigned_label.size(); ++ i)
        m_out[m_indices[sub][i]] = static_cast<typename LabelIndexRange::iterator::value_type>(assigned_label[i]);
    }

  };

} // namespace internal

/// \endcond


=======
>>>>>>> 59f86419
  /*!
    \ingroup PkgClassificationMain

    \brief Runs the classification algorithm without any regularization.

    There is no relationship between items, the classification energy
    is only minimized itemwise. This method is quick but produces
    suboptimal results.

    \tparam ConcurrencyTag enables sequential versus parallel
    algorithm. Possible values are `Parallel_if_available_tag`, `Parallel_tag` or `Sequential_tag`.

    \tparam ItemRange model of `ConstRange`. Its iterator type is
    `RandomAccessIterator`. Its value type depends on the data that is
    classified (for example, `CGAL::Point_3` or `CGAL::Triangle_3`).

    \tparam Classifier model of `Classifier`.

    \tparam Model of `Range` with random access iterators whose value
    type is an integer type.

    \param input input range.
    \param labels set of input labels.
    \param classifier input classifier.
    \param output where to store the result. It is stored as a sequence,
    ordered like the input range, containing for each point the index
    (in the `Label_set`) of the assigned label.

  */
  template <typename ConcurrencyTag,
            typename ItemRange,
            typename Classifier,
            typename LabelIndexRange>
  void classify (const ItemRange& input,
                 const Label_set& labels,
                 const Classifier& classifier,
                 LabelIndexRange& output)
  {
    CGAL::for_each<ConcurrencyTag>
      (CGAL::make_counting_range<std::size_t> (0, input.size()),
       [&](const std::size_t& s) -> bool
       {
         std::size_t nb_class_best=0;
         std::vector<float> values;
         classifier (s, values);

         float val_class_best = 0.f;
         for(std::size_t k = 0; k < labels.size(); ++ k)
         {
           if(val_class_best < values[k])
           {
             val_class_best = values[k];
             nb_class_best = k;
           }
         }
         output[s] = static_cast<typename LabelIndexRange::iterator::value_type>(nb_class_best);

         return true;
       });
  }

  /// \cond SKIP_IN_MANUAL
  // variant to get a detailed output (not documented yet)
  template <typename ConcurrencyTag,
            typename ItemRange,
            typename Classifier,
            typename LabelIndexRange,
            typename ProbabilitiesRanges>
  void classify (const ItemRange& input,
                 const Label_set& labels,
                 const Classifier& classifier,
                 LabelIndexRange& output,
                 ProbabilitiesRanges& probabilities)
  {
    CGAL::for_each<ConcurrencyTag>
      (CGAL::make_counting_range<std::size_t> (0, input.size()),
       [&](const std::size_t& s) -> bool
       {
         std::size_t nb_class_best=0;
         std::vector<float> values;
         classifier (s, values);

         float val_class_best = 0.f;
         for(std::size_t k = 0; k < labels.size(); ++ k)
         {
           probabilities[k][s] = values[k];
           if(val_class_best < values[k])
           {
             val_class_best = values[k];
             nb_class_best = k;
           }
         }

         output[s] = static_cast<typename LabelIndexRange::iterator::value_type>(nb_class_best);

         return true;
       });
  }
  /// \endcond

  /*!
    \ingroup PkgClassificationMain

    \brief Runs the classification algorithm with a local smoothing.

    The computed classification energy is smoothed on a user defined
    local neighborhood of items. This method is a compromise between
    efficiency and better quality results.

    \tparam ConcurrencyTag enables sequential versus parallel
    algorithm. Possible values are `Parallel_if_available_tag`, `Parallel_tag` or `Sequential_tag`.
    \tparam ItemRange model of `ConstRange`. Its iterator type is
    `RandomAccessIterator`.
    \tparam ItemMap model of `ReadablePropertyMap` whose key
    type is the value type of the iterator of `ItemRange` and value type
    is the type of item to classify (for example, `CGAL::Point_3`).
    \tparam NeighborQuery model of `NeighborQuery`.
    \tparam Classifier model of `Classifier`.
    \tparam Model of `Range` with random access iterators whose value
    type is an integer type.

    \param input input range.
    \param item_map property map to access the input items.
    \param labels set of input labels.
    \param classifier input classifier.
    \param neighbor_query used to access neighborhoods of items.
    \param output where to store the result. It is stored as a sequence,
    ordered like the input range, containing for each point the index
    (in the `Label_set`) of the assigned label.

  */
  template <typename ConcurrencyTag,
            typename ItemRange,
            typename ItemMap,
            typename NeighborQuery,
            typename Classifier,
            typename LabelIndexRange>
  void classify_with_local_smoothing (const ItemRange& input,
                                      const ItemMap item_map,
                                      const Label_set& labels,
                                      const Classifier& classifier,
                                      const NeighborQuery& neighbor_query,
                                      LabelIndexRange& output)
  {
    std::vector<std::vector<float> > values
      (labels.size(), std::vector<float> (input.size(), -1.));

    CGAL::for_each<ConcurrencyTag>
      (CGAL::make_counting_range<std::size_t> (0, input.size()),
       [&](const std::size_t& s) -> bool
       {
         std::vector<float> v;
         classifier(s, v);
         for(std::size_t k = 0; k < labels.size(); ++ k)
           values[k][s] = v[k];

         return true;
       });

    CGAL::for_each<ConcurrencyTag>
      (CGAL::make_counting_range<std::size_t> (0, input.size()),
       [&](const std::size_t& s) -> bool
       {
         std::vector<std::size_t> neighbors;
         neighbor_query (get (item_map, *(input.begin()+s)), std::back_inserter (neighbors));

         std::vector<float> mean (values.size(), 0.);
         for (std::size_t n = 0; n < neighbors.size(); ++ n)
           for (std::size_t j = 0; j < values.size(); ++ j)
             mean[j] += values[j][neighbors[n]];

         std::size_t nb_class_best=0;
         float val_class_best = 0.f;
         for(std::size_t k = 0; k < mean.size(); ++ k)
         {
           mean[k] /= neighbors.size();
           if(val_class_best < mean[k])
           {
             val_class_best = mean[k];
             nb_class_best = k;
           }
         }

         output[s] = static_cast<typename LabelIndexRange::iterator::value_type>(nb_class_best);

         return true;
       });
  }

  /*!
    \ingroup PkgClassificationMain

    \brief Runs the classification algorithm with a global
    regularization based on a graph cut.

    The computed classification energy is globally regularized through
    an alpha-expansion algorithm. This method is slow but provides
    the user with good quality results.

    To speed up computation, the input domain can be subdivided into
    smaller subsets such that several smaller graph cuts are applied
    instead of a big one. The computation of these smaller graph cuts can
    be done in parallel. Increasing the number of subsets allows for
    faster computation times but can also reduce the quality of the
    results.

    \tparam ConcurrencyTag enables sequential versus parallel
    algorithm. Possible values are `Parallel_if_available_tag`, `Parallel_tag` or `Sequential_tag`.
    \tparam ItemRange model of `ConstRange`. Its iterator type is
    `RandomAccessIterator`.
    \tparam ItemMap model of `ReadablePropertyMap` whose key
    type is the value type of the iterator of `ItemRange` and value type
    is the type of item to classify (for example, `CGAL::Point_3`).
    \tparam NeighborQuery model of `NeighborQuery`.
    \tparam Classifier model of `Classifier`.
    \tparam Model of `Range` with random access iterators whose value
    type is an integer type.

    \param input input range.
    \param item_map property map to access the input items.
    \param labels set of input labels.
    \param classifier input classifier.
    \param neighbor_query used to access neighborhoods of items.
    \param strength strength of the regularization with respect to the
    classification energy. Higher values produce more regularized
    output but may result in a loss of details.
    \param min_number_of_subdivisions minimum number of subdivisions
    (for parallel processing to be efficient, this should be at least
    the number of cores of the processor).
    \param output where to store the result. It is stored as a sequence,
    ordered like the input range, containing for each point the index
    (in the `Label_set`) of the assigned label.

  */
  template <typename ConcurrencyTag,
            typename ItemRange,
            typename ItemMap,
            typename NeighborQuery,
            typename Classifier,
            typename LabelIndexRange>
  void classify_with_graphcut (const ItemRange& input,
                               const ItemMap item_map,
                               const Label_set& labels,
                               const Classifier& classifier,
                               const NeighborQuery& neighbor_query,
                               const float strength,
                               const std::size_t min_number_of_subdivisions,
                               LabelIndexRange& output)
  {
    CGAL::Bbox_3 bbox = CGAL::bbox_3
      (CGAL::make_transform_iterator_from_property_map (input.begin(), item_map),
       CGAL::make_transform_iterator_from_property_map (input.end(), item_map));

    double Dx = double(bbox.xmax() - bbox.xmin());
    double Dy = double(bbox.ymax() - bbox.ymin());
    double A = Dx * Dy;
    double a = A / min_number_of_subdivisions;
    double l = std::sqrt(a);
    std::size_t nb_x = std::size_t(Dx / l) + 1;
    std::size_t nb_y = std::size_t((A / nb_x) / a) + 1;
    std::size_t nb = nb_x * nb_y;

    std::vector<CGAL::Bbox_3> bboxes;
    bboxes.reserve(nb);
    for (std::size_t x = 0; x < nb_x; ++ x)
      for (std::size_t y = 0; y < nb_y; ++ y)
      {
        bboxes.push_back
          (CGAL::Bbox_3 (bbox.xmin() + Dx * (x / double(nb_x)),
                         bbox.ymin() + Dy * (y / double(nb_y)),
                         bbox.zmin(),
                         (x == nb_x - 1 ? bbox.xmax() : bbox.xmin() + Dx * ((x+1) / double(nb_x))),
                         (y == nb_y - 1 ? bbox.ymax() : bbox.ymin() + Dy * ((y+1) / double(nb_y))),
                         bbox.zmax()));
      }

#ifdef CGAL_CLASSIFICATION_VERBOSE
    std::cerr << "Number of divisions = " << nb_x * nb_y << std::endl;
    std::cerr << " -> Size of division: " << Dx / nb_x << " " << Dy / nb_y << std::endl;
#endif

    std::vector<std::vector<std::size_t> > indices (nb);
    std::vector<std::pair<std::size_t, std::size_t> > input_to_indices(input.size());

    for (std::size_t s = 0; s < input.size(); ++ s)
    {
      CGAL::Bbox_3 b = get(item_map, *(input.begin() + s)).bbox();

      std::size_t i = 0;
      for (; i < bboxes.size(); ++ i)
        if (CGAL::do_overlap (b, bboxes[i]))
        {
          input_to_indices[s] = std::make_pair (i, indices[i].size());
          indices[i].push_back (s);
          break;
        }
      CGAL_assertion_msg (i != bboxes.size(), "Point was not assigned to any subdivision.");
    }

    CGAL::for_each<ConcurrencyTag>
      (CGAL::make_counting_range<std::size_t> (0, indices.size()),
       [&](const std::size_t& sub) -> bool
       {
         if (indices[sub].empty())
           return true;

         std::vector<std::pair<std::size_t, std::size_t> > edges;
         std::vector<double> edge_weights;
         std::vector<std::vector<double> > probability_matrix
           (labels.size(), std::vector<double>(indices[sub].size(), 0.));
         std::vector<std::size_t> assigned_label (indices[sub].size());

         for (std::size_t j = 0; j < indices[sub].size(); ++ j)
         {
           std::size_t s = indices[sub][j];

           std::vector<std::size_t> neighbors;

           neighbor_query (get(item_map, *(input.begin()+s)), std::back_inserter (neighbors));

           for (std::size_t i = 0; i < neighbors.size(); ++ i)
             if (sub == input_to_indices[neighbors[i]].first
                 && j != input_to_indices[neighbors[i]].second)
             {
               edges.push_back (std::make_pair (j, input_to_indices[neighbors[i]].second));
               edge_weights.push_back (strength);
             }

           std::vector<float> values;
           classifier(s, values);
           std::size_t nb_class_best = 0;
           float val_class_best = 0.f;
           for(std::size_t k = 0; k < labels.size(); ++ k)
           {
             float value = values[k];
             probability_matrix[k][j] = -std::log(value);

             if(val_class_best < value)
             {
               val_class_best = value;
               nb_class_best = k;
             }
           }
           assigned_label[j] = nb_class_best;
         }

#ifdef CGAL_DO_NOT_USE_BOYKOV_KOLMOGOROV_MAXFLOW_SOFTWARE
         CGAL::internal::Alpha_expansion_graph_cut_boost graphcut;
#else
         CGAL::internal::Alpha_expansion_graph_cut_boykov_kolmogorov graphcut;
#endif
         graphcut(edges, edge_weights, probability_matrix, assigned_label);

         for (std::size_t i = 0; i < assigned_label.size(); ++ i)
           output[indices[sub][i]] = static_cast<typename LabelIndexRange::iterator::value_type>(assigned_label[i]);
         return true;
       });
  }


}

}

#endif // CGAL_CLASSIFICATION_CLASSIFY_H<|MERGE_RESOLUTION|>--- conflicted
+++ resolved
@@ -33,295 +33,6 @@
 
 namespace Classification {
 
-<<<<<<< HEAD
-
-/// \cond SKIP_IN_MANUAL
-namespace internal {
-
-  template <typename Classifier, typename LabelIndexRange>
-  class Classify_functor
-  {
-    const Label_set& m_labels;
-    const Classifier& m_classifier;
-    LabelIndexRange& m_out;
-
-  public:
-
-    Classify_functor (const Label_set& labels,
-                      const Classifier& classifier,
-                      LabelIndexRange& out)
-      : m_labels (labels), m_classifier (classifier), m_out (out)
-    { }
-
-#ifdef CGAL_LINKED_WITH_TBB
-    void operator()(const tbb::blocked_range<std::size_t>& r) const
-    {
-      for (std::size_t s = r.begin(); s != r.end(); ++ s)
-        apply(s);
-    }
-#endif // CGAL_LINKED_WITH_TBB
-
-    inline void apply (std::size_t s) const
-    {
-      std::size_t nb_class_best=0;
-      std::vector<float> values;
-      m_classifier (s, values);
-
-      float val_class_best = 0.f;
-      for(std::size_t k = 0; k < m_labels.size(); ++ k)
-      {
-        if(val_class_best < values[k])
-        {
-          val_class_best = values[k];
-          nb_class_best = k;
-        }
-      }
-
-      m_out[s] = static_cast<typename LabelIndexRange::iterator::value_type>(nb_class_best);
-    }
-
-  };
-
-  template <typename Classifier, typename LabelIndexRange, typename ProbabilitiesRanges>
-  class Classify_detailed_output_functor
-  {
-    const Label_set& m_labels;
-    const Classifier& m_classifier;
-    LabelIndexRange& m_out;
-    ProbabilitiesRanges& m_prob;
-
-  public:
-
-    Classify_detailed_output_functor (const Label_set& labels,
-                                      const Classifier& classifier,
-                                      LabelIndexRange& out,
-                                      ProbabilitiesRanges& prob)
-      : m_labels (labels), m_classifier (classifier), m_out (out), m_prob (prob)
-    { }
-
-#ifdef CGAL_LINKED_WITH_TBB
-    void operator()(const tbb::blocked_range<std::size_t>& r) const
-    {
-      for (std::size_t s = r.begin(); s != r.end(); ++ s)
-        apply(s);
-    }
-#endif // CGAL_LINKED_WITH_TBB
-
-    inline void apply (std::size_t s) const
-    {
-      std::size_t nb_class_best=0;
-      std::vector<float> values;
-      m_classifier (s, values);
-
-      float val_class_best = 0.f;
-      for(std::size_t k = 0; k < m_labels.size(); ++ k)
-      {
-        m_prob[k][s] = values[k];
-        if(val_class_best < values[k])
-        {
-          val_class_best = values[k];
-          nb_class_best = k;
-        }
-      }
-
-      m_out[s] = static_cast<typename LabelIndexRange::iterator::value_type>(nb_class_best);
-    }
-
-  };
-
-  template <typename Classifier>
-  class Classify_functor_local_smoothing_preprocessing
-  {
-    const Label_set& m_labels;
-    const Classifier& m_classifier;
-    std::vector<std::vector<float> >& m_values;
-
-  public:
-
-    Classify_functor_local_smoothing_preprocessing
-    (const Label_set& labels,
-     const Classifier& classifier,
-     std::vector<std::vector<float> >& values)
-      : m_labels (labels), m_classifier (classifier), m_values (values)
-    { }
-
-#ifdef CGAL_LINKED_WITH_TBB
-    void operator()(const tbb::blocked_range<std::size_t>& r) const
-    {
-      for (std::size_t s = r.begin(); s != r.end(); ++ s)
-        apply (s);
-    }
-#endif
-
-    inline void apply (std::size_t s) const
-    {
-      std::vector<float> values;
-      m_classifier(s, values);
-      for(std::size_t k = 0; k < m_labels.size(); ++ k)
-        m_values[k][s] = values[k];
-    }
-  };
-
-  template <typename ItemRange, typename ItemMap, typename NeighborQuery, typename LabelIndexRange>
-  class Classify_functor_local_smoothing
-  {
-    const ItemRange& m_input;
-    const ItemMap m_item_map;
-    const Label_set& m_labels;
-    const std::vector<std::vector<float> >& m_values;
-    const NeighborQuery& m_neighbor_query;
-    LabelIndexRange& m_out;
-
-  public:
-
-    Classify_functor_local_smoothing (const ItemRange& input,
-                                      ItemMap item_map,
-                                      const Label_set& labels,
-                                      const std::vector<std::vector<float> >& values,
-                                      const NeighborQuery& neighbor_query,
-                                      LabelIndexRange& out)
-      : m_input (input), m_item_map (item_map), m_labels (labels),
-        m_values(values),
-        m_neighbor_query (neighbor_query),
-        m_out (out)
-    { }
-
-#ifdef CGAL_LINKED_WITH_TBB
-    void operator()(const tbb::blocked_range<std::size_t>& r) const
-    {
-      for (std::size_t s = r.begin(); s != r.end(); ++ s)
-        apply (s);
-    }
-#endif
-
-    inline void apply (std::size_t s) const
-    {
-      std::vector<std::size_t> neighbors;
-      m_neighbor_query (get (m_item_map, *(m_input.begin()+s)), std::back_inserter (neighbors));
-
-      std::vector<float> mean (m_values.size(), 0.);
-      for (std::size_t n = 0; n < neighbors.size(); ++ n)
-        for (std::size_t j = 0; j < m_values.size(); ++ j)
-          mean[j] += m_values[j][neighbors[n]];
-
-      std::size_t nb_class_best=0;
-      float val_class_best = 0.f;
-      for(std::size_t k = 0; k < mean.size(); ++ k)
-      {
-        mean[k] /= neighbors.size();
-        if(val_class_best < mean[k])
-        {
-          val_class_best = mean[k];
-          nb_class_best = k;
-        }
-      }
-
-      m_out[s] = static_cast<typename LabelIndexRange::iterator::value_type>(nb_class_best);
-    }
-
-
-  };
-
-  template <typename ItemRange, typename ItemMap,
-            typename Classifier, typename NeighborQuery,
-            typename LabelIndexRange>
-  class Classify_functor_graphcut
-  {
-    const ItemRange& m_input;
-    ItemMap m_item_map;
-    const Label_set& m_labels;
-    const Classifier& m_classifier;
-    const NeighborQuery& m_neighbor_query;
-    float m_strength;
-    const std::vector<std::vector<std::size_t> >& m_indices;
-    const std::vector<std::pair<std::size_t, std::size_t> >& m_input_to_indices;
-    LabelIndexRange& m_out;
-
-  public:
-
-    Classify_functor_graphcut (const ItemRange& input,
-                               ItemMap item_map,
-                               const Label_set& labels,
-                               const Classifier& classifier,
-                               const NeighborQuery& neighbor_query,
-                               float strength,
-                               const std::vector<std::vector<std::size_t> >& indices,
-                               const std::vector<std::pair<std::size_t, std::size_t> >& input_to_indices,
-                               LabelIndexRange& out)
-    : m_input (input), m_item_map (item_map), m_labels (labels),
-      m_classifier (classifier), m_neighbor_query (neighbor_query),
-      m_strength (strength), m_indices (indices), m_input_to_indices (input_to_indices), m_out (out)
-    { }
-
-#ifdef CGAL_LINKED_WITH_TBB
-    void operator()(const tbb::blocked_range<std::size_t>& r) const
-    {
-      for (std::size_t s = r.begin(); s != r.end(); ++ s)
-        apply(s);
-    }
-#endif // CGAL_LINKED_WITH_TBB
-
-
-    inline void apply (std::size_t sub) const
-    {
-      if (m_indices[sub].empty())
-        return;
-
-      std::vector<std::pair<std::size_t, std::size_t> > edges;
-      std::vector<double> edge_weights;
-      std::vector<std::vector<double> > probability_matrix
-        (m_labels.size(), std::vector<double>(m_indices[sub].size(), 0.));
-      std::vector<std::size_t> assigned_label (m_indices[sub].size());
-
-      for (std::size_t j = 0; j < m_indices[sub].size(); ++ j)
-      {
-        std::size_t s = m_indices[sub][j];
-
-        std::vector<std::size_t> neighbors;
-
-        m_neighbor_query (get(m_item_map, *(m_input.begin()+s)), std::back_inserter (neighbors));
-
-        for (std::size_t i = 0; i < neighbors.size(); ++ i)
-          if (sub == m_input_to_indices[neighbors[i]].first
-              && j != m_input_to_indices[neighbors[i]].second)
-          {
-            edges.push_back (std::make_pair (j, m_input_to_indices[neighbors[i]].second));
-            edge_weights.push_back (m_strength);
-          }
-
-        std::vector<float> values;
-        m_classifier(s, values);
-        std::size_t nb_class_best = 0;
-        float val_class_best = 0.f;
-        for(std::size_t k = 0; k < m_labels.size(); ++ k)
-        {
-          float value = values[k];
-          probability_matrix[k][j] = -std::log(value);
-
-          if(val_class_best < value)
-          {
-            val_class_best = value;
-            nb_class_best = k;
-          }
-        }
-        assigned_label[j] = nb_class_best;
-      }
-
-      CGAL::alpha_expansion_graphcut (edges, edge_weights, probability_matrix, assigned_label);
-
-      for (std::size_t i = 0; i < assigned_label.size(); ++ i)
-        m_out[m_indices[sub][i]] = static_cast<typename LabelIndexRange::iterator::value_type>(assigned_label[i]);
-    }
-
-  };
-
-} // namespace internal
-
-/// \endcond
-
-
-=======
->>>>>>> 59f86419
   /*!
     \ingroup PkgClassificationMain
 
