//#define CGAL_USE_BOOST_BIMAP
#define CGAL_MESH_2_OPTIMIZER_VERBOSE
#define CGAL_MESH_2_OPTIMIZERS_DEBUG

#include <fstream>
#include <vector>
#include <list>
#include <boost/config.hpp>
#include <boost/version.hpp>

// CGAL headers
#include <CGAL/Exact_predicates_inexact_constructions_kernel.h>
#include <CGAL/Constrained_Delaunay_triangulation_2.h>
#include <CGAL/Delaunay_mesher_2.h>
#include <CGAL/Delaunay_mesh_face_base_2.h>
#include <CGAL/Delaunay_mesh_vertex_base_2.h>
#include <CGAL/Delaunay_mesh_size_criteria_2.h>
#include <CGAL/Mesh_2/Lipschitz_sizing_field_2.h>
#include <CGAL/Lipschitz_sizing_field_criteria_2.h>
#include <CGAL/Constrained_voronoi_diagram_2.h>
#include <CGAL/Triangulation_conformer_2.h>
#include <CGAL/lloyd_optimize_mesh_2.h>
#include <CGAL/IO/File_poly.h>
#include <CGAL/Random.h>
#include <CGAL/point_generators_2.h>
#include <CGAL/Timer.h>
<<<<<<< HEAD
#include <CGAL/IO/write_vtu.h>
=======
#include <CGAL/IO/write_VTU.h>
#if BOOST_VERSION >= 105600 && (! defined(BOOST_GCC) || BOOST_GCC >= 40500)
>>>>>>> a99916f6
#include <CGAL/IO/WKT.h>

// Qt headers
#include <QtGui>
#include <QString>
#include <QActionGroup>
#include <QFileDialog>
#include <QInputDialog>
#include <QDragEnterEvent>
#include <QDropEvent>
#include <QMessageBox>

// GraphicsView items and event filters (input classes)
#include "TriangulationCircumcircle.h"
#include "DelaunayMeshInsertSeeds.h"
#include <CGAL/Qt/GraphicsViewPolylineInput.h>
#include <CGAL/Qt/DelaunayMeshTriangulationGraphicsItem.h>
#include <CGAL/Qt/Converter.h>
// the two base classes
#include "ui_Constrained_Delaunay_triangulation_2.h"
#include <CGAL/Qt/DemosMainWindow.h>

// for viewportsBbox(QGraphicsScene*)
#include <CGAL/Qt/utility.h>

typedef CGAL::Exact_predicates_inexact_constructions_kernel K;
typedef K::Point_2 Point_2;
typedef K::Segment_2 Segment_2;
typedef K::Iso_rectangle_2 Iso_rectangle_2;
typedef CGAL::Delaunay_mesh_vertex_base_2<K>  Vertex_base;
typedef CGAL::Delaunay_mesh_face_base_2<K> Face_base;

typedef Face_base Fb;
typedef CGAL::Triangulation_data_structure_2<Vertex_base, Fb>  TDS;
typedef CGAL::Exact_predicates_tag              Itag;
typedef CGAL::Constrained_Delaunay_triangulation_2<K, TDS, Itag> CDT;
typedef CGAL::Constrained_voronoi_diagram_2<CDT> CVD;
typedef CGAL::Delaunay_mesh_size_criteria_2<CDT> Criteria;

typedef CGAL::Lipschitz_sizing_field_2<CDT> Lipschitz_sizing_field;
typedef CGAL::Lipschitz_sizing_field_criteria_2<CDT, Lipschitz_sizing_field> Lipschitz_criteria;
typedef CGAL::Delaunay_mesher_2<CDT, Lipschitz_criteria> Lipschitz_mesher;

typedef CDT::Vertex_handle Vertex_handle;
typedef CDT::Face_handle Face_handle;
typedef CDT::All_faces_iterator All_faces_iterator;

using namespace CGAL::parameters;

void
discoverInfiniteComponent(const CDT & ct)
{
  //when this function is called, all faces are set "in_domain"
  Face_handle start = ct.infinite_face();
  std::list<Face_handle> queue;
  queue.push_back(start);

  while(! queue.empty())
  {
    Face_handle fh = queue.front();
    queue.pop_front();
    fh->set_in_domain(false);

    for(int i = 0; i < 3; i++)
    {
      Face_handle fi = fh->neighbor(i);
      if(fi->is_in_domain()
         && !ct.is_constrained(CDT::Edge(fh,i)))
        queue.push_back(fi);
    }
  }
}

template<typename SeedList>
void
discoverComponents(const CDT & ct,
                   const SeedList& seeds)
{
  if (ct.dimension() != 2)
    return;

  // tag all faces inside
  for(typename CDT::All_faces_iterator fit = ct.all_faces_begin();
      fit != ct.all_faces_end();
      ++fit)
      fit->set_in_domain(true);

  // mark "outside" infinite component of the object
  discoverInfiniteComponent(ct);

  // mark "outside" components with a seed
  for(typename SeedList::const_iterator sit = seeds.begin();
      sit != seeds.end();
      ++sit)
  {
    typename CDT::Face_handle fh_loc = ct.locate(*sit);

    if(fh_loc == nullptr || !fh_loc->is_in_domain())
      continue;

    std::list<typename CDT::Face_handle> queue;
    queue.push_back(fh_loc);
    while(!queue.empty())
    {
      typename CDT::Face_handle f = queue.front();
      queue.pop_front();
      f->set_in_domain(false);

      for(int i = 0; i < 3; ++i)
      {
        typename CDT::Face_handle ni = f->neighbor(i);
        if(ni->is_in_domain()
          && !ct.is_constrained(typename CDT::Edge(f,i))) //same component
        {
          queue.push_back(ni);
        }
      }
    }
  }
}



class MainWindow :
  public CGAL::Qt::DemosMainWindow,
  public Ui::Constrained_Delaunay_triangulation_2
{
  Q_OBJECT

private:
  CDT cdt;
  QGraphicsScene scene;
  std::list<Point_2> m_seeds;

  CGAL::Qt::DelaunayMeshTriangulationGraphicsItem<CDT> * dgi;

  CGAL::Qt::GraphicsViewPolylineInput<K> * pi;
  CGAL::Qt::TriangulationCircumcircle<CDT> *tcc;
  CGAL::Qt::DelaunayMeshInsertSeeds<CDT> *dms;

public:
  MainWindow();

  void clear();

private:
  template <typename Iterator>
  void insert_polyline(Iterator b, Iterator e)
  {
    Point_2 p, q;
    typename CDT::Vertex_handle vh, wh;
    Iterator it = b;
    vh = cdt.insert(*it);
    p = *it;
    ++it;
    for(; it != e; ++it){
      q = *it;
      if(p != q){
        wh = cdt.insert(*it);
        cdt.insert_constraint(vh,wh);
        vh = wh;
        p = q;
      } else {
        std::cout << "duplicate point: " << p << std::endl;
      }
    }
    Q_EMIT( changed());
  }

public Q_SLOTS:
  void open(QString);

  void processInput(CGAL::Object o);

  void on_actionShowVertices_toggled(bool checked);

  void on_actionShowDelaunay_toggled(bool checked);

  void on_actionShowTriangulationInDomain_toggled(bool checked);

  void on_actionShow_constrained_edges_toggled(bool checked);

  void on_actionShow_voronoi_edges_toggled(bool checked);

  void on_actionShow_faces_in_domain_toggled(bool checked);

  void on_actionShow_blind_faces_toggled(bool checked);

  void on_actionShow_seeds_toggled(bool checked);

  void on_actionInsertPolyline_toggled(bool checked);

  void on_actionInsertSeeds_OnOff_toggled(bool checked);

  void on_actionCircumcenter_toggled(bool checked);

  void on_actionClear_triggered();

  void on_actionRecenter_triggered();

  void on_actionLoadConstraints_triggered();

  void loadWKT(QString);

  void loadFile(QString);

  void loadPolyConstraints(QString);

  void loadPolygonConstraints(QString);

  void loadEdgConstraints(QString);

  void on_actionSaveConstraints_triggered();

  void saveConstraints(QString);

  void on_actionMakeGabrielConform_triggered();

  void on_actionMakeDelaunayConform_triggered();

  void on_actionMakeDelaunayMesh_triggered();

  void on_actionMakeLipschitzDelaunayMesh_triggered();

  void on_actionInsertRandomPoints_triggered();

  void on_actionTagBlindFaces_triggered();

  void on_actionLloyd_optimization_triggered();

Q_SIGNALS:
  void changed();
};


MainWindow::MainWindow()
  : DemosMainWindow()
{
  setupUi(this);

  this->graphicsView->setAcceptDrops(false);

  // Add a GraphicItem for the CDT triangulation
  dgi = new CGAL::Qt::DelaunayMeshTriangulationGraphicsItem<CDT>(&cdt);
  QColor facesColor(::Qt::blue);
  facesColor.setAlpha(150);
  dgi->setFacesInDomainBrush(facesColor);

  QObject::connect(this, SIGNAL(changed()),
                   dgi, SLOT(modelChanged()));
  dgi->setVerticesPen(
    QPen(Qt::red, 2, Qt::SolidLine, Qt::RoundCap, Qt::RoundJoin));
  dgi->setVoronoiPen(
    QPen(Qt::darkGreen, 0, Qt::DashLine, Qt::RoundCap, Qt::RoundJoin));
  dgi->setSeedsPen(
    QPen(Qt::darkBlue, 0, Qt::SolidLine, Qt::RoundCap, Qt::RoundJoin));

  dgi->setZValue(-1);
  scene.addItem(dgi);

  // Setup input handlers. They get events before the scene gets them
  // and the input they generate is passed to the triangulation with
  // the signal/slot mechanism
  pi = new CGAL::Qt::GraphicsViewPolylineInput<K>(this, &scene, 0, true); // inputs polylines which are not closed
  QObject::connect(pi, SIGNAL(generate(CGAL::Object)),
                   this, SLOT(processInput(CGAL::Object)));

  tcc = new CGAL::Qt::TriangulationCircumcircle<CDT>(&scene, &cdt, this);
  tcc->setPen(QPen(Qt::red, 0, Qt::SolidLine, Qt::RoundCap, Qt::RoundJoin));

  dms = new CGAL::Qt::DelaunayMeshInsertSeeds<CDT>(&scene, &cdt, this);//input seeds
  QObject::connect(dms, SIGNAL(generate(CGAL::Object)),
                   this, SLOT(processInput(CGAL::Object)));

  //
  // Manual handling of actions
  //
  QObject::connect(this->actionQuit, SIGNAL(triggered()),
                   this, SLOT(close()));

  // We put mutually exclusive actions in an QActionGroup
  QActionGroup* ag = new QActionGroup(this);
  ag->addAction(this->actionInsertPolyline);

  // Check two actions
  this->actionInsertPolyline->setChecked(true);
  this->actionShowDelaunay->setChecked(true);
  this->actionShowVertices->setChecked(true);
  this->actionShowTriangulationInDomain->setChecked(false);
  this->actionShow_faces_in_domain->setChecked(true);
  this->actionShow_constrained_edges->setChecked(true);
  this->actionShow_voronoi_edges->setChecked(false);
  this->actionShow_seeds->setChecked(false);
  this->actionInsertSeeds_OnOff->setChecked(false);

  //
  // Setup the scene and the view
  //
  scene.setItemIndexMethod(QGraphicsScene::NoIndex);
  scene.setSceneRect(-100, -100, 100, 100);
  this->graphicsView->setScene(&scene);
  this->graphicsView->setMouseTracking(true);

  // Turn the vertical axis upside down
  this->graphicsView->scale(1, -1);

  // The navigation adds zooming and translation functionality to the
  // QGraphicsView
  this->addNavigation(this->graphicsView);

  this->setupStatusBar();
  this->setupOptionsMenu();
  this->addAboutDemo(":/cgal/help/about_Constrained_Delaunay_triangulation_2.html");
  this->addAboutCGAL();
  this->setupExportSVG(this->actionExport_SVG, this->graphicsView);

  this->addRecentFiles(this->menuFile, this->actionQuit);
  connect(this, SIGNAL(openRecentFile(QString)),
          this, SLOT(open(QString)));
}


void
MainWindow::processInput(CGAL::Object o)
{
  // Polygon
  std::list<Point_2> points;
  if(CGAL::assign(points, o))
  {
    if(points.size() == 1)
      cdt.insert(points.front());
    else
      insert_polyline(points.begin(), points.end());
    }
  else
  {
    // Seed (from Shift + left clic)
    Point_2 p;
    if(CGAL::assign(p, o))
    {
      m_seeds.push_back(p);
      if(actionShow_seeds->isChecked())
        dgi->setVisibleSeeds(true, m_seeds.begin(), m_seeds.end());
    }
  }

  discoverComponents(cdt, m_seeds);
  Q_EMIT( changed());
}


/*
 *  Qt Automatic Connections
 *  https://doc.qt.io/qt-5/designer-using-a-ui-file.html#automatic-connections
 *
 *  setupUi(this) generates connections to the slots named
 *  "on_<action_name>_<signal_name>"
 */
void
MainWindow::on_actionInsertPolyline_toggled(bool checked)
{
  if(checked){
    scene.installEventFilter(pi);
  } else {
    scene.removeEventFilter(pi);
  }
}

void
MainWindow::on_actionInsertSeeds_OnOff_toggled(bool checked)
{
  if(checked){
    std::cout << "Insert seeds with Shift + Left click" << std::endl;
    scene.installEventFilter(dms);
  } else {
    scene.removeEventFilter(dms);
  }
}

void
MainWindow::on_actionShowDelaunay_toggled(bool checked)
{
  dgi->setVisibleEdges(checked);
  if(checked)
  {
    dgi->setVisibleInsideEdges(false);
    actionShowTriangulationInDomain->setChecked(false);
  }
  update();
}

void
MainWindow::on_actionShowVertices_toggled(bool checked)
{
  dgi->setVisibleVertices(checked);
  update();
}

void
MainWindow::on_actionShowTriangulationInDomain_toggled(bool checked)
{
  dgi->setVisibleInsideEdges(checked);
  if(checked)
  {
    dgi->setVisibleEdges(false);
    actionShowDelaunay->setChecked(false);
  }
  update();
}

void
MainWindow::on_actionShow_constrained_edges_toggled(bool checked)
{
  dgi->setVisibleConstraints(checked);
  update();
}

void
MainWindow::on_actionShow_voronoi_edges_toggled(bool checked)
{
  dgi->setVisibleVoronoiEdges(checked);
  update();
}

void
MainWindow::on_actionShow_faces_in_domain_toggled(bool checked)
{
  dgi->setVisibleFacesInDomain(checked);
  update();
}

void
MainWindow::on_actionShow_blind_faces_toggled(bool checked)
{
  dgi->setVisibleBlindFaces(checked);
  update();
}

void
MainWindow::on_actionShow_seeds_toggled(bool checked)
{
  dgi->setVisibleSeeds(checked, m_seeds.begin(), m_seeds.end());
  update();
}

void
MainWindow::on_actionCircumcenter_toggled(bool checked)
{
  if(checked){
    scene.installEventFilter(tcc);
    tcc->show();
  } else {
    scene.removeEventFilter(tcc);
    tcc->hide();
  }
}


void
MainWindow::on_actionClear_triggered()
{
  clear();
  Q_EMIT( changed());
}

void
MainWindow::clear()
{
  cdt.clear();
  m_seeds.clear();

  if(actionShow_seeds->isChecked())
    dgi->setVisibleSeeds(true, m_seeds.end(), m_seeds.end());
}

void
MainWindow::open(QString fileName)
{
  if(! fileName.isEmpty()){
    if(cdt.number_of_vertices() > 0)
    {
      QMessageBox msgBox(QMessageBox::Warning,
        "Open new polygon",
        "Do you really want to clear the current mesh?",
        (QMessageBox::Yes | QMessageBox::No),
        this);
      int ret = msgBox.exec();
      if(ret == QMessageBox::Yes)
        clear();
      else
        return;
    }
    if(fileName.endsWith(".polygons.cgal")){
      loadPolygonConstraints(fileName);
    } else if(fileName.endsWith(".cpts.cgal")){
      loadFile(fileName);
    } else if(fileName.endsWith(".edg")){
      loadEdgConstraints(fileName);
    } else if(fileName.endsWith(".poly")){
      loadPolyConstraints(fileName);
    } else if(fileName.endsWith(".wkt")){
      loadWKT(fileName);
    }
    this->addToRecentFiles(fileName);
  }
  Q_EMIT(changed());
  actionRecenter->trigger();
}

void
MainWindow::on_actionLoadConstraints_triggered()
{
  QString fileName = QFileDialog::getOpenFileName(this,
                                                  tr("Open Constraint File"),
                                                  ".",
                                                  tr("Edge files (*.edg);;"
                                                     "Polyline files (*.polygons.cgal);;"
                                                     "Poly files (*.poly);;"
                                                     "Plg files (*.plg);;"
                                                     "CGAL files (*.cpts.cgal);;"
                                                     "WKT files (*.WKT *.wkt);;"
                                                     "All (*)"));
  open(fileName);
}

void
MainWindow::loadWKT(QString filename)
{
  //Polygons todo : make it multipolygons
  std::ifstream ifs(qPrintable(filename));
  do
  {
    typedef CGAL::Polygon_with_holes_2<K> Polygon;
    typedef CGAL::Point_2<K> Point;
    std::vector<Polygon> mps;
    CGAL::IO::read_multi_polygon_WKT(ifs, mps);
    for(const Polygon& p : mps)
    {
      if(p.outer_boundary().is_empty())
        continue;

      for(Point point : p.outer_boundary().container())
          cdt.insert(point);
      for(Polygon::General_polygon_2::Edge_const_iterator
          e_it=p.outer_boundary().edges_begin(); e_it != p.outer_boundary().edges_end(); ++e_it)
        cdt.insert_constraint(e_it->source(), e_it->target());

      for(Polygon::Hole_const_iterator h_it =
          p.holes_begin(); h_it != p.holes_end(); ++h_it)
      {
        for(Point point : h_it->container())
            cdt.insert(point);
        for(Polygon::General_polygon_2::Edge_const_iterator
            e_it=h_it->edges_begin(); e_it != h_it->edges_end(); ++e_it)
        {
          cdt.insert_constraint(e_it->source(), e_it->target());
        }
      }
    }
  }while(ifs.good() && !ifs.eof());
  //Edges
  ifs.clear();
  ifs.seekg(0, ifs.beg);
  do
  {
    typedef std::vector<K::Point_2> LineString;
    std::vector<LineString> mls;
    CGAL::IO::read_multi_linestring_WKT(ifs, mls);
    for(const LineString& ls : mls)
    {
      if(ls.empty())
        continue;
      K::Point_2 p,q, qold(0,0); // initialize to avoid maybe-uninitialized warning from GCC6
      bool first = true;
      CDT::Vertex_handle vp, vq, vqold;
      LineString::const_iterator it =
          ls.begin();
      for(; it != ls.end(); ++it) {
        p = *it++;
        q = *it;
        if(p == q){
          continue;
        }
        if((!first) && (p == qold)){
          vp = vqold;
        } else {
          vp = cdt.insert(p);
        }
        vq = cdt.insert(q, vp->face());
        if(vp != vq) {
          cdt.insert_constraint(vp,vq);
        }
        qold = q;
        vqold = vq;
        first = false;
      }
    }
  }while(ifs.good() && !ifs.eof());

  //Points
  ifs.clear();
  ifs.seekg(0, ifs.beg);
  do
  {
    std::vector<K::Point_2> mpts;
    CGAL::IO::read_multi_point_WKT(ifs, mpts);
    for(const K::Point_2& p : mpts)
    {
      cdt.insert(p);
    }
  }while(ifs.good() && !ifs.eof());

  discoverComponents(cdt, m_seeds);
  Q_EMIT( changed());
  actionRecenter->trigger();
}

void
MainWindow::loadFile(QString fileName)
{
  std::ifstream ifs(qPrintable(fileName));
  ifs >> cdt;
  if(!ifs) abort();
  discoverComponents(cdt, m_seeds);
  Q_EMIT( changed());
  actionRecenter->trigger();
}

void
MainWindow::loadPolyConstraints(QString fileName)
{
  std::ifstream ifs(qPrintable(fileName));
  CGAL::IO::read_triangle_poly_file(cdt,ifs);
  discoverComponents(cdt, m_seeds);
  Q_EMIT( changed());
  actionRecenter->trigger();
}


void
MainWindow::loadPolygonConstraints(QString fileName)
{
  K::Point_2 p,q, first;
  CDT::Vertex_handle vp, vq, vfirst;
  std::ifstream ifs(qPrintable(fileName));
  int n;
  // int counter = 0;
  while(ifs >> n){
    int poly_size = n;
    ifs >> first;
    p = first;
    vfirst = vp = cdt.insert(p);
    n--;
    while(n--){
      ifs >> q;
      vq = cdt.insert(q, vp->face());
      if(vp != vq) {
        cdt.insert_constraint(vp,vq);
        // std::cerr << "inserted constraint #" << counter++ << std::endl;
      }
      p = q;
      vp = vq;
    }
    if(poly_size != 2 && vp != vfirst) {
      cdt.insert_constraint(vp, vfirst);
    }
  }

  discoverComponents(cdt, m_seeds);
  Q_EMIT( changed());
  actionRecenter->trigger();
}


void
MainWindow::loadEdgConstraints(QString fileName)
{
  // wait cursor
  QApplication::setOverrideCursor(Qt::WaitCursor);
  CGAL::Timer tim;
  tim.start();
  std::ifstream ifs(qPrintable(fileName));
  bool first=true;
  int n;
  ifs >> n;

  K::Point_2 p,q, qold(0,0); // initialize to avoid maybe-uninitialized warning from GCC6

  CDT::Vertex_handle vp, vq, vqold;
  while(ifs >> p) {
    ifs >> q;
    if(p == q){
      continue;
    }
    if((!first) && (p == qold)){
      vp = vqold;
    } else {
      vp = cdt.insert(p);
    }
    vq = cdt.insert(q, vp->face());
    if(vp != vq) {
      cdt.insert_constraint(vp,vq);
    }
    qold = q;
    vqold = vq;
    first = false;
  }


  tim.stop();
  statusBar()->showMessage(QString("Insertion took %1 seconds").arg(tim.time()), 2000);
  discoverComponents(cdt, m_seeds);
  // default cursor
  QApplication::restoreOverrideCursor();
  Q_EMIT( changed());
  actionRecenter->trigger();
}

void
MainWindow::on_actionRecenter_triggered()
{
  this->graphicsView->setSceneRect(dgi->boundingRect());
  this->graphicsView->fitInView(dgi->boundingRect(), Qt::KeepAspectRatio);
}


void
MainWindow::on_actionSaveConstraints_triggered()
{
  QString fileName = QFileDialog::getSaveFileName(this,

                                                  tr("Save Constraints"),
                                                  ".",
                                                  tr("CGAL files (*.cpts.cgal);;"
                                                     "VTU files (*.vtu);;"
                                                     "All (*)"));
  if(! fileName.isEmpty()){
      saveConstraints(fileName);
  }
}


void
MainWindow::saveConstraints(QString fileName)
{
  std::ofstream output(qPrintable(fileName));

  if(!fileName.endsWith("vtu") && output)
    output << cdt;
  else if (output)
  {
    CGAL::IO::write_VTU(output, cdt);
  }
}


void
MainWindow::on_actionMakeGabrielConform_triggered()
{
  // wait cursor
  QApplication::setOverrideCursor(Qt::WaitCursor);
  std::size_t nv = cdt.number_of_vertices();
  CGAL::make_conforming_Gabriel_2(cdt);
  nv = cdt.number_of_vertices() - nv;
  discoverComponents(cdt, m_seeds);
  statusBar()->showMessage(QString("Added %1 vertices").arg(nv), 2000);
  // default cursor
  QApplication::restoreOverrideCursor();
  Q_EMIT( changed());
}


void
MainWindow::on_actionMakeDelaunayConform_triggered()
{
  // wait cursor
  QApplication::setOverrideCursor(Qt::WaitCursor);
  std::size_t nv = cdt.number_of_vertices();
  CGAL::make_conforming_Delaunay_2(cdt);
  discoverComponents(cdt, m_seeds);
  nv = cdt.number_of_vertices() - nv;
  statusBar()->showMessage(QString("Added %1 vertices").arg(nv), 2000);
   // default cursor
  QApplication::restoreOverrideCursor();
  Q_EMIT( changed());
}


void
MainWindow::on_actionMakeDelaunayMesh_triggered()
{
  // wait cursor
  QApplication::setOverrideCursor(Qt::WaitCursor);
  CGAL::Timer timer;
  timer.start();
  discoverComponents(cdt, m_seeds);
  timer.stop();
  QApplication::restoreOverrideCursor();

  bool ok;
  double shape = QInputDialog::getDouble(this, tr("Shape criterion"),
    tr("B = "), 0.125, 0.005, 100, 4, &ok);
  if(!ok) return;

  double edge_len = QInputDialog::getDouble(this, tr("Size criterion"),
    tr("S = "), 0., 0., (std::numeric_limits<double>::max)(), 5, &ok);
  if(!ok) return;

  QApplication::setOverrideCursor(Qt::WaitCursor);
  std::size_t nv = cdt.number_of_vertices();
  timer.start();

  CGAL::refine_Delaunay_mesh_2(cdt,
      m_seeds.begin(), m_seeds.end(),
      Criteria(shape, edge_len),
      false);//mesh the subdomains including NO seed

  timer.stop();
  nv = cdt.number_of_vertices() - nv;
  statusBar()->showMessage(QString("Added %1 vertices in %2 seconds").arg(nv).arg(timer.time()), 2000);
  // default cursor
  QApplication::restoreOverrideCursor();
  Q_EMIT( changed());
}

void
MainWindow::on_actionMakeLipschitzDelaunayMesh_triggered()
{
  // wait cursor
  QApplication::setOverrideCursor(Qt::WaitCursor);
  std::set<Point_2> points;
  for(CDT::Finite_edges_iterator it = cdt.finite_edges_begin();
      it != cdt.finite_edges_end();
      ++it){
    if(cdt.is_constrained(*it)){
      Segment_2 s = cdt.segment(*it);
      points.insert(s.source());
      points.insert(s.target());
    }
  }

  discoverComponents(cdt, m_seeds);

  bool ok;
  double shape = QInputDialog::getDouble(this, tr("Shape criterion"),
    tr("B = "), 0.125, 0.005, 100, 4, &ok);
  if(!ok) return;
  double klip = QInputDialog::getDouble(this, tr("k-Lipschitz sizing field"),
    tr("k = "), 1., 0.01, 500, 5, &ok);
  if(!ok) return;

  Lipschitz_sizing_field field(points.begin(), points.end(), klip);
  Lipschitz_criteria criteria(shape, &field);
  Lipschitz_mesher mesher(cdt);
  mesher.set_criteria(criteria);

  std::size_t nv = cdt.number_of_vertices();
  mesher.init(true);
  mesher.set_seeds(m_seeds.begin(), m_seeds.end(),
                   false);//mesh the subdomains including NO seed

  mesher.refine_mesh();
  nv = cdt.number_of_vertices() - nv;
  statusBar()->showMessage(QString("Added %1 vertices").arg(nv), 2000);
  // default cursor
  QApplication::restoreOverrideCursor();
  Q_EMIT( changed());
}

void
MainWindow::on_actionInsertRandomPoints_triggered()
{
  QRectF rect = CGAL::Qt::viewportsBbox(&scene);
  CGAL::Qt::Converter<K> convert;
  Iso_rectangle_2 isor = convert(rect);
  CGAL::Random_points_in_iso_rectangle_2<Point_2> pg((isor.min)(), (isor.max)());
  bool ok = false;

  const int number_of_points =
      QInputDialog::getInt(this,
                           tr("Number of random points"),
                           tr("Enter number of random points"),
                           100,
                           0,
                           (std::numeric_limits<int>::max)(),
                           1,
                           &ok);

  if(!ok) {
    return;
  }

  // wait cursor
  QApplication::setOverrideCursor(Qt::WaitCursor);
  std::vector<Point_2> points;
  points.reserve(number_of_points);
  for(int i = 0; i < number_of_points; ++i){
    points.push_back(*pg++);
  }
  cdt.insert(points.begin(), points.end());
  // default cursor
  QApplication::restoreOverrideCursor();
  Q_EMIT( changed());
}

void
MainWindow::on_actionTagBlindFaces_triggered()
{
  // wait cursor
  QApplication::setOverrideCursor(Qt::WaitCursor);

  CVD voronoi(cdt);
  voronoi.tag_faces_blind();

  // default cursor
  QApplication::restoreOverrideCursor();
  Q_EMIT(changed());
}

void
MainWindow::on_actionLloyd_optimization_triggered()
{
  // wait cursor
  QApplication::setOverrideCursor(Qt::WaitCursor);

  bool ok;
  int nb = QInputDialog::getInt(this, tr("QInputDialog::getInteger()"),
    tr("Number of iterations :"),
    1/*val*/, 0/*min*/, 1000/*max*/, 1/*step*/, &ok);
  if(!ok)
  {
    QApplication::restoreOverrideCursor();
    return;
  }

  CGAL::lloyd_optimize_mesh_2(cdt,
      max_iteration_number = nb,
      seeds_begin = m_seeds.begin(),
      seeds_end = m_seeds.end());

  // default cursor
  QApplication::restoreOverrideCursor();
  Q_EMIT(changed());
}

#include "Constrained_Delaunay_triangulation_2.moc"
#include <CGAL/Qt/resources.h>

int main(int argc, char **argv)
{
  QApplication app(argc, argv);

  app.setOrganizationDomain("geometryfactory.com");
  app.setOrganizationName("GeometryFactory");
  app.setApplicationName("Constrained_Delaunay_triangulation_2 demo");

  // Import resources from libCGAL (Qt5).
  CGAL_QT_INIT_RESOURCES;

  MainWindow mainWindow;
  mainWindow.show();

  QStringList args = app.arguments();
  args.removeAt(0);
  Q_FOREACH(QString filename, args) {
    mainWindow.open(filename);
  }

  return app.exec();
}<|MERGE_RESOLUTION|>--- conflicted
+++ resolved
@@ -24,12 +24,7 @@
 #include <CGAL/Random.h>
 #include <CGAL/point_generators_2.h>
 #include <CGAL/Timer.h>
-<<<<<<< HEAD
-#include <CGAL/IO/write_vtu.h>
-=======
 #include <CGAL/IO/write_VTU.h>
-#if BOOST_VERSION >= 105600 && (! defined(BOOST_GCC) || BOOST_GCC >= 40500)
->>>>>>> a99916f6
 #include <CGAL/IO/WKT.h>
 
 // Qt headers
