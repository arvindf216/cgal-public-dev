--- conflicted
+++ resolved
@@ -280,27 +280,22 @@
 of the various \sc{Dcel} features. For more details on the \sc{Dcel}
 data structure see \cgalCite{bkos-cgaa-00} Chapter 2.
 
-\cgalFigureBegin{arr_figseg_dcel,arr_segs.png}
-<<<<<<< HEAD
-An arrangement of interior-disjoint line segments with some of the
-\sc{Dcel} records that represent it. The unbounded face \f$f_0\f$ has
-a single connected component that forms a hole inside it, and this
-hole is comprised if several faces. The half-edge \f$e\f$ is directed
-from its source vertex \f$v_1\f$ to its target vertex \f$v_2\f$. This
-edge, together with its twin \f$e'\f$, correspond to a line segment
-that connects the points associated with \f$v_1\f$ and \f$v_2\f$ and
-separates the face \f$f_1\f$ from \f$f_2\f$. The predecessor \f$e_{\rm
-prev}\f$ and successor \f$e_{\rm next}\f$ of \f$e\f$ are part of the
-chain that form the outer boundary of the face \f$f_2\f$. The face
-\f$f_1\f$ has a more complicated structure as it contains two holes in
-its interior: One hole consists of two adjacent faces \f$f_3\f$ and
-\f$f_4\f$, while the other hole is comprised of two edges. \f$f_1\f$
-also contains two isolated vertices \f$u_1\f$ and \f$u_2\f$ in its
-interior.
-=======
-An arrangement of interior-disjoint line segments with some of the \sc{Dcel} records that represent it. The unbounded face \f$ f_0\f$ has a single connected component that forms a hole inside it, and this hole is comprised of several faces. The half-edge \f$ e\f$ is directed from its source vertex \f$ v_1\f$ to its target vertex \f$ v_2\f$. This edge, together with its twin \f$ e'\f$, correspond to a line segment that connects the points associated with \f$ v_1\f$ and \f$ v_2\f$ and separates the face \f$ f_1\f$ from \f$ f_2\f$. The predecessor \f$ e_{\rm prev}\f$ and successor \f$ e_{\rm next}\f$ of \f$ e\f$ are part of the chain that form the outer boundary of the face \f$ f_2\f$. The face \f$ f_1\f$ has a more complicated structure as it contains two holes in its interior: One hole consists of two adjacent faces \f$ f_3\f$ and \f$ f_4\f$, while the other hole is comprised of two edges. \f$ f_1\f$ also contains two isolated vertices \f$ u_1\f$ and \f$ u_2\f$ in its interior.
->>>>>>> f0c82986
-\cgalFigureEnd
+\cgalFigureBegin{arr_figseg_dcel,arr_segs.png} An arrangement of
+interior-disjoint line segments with some of the \sc{Dcel} records
+that represent it. The unbounded face \f$ f_0\f$ has a single
+connected component that forms a hole inside it, and this hole is
+comprised of several faces. The half-edge \f$ e\f$ is directed from
+its source vertex \f$ v_1\f$ to its target vertex \f$ v_2\f$. This
+edge, together with its twin \f$ e'\f$, correspond to a line segment
+that connects the points associated with \f$ v_1\f$ and \f$ v_2\f$ and
+separates the face \f$ f_1\f$ from \f$ f_2\f$. The predecessor \f$
+e_{\rm prev}\f$ and successor \f$ e_{\rm next}\f$ of \f$ e\f$ are part
+of the chain that form the outer boundary of the face \f$ f_2\f$. The
+face \f$ f_1\f$ has a more complicated structure as it contains two
+holes in its interior: One hole consists of two adjacent faces \f$
+f_3\f$ and \f$ f_4\f$, while the other hole is comprised of two
+edges. \f$ f_1\f$ also contains two isolated vertices \f$ u_1\f$ and
+\f$ u_2\f$ in its interior.  \cgalFigureEnd
 
 \subsection aos_ssec-basic-arr_class The Arrangement Class Template
 
@@ -760,29 +755,17 @@
 
 The following program demonstrates the usage of the four insertion
 functions. It creates an arrangement of five line segments, as
-<<<<<<< HEAD
-depicted in \cgalFigureRef{arr_figex_1}.\cgalFootnote{Notice that in
+depicted in \cgalFigureRef{arr_figex_2} \cgalFootnote{Notice that in
 all figures in the rest of this chapter the coordinate axes are drawn
 only for illustrative purposes and are <em>not</em> part of the
-arrangement.} As the arrangement is very simple, we use the simple
-Cartesian kernel of \cgal with integer coordinates for the segment
+arrangement.}. As the arrangement is very simple, we use the simple
+%Cartesian kernel of \cgal with integer coordinates for the segment
 endpoints. We also use the `Arr_segment_traits_2` class that enables
 the efficient maintenance of arrangements of line segments; see more
-details on this traits class in Section \ref aos_sec-geom_traits. This
+details on this traits class in Section \ref arr_sectraits. This
 example, as many others in this chapter, uses some print-utility
 functions from the file `print_arr.h`; these functions are also listed
 in Section \ref arr_ssectraverse.
-=======
-depicted in \cgalFigureRef{arr_figex_2} \cgalFootnote{Notice that in all figures in the rest of this chapter the coordinate axes are drawn only for illustrative purposes and are <I>not</I> part of the arrangement.}. As the arrangement is very
-simple, we use the simple %Cartesian kernel of \cgal with integer
-coordinates for the segment endpoints. We also use the
-`Arr_segment_traits_2` class that enables the efficient
-maintenance of arrangements of line segments; see more details on
-this traits class in Section \ref arr_sectraits. This example, as
-many others in this chapter, uses some print-utility functions from
-the file `print_arr.h`; these functions are also listed in
-Section \ref arr_ssectraverse.
->>>>>>> f0c82986
 
 \cgalExample{Arrangement_on_surface_2/edge_insertion.cpp}
 
@@ -878,7 +861,6 @@
 \cgalFigureEnd
 
 In the following example program we show how the edge-manipulation
-<<<<<<< HEAD
 functions can be used. The program works in three steps, as
 demonstrated in \cgalFigureRef{arr_figex_3}. Note that here we still
 stick to integer coordinates, but as we work on a larger scale we use
@@ -886,7 +868,7 @@
 from the <span class="textsc">Gmp</span> library) instead of the
 built-in `int` type.\cgalFootnote{As a rule of thumb, one can use a
 bounded integer type for representing line segments whose coordinates
-are bounded by \f$\lfloor\sqrt[3]{M}\rfloor\f$, where \f$M\f$ is the
+are bounded by \f$ \lfloor\sqrt[3]{M}\rfloor\f$, where \f$ M\f$ is the
 maximal representable integer value. This guarantees that no overflows
 occur in the computations carried out by the traits class, hence all
 traits-class predicates always return correct results.}  In case the
@@ -894,25 +876,9 @@
 by the `CGAL_USE_GMP` flag defined in `CGAL/basic.h`), we use
 `MP_Float`, a number-type included in \cgal's support library that is
 capable of storing floating-point numbers with unbounded mantissa. We
-also use the standard Cartesian kernel of \cgal as our kernel. This is
-recommended when the kernel is instantiated with a more complex number
-type, as we demonstrate in other examples in this chapter.
-=======
-functions can be used. The program works in three
-steps, as demonstrated in \cgalFigureRef{arr_figex_3}. Note that
-here we still stick to integer coordinates, but as we work on a
-larger scale we use an unbounded integer number-type (in this
-case, the `Gmpz` type taken from the <span class="textsc">Gmp</span> library)
-instead of the built-in `int` type.\cgalFootnote{As a rule of thumb, one can use a bounded integer type for representing line segments whose coordinates are bounded by \f$ \lfloor\sqrt[3]{M}\rfloor\f$, where \f$ M\f$ is the maximal representable integer value. This guarantees that no overflows occur in the computations carried out by the traits class, hence all traits-class predicates always return correct results.}
-In case the <span class="textsc">Gmp</span> library is not installed (as indicated by
-the `CGAL_USE_GMP` flag defined in `CGAL/basic.h`), we
-use `MP_Float`, a number-type included in \cgal's support
-library that is capable of storing floating-point numbers with
-unbounded mantissa. We also use the standard %Cartesian
-kernel of \cgal as our kernel. This is recommended when the
-kernel is instantiated with a more complex number type, as we
-demonstrate in other examples in this chapter.
->>>>>>> f0c82986
+also use the standard %Cartesian kernel of \cgal as our kernel. This
+is recommended when the kernel is instantiated with a more complex
+number type, as we demonstrate in other examples in this chapter.
 
 \cgalExample{Arrangement_on_surface_2/edge_manipulation.cpp}
 
@@ -1023,14 +989,9 @@
 
 The `Arrangement_2` class template does not support point-location
 queries directly, as the arrangement representation is decoupled from
-<<<<<<< HEAD
-the geometric algorithms that operate on it. The <em>2D Arrangements</em>
-package includes a set of classe templates that are capable of
-=======
-the geometric algorithms that operate on it. The <I>2D Arrangements</I>
-package includes a set of class templates that are capable of
->>>>>>> f0c82986
-answering such queries; all are models of the concept
+the geometric algorithms that operate on it. The <em>2D
+Arrangements</em> package includes a set of class templates that are
+capable of answering such queries; all are models of the concept
 `ArrangementPointLocation_2`. Each model employs a different
 algorithm or <em>strategy</em> for answering queries. A model of this
 concept must define the `locate()` member function, which accepts
@@ -3472,28 +3433,16 @@
 sketches and for defining the true-type fonts.
 
 Using the `Arr_Bezier_curve_traits_2<RatKernel, AlgKernel, NtTraits>`
-<<<<<<< HEAD
 class template it is possible to construct and maintain arrangements
 of B&eacute;zier curves that are given by rational control points (a
 sequence of objects of the `RatKernel::Point_2` type). We can handle
-curves of arbitrary degree (in general, a sequence of \f$n+1\f$
-control points define a B&eacute;zier curve of degree \f$n\f$). The
+curves of arbitrary degree (in general, a sequence of \f$ n+1\f$
+control points define a B&eacute;zier curve of degree \f$ n\f$). The
 template parameters are the same ones used by the `Arr_conic_traits_2`
 class template, and here it is also recommended to use the
-`CORE_algebraic_number_traits` class, with Cartesian kernels
+`CORE_algebraic_number_traits` class, with %Cartesian kernels
 instantiated with the `Rational` and `Algebraic` number-types defined
 by this class.
-=======
-class template it is possible to construct and maintain arrangements of
-B&eacute;zier curves that are given by rational control points (a sequence
-of objects of the `RatKernel::Point_2` type). We can handle curves
-of arbitrary degree (in general, a sequence of \f$ n+1\f$ control points define a
-B&eacute;zier curve of degree \f$ n\f$). The template parameters are the same ones
-used by the `Arr_conic_traits_2` class template, and here it is also
-recommended to use the `CORE_algebraic_number_traits` class, with
-%Cartesian kernels instantiated with the `Rational` and `Algebraic`
-number-types defined by this class.
->>>>>>> f0c82986
 
 As mentioned above, we assume that the coordinates of all control
 points that define a B&eacute;zier curve are rational numbers, so both
