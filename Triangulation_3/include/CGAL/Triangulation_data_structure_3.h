--- conflicted
+++ resolved
@@ -909,26 +909,15 @@
 
     void operator()(Cell_handle c) {
       for (int j=0; j<= t->dimension(); ++j) {
-<<<<<<< HEAD
-	Vertex_handle w = c->vertex(j);
-	if(filter(w))
-	  continue;
-	if (w != v){
-
-	  if(tmp_vertices.insert(w).second) {
-	    treat(c, v, j);
-	  }
-
-        }
-=======
         Vertex_handle w = c->vertex(j);
         if(filter(w))
           continue;
-        if (w != v)
+        if (w != v) {
           if(tmp_vertices.insert(w).second) {
             treat(c, v, j);
           }
->>>>>>> 6721cb97
+
+        }
       }
     }
 
@@ -1175,7 +1164,8 @@
     {
       (*cit)->tds_data().clear();
       visit(*cit);
-    }
+    } 
+
     return visit.result();
   }
   
@@ -1235,8 +1225,7 @@
     {
       (*cit)->tds_data().clear();
       visit(*cit);
-    } 
-
+    }
     return visit.result();
   }
   
@@ -1256,7 +1245,9 @@
       visit_incident_cells
       <
         Vertex_extractor<Vertex_feeder_treatment<OutputVertexIterator>,
-                         OutputVertexIterator, VertexFilter>,
+                         OutputVertexIterator, 
+                         VertexFilter, 
+                         Has_member_visited<Vertex>::value>,
         OutputVertexIterator
       >(v, vertices, cells, f);
   }
