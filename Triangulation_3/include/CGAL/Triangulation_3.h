// Copyright (c) 1999-2003  INRIA Sophia-Antipolis (France).
// All rights reserved.
//
// This file is part of CGAL (www.cgal.org).
// You can redistribute it and/or modify it under the terms of the GNU
// General Public License as published by the Free Software Foundation,
// either version 3 of the License, or (at your option) any later version.
//
// Licensees holding a valid commercial license may use this file in
// accordance with the commercial license agreement provided with the software.
//
// This file is provided AS IS with NO WARRANTY OF ANY KIND, INCLUDING THE
// WARRANTY OF DESIGN, MERCHANTABILITY AND FITNESS FOR A PARTICULAR PURPOSE.
//
// $URL$
// $Id$
// SPDX-License-Identifier: GPL-3.0+
//
// Author(s)     : Monique Teillaud <Monique.Teillaud@sophia.inria.fr>
//                 Sylvain Pion
//                 Clement Jamin

#ifndef CGAL_TRIANGULATION_3_H
#define CGAL_TRIANGULATION_3_H

#include <CGAL/license/Triangulation_3.h>

#include <CGAL/disable_warnings.h>

#include <CGAL/basic.h>
#include <CGAL/Triangulation_segment_traverser_3.h>

#ifdef CGAL_CONCURRENT_TRIANGULATION_3_PROFILING
# define CGAL_PROFILE
# include <CGAL/Profile_counter.h>
#endif

#include <iostream>
#include <list>
#include <set>
#include <map>
#include <utility>
#include <stack>

#include <CGAL/Unique_hash_map.h>
#include <CGAL/triangulation_assertions.h>
#include <CGAL/Triangulation_utils_3.h>

#include <CGAL/Triangulation_data_structure_3.h>
#include <CGAL/Triangulation_cell_base_3.h>
#include <CGAL/Triangulation_vertex_base_3.h>

#include <CGAL/spatial_sort.h>
#include <CGAL/Spatial_sort_traits_adapter_3.h>

#include <CGAL/iterator.h>
#include <CGAL/function_objects.h>
#include <CGAL/Iterator_project.h>
#include <CGAL/Default.h>
#include <CGAL/internal/boost/function_property_map.hpp>

#include <CGAL/Bbox_3.h>
#include <CGAL/Spatial_lock_grid_3.h>

#include <boost/bind.hpp>
#include <boost/random/linear_congruential.hpp>
#include <boost/random/uniform_smallint.hpp>
#include <boost/random/variate_generator.hpp>
#include <boost/mpl/if.hpp>
#include <boost/unordered_map.hpp>
#include <boost/utility/result_of.hpp>

#ifndef CGAL_NO_STRUCTURAL_FILTERING
#include <CGAL/internal/Static_filters/tools.h>
#include <CGAL/Triangulation_structural_filtering_traits.h>
#include <CGAL/determinant.h>
#endif // no CGAL_NO_STRUCTURAL_FILTERING

#ifdef CGAL_LINKED_WITH_TBB
# include <tbb/scalable_allocator.h>
#endif

#define CGAL_TRIANGULATION_3_USE_THE_4_POINTS_CONSTRUCTOR

namespace CGAL {

template < class GT, class Tds = Default,
           class Lock_data_structure = Default >
class Triangulation_3;

template < class GT, class Tds, class Lds > std::istream& operator>>
(std::istream& is, Triangulation_3<GT,Tds,Lds> &tr);

#ifndef CGAL_NO_STRUCTURAL_FILTERING
namespace internal {
// structural filtering is performed only for EPIC
struct Structural_filtering_3_tag {};
struct No_structural_filtering_3_tag {};

template <bool filter>
struct Structural_filtering_selector_3 {
#ifdef FORCE_STRUCTURAL_FILTERING
  typedef Structural_filtering_3_tag  Tag;
#else
  typedef No_structural_filtering_3_tag  Tag;
#endif
};

template <>
struct Structural_filtering_selector_3<true> {
  typedef Structural_filtering_3_tag  Tag;
};
}
#endif // no CGAL_NO_STRUCTURAL_FILTERING

/************************************************
// Class Triangulation_3_base
// Two versions: Sequential (no locking) / Parallel (with locking)
************************************************/

// Sequential (without locking)
template <typename Concurrency_tag, typename Lock_data_structure_>
class Triangulation_3_base
{
public:
  // If Lock_data_structure_ = Default => void
  typedef typename Default::Get<
    Lock_data_structure_, void>::type Lock_data_structure;

protected:
  Triangulation_3_base()  {}

  Triangulation_3_base(Lock_data_structure *) {}

  void swap(Triangulation_3_base<Concurrency_tag, Lock_data_structure_> &){}

  template <typename Vertex_triple, typename Facet>
  struct Vertex_triple_Facet_map_generator
  {
    typedef boost::unordered_map<Vertex_triple, Facet> type;
  };

  template <typename Vertex_handle>
  struct Vertex_handle_unique_hash_map_generator
  {
    typedef Unique_hash_map<Vertex_handle,
                            Vertex_handle,
                            Handle_hash_function> type;
  };

public:
  bool is_parallel() const
  {
    return false;
  }

  // LOCKS (no-op functions)

  template <typename Point_3>
  bool try_lock_point(const Point_3 &, int = 0) const
  { return true; }

  template <typename Vertex_handle>
  bool try_lock_vertex(const Vertex_handle &, int = 0) const
  { return true; }

  template <typename Cell_handle>
  bool try_lock_cell(const Cell_handle &, int = 0) const
  { return true; }

  template <typename Facet>
  bool try_lock_facet(const Facet &, int = 0) const
  { return true; }

  template <typename P3>
  bool is_point_locked_by_this_thread(const P3 &) const
  { return false; }

  template <typename Cell_handle>
  bool is_cell_locked_by_this_thread(const Cell_handle &) const
  { return false; }

  void *get_lock_data_structure() const
  {
    return 0;
  }

  void set_lock_data_structure(void *) const
  {
  }

  void unlock_all_elements() const {}
  template <typename P3> void unlock_all_elements_but_one_point(const P3 &) const {}

  const Bbox_3 *get_bbox() const
  {
    return NULL;
  }
};

#ifdef CGAL_LINKED_WITH_TBB
// Parallel (with locking)
template <typename Lock_data_structure_>
class Triangulation_3_base<Parallel_tag, Lock_data_structure_>
{
public:
  // If Lock_data_structure_ = Default => use Spatial_lock_grid_3
  typedef typename Default::Get<
    Lock_data_structure_, Spatial_lock_grid_3<Tag_priority_blocking> >
    ::type Lock_data_structure;

protected:
  Triangulation_3_base()
    : m_lock_ds(0) {}

  Triangulation_3_base(Lock_data_structure *lock_ds)
    : m_lock_ds(lock_ds) {}

  void swap(Triangulation_3_base<Parallel_tag, Lock_data_structure_> &tr)
  {
    std::swap(tr.m_lock_ds, m_lock_ds);
  }

  template <typename Vertex_triple, typename Facet>
  struct Vertex_triple_Facet_map_generator
  {
    typedef boost::unordered_map
    <
      Vertex_triple,
      Facet,
      boost::hash<Vertex_triple>,
      std::equal_to<Vertex_triple>,
      tbb::scalable_allocator<std::pair<const Vertex_triple, Facet> >
    > type;
  };



  template <typename Vertex_handle>
  struct Vertex_handle_unique_hash_map_generator
  {
    typedef Unique_hash_map<Vertex_handle,
                            Vertex_handle,
                            Handle_hash_function,
                            tbb::scalable_allocator<Vertex_handle> > type;
  };

public:

  bool is_parallel() const
  {
    return m_lock_ds != 0;
  }

  // LOCKS
  template <typename Point_3>
  bool try_lock_point(const Point_3 &p, int lock_radius = 0) const
  {
    bool locked = true;
    if (m_lock_ds)
    {
      locked = m_lock_ds->try_lock(p, lock_radius);
    }
    return locked;
  }

  template <typename Vertex_handle>
  bool try_lock_vertex(const Vertex_handle &vh, int lock_radius = 0) const
  {
    bool locked = true;
    if (m_lock_ds)
    {
      locked = m_lock_ds->try_lock(vh->point(), lock_radius);
    }
    return locked;
  }

  template <typename Cell_handle>
  bool try_lock_cell(const Cell_handle &cell_handle, int lock_radius = 0) const
  {
    bool success = true;
    // Lock the element area on the grid
    for (int iVertex = 0 ; success && iVertex < 4 ; ++iVertex)
    {
      success = try_lock_vertex(cell_handle->vertex(iVertex), lock_radius);
    }
    return success;
  }

  template <typename Facet>
  bool try_lock_facet(const Facet &facet, int lock_radius = 0) const
  {
    bool success = true;

    // Lock the element area on the grid
    for (int iVertex = (facet.second+1)&3 ;
          success && iVertex != facet.second ; iVertex = (iVertex+1)&3)
    {
      success = try_lock_vertex(facet.first->vertex(iVertex), lock_radius);
    }

    return success;
  }

  template <typename P3>
  bool is_point_locked_by_this_thread(const P3 &p) const
  {
    bool locked = true;
    if (m_lock_ds)
    {
      locked = m_lock_ds->is_locked_by_this_thread(p);
    }
    return locked;
  }

  template <typename Cell_handle>
  bool is_cell_locked_by_this_thread(const Cell_handle &cell_handle) const
  {
    bool locked = true;
    if (m_lock_ds)
    {
      for (int iVertex = 0 ; locked && iVertex < 4 ; ++iVertex)
      {
        locked = m_lock_ds->is_locked_by_this_thread(
          cell_handle->vertex(iVertex)->point());
      }
    }
    return locked;
  }

  Lock_data_structure *get_lock_data_structure() const
  {
    return m_lock_ds;
  }

  void set_lock_data_structure(Lock_data_structure *lock_ds) const
  {
    m_lock_ds = lock_ds;
  }

  void unlock_all_elements() const
  {
    if (m_lock_ds)
      m_lock_ds->unlock_all_points_locked_by_this_thread();
  }

  template <typename P3>
  void unlock_all_elements_but_one_point(const P3 &point) const
  {
    if (m_lock_ds)
      m_lock_ds->unlock_all_tls_locked_locations_but_one_point(point);
  }

  const Bbox_3 *get_bbox() const
  {
    return &m_lock_ds->get_bbox();
  }

protected:
  mutable Lock_data_structure *m_lock_ds;
};
#endif // CGAL_LINKED_WITH_TBB

/************************************************
 *
 * Triangulation_3 class
 *
 ************************************************/

template < class GT, class Tds_, class Lock_data_structure_ >
class Triangulation_3
  : public Triangulation_3_base<
      // Get Concurrency_tag from TDS
      typename Default::Get< Tds_,
                             Triangulation_data_structure_3
                             <
                               Triangulation_vertex_base_3<GT>,
                                     Triangulation_cell_base_3<GT>
                             >
                           >::type::Concurrency_tag,
      Lock_data_structure_>
  , public Triangulation_utils_3
{
  friend std::istream& operator>> <>
  (std::istream& is, Triangulation_3<GT,Tds_,Lock_data_structure_> &tr);

  typedef typename Default::Get<Tds_, Triangulation_data_structure_3 <
                                          Triangulation_vertex_base_3<GT>,
                                          Triangulation_cell_base_3<GT> > >::type Tds;

  typedef Triangulation_3<GT, Tds_, Lock_data_structure_> Self;
  typedef Triangulation_3_base<
    typename Tds::Concurrency_tag, Lock_data_structure_>  Base;

public:

  typedef typename Base::Lock_data_structure   Lock_data_structure;
  typedef Tds                                  Triangulation_data_structure;
  typedef GT                                   Geom_traits;

  typedef typename GT::Segment_3               Segment;
  typedef typename GT::Triangle_3              Triangle;
  typedef typename GT::Tetrahedron_3           Tetrahedron;

  // point types
  typedef typename GT::Point_3                 Point_3;
  typedef typename Tds::Vertex::Point          Point;

  typedef typename Tds::Concurrency_tag        Concurrency_tag;

  typedef typename Tds::Vertex                 Vertex;
  typedef typename Tds::Cell                   Cell;
  typedef typename Tds::Facet                  Facet;
  typedef typename Tds::Edge                   Edge;

  typedef typename Tds::size_type              size_type;
  typedef typename Tds::difference_type        difference_type;

  typedef typename Tds::Vertex_handle          Vertex_handle;
  typedef typename Tds::Cell_handle            Cell_handle;

  typedef typename Tds::Cell_circulator        Cell_circulator;
  typedef typename Tds::Facet_circulator       Facet_circulator;

  // Not documented, see TDS.
  typedef typename Tds::Face_circulator        Face_circulator;

  typedef typename Tds::Cell_iterator          Cell_iterator;
  typedef typename Tds::Facet_iterator         Facet_iterator;
  typedef typename Tds::Edge_iterator          Edge_iterator;
  typedef typename Tds::Vertex_iterator        Vertex_iterator;

  typedef Cell_iterator                        All_cells_iterator;
  typedef Facet_iterator                       All_facets_iterator;
  typedef Edge_iterator                        All_edges_iterator;
  typedef Vertex_iterator                      All_vertices_iterator;

  typedef Triangulation_segment_cell_iterator_3<Self> Segment_cell_iterator;

  typedef typename Tds::Simplex                Simplex;
private:
  // This class is used to generate the Finite_*_iterators.
  class Infinite_tester
  {
      const Self *t;

  public:

      Infinite_tester() {}

      Infinite_tester(const Self *tr)
          : t(tr) {}

      bool operator()(const Vertex_iterator & v) const
      {
          return t->is_infinite(v);
      }

      bool operator()(typename std::vector<Vertex_handle>::const_iterator v) const
      {
              return t->is_infinite(*v);
      }

      bool operator()(const Cell_iterator & c) const
      {
          return t->is_infinite(c);
      }

      bool operator()(const Edge_iterator & e) const
      {
          return t->is_infinite(*e);
      }

      bool operator()(const Facet_iterator & f) const
      {
          return t->is_infinite(*f);
      }
  };

public:

  // We derive in order to add a conversion to handle.
  class Finite_cells_iterator
    : public Filter_iterator<Cell_iterator, Infinite_tester> {
    typedef Filter_iterator<Cell_iterator, Infinite_tester> Base;
    typedef Finite_cells_iterator                           Self;
  public:

    Finite_cells_iterator() : Base() {}
    Finite_cells_iterator(const Base &b) : Base(b) {}

    Self & operator++() { Base::operator++(); return *this; }
    Self & operator--() { Base::operator--(); return *this; }
    Self operator++(int) { Self tmp(*this); ++(*this); return tmp; }
    Self operator--(int) { Self tmp(*this); --(*this); return tmp; }

    operator Cell_handle() const { return Base::base(); }
  };

  // We derive in order to add a conversion to handle.
  class Finite_vertices_iterator
    : public Filter_iterator<Vertex_iterator, Infinite_tester> {
    typedef Filter_iterator<Vertex_iterator, Infinite_tester> Base;
    typedef Finite_vertices_iterator                          Self;
  public:

    Finite_vertices_iterator() : Base() {}
    Finite_vertices_iterator(const Base &b) : Base(b) {}

    Self & operator++() { Base::operator++(); return *this; }
    Self & operator--() { Base::operator--(); return *this; }
    Self operator++(int) { Self tmp(*this); ++(*this); return tmp; }
    Self operator--(int) { Self tmp(*this); --(*this); return tmp; }

    operator Vertex_handle() const { return Base::base(); }
  };

  typedef Filter_iterator<Edge_iterator, Infinite_tester>
                                               Finite_edges_iterator;
  typedef Filter_iterator<Facet_iterator, Infinite_tester>
                                               Finite_facets_iterator;

private:
  // Auxiliary iterators for convenience
  // do not use default template argument to please VC++
  typedef Project_point<Vertex>                           Proj_point;
public:
  typedef Iterator_project<Finite_vertices_iterator,
                           Proj_point,
                           const Point&,
                           const Point*,
                           std::ptrdiff_t,
                           std::bidirectional_iterator_tag>  Point_iterator;

  typedef Point                         value_type; // to have a back_inserter
  typedef const value_type&             const_reference;

  //Tag to distinguish triangulations with weighted_points
  typedef Tag_false                     Weighted_tag;

  // Tag to distinguish periodic triangulations from others
  typedef Tag_false                     Periodic_tag;

  enum Locate_type {
    VERTEX=0,
    EDGE, //1
    FACET, //2
    CELL, //3
    OUTSIDE_CONVEX_HULL, //4
    OUTSIDE_AFFINE_HULL };//5

protected:
  Tds _tds;
  GT  _gt;
  Vertex_handle infinite; //infinite vertex

<<<<<<< HEAD
public:
=======
  Point_3 construct_point(const Point &p) const
  {
    return geom_traits().construct_point_3_object()(p);
  }

>>>>>>> 9ebc4c04
  Comparison_result
  compare_xyz(const Point &p, const Point &q) const
  {
    return geom_traits().compare_xyz_3_object()(construct_point(p),
                                                construct_point(q));
  }

  bool
  equal(const Point &p, const Point &q) const
  {
    return compare_xyz(p, q) == EQUAL;
  }

  Orientation
  orientation(const Point &p, const Point &q,
              const Point &r, const Point &s) const
  {
    return geom_traits().orientation_3_object()(construct_point(p),
                                                construct_point(q),
                                                construct_point(r),
                                                construct_point(s));
  }

  // Compute the orientation of a point compared to the oriented plane supporting a half-facet.
  Orientation orientation( const Facet& f, const Point& p ) const;

  bool
  coplanar(const Point &p, const Point &q,
           const Point &r, const Point &s) const
  {
    return orientation(p, q, r, s) == COPLANAR;
  }

  // Check whether the points of facet `f` and point `p` are coplanar.
  bool coplanar( const Facet& f, const Point& p ) const {
      return orientation(f, p) == COPLANAR;
  }

  // Check whether the points of facet `f` and vertex `v` are coplanar.
  bool coplanar( const Facet& f, Vertex_handle v ) const{
      return orientation(f, v->point()) == COPLANAR;
  }

  Orientation
  coplanar_orientation(const Point &p, const Point &q, const Point &r) const
  {
    return geom_traits().coplanar_orientation_3_object()(construct_point(p),
                                                         construct_point(q),
                                                         construct_point(r));
  }

  bool
  collinear(const Point &p, const Point &q, const Point &r) const
  {
    return coplanar_orientation(p, q, r) == COLLINEAR;
  }

  Segment
  construct_segment(const Point &p, const Point &q) const
  {
    return geom_traits().construct_segment_3_object()(construct_point(p),
                                                      construct_point(q));
  }

  Triangle
  construct_triangle(const Point &p, const Point &q, const Point &r) const
  {
    return geom_traits().construct_triangle_3_object()(construct_point(p),
                                                       construct_point(q),
                                                       construct_point(r));
  }

  Tetrahedron
  construct_tetrahedron(const Point &p, const Point &q,
                        const Point &r, const Point &s) const
  {
    return geom_traits().construct_tetrahedron_3_object()(construct_point(p),
                                                          construct_point(q),
                                                          construct_point(r),
                                                          construct_point(s));
  }

  enum COLLINEAR_POSITION {BEFORE, SOURCE, MIDDLE, TARGET, AFTER};

  COLLINEAR_POSITION
  collinear_position(const Point &s, const Point &p, const Point &t) const
  // (s,t) defines a line, p is on that line.
  // Depending on the position of p wrt s and t, returns :
  // --------------- s ---------------- t --------------
  // BEFORE       SOURCE    MIDDLE    TARGET       AFTER
  {
      CGAL_triangulation_precondition(!equal(s, t));
      CGAL_triangulation_precondition(collinear(s, p, t));

      Comparison_result ps = compare_xyz(p, s);
      if (ps == EQUAL)
          return SOURCE;
      Comparison_result st = compare_xyz(s, t);
      if (ps == st)
          return BEFORE;
      Comparison_result pt = compare_xyz(p, t);
      if (pt == EQUAL)
          return TARGET;
      if (pt == st)
          return MIDDLE;
      return AFTER;
  }

  // used as functor in std::sort in Delaunay and regular triangulations
  struct Perturbation_order
  {
    bool operator()(const Point* p, const Point* q) const {
      return t->compare_xyz(*p, *q) == SMALLER;
    }

    Perturbation_order(const Self *tr)
      : t(tr) {}

    const Self *t;
  };

  void init_tds()
    {
      infinite = _tds.insert_increase_dimension();
    }

  void init_tds(const Point &p0, const Point &p1,
                const Point &p2, const Point &p3)
  {
    Vertex_handle v0, v1, v2, v3;
    infinite = _tds.insert_first_finite_cell(v0, v1, v2, v3, infinite);
    v0->set_point(p0);
    v1->set_point(p1);
    v2->set_point(p2);
    v3->set_point(p3);
  }

  void init_tds(const Point &p0, const Point &p1,
                const Point &p2, const Point &p3,
                Vertex_handle &vh0, Vertex_handle &vh1,
                Vertex_handle &vh2, Vertex_handle &vh3)
  {
    infinite = _tds.insert_first_finite_cell(vh0, vh1, vh2, vh3, infinite);
    vh0->set_point(p0);
    vh1->set_point(p1);
    vh2->set_point(p2);
    vh3->set_point(p3);
  }

public:

  // CONSTRUCTORS
  Triangulation_3(const GT & gt = GT(), Lock_data_structure *lock_ds = NULL)
    : Base(lock_ds), _tds(), _gt(gt)
    {
      init_tds();
    }

  Triangulation_3(Lock_data_structure *lock_ds, const GT & gt = GT())
    : Base(lock_ds), _tds(), _gt(gt)
    {
      init_tds();
    }

  // copy constructor duplicates vertices and cells
  Triangulation_3(const Triangulation_3 & tr)
    : Base(tr.get_lock_data_structure()), _gt(tr._gt)
    {
      infinite = _tds.copy_tds(tr._tds, tr.infinite);
      CGAL_triangulation_expensive_postcondition(*this == tr);
    }

  template < typename InputIterator >
  Triangulation_3(InputIterator first, InputIterator last,
                  const GT & gt = GT(), Lock_data_structure *lock_ds = NULL)
    : Base(lock_ds), _gt(gt)
    {
      init_tds();
      insert(first, last);
    }

  // Create the 3D triangulation of p0, p1, p3 and p4
  // Precondition: p0, p1, p3 and p4 MUST BE positively oriented
  Triangulation_3(const Point &p0, const Point &p1,
                  const Point &p3, const Point &p4,
                  const GT & gt = GT(), Lock_data_structure *lock_ds = NULL)
    : Base(lock_ds), _gt(gt)
    {
      CGAL_triangulation_precondition(orientation(p0, p1, p3, p4) == POSITIVE);
      init_tds(p0, p1, p3, p4);
    }

  void clear()
    {
      _tds.clear();
      init_tds();
    }

  Triangulation_3 & operator=(Triangulation_3 tr)
    {
      // The triangulation passed as argument has been copied,
      // because the parameter tr is passed by value. Then the following
      // swap consumes the *copy*. The original triangulation is left
      // untouched.
      swap(tr);
      return *this;
    }

  // HELPING FUNCTIONS

  void swap(Triangulation_3 &tr)
    {
      std::swap(tr._gt, _gt);
      std::swap(tr.infinite, infinite);
      _tds.swap(tr._tds);
      Base::swap(tr);
    }

  //ACCESS FUNCTIONS
  const GT & geom_traits() const
    { return _gt;}

  const Tds & tds() const
    { return _tds;}

  Tds & tds()
    { return _tds;}

  int dimension() const
    { return _tds.dimension();}

  size_type number_of_finite_cells() const;

  size_type number_of_cells() const;

  size_type number_of_finite_facets() const;

  size_type number_of_facets() const;

  size_type number_of_finite_edges() const;

  size_type number_of_edges() const;

  size_type number_of_vertices() const // number of finite vertices
    {return _tds.number_of_vertices()-1;}

  Vertex_handle infinite_vertex() const
    { return infinite; }

  void set_infinite_vertex(Vertex_handle v)
    { infinite=v;}

  Cell_handle infinite_cell() const
    {
      CGAL_triangulation_assertion(infinite_vertex()->cell()->
                                   has_vertex(infinite_vertex()));
      return infinite_vertex()->cell();
    }

  // GEOMETRIC ACCESS FUNCTIONS

  Tetrahedron tetrahedron(const Cell_handle c) const
    {
      CGAL_triangulation_precondition( dimension() == 3 );
      CGAL_triangulation_precondition( ! is_infinite(c) );
      return construct_tetrahedron(c->vertex(0)->point(),
                                   c->vertex(1)->point(),
                                   c->vertex(2)->point(),
                                   c->vertex(3)->point());
    }

  Triangle triangle(const Cell_handle c, int i) const;

  Triangle triangle(const Facet & f) const
    { return triangle(f.first, f.second); }

  Segment segment(const Cell_handle c, int i, int j) const;

  Segment segment(const Edge & e) const
    { return segment(e.first,e.second,e.third); }

  const Point & point(Cell_handle c, int i) const {
    CGAL_triangulation_precondition( dimension() >= 0 );
    CGAL_triangulation_precondition( i >= 0 && i <= dimension() );
    CGAL_triangulation_precondition( ! is_infinite(c->vertex(i)) );
    return c->vertex(i)->point();
  }

  const Point & point(Vertex_handle v) const {
    CGAL_triangulation_precondition( dimension() >= 0 );
    CGAL_triangulation_precondition( ! is_infinite(v) );
    return v->point();
  }

  // TEST IF INFINITE FEATURES
  bool is_infinite(const Vertex_handle v) const
  { return v == infinite_vertex(); }

  bool is_infinite(const Cell_handle c) const
    {
      CGAL_triangulation_precondition( dimension() == 3 );
      return c->has_vertex(infinite_vertex());
    }

  bool is_infinite(const Cell_handle c, int i) const;

  bool is_infinite(const Facet & f) const
    { return is_infinite(f.first,f.second); }

  bool is_infinite(const Cell_handle c, int i, int j) const;

  bool is_infinite(const Edge & e) const
    { return is_infinite(e.first,e.second,e.third); }

  //QUERIES

  bool is_vertex(const Point & p, Vertex_handle & v) const;

  bool is_vertex(Vertex_handle v) const;
  bool is_edge(Vertex_handle u, Vertex_handle v,
               Cell_handle & c, int & i, int & j) const;
  bool is_facet(Vertex_handle u, Vertex_handle v, Vertex_handle w,
                Cell_handle & c, int & i, int & j, int & k) const;
  bool is_cell(Cell_handle c) const;
  bool is_cell(Vertex_handle u, Vertex_handle v,
               Vertex_handle w, Vertex_handle t,
               Cell_handle & c, int & i, int & j, int & k, int & l) const;
  bool is_cell(Vertex_handle u, Vertex_handle v,
               Vertex_handle w, Vertex_handle t,
               Cell_handle & c) const;

  bool has_vertex(const Facet & f, Vertex_handle v, int & j) const;
  bool has_vertex(Cell_handle c, int i, Vertex_handle v, int & j) const;
  bool has_vertex(const Facet & f, Vertex_handle v) const;
  bool has_vertex(Cell_handle c, int i, Vertex_handle v) const;

  bool are_equal(Cell_handle c, int i, Cell_handle n, int j) const;
  bool are_equal(const Facet & f, const Facet & g) const;
  bool are_equal(const Facet & f, Cell_handle n, int j) const;

#ifdef CGAL_NO_STRUCTURAL_FILTERING
  Cell_handle
  locate(const Point & p,
         Locate_type & lt, int & li, int & lj,
         Cell_handle start = Cell_handle(),
         bool *could_lock_zone = NULL) const;
#else // no CGAL_NO_STRUCTURAL_FILTERING
#  ifndef CGAL_T3_STRUCTURAL_FILTERING_MAX_VISITED_CELLS
#    define CGAL_T3_STRUCTURAL_FILTERING_MAX_VISITED_CELLS 2500
#  endif // no CGAL_T3_STRUCTURAL_FILTERING_MAX_VISITED_CELLS


public:
  Cell_handle
  inexact_locate(const Point& p,
                 Cell_handle start = Cell_handle(),
                 int max_num_cells = CGAL_T3_STRUCTURAL_FILTERING_MAX_VISITED_CELLS,
                 bool *could_lock_zone = NULL) const;
protected:
  Cell_handle
  exact_locate(const Point& p,
               Locate_type& lt,
               int& li, int & lj,
               Cell_handle start,
               bool *could_lock_zone = NULL
               ) const;

  Cell_handle
  generic_locate(const Point& p,
                 Locate_type& lt,
                 int& li, int & lj,
                 Cell_handle start,
                 internal::Structural_filtering_3_tag,
                 bool *could_lock_zone = NULL) const
  {
    Cell_handle ch = inexact_locate(
      p, start, CGAL_T3_STRUCTURAL_FILTERING_MAX_VISITED_CELLS, could_lock_zone);
    if (could_lock_zone && *could_lock_zone == false)
      return ch; // = Cell_handle() here
    else
      return exact_locate(p, lt, li, lj, ch, could_lock_zone);
  }

  Cell_handle
  generic_locate(const Point& p,
                 Locate_type& lt,
                 int& li, int & lj,
                 Cell_handle start,
                 internal::No_structural_filtering_3_tag
                 , bool *could_lock_zone = NULL) const
  {
    return exact_locate(p, lt, li, lj, start, could_lock_zone);
  }

public:
  Orientation
  inexact_orientation(const Point &p, const Point &q,
                      const Point &r, const Point &s) const
  {
  // So that this code works well with Lazy_kernel
  internal::Static_filters_predicates::Get_approx<Point> get_approx;
    const double px = to_double(get_approx(p).x());
    const double py = to_double(get_approx(p).y());
    const double pz = to_double(get_approx(p).z());
    const double qx = to_double(get_approx(q).x());
    const double qy = to_double(get_approx(q).y());
    const double qz = to_double(get_approx(q).z());
    const double rx = to_double(get_approx(r).x());
    const double ry = to_double(get_approx(r).y());
    const double rz = to_double(get_approx(r).z());
    const double sx = to_double(get_approx(s).x());
    const double sy = to_double(get_approx(s).y());
    const double sz = to_double(get_approx(s).z());

    const double pqx = qx - px;
    const double pqy = qy - py;
    const double pqz = qz - pz;
    const double prx = rx - px;
    const double pry = ry - py;
    const double prz = rz - pz;
    const double psx = sx - px;
    const double psy = sy - py;
    const double psz = sz - pz;

    const double det = determinant(pqx, pqy, pqz,
                                   prx, pry, prz,
                                   psx, psy, psz);
    if (det > 0) return POSITIVE;
    if (det < 0) return NEGATIVE;
    return ZERO;
  }

public:

  Cell_handle
  locate(const Point & p,
         Locate_type & lt, int & li, int & lj,
         Cell_handle start = Cell_handle()
         , bool *could_lock_zone = NULL
         ) const
  {
    typedef Triangulation_structural_filtering_traits<Geom_traits> TSFT;
    typedef typename internal::Structural_filtering_selector_3<
      TSFT::Use_structural_filtering_tag::value >::Tag Should_filter_tag;

    return generic_locate(p, lt, li, lj, start, Should_filter_tag(), could_lock_zone);
  }
#endif // no CGAL_NO_STRUCTURAL_FILTERING

  Cell_handle
  locate(const Point & p, Cell_handle start = Cell_handle(),
         bool *could_lock_zone = NULL) const
  {
      Locate_type lt;
      int li, lj;
      return locate( p, lt, li, lj, start, could_lock_zone);
  }

  Cell_handle
  locate(const Point & p,
         Locate_type & lt, int & li, int & lj, Vertex_handle hint,
   bool *could_lock_zone = NULL) const
  {
      return locate(p, lt, li, lj,
        hint == Vertex_handle() ? infinite_cell() : hint->cell(),
        could_lock_zone);
  }

  Cell_handle
  locate(const Point & p, Vertex_handle hint,
         bool *could_lock_zone = NULL) const
    {
      return locate(p, hint == Vertex_handle() ? infinite_cell() : hint->cell(),
        could_lock_zone);
  }

  // PREDICATES ON POINTS ``TEMPLATED'' by the geom traits

  Bounded_side
  side_of_tetrahedron(const Point & p,
                      const Point & p0,
                      const Point & p1,
                      const Point & p2,
                      const Point & p3,
                      Locate_type & lt, int & i, int & j ) const;
  Bounded_side
  side_of_cell(const Point & p,
               Cell_handle c,
               Locate_type & lt, int & i, int & j) const;
  Bounded_side
  side_of_triangle(const Point & p,
                   const Point & p0, const Point & p1, const Point & p2,
                   Locate_type & lt, int & i, int & j ) const;
  Bounded_side
  side_of_facet(const Point & p,
                Cell_handle c,
                Locate_type & lt, int & li, int & lj) const;
  Bounded_side
  side_of_facet(const Point & p,
                const Facet & f,
                Locate_type & lt, int & li, int & lj) const
    {
      CGAL_triangulation_precondition( f.second == 3 );
      return side_of_facet(p, f.first, lt, li, lj);
    }
  Bounded_side
  side_of_segment(const Point & p,
                  const Point & p0, const Point & p1,
                  Locate_type & lt, int & i ) const;
  Bounded_side
  side_of_edge(const Point & p,
               Cell_handle c,
               Locate_type & lt, int & li) const;
  Bounded_side
  side_of_edge(const Point & p,
               const Edge & e,
               Locate_type & lt, int & li) const
    {
      CGAL_triangulation_precondition( e.second == 0 );
      CGAL_triangulation_precondition( e.third == 1 );
      return side_of_edge(p, e.first, lt, li);
    }

  // Functions forwarded from TDS.
  int mirror_index(Cell_handle c, int i) const
  { return _tds.mirror_index(c, i); }

  Vertex_handle mirror_vertex(Cell_handle c, int i) const
  { return _tds.mirror_vertex(c, i); }

  Facet mirror_facet(Facet f) const
  { return _tds.mirror_facet(f);}

  // Gives the edge incident to the same cell that is not incident to any of the input vertices.
  Edge opposite_edge( Cell_handle c, int li, int lj ) const;

  // Gives the edge incident to the same cell that is not incident to any of the vertices of the input edge.
  Edge opposite_edge( const Edge& e ) const
  { return opposite_edge( e.first, e.second, e.third ); }

  // MODIFIERS
  bool flip(const Facet &f)
  // returns false if the facet is not flippable
  // true other wise and
  // flips facet i of cell c
  // c will be replaced by one of the new cells
  {
    return flip( f.first, f.second);
  }
  bool flip(Cell_handle c, int i);
  void flip_flippable(const Facet &f)
  {
    flip_flippable( f.first, f.second);
  }
  void flip_flippable(Cell_handle c, int i);
  bool flip(const Edge &e)
  // returns false if the edge is not flippable
  // true otherwise and
  // flips edge i,j of cell c
  // c will be deleted
  {
    return flip( e.first, e.second, e.third );
  }
  bool flip(Cell_handle c, int i, int j);
  void flip_flippable(const Edge &e)
  {
    flip_flippable( e.first, e.second, e.third );
  }
  void flip_flippable(Cell_handle c, int i, int j);

  //INSERTION

  Vertex_handle insert(const Point & p, Vertex_handle hint)
  {
    return insert(p, hint == Vertex_handle() ? infinite_cell() : hint->cell());
  }
  Vertex_handle insert(const Point & p, Cell_handle start = Cell_handle());
  Vertex_handle insert(const Point & p, Locate_type lt, Cell_handle c,
                       int li, int lj);

//protected: // internal methods

  template <class OutputItCells>
  Vertex_handle insert_and_give_new_cells(const Point  &p,
                                          OutputItCells fit,
                                          Cell_handle start = Cell_handle() );

  template <class OutputItCells>
  Vertex_handle insert_and_give_new_cells(const Point& p,
                                          OutputItCells fit,
                                          Vertex_handle hint);

  template <class OutputItCells>
  Vertex_handle insert_and_give_new_cells(const Point& p,
                                          Locate_type lt,
                                          Cell_handle c, int li, int lj,
                                          OutputItCells fit);

  template < class Conflict_tester, class Hidden_points_visitor >
  inline Vertex_handle insert_in_conflict(const Point & p,
                                          Locate_type lt,
                                          Cell_handle c, int li, int lj,
                                          const Conflict_tester &tester,
                                          Hidden_points_visitor &hider,
                                          bool *could_lock_zone = NULL);

  template < class InputIterator >
  std::ptrdiff_t insert(InputIterator first, InputIterator last)
    {
      size_type n = number_of_vertices();

      std::vector<Point> points (first, last);

      // The function insert(first, last) is overwritten in Regular_triangulation_3.h,
      // so we know that, here, `Point` is not a type of Weighted point.
      // Nevertheless, to make it more generic (that is, allowing the user to pass
      // a `Point` type that is not GT::Point_3), we still use the spatial sort
      // adapter traits and Construct_point_3 here.
      typedef typename Geom_traits::Construct_point_3 Construct_point_3;
      typedef typename boost::result_of<const Construct_point_3(const Point&)>::type Ret;
      typedef CGAL::internal::boost_::function_property_map<Construct_point_3, Point, Ret> fpmap;
      typedef CGAL::Spatial_sort_traits_adapter_3<Geom_traits, fpmap> Search_traits_3;

      spatial_sort(points.begin(), points.end(),
                   Search_traits_3(
                     CGAL::internal::boost_::make_function_property_map<Point, Ret, Construct_point_3>(
                         geom_traits().construct_point_3_object()), geom_traits()));

      Vertex_handle hint;
      for (typename std::vector<Point>::const_iterator p = points.begin(), end = points.end();
              p != end; ++p)
          hint = insert(*p, hint);

      return number_of_vertices() - n;
    }

  Vertex_handle
  insert_in_cell(const Point & p, Cell_handle c);

  Vertex_handle
  insert_in_facet(const Point & p, Cell_handle c, int i);

  Vertex_handle
  insert_in_facet(const Point & p, const Facet & f)
    {
      return insert_in_facet(p, f.first, f.second);
    }

  Vertex_handle
  insert_in_edge(const Point & p, Cell_handle c, int i, int j);

  Vertex_handle
  insert_in_edge(const Point & p, const Edge & e)
    {
      return insert_in_edge(p, e.first, e.second, e.third);
    }

  Vertex_handle
  insert_outside_convex_hull(const Point & p, Cell_handle c);

  Vertex_handle
  insert_outside_affine_hull(const Point & p);

  template <class CellIt>
  Vertex_handle
  insert_in_hole(const Point & p, CellIt cell_begin, CellIt cell_end,
                 Cell_handle begin, int i)
  {
      // Some geometric preconditions should be tested...
      Vertex_handle v = _tds.insert_in_hole(cell_begin, cell_end, begin, i);
      v->set_point(p);
      return v;
  }

  template <class CellIt>
  Vertex_handle
  insert_in_hole(const Point & p, CellIt cell_begin, CellIt cell_end,
                 Cell_handle begin, int i, Vertex_handle newv)
  {
      // Some geometric preconditions should be tested...
      newv->set_point(p);
      return _tds.insert_in_hole(cell_begin, cell_end, begin, i, newv);
  }

  // Internal function, cells should already be marked.
  template <class CellIt>
  Vertex_handle
  _insert_in_hole(const Point & p, CellIt cell_begin, CellIt cell_end,
                  Cell_handle begin, int i)
  {
      // Some geometric preconditions should be tested...
      Vertex_handle v = _tds._insert_in_hole(cell_begin, cell_end, begin, i);
      v->set_point(p);
      return v;
  }

  // Internal function, cells should already be marked.
  template <class CellIt>
  Vertex_handle
  _insert_in_hole(const Point & p, CellIt cell_begin, CellIt cell_end,
                  Cell_handle begin, int i, Vertex_handle newv)
  {
      // Some geometric preconditions should be tested...
      newv->set_point(p);
      return _tds._insert_in_hole(cell_begin, cell_end, begin, i, newv);
  }

protected:

  template < class InputIterator >
  bool does_repeat_in_range(InputIterator first, InputIterator beyond) const;

  template < class InputIterator >
  bool infinite_vertex_in_range(InputIterator first, InputIterator beyond) const;


  // - c is the current cell, which must be in conflict.
  // - tester is the function object that tests if a cell is in conflict.
  template <class Conflict_test,
            class OutputIteratorBoundaryFacets,
            class OutputIteratorCells,
            class OutputIteratorInternalFacets>
  Triple<OutputIteratorBoundaryFacets,
         OutputIteratorCells,
         OutputIteratorInternalFacets>
  find_conflicts(
     Cell_handle d,
     const Conflict_test &tester,
     Triple<OutputIteratorBoundaryFacets,
     OutputIteratorCells,
     OutputIteratorInternalFacets> it
     , bool *could_lock_zone = NULL
     , const Facet *this_facet_must_be_in_the_cz = NULL
     , bool *the_facet_is_in_its_cz = NULL
     ) const
  {
    CGAL_triangulation_precondition( dimension()>=2 );

    if (the_facet_is_in_its_cz)
      *the_facet_is_in_its_cz = false;

    if (could_lock_zone)
    {
      *could_lock_zone = true;
      if (!this->try_lock_cell(d))
      {
        *could_lock_zone = false;
        return it;
      }
    }

    CGAL_triangulation_precondition( tester(d) );

    // To store the boundary cells, in case we need to rollback
    std::stack<Cell_handle> cell_stack;
    cell_stack.push(d);
    d->tds_data().mark_in_conflict();

    *it.second++ = d;

    do {
      Cell_handle c = cell_stack.top();
      cell_stack.pop();

      // For each neighbor cell
      for (int i=0; i<dimension()+1; ++i) {
        Cell_handle test = c->neighbor(i);

        // "test" is either in the conflict zone,
        // either facet-adjacent to the CZ

        if (test->tds_data().is_in_conflict()) {

          Facet f(c, i); // Internal facet.
          // Is it the facet where're looking for?
          if (this_facet_must_be_in_the_cz && the_facet_is_in_its_cz
            && f == *this_facet_must_be_in_the_cz)
          {
            *the_facet_is_in_its_cz = true;
          }
          if (c < test)
          {
            *it.third++ = f;
          }
          continue; // test was already in conflict.
        }
        if (test->tds_data().is_clear()) {
            if (tester(test)) {

            // "test" is in the conflict zone
            if (could_lock_zone)
            {
              if (!this->try_lock_cell(test))
              {
                *could_lock_zone = false;
                // Unlock
                return it;
              }
            }


            Facet f(c, i); // Internal facet.
            // Is it the facet where're looking for?
            if (this_facet_must_be_in_the_cz && the_facet_is_in_its_cz
              && f == *this_facet_must_be_in_the_cz)
            {
              *the_facet_is_in_its_cz = true;
            }

            if (c < test)
            {
              *it.third++ = f;
            }

            cell_stack.push(test);
            test->tds_data().mark_in_conflict();
            *it.second++ = test;
            continue;
          }

          test->tds_data().mark_on_boundary();
        }

        Facet f(c, i); // Boundary facet.
        // Is it the facet where're looking for?
        if (this_facet_must_be_in_the_cz
            && the_facet_is_in_its_cz
            &&
            (mirror_facet(f) == *this_facet_must_be_in_the_cz
             || f == *this_facet_must_be_in_the_cz) )
        {
          *the_facet_is_in_its_cz = true;
        }

        *it.first++ = f;
      }
    } while (!cell_stack.empty());
    return it;
  }

  // This one takes a function object to recursively determine the cells in
  // conflict, then calls _tds._insert_in_hole().
  template < class Conflict_test >
  Vertex_handle
  insert_conflict(Cell_handle c, const Conflict_test &tester)
  {
    CGAL_triangulation_precondition( dimension() >= 2 );
    CGAL_triangulation_precondition( c != Cell_handle() );
    CGAL_triangulation_precondition( tester(c) );

    std::vector<Cell_handle> cells;
    cells.reserve(32);

    Facet facet;

    // Find the cells in conflict
    switch (dimension()) {
    case 3:
      find_conflicts(c, tester, make_triple(Oneset_iterator<Facet>(facet),
                                            std::back_inserter(cells),
                                            Emptyset_iterator()));
      break;
    case 2:
      find_conflicts(c, tester, make_triple(Oneset_iterator<Facet>(facet),
                                            std::back_inserter(cells),
                                            Emptyset_iterator()));
    }
    // Create the new cells and delete the old.
    return _tds._insert_in_hole(cells.begin(), cells.end(),
                                  facet.first, facet.second);
  }

private:
  // Here are the conflit tester function objects passed to
  // insert_conflict_[23]() by insert_outside_convex_hull().
  class Conflict_tester_outside_convex_hull_3
  {
      const Point &p;
      const Self *t;

  public:

      Conflict_tester_outside_convex_hull_3(const Point &pt, const Self *tr)
          : p(pt), t(tr) {}

      bool operator()(const Cell_handle c) const
      {
          Locate_type loc;
          int i, j;
          return t->side_of_cell( p, c, loc, i, j ) == ON_BOUNDED_SIDE;
      }
  };

  class Conflict_tester_outside_convex_hull_2
  {
      const Point &p;
      const Self *t;

  public:

      Conflict_tester_outside_convex_hull_2(const Point &pt, const Self *tr)
          : p(pt), t(tr) {}

      bool operator()(const Cell_handle c) const
      {
          Locate_type loc;
          int i, j;
          return t->side_of_facet( p, c, loc, i, j ) == ON_BOUNDED_SIDE;
      }
  };

protected:

  // no point being private, we might need to test
  // whether a displacement decreases dimension on
  // others inherited triangulations
  bool test_dim_down(Vertex_handle v) const;

  bool test_dim_down_using_incident_cells_3(
    Vertex_handle v, std::vector<Cell_handle> &incident_cells,
    std::vector<Vertex_handle> &adj_vertices,
    bool *could_lock_zone = NULL) const;

  // REMOVAL
  template < class VertexRemover >
  void remove(Vertex_handle v, VertexRemover &remover);
  template < class VertexRemover >
  // Concurrency-safe version
  // Pre-condition: dimension = 3
  // The return value is only meaningful if *could_lock_zone = true:
  // * returns true if the vertex was removed
  // * returns false if the vertex wasn't removed since it would decrease
  //   the dimension => needs to be done sequentially
  bool remove(Vertex_handle v, VertexRemover &remover,
              bool *could_lock_zone);

  template < class VertexRemover, class OutputItCells >
  void remove_and_give_new_cells(Vertex_handle v, VertexRemover &remover,
                                 OutputItCells fit);

  // This function removes a batch of points at once.
  // If points are grouped in cluster, the performance is increased
  // compared to removing one by one.
  // For now, this function is only guaranteed for Delaunay triangulations (or Regular as Delaunay).
  // By doing these kind of remove followed by inserting the cluster,
  // we achieve fast relocations for a batch of points (in a Delaunay triangulation).
  template < class InputIterator, class VertexRemover >
  size_type remove(InputIterator first, InputIterator beyond,
                   VertexRemover &remover);
  enum REMOVE_VERTEX_STATE {CLEAR, TO_REMOVE, PROCESSED, EXTREMITY};

  // MOVE
  template < class VertexRemover, class VertexInserter >
  Vertex_handle move_if_no_collision(Vertex_handle v, const Point &p,
                                     VertexRemover &remover,
                                     VertexInserter &inserter);

  template < class VertexRemover, class VertexInserter >
  Vertex_handle move(Vertex_handle v, const Point &p,
                     VertexRemover &remover, VertexInserter &inserter);

  // move and give new cells
  template < class VertexRemover, class VertexInserter, class OutputItCells  >
  Vertex_handle move_if_no_collision_and_give_new_cells(
                                                        Vertex_handle v, const Point &p, VertexRemover &remover,
                                                        VertexInserter &inserter, OutputItCells fit);

  // This is a function better suited for tds
  // but because it is not required in the model of tds
  // at this time, it should be implemented here.
  void flip_2D(Cell_handle f, int i)
  {
    CGAL_triangulation_precondition( dimension()==2);
    Cell_handle n  = f->neighbor(i);
    int ni = this->_tds.mirror_index(f,i); //ni = n->index(f);

    int cwi = (i+2)%3;
    int ccwi = (i+1)%3;
    int cwni = (ni+2)%3;
    int ccwni = (ni+1)%3;

    Vertex_handle  v_cw = f->vertex(cwi);
    Vertex_handle  v_ccw = f->vertex(ccwi);

    // bl == bottom left, tr == top right
    Cell_handle tr = f->neighbor(ccwi);
    int tri =  this->_tds.mirror_index(f,ccwi);
    Cell_handle bl = n->neighbor(ccwni);
    int bli =  this->_tds.mirror_index(n,ccwni);

    f->set_vertex(cwi, n->vertex(ni));
    n->set_vertex(cwni, f->vertex(i));

    // update the neighborhood relations
    this->_tds.set_adjacency(f, i, bl, bli);
    this->_tds.set_adjacency(f, ccwi, n, ccwni);
    this->_tds.set_adjacency(n, ni, tr, tri);

    if(v_cw->cell() == f) {
      v_cw->set_cell(n);
    }

    if(v_ccw->cell() == n) {
      v_ccw->set_cell(f);
    }
  }

  template < class VertexRemover, class VertexInserter >
  void restore_edges_after_decrease_dimension(Vertex_handle v,
                                              VertexRemover &remover, VertexInserter &inserter)
  {

    Cell_handle fkstart = v->cell();
    Cell_handle start = fkstart->neighbor(fkstart->index(v));

    std::list<Edge_2D> hole;
    make_hole_2D(v, hole, remover);
    fill_hole_2D(hole, remover);
    // make hole here will work if the link of v is a valid triangulation
    // the aim here is Delaunay triangulations
    // to make it more general one could have an internal function here
    // to remove v without touching its handle

    // This insert must be from Delaunay (or the particular trian.)
    // not the basic Triangulation_3.
    // Here we correct the recent triangulation (with decreased dimension) formed
    // in particular here a 2D (from 3D to 2D displacement)
    Vertex_handle inserted = inserter.insert(v->point(), start);

    // fixing pointer
    Cell_handle fc = inserted->cell(), done(fc);
    std::vector<Cell_handle> faces_pt;
    faces_pt.reserve(16);
    do {
      faces_pt.push_back(fc);
      fc = fc->neighbor((fc->index(inserted) + 1)%3);
    } while(fc != done);
    std::size_t ss = faces_pt.size();
    for(std::size_t k=0; k<ss; k++)
    {
      Cell_handle f = faces_pt[k];
      int i = f->index(inserted);
      f->set_vertex(i, v);
    }
    v->set_cell(inserted->cell());

    tds().delete_vertex(inserted);
  }

private:
  typedef Facet Edge_2D;
  typedef Triple<Vertex_handle,Vertex_handle,Vertex_handle> Vertex_triple;
  typedef typename Base::template Vertex_triple_Facet_map_generator<
    Vertex_triple, Facet>::type Vertex_triple_Facet_map;
  typedef typename Base::template Vertex_handle_unique_hash_map_generator<
    Vertex_handle>::type Vertex_handle_unique_hash_map;

  Vertex_triple make_vertex_triple(const Facet& f) const;
  void make_canonical(Vertex_triple& t) const;

  template < class VertexRemover >
  VertexRemover& make_hole_2D(Vertex_handle v, std::list<Edge_2D> & hole,
      VertexRemover &remover);
  template < class VertexRemover >
  VertexRemover& make_hole_2D(Vertex_handle v, std::list<Edge_2D> & hole,
                              VertexRemover &remover,
                              std::set<Cell_handle> &cells_set);

  template < class VertexRemover >
  void fill_hole_2D(std::list<Edge_2D> & hole, VertexRemover &remover);

  void make_hole_3D( Vertex_handle v, Vertex_triple_Facet_map& outer_map,
      std::vector<Cell_handle> & hole);
  // When the incident cells are already known
  void make_hole_3D(
    Vertex_handle v,
    const std::vector<Cell_handle> & incident_cells,
          Vertex_triple_Facet_map& outer_map);

  template < class VertexRemover >
  VertexRemover& remove_dim_down(Vertex_handle v, VertexRemover &remover);
  template < class VertexRemover >
  VertexRemover& remove_1D(Vertex_handle v, VertexRemover &remover);
  template < class VertexRemover >
  VertexRemover& remove_2D(Vertex_handle v, VertexRemover &remover);
  template < class VertexRemover >
  VertexRemover& remove_3D(Vertex_handle v, VertexRemover &remover);
  // Version of remove_3D if the incident cells and the adjacent vertices
  // are already known
  template < class VertexRemover >
  VertexRemover& remove_3D(Vertex_handle v, VertexRemover &remover,
                           const std::vector<Cell_handle> &inc_cells,
                           std::vector<Vertex_handle> &adj_vertices);

  template < class VertexRemover, class OutputItCells  >
  VertexRemover& remove_dim_down(Vertex_handle v, VertexRemover &remover,
                                 OutputItCells fit);

  template < class VertexRemover, class OutputItCells  >
  VertexRemover& remove_1D(Vertex_handle v, VertexRemover &remover,
                           OutputItCells fit);

  template < class VertexRemover, class OutputItCells  >
  VertexRemover& remove_2D(Vertex_handle v, VertexRemover &remover,
                           OutputItCells fit);

  template < class VertexRemover, class OutputItCells  >
  VertexRemover& remove_3D(Vertex_handle v, VertexRemover &remover,
                           OutputItCells fit);

  template < class VertexRemover, class OutputItCells  >
  void fill_hole_2D(std::list<Edge_2D> & hole, VertexRemover &remover,
                    OutputItCells fit);

  // They access "Self", so need to be friend.
  friend class Conflict_tester_outside_convex_hull_3;
  friend class Conflict_tester_outside_convex_hull_2;
  friend class Infinite_tester;
  friend class Finite_vertices_iterator;
  friend class Finite_cells_iterator;

  // remove cluster
  template < class InputIterator >
  void _mark_vertices_to_remove(InputIterator first, InputIterator beyond,
    std::map<Vertex_handle, REMOVE_VERTEX_STATE> &vstates) const
  {
    while (first != beyond) vstates[*first++] = TO_REMOVE;
  }

  bool _test_dim_down_cluster(
                              std::map<Vertex_handle, REMOVE_VERTEX_STATE> &vstates) const
  // tests whether removing the cluster of vertices
  // marked as "to remove", decreases the dimension of the triangulation
  {
    CGAL_triangulation_precondition( dimension() == 3 );
    int k=0;
    Vertex_handle v[4];
    for (Finite_vertices_iterator fit = finite_vertices_begin();
         fit != finite_vertices_end(); ++fit ) {
      if(vstates[fit] == TO_REMOVE) continue;
      v[k++] = fit;
      if(k == 4)
      {
        if (!coplanar(v[0]->point(), v[1]->point(),
                      v[2]->point(), v[3]->point())) return false;
        k--;
      }
    }
    return k < 4;
  }

  template < class InputIterator, class VertexRemover >
  bool
  _remove_cluster_3D(InputIterator first, InputIterator beyond, VertexRemover &remover,
                     std::map<Vertex_handle, REMOVE_VERTEX_STATE> &vstates);

  void _make_big_hole_3D(Vertex_handle v,
                         std::map<Vertex_triple,Facet>& outer_map,
                         std::vector<Cell_handle> & hole,
                         std::vector<Vertex_handle> & vertices,
                         std::map<Vertex_handle, REMOVE_VERTEX_STATE> &vstates);

public:

  //TRAVERSING : ITERATORS AND CIRCULATORS
  Finite_cells_iterator finite_cells_begin() const
  {
      if ( dimension() < 3 )
          return finite_cells_end();
      return CGAL::filter_iterator(cells_end(), Infinite_tester(this),
                                   cells_begin());
  }
  Finite_cells_iterator finite_cells_end() const
  {
      return CGAL::filter_iterator(cells_end(), Infinite_tester(this));
  }

  Cell_iterator cells_begin() const
  {
      return _tds.cells_begin();
  }
  Cell_iterator cells_end() const
  {
      return _tds.cells_end();
  }

  All_cells_iterator all_cells_begin() const
  {
      return _tds.cells_begin();
  }
  All_cells_iterator all_cells_end() const
  {
      return _tds.cells_end();
  }

  Finite_vertices_iterator finite_vertices_begin() const
  {
      if ( number_of_vertices() <= 0 )
          return finite_vertices_end();
      return CGAL::filter_iterator(vertices_end(), Infinite_tester(this),
                                   vertices_begin());
  }
  Finite_vertices_iterator finite_vertices_end() const
  {
      return CGAL::filter_iterator(vertices_end(), Infinite_tester(this));
  }

  Vertex_iterator vertices_begin() const
  {
      return _tds.vertices_begin();
  }
  Vertex_iterator vertices_end() const
  {
      return _tds.vertices_end();
  }

  All_vertices_iterator all_vertices_begin() const
  {
      return _tds.vertices_begin();
  }
  All_vertices_iterator all_vertices_end() const
  {
      return _tds.vertices_end();
  }

  Finite_edges_iterator finite_edges_begin() const
  {
      if ( dimension() < 1 )
          return finite_edges_end();
      return CGAL::filter_iterator(edges_end(), Infinite_tester(this),
                                   edges_begin());
  }
  Finite_edges_iterator finite_edges_end() const
  {
      return CGAL::filter_iterator(edges_end(), Infinite_tester(this));
  }

  Edge_iterator edges_begin() const
  {
      return _tds.edges_begin();
  }
  Edge_iterator edges_end() const
  {
      return _tds.edges_end();
  }

  All_edges_iterator all_edges_begin() const
  {
      return _tds.edges_begin();
  }
  All_edges_iterator all_edges_end() const
  {
      return _tds.edges_end();
  }

  Finite_facets_iterator finite_facets_begin() const
  {
      if ( dimension() < 2 )
          return finite_facets_end();
      return CGAL::filter_iterator(facets_end(), Infinite_tester(this),
                                   facets_begin());
  }
  Finite_facets_iterator finite_facets_end() const
  {
      return CGAL::filter_iterator(facets_end(), Infinite_tester(this));
  }

  Facet_iterator facets_begin() const
  {
      return _tds.facets_begin();
  }
  Facet_iterator facets_end() const
  {
      return _tds.facets_end();
  }

  All_facets_iterator all_facets_begin() const
  {
      return _tds.facets_begin();
  }
  All_facets_iterator all_facets_end() const
  {
      return _tds.facets_end();
  }

  Point_iterator points_begin() const
  {
      return Point_iterator(finite_vertices_begin());
  }
  Point_iterator points_end() const
  {
      return Point_iterator(finite_vertices_end());
  }

  // cells around an edge
  Cell_circulator incident_cells(const Edge & e) const
  {
    return _tds.incident_cells(e);
  }
  Cell_circulator incident_cells(Cell_handle c, int i, int j) const
  {
    return _tds.incident_cells(c, i, j);
  }
  Cell_circulator incident_cells(const Edge & e, Cell_handle start) const
  {
    return _tds.incident_cells(e, start);
  }
  Cell_circulator incident_cells(Cell_handle c, int i, int j,
                                 Cell_handle start) const
  {
    return _tds.incident_cells(c, i, j, start);
  }

  // facets around an edge
  Facet_circulator incident_facets(const Edge & e) const
  {
    return _tds.incident_facets(e);
  }
  Facet_circulator incident_facets(Cell_handle c, int i, int j) const
  {
    return _tds.incident_facets(c, i, j);
  }
  Facet_circulator incident_facets(const Edge & e, const Facet & start) const
  {
    return _tds.incident_facets(e, start);
  }
  Facet_circulator incident_facets(Cell_handle c, int i, int j,
                                   const Facet & start) const
  {
    return _tds.incident_facets(c, i, j, start);
  }
  Facet_circulator incident_facets(const Edge & e,
                                   Cell_handle start, int f) const
  {
    return _tds.incident_facets(e, start, f);
  }
  Facet_circulator incident_facets(Cell_handle c, int i, int j,
                                   Cell_handle start, int f) const
  {
    return _tds.incident_facets(c, i, j, start, f);
  }

  // around a vertex
  class Finite_filter {
    const Self* t;
    public:
    Finite_filter(const Self* _t): t(_t) {}
    template<class T>
    bool operator() (const T& e) const {
      return t->is_infinite(e);
    }
  };

  class Finite_filter_2D {
    const Self* t;
    public:
    Finite_filter_2D(const Self* _t): t(_t) {}

    template<class T>
    bool operator() (const T& e) const {
      return t->is_infinite(e);
    }

    bool operator() (const Cell_handle c) {
      return t->is_infinite(c, 3);
    }
  };

  template <typename OutputIterator>
  OutputIterator
  incident_cells(Vertex_handle v, OutputIterator cells) const
  {
    return _tds.incident_cells(v, cells);
  }
  
  template <typename OutputIterator>
  void incident_cells_threadsafe(Vertex_handle v,
                                 OutputIterator cells) const
  {
    _tds.incident_cells_threadsafe(v, cells);
  }
  
  template <typename Filter, typename OutputIterator>
  void incident_cells_threadsafe(Vertex_handle v,
                                 OutputIterator cells,
                                 const Filter &filter) const
  {
    _tds.incident_cells_threadsafe(v, cells, filter);
  }

  bool
  try_lock_and_get_incident_cells(Vertex_handle v,
                                  std::vector<Cell_handle>& cells) const
  {
    // We need to lock v individually first, to be sure v->cell() is valid
    if (!this->try_lock_vertex(v))
      return false;

    Cell_handle d = v->cell();
    if (!this->try_lock_cell(d)) // LOCK
    {
      return false;
    }
    cells.push_back(d);
    d->tds_data().mark_in_conflict();
    int head=0;
    int tail=1;
    do {
      Cell_handle c = cells[head];

      for (int i=0; i<4; ++i) {
        if (c->vertex(i) == v)
          continue;
        Cell_handle next = c->neighbor(i);

        if (!this->try_lock_cell(next)) // LOCK
        {
          BOOST_FOREACH(Cell_handle& ch,
            std::make_pair(cells.begin(), cells.end()))
          {
            ch->tds_data().clear();
          }
          cells.clear();
          return false;
        }
        if (! next->tds_data().is_clear())
          continue;
        cells.push_back(next);
        ++tail;
        next->tds_data().mark_in_conflict();
      }
      ++head;
    } while(head != tail);
    BOOST_FOREACH(Cell_handle& ch, std::make_pair(cells.begin(), cells.end()))
    {
      ch->tds_data().clear();
    }
    return true;
  }

  template <class OutputIterator>
  bool
  try_lock_and_get_adjacent_vertices_and_cells_3(
    Vertex_handle v, OutputIterator vertices,
    std::vector<Cell_handle> &cells) const
  {

    // We need to lock v individually first, to be sure v->cell() is valid
    if (!this->try_lock_vertex(v))
      return false;

    Cell_handle d = v->cell();
    if (!this->try_lock_cell(d)) // LOCK
    {
      return false;
    }
    cells.push_back(d);
    d->tds_data().mark_in_conflict();
    int head=0;
    int tail=1;
    do {
      Cell_handle c = cells[head];

      for (int i=0; i<4; ++i) {
        if (c->vertex(i) == v)
          continue;
        Cell_handle next = c->neighbor(i);

        if (!this->try_lock_cell(next)) // LOCK
        {
          BOOST_FOREACH(Cell_handle& ch,
            std::make_pair(cells.begin(), cells.end()))
          {
            ch->tds_data().clear();
          }
          cells.clear();
          return false;
        }
        if (! next->tds_data().is_clear())
          continue;
        cells.push_back(next);
        ++tail;
        next->tds_data().mark_in_conflict();
      }
      ++head;
    } while(head != tail);

    std::set<Vertex_handle> tmp_vertices;
    BOOST_FOREACH(Cell_handle& ch, std::make_pair(cells.begin(), cells.end()))
    {
      ch->tds_data().clear();
      for (int i = 0;  i < 4; ++i)
      {
              Vertex_handle w = ch->vertex(i);
              if (w != v && tmp_vertices.insert(w).second)
        {
                *vertices = w;

        }
      }
    }
    return true;
  }

  template <class OutputIterator>
  OutputIterator
  finite_incident_cells(Vertex_handle v, OutputIterator cells) const
  {
        if(dimension() == 2)
          return _tds.incident_cells(v, cells, Finite_filter_2D(this));
    return _tds.incident_cells(v, cells, Finite_filter(this));
  }

  template <class OutputIterator>
  OutputIterator
  incident_facets(Vertex_handle v, OutputIterator facets) const
  {
    return _tds.incident_facets(v, facets);
  }

  template <class OutputIterator>
  OutputIterator
  finite_incident_facets(Vertex_handle v, OutputIterator facets) const
  {
    return _tds.incident_facets(v, facets, Finite_filter(this));
  }

  template <class OutputIterator>
  OutputIterator
  incident_facets_threadsafe(Vertex_handle v, OutputIterator facets) const
  {
    return _tds.incident_facets_threadsafe(v, facets);
  }

  template <class OutputIterator>
  OutputIterator
  finite_incident_facets_threadsafe(Vertex_handle v, OutputIterator facets) const
  {
    return _tds.incident_facets_threadsafe(v, facets, Finite_filter(this));
  }

  // old name (up to CGAL 3.4)
  // kept for backwards compatibility but not documented
  template <class OutputIterator>
  OutputIterator
  incident_vertices(Vertex_handle v, OutputIterator vertices) const
  {
    return _tds.adjacent_vertices(v, vertices);
  }

  // correct name
  template <class OutputIterator>
  OutputIterator
  adjacent_vertices(Vertex_handle v, OutputIterator vertices) const
  {
    return _tds.adjacent_vertices(v, vertices);
  }

  template <class OutputIterator>
  OutputIterator
  adjacent_vertices_and_cells_3(Vertex_handle v, OutputIterator vertices,
                                std::vector<Cell_handle> &cells) const
  {
    return _tds.adjacent_vertices_and_cells_3(v, vertices, cells);
  }

  // old name (up to CGAL 3.4)
  // kept for backwards compatibility but not documented
  template <class OutputIterator>
  OutputIterator
  finite_incident_vertices(Vertex_handle v, OutputIterator vertices) const
  {
    return _tds.adjacent_vertices(v, vertices, Finite_filter(this));
  }

  // correct name
  template <class OutputIterator>
  OutputIterator
  finite_adjacent_vertices(Vertex_handle v, OutputIterator vertices) const
  {
    return _tds.adjacent_vertices(v, vertices, Finite_filter(this));
  }

  template <class OutputIterator>
  OutputIterator
  incident_edges(Vertex_handle v, OutputIterator edges) const
  {
      return _tds.incident_edges(v, edges);
  }

  template <class OutputIterator>
  OutputIterator
  finite_incident_edges(Vertex_handle v, OutputIterator edges) const
  {
    return _tds.incident_edges(v, edges, Finite_filter(this));
  }

<<<<<<< HEAD
  Segment_cell_iterator
  segment_walk_begin(Vertex_handle s, Vertex_handle t) const {
      return Segment_cell_iterator( *this, s, t );
  }

  Segment_cell_iterator
  segment_walk_end(Vertex_handle s, Vertex_handle t) const {
      return Segment_cell_iterator( *this, s, t ).end();
  }

  Segment_cell_iterator
  segment_walk_begin(const Point& s, const Point& t, Cell_handle hint = Cell_handle()) const {
      return Segment_cell_iterator( *this, s, t, hint );
  }

  Segment_cell_iterator
  segment_walk_end(const Point& s, const Point& t, Cell_handle hint = Cell_handle()) const {
      return Segment_cell_iterator( *this, s, t, hint ).end();
=======
  template <class OutputIterator>
  OutputIterator
  incident_edges_threadsafe(Vertex_handle v, OutputIterator edges) const
  {
      return _tds.incident_edges_threadsafe(v, edges);
  }

  template <class OutputIterator>
  OutputIterator
  finite_incident_edges_threadsafe(Vertex_handle v, OutputIterator edges) const
  {
    return _tds.incident_edges_threadsafe(v, edges, Finite_filter(this));
>>>>>>> 9ebc4c04
  }

  size_type degree(Vertex_handle v) const
  {
      return _tds.degree(v);
  }



  // CHECKING
  bool is_valid(bool verbose = false, int level = 0) const;

  bool is_valid(Cell_handle c, bool verbose = false, int level = 0) const;

  bool is_valid_finite(Cell_handle c, bool verbose = false, int level=0) const;
};

template < class GT, class Tds, class Lds >
std::istream &
operator>> (std::istream& is, Triangulation_3<GT, Tds, Lds> &tr)
  // reads
  // the dimension
  // the number of finite vertices
  // the non combinatorial information on vertices (point, etc)
  // the number of cells
  // the cells by the indices of their vertices in the preceding list
  // of vertices, plus the non combinatorial information on each cell
  // the neighbors of each cell by their index in the preceding list of cells
  // when dimension < 3 : the same with faces of maximal dimension
{
  typedef Triangulation_3<GT, Tds>               Triangulation;
  typedef typename Triangulation::Vertex_handle  Vertex_handle;
  typedef typename Triangulation::Cell_handle    Cell_handle;

  tr._tds.clear(); // infinite vertex deleted
  tr.infinite = tr._tds.create_vertex();

  std::size_t n;
  int d;
  if(is_ascii(is))
     is >> d >> n;
  else {
    read(is, d);
    read(is, n);
  }
  if(!is) return is;
  tr._tds.set_dimension(d);

  std::vector< Vertex_handle > V(n+1);
  V[0] = tr.infinite_vertex();
  // the infinite vertex is numbered 0

  for (std::size_t i=1; i <= n; i++) {
    V[i] = tr._tds.create_vertex();
    if(!(is >> *V[i])) return is;
  }

  std::vector< Cell_handle > C;

  std::size_t m;
  tr._tds.read_cells(is, V, m, C);

  for (std::size_t j=0 ; j < m; j++)
    if(!(is >> *(C[j]))) return is;

  CGAL_triangulation_assertion( tr.is_valid(false) );
  return is;
}

template < class GT, class Tds, class Lds >
std::ostream &
operator<< (std::ostream& os, const Triangulation_3<GT, Tds, Lds> &tr)
  // writes :
  // the dimension
  // the number of finite vertices
  // the non combinatorial information on vertices (point, etc)
  // the number of cells
  // the cells by the indices of their vertices in the preceding list
  // of vertices, plus the non combinatorial information on each cell
  // the neighbors of each cell by their index in the preceding list of cells
  // when dimension < 3 : the same with faces of maximal dimension
{
  typedef Triangulation_3<GT, Tds>                 Triangulation;
  typedef typename Triangulation::size_type        size_type;
  typedef typename Triangulation::Vertex_handle    Vertex_handle;
  typedef typename Triangulation::Vertex_iterator  Vertex_iterator;
  typedef typename Triangulation::Cell_iterator    Cell_iterator;
  typedef typename Triangulation::Edge_iterator    Edge_iterator;
  typedef typename Triangulation::Facet_iterator   Facet_iterator;

  // outputs dimension and number of vertices
  size_type n = tr.number_of_vertices();
  if (is_ascii(os))
    os << tr.dimension() << std::endl << n << std::endl;
  else
  {
    write(os, tr.dimension());
    write(os, n);
  }

  if (n == 0)
    return os;

  std::vector<Vertex_handle> TV(n+1);
  size_type i = 0;

  // write the vertices

  for (Vertex_iterator it = tr.vertices_begin(), end = tr.vertices_end();
         it != end; ++it)
    TV[i++] = it;

  CGAL_triangulation_assertion( i == n+1 );
  CGAL_triangulation_assertion( tr.is_infinite(TV[0]) );

  Unique_hash_map<Vertex_handle, std::size_t > V;

  V[tr.infinite_vertex()] = 0;
  for (i=1; i <= n; i++) {
    os << *TV[i];
    V[TV[i]] = i;
    if (is_ascii(os))
        os << std::endl;
  }

    // asks the tds for the combinatorial information
  tr.tds().print_cells(os, V);


  // write the non combinatorial information on the cells
  // using the << operator of Cell
  // works because the iterator of the tds traverses the cells in the
  // same order as the iterator of the triangulation
  switch ( tr.dimension() ) {
  case 3:
    {
      for(Cell_iterator it = tr.cells_begin(), end = tr.cells_end(); it != end; ++it) {
        os << *it; // other information
        if(is_ascii(os))
          os << std::endl;
      }
      break;
    }
  case 2:
    {
      for(Facet_iterator it = tr.facets_begin(), end = tr.facets_end(); it != end; ++it) {
        os << *((*it).first); // other information
        if(is_ascii(os))
          os << std::endl;
      }
      break;
    }
  case 1:
    {
      for(Edge_iterator it = tr.edges_begin(), end = tr.edges_end(); it != end; ++it) {
        os << *((*it).first); // other information
        if(is_ascii(os))
          os << std::endl;
      }
      break;
    }
  }


  return os ;
}

template < class GT, class Tds, class Lds >
Orientation
Triangulation_3<GT,Tds,Lds>::
orientation(const Facet& f, const Point& p) const
{
  return orientation( f.first->vertex( vertex_triple_index(f.second, 0) )->point(),
                      f.first->vertex( vertex_triple_index(f.second, 1) )->point(),
                      f.first->vertex( vertex_triple_index(f.second, 2) )->point(),
                      p );
}

template < class GT, class Tds, class Lds >
typename Triangulation_3<GT, Tds, Lds>::size_type
Triangulation_3<GT,Tds, Lds>::
number_of_finite_cells() const
{
  if ( dimension() < 3 ) return 0;
  return std::distance(finite_cells_begin(), finite_cells_end());
}

template < class GT, class Tds, class Lds >
typename Triangulation_3<GT,Tds,Lds>::size_type
Triangulation_3<GT,Tds,Lds>::
number_of_cells() const
{
  return _tds.number_of_cells();
}

template < class GT, class Tds, class Lds >
typename Triangulation_3<GT,Tds,Lds>::size_type
Triangulation_3<GT,Tds,Lds>::
number_of_finite_facets() const
{
  if ( dimension() < 2 ) return 0;
  return std::distance(finite_facets_begin(), finite_facets_end());
}

template < class GT, class Tds, class Lds >
typename Triangulation_3<GT,Tds,Lds>::size_type
Triangulation_3<GT,Tds,Lds>::
number_of_facets() const
{
  return _tds.number_of_facets();
}

template < class GT, class Tds, class Lds >
typename Triangulation_3<GT,Tds,Lds>::size_type
Triangulation_3<GT,Tds,Lds>::
number_of_finite_edges() const
{
  if ( dimension() < 1 ) return 0;
  return std::distance(finite_edges_begin(), finite_edges_end());
}

template < class GT, class Tds, class Lds >
typename Triangulation_3<GT,Tds,Lds>::size_type
Triangulation_3<GT,Tds,Lds>::
number_of_edges() const
{
  return _tds.number_of_edges();
}

template < class GT, class Tds, class Lds >
typename Triangulation_3<GT,Tds,Lds>::Triangle
Triangulation_3<GT,Tds,Lds>::
triangle(const Cell_handle c, int i) const
{
  CGAL_triangulation_precondition( dimension() == 2 || dimension() == 3 );
  CGAL_triangulation_precondition( (dimension() == 2 && i == 3)
                                || (dimension() == 3 && i >= 0 && i <= 3) );
  CGAL_triangulation_precondition( ! is_infinite(Facet(c, i)) );
  if ( (i&1)==0 )
    return construct_triangle(c->vertex( (i+2)&3 )->point(),
                              c->vertex( (i+1)&3 )->point(),
                              c->vertex( (i+3)&3 )->point());
  return construct_triangle(c->vertex( (i+1)&3 )->point(),
                            c->vertex( (i+2)&3 )->point(),
                            c->vertex( (i+3)&3 )->point());
}

template < class GT, class Tds, class Lds >
typename Triangulation_3<GT,Tds,Lds>::Segment
Triangulation_3<GT,Tds,Lds>::
segment(const Cell_handle c, int i, int j) const
{
  CGAL_triangulation_precondition( i != j );
  CGAL_triangulation_precondition( dimension() >= 1 && dimension() <= 3 );
  CGAL_triangulation_precondition( i >= 0 && i <= dimension()
                                   && j >= 0 && j <= dimension() );
  CGAL_triangulation_precondition( ! is_infinite(Edge(c, i, j)) );
  return construct_segment( c->vertex(i)->point(), c->vertex(j)->point() );
}

template < class GT, class Tds, class Lds >
inline
bool
Triangulation_3<GT,Tds,Lds>::
is_infinite(const Cell_handle c, int i) const
{
  CGAL_triangulation_precondition( dimension() == 2 || dimension() == 3 );
  CGAL_triangulation_precondition( (dimension() == 2 && i == 3)
                                   || (dimension() == 3 && i >= 0 && i <= 3) );
  return is_infinite(c->vertex(i<=0 ? 1 : 0)) ||
         is_infinite(c->vertex(i<=1 ? 2 : 1)) ||
         is_infinite(c->vertex(i<=2 ? 3 : 2));
}

template < class GT, class Tds, class Lds >
inline
bool
Triangulation_3<GT,Tds,Lds>::
is_infinite(const Cell_handle c, int i, int j) const
{
  CGAL_triangulation_precondition( i != j );
  CGAL_triangulation_precondition( dimension() >= 1 && dimension() <= 3 );
  CGAL_triangulation_precondition(
          i >= 0 && i <= dimension() && j >= 0 && j <= dimension() );
  return is_infinite( c->vertex(i) ) || is_infinite( c->vertex(j) );
}

template < class GT, class Tds, class Lds >
bool
Triangulation_3<GT,Tds,Lds>::
is_vertex(const Point & p, Vertex_handle & v) const
{
  Locate_type lt;
  int li, lj;
  Cell_handle c = locate( p, lt, li, lj );
  if ( lt != VERTEX )
    return false;
  v = c->vertex(li);
  return true;
}

template < class GT, class Tds, class Lds >
inline
bool
Triangulation_3<GT,Tds,Lds>::
is_vertex(Vertex_handle v) const
{
  return _tds.is_vertex(v);
}

template < class GT, class Tds, class Lds >
bool
Triangulation_3<GT,Tds,Lds>::
is_edge(Vertex_handle u, Vertex_handle v,
        Cell_handle & c, int & i, int & j) const
{
  return _tds.is_edge(u, v, c, i, j);
}

template < class GT, class Tds, class Lds >
bool
Triangulation_3<GT,Tds,Lds>::
is_facet(Vertex_handle u, Vertex_handle v, Vertex_handle w,
         Cell_handle & c, int & i, int & j, int & k) const
{
  return _tds.is_facet(u, v, w, c, i, j, k);
}

template < class GT, class Tds, class Lds >
inline
bool
Triangulation_3<GT,Tds,Lds>::
is_cell(Cell_handle c) const
{
  return _tds.is_cell(c);
}

template < class GT, class Tds, class Lds >
bool
Triangulation_3<GT,Tds,Lds>::
is_cell(Vertex_handle u, Vertex_handle v,
        Vertex_handle w, Vertex_handle t,
        Cell_handle & c, int & i, int & j, int & k, int & l) const
{
  return _tds.is_cell(u, v, w, t, c, i, j, k, l);
}

template < class GT, class Tds, class Lds >
bool
Triangulation_3<GT,Tds,Lds>::
is_cell(Vertex_handle u, Vertex_handle v,
        Vertex_handle w, Vertex_handle t,
        Cell_handle & c) const
{
  int i,j,k,l;
  return _tds.is_cell(u, v, w, t, c, i, j, k, l);
}

template < class GT, class Tds, class Lds >
inline
bool
Triangulation_3<GT,Tds,Lds>::
has_vertex(const Facet & f, Vertex_handle v, int & j) const
{
  return _tds.has_vertex(f.first, f.second, v, j);
}

template < class GT, class Tds, class Lds >
inline
bool
Triangulation_3<GT,Tds,Lds>::
has_vertex(Cell_handle c, int i, Vertex_handle v, int & j) const
{
  return _tds.has_vertex(c, i, v, j);
}

template < class GT, class Tds, class Lds >
inline
bool
Triangulation_3<GT,Tds,Lds>::
has_vertex(const Facet & f, Vertex_handle v) const
{
  return _tds.has_vertex(f.first, f.second, v);
}

template < class GT, class Tds, class Lds >
inline
bool
Triangulation_3<GT,Tds,Lds>::
has_vertex(Cell_handle c, int i, Vertex_handle v) const
{
  return _tds.has_vertex(c, i, v);
}

template < class GT, class Tds, class Lds >
inline
bool
Triangulation_3<GT,Tds,Lds>::
are_equal(Cell_handle c, int i, Cell_handle n, int j) const
{
  return _tds.are_equal(c, i, n, j);
}

template < class GT, class Tds, class Lds >
inline
bool
Triangulation_3<GT,Tds,Lds>::
are_equal(const Facet & f, const Facet & g) const
{
  return _tds.are_equal(f.first, f.second, g.first, g.second);
}

template < class GT, class Tds, class Lds >
inline
bool
Triangulation_3<GT,Tds,Lds>::
are_equal(const Facet & f, Cell_handle n, int j) const
{
  return _tds.are_equal(f.first, f.second, n, j);
}

template < class GT, class Tds, class Lds >
typename Triangulation_3<GT,Tds,Lds>::Cell_handle
Triangulation_3<GT,Tds,Lds>::
#ifdef CGAL_NO_STRUCTURAL_FILTERING
locate(const Point & p, Locate_type & lt, int & li, int & lj,
       Cell_handle start, bool *could_lock_zone) const
#else
exact_locate(const Point & p, Locate_type & lt, int & li, int & lj,
             Cell_handle start, bool *could_lock_zone) const
#endif
  // returns the (finite or infinite) cell p lies in
  // starts at cell "start"
  // if lt == OUTSIDE_CONVEX_HULL, li is the
  // index of a facet separating p from the rest of the triangulation
  // in dimension 2 :
  // returns a facet (Cell_handle,li) if lt == FACET
  // returns an edge (Cell_handle,li,lj) if lt == EDGE
  // returns a vertex (Cell_handle,li) if lt == VERTEX
  // if lt == OUTSIDE_CONVEX_HULL, li, lj give the edge of c
  // separating p from the rest of the triangulation
  // lt = OUTSIDE_AFFINE_HULL if p is not coplanar with the triangulation
{
  CGAL_triangulation_expensive_assertion(start == Cell_handle() || tds().is_simplex(start) );

  if (could_lock_zone)
    *could_lock_zone = true;

  if ( dimension() >= 1 ) {
      // Make sure we continue from here with a finite cell.
      if ( start == Cell_handle() )
          start = infinite_cell();

      int ind_inf;
      if ( start->has_vertex(infinite, ind_inf) )
          start = start->neighbor(ind_inf);
  }

  boost::rand48 rng;

  switch (dimension()) {
  case 3:
  {
    CGAL_triangulation_precondition( start != Cell_handle() );
    CGAL_triangulation_precondition( ! start->has_vertex(infinite) );

    // We implement the remembering visibility/stochastic walk.

    // Remembers the previous cell to avoid useless orientation tests.
    Cell_handle previous = Cell_handle();
    Cell_handle c = start;

    if (could_lock_zone)
    {
      if (!this->try_lock_cell(c))
      {
        *could_lock_zone = false;
        return Cell_handle();
      }
    }

    // Stores the results of the 4 orientation tests.  It will be used
    // at the end to decide if p lies on a face/edge/vertex/interior.
    Orientation o[4];

    boost::uniform_smallint<> four(0, 3);
    boost::variate_generator<boost::rand48&, boost::uniform_smallint<> > die4(rng, four);

    // Now treat the cell c.
    bool try_next_cell = true;
    while(try_next_cell)
    {
      try_next_cell = false;
      // We know that the 4 vertices of c are positively oriented.
      // So, in order to test if p is seen outside from one of c's facets,
      // we just replace the corresponding point by p in the orientation
      // test.  We do this using the array below.
      const Point* pts[4] = { &(c->vertex(0)->point()),
                              &(c->vertex(1)->point()),
                              &(c->vertex(2)->point()),
                              &(c->vertex(3)->point()) };

      // For the remembering stochastic walk,
      // we need to start trying with a random index :
      int i = die4();
      // For the remembering visibility walk (Delaunay and Regular only), we don't :
      // int i = 0;

      // for each vertex
      for (int j=0; !try_next_cell && j != 4; ++j, i = (i+1)&3)
      {
              Cell_handle next = c->neighbor(i);

              if (previous == next)
        {
                o[i] = POSITIVE;
        }
        else
        {
          // We temporarily put p at i's place in pts.
          const Point* backup = pts[i];
          pts[i] = &p;
                o[i] = orientation(*pts[0], *pts[1], *pts[2], *pts[3]);
                if ( o[i] != NEGATIVE )
          {
            pts[i] = backup;
          }
          else
          {
                  if ( next->has_vertex(infinite, li) )
            {
                    // We are outside the convex hull.
                    lt = OUTSIDE_CONVEX_HULL;
                    return next;
                  }
                  previous = c;
                  c = next;
            if (could_lock_zone)
            {
              //previous->unlock(); // DON'T do that, "c" may be in
                                    // the same locking cell as "previous"
              if (!this->try_lock_cell(c))
              {
                *could_lock_zone = false;
                return Cell_handle();
              }
            }
            try_next_cell = true;
          }
        }
      } // next vertex
    } // next cell

          // now p is in c or on its boundary
          int sum = ( o[0] == COPLANAR )
                  + ( o[1] == COPLANAR )
                  + ( o[2] == COPLANAR )
                  + ( o[3] == COPLANAR );
          switch (sum) {
          case 0:
            {
              lt = CELL;
              break;
            }
          case 1:
            {
              lt = FACET;
              li = ( o[0] == COPLANAR ) ? 0 :
                   ( o[1] == COPLANAR ) ? 1 :
                   ( o[2] == COPLANAR ) ? 2 : 3;
              break;
            }
          case 2:
            {
              lt = EDGE;
              li = ( o[0] != COPLANAR ) ? 0 :
                   ( o[1] != COPLANAR ) ? 1 : 2;
              lj = ( o[li+1] != COPLANAR ) ? li+1 :
                   ( o[li+2] != COPLANAR ) ? li+2 : li+3;
              CGAL_triangulation_assertion(collinear( p,
                                                      c->vertex( li )->point(),
                                                      c->vertex( lj )->point()));
              break;
            }
          case 3:
            {
              lt = VERTEX;
              li = ( o[0] != COPLANAR ) ? 0 :
                   ( o[1] != COPLANAR ) ? 1 :
                   ( o[2] != COPLANAR ) ? 2 : 3;
              break;
            }
          }
          return c;
  }

  case 2:
    {
      CGAL_triangulation_precondition( start != Cell_handle() );
      CGAL_triangulation_precondition( ! start->has_vertex(infinite) );
      Cell_handle c = start;

      boost::uniform_smallint<> three(0, 2);
      boost::variate_generator<boost::rand48&, boost::uniform_smallint<> > die3(rng, three);

      //first tests whether p is coplanar with the current triangulation
      if ( orientation( c->vertex(0)->point(),
                        c->vertex(1)->point(),
                        c->vertex(2)->point(),
                        p ) != DEGENERATE ) {
        lt = OUTSIDE_AFFINE_HULL;
        li = 3; // only one facet in dimension 2
        return c;
      }
      // if p is coplanar, location in the triangulation
      // only the facet numbered 3 exists in each cell
      while (1) {
        int inf;
        if ( c->has_vertex(infinite,inf) ) {
          // c must contain p in its interior
          lt = OUTSIDE_CONVEX_HULL;
          li = cw(inf);
          lj = ccw(inf);
          return c;
        }

        // else c is finite
        // we test its edges in a random order until we find a
        // neighbor to go further
        int i = die3();
        const Point & p0 = c->vertex( i )->point();
        const Point & p1 = c->vertex( ccw(i) )->point();
        const Point & p2 = c->vertex( cw(i) )->point();
        Orientation o[3];
        CGAL_triangulation_assertion(coplanar_orientation(p0,p1,p2)==POSITIVE);
        o[0] = coplanar_orientation(p0,p1,p);
        if ( o[0] == NEGATIVE ) {
          c = c->neighbor( cw(i) );
          continue;
        }
        o[1] = coplanar_orientation(p1,p2,p);
        if ( o[1] == NEGATIVE ) {
          c = c->neighbor( i );
          continue;
        }
        o[2] = coplanar_orientation(p2,p0,p);
        if ( o[2] == NEGATIVE ) {
          c = c->neighbor( ccw(i) );
          continue;
        }

        // now p is in c or on its boundary
        int sum = ( o[0] == COLLINEAR )
                + ( o[1] == COLLINEAR )
                + ( o[2] == COLLINEAR );
        switch (sum) {
        case 0:
          {
            lt = FACET;
            li = 3; // useless ?
            break;
          }
        case 1:
          {
            lt = EDGE;
            li = ( o[0] == COLLINEAR ) ? i :
                 ( o[1] == COLLINEAR ) ? ccw(i) :
                 cw(i);
            lj = ccw(li);
            break;
          }
        case 2:
          {
            lt = VERTEX;
            li = ( o[0] != COLLINEAR ) ? cw(i) :
                 ( o[1] != COLLINEAR ) ? i :
                 ccw(i);
            break;
          }
        }
        return c;
      }
    }
  case 1:
    {
      CGAL_triangulation_precondition( start != Cell_handle() );
      CGAL_triangulation_precondition( ! start->has_vertex(infinite) );
      Cell_handle c = start;

      //first tests whether p is collinear with the current triangulation
      if ( ! collinear( p,
                        c->vertex(0)->point(),
                        c->vertex(1)->point()) ) {
        lt = OUTSIDE_AFFINE_HULL;
        return c;
      }
      // if p is collinear, location :
      while (1) {
        if ( c->has_vertex(infinite) ) {
          // c must contain p in its interior
          lt = OUTSIDE_CONVEX_HULL;
          return c;
        }

        // else c is finite
        // we test on which direction to continue the traversal
        switch (collinear_position(c->vertex(0)->point(),
                                   p,
                                   c->vertex(1)->point()) ) {
        case AFTER:
          c = c->neighbor(0);
          continue;
        case BEFORE:
          c = c->neighbor(1);
          continue;
        case MIDDLE:
            lt = EDGE;
            li = 0;
            lj = 1;
            return c;
        case SOURCE:
            lt = VERTEX;
            li = 0;
            return c;
        case TARGET:
            lt = VERTEX;
            li = 1;
            return c;
        }
      }
    }
  case 0:
    {
      Finite_vertices_iterator vit = finite_vertices_begin();
      if ( ! equal( p, vit->point() ) ) {
        lt = OUTSIDE_AFFINE_HULL;
      }
      else {
        lt = VERTEX;
        li = 0;
      }
      return vit->cell();
    }
  case -1:
    {
      lt = OUTSIDE_AFFINE_HULL;
      return Cell_handle();
    }
  default:
    {
      CGAL_triangulation_assertion(false);
      return Cell_handle();
    }
  }
}

#ifndef CGAL_NO_STRUCTURAL_FILTERING
template <class Gt, class Tds, class Lds>
inline
typename Triangulation_3<Gt, Tds, Lds>::Cell_handle
Triangulation_3<Gt, Tds, Lds>::
inexact_locate(const Point & t, Cell_handle start, int n_of_turns,
               bool *could_lock_zone) const
{
  CGAL_triangulation_expensive_assertion(start == Cell_handle() || tds().is_simplex(start) );

  if (could_lock_zone)
    *could_lock_zone = true;

  if(dimension() < 3) return start;

  // Make sure we continue from here with a finite cell.
  if ( start == Cell_handle() )
    start = infinite_cell();

  // CJTODO: useless?
  if (could_lock_zone)
  {
    if (!this->try_lock_cell(start))
    {
      *could_lock_zone = false;
      return Cell_handle();
    }
  }

  int ind_inf;
  if( start->has_vertex(infinite, ind_inf) )
    start = start->neighbor(ind_inf);

  CGAL_triangulation_precondition( start != Cell_handle() );
  CGAL_triangulation_precondition( ! start->has_vertex(infinite) );

  // We implement the remembering visibility walk.
  // in this phase, no need to be stochastic

  // Remembers the previous cell to avoid useless orientation tests.
  Cell_handle previous = Cell_handle();
  Cell_handle c = start;

  if (could_lock_zone)
  {
    if (!this->try_lock_cell(c))
    {
      *could_lock_zone = false;
      return Cell_handle();
    }
  }

  // Now treat the cell c.
  try_next_cell:

  n_of_turns--;

  // We know that the 4 vertices of c are positively oriented.
  // So, in order to test if p is seen outside from one of c's facets,
  // we just replace the corresponding point by p in the orientation
  // test.  We do this using the array below.
  const Point* pts[4] = { &(c->vertex(0)->point()),
                          &(c->vertex(1)->point()),
                          &(c->vertex(2)->point()),
                          &(c->vertex(3)->point()) };

  // (non-stochastic) visibility walk
  for (int i=0; i != 4; ++i) {
    Cell_handle next = c->neighbor(i);
    if (previous == next) continue;

    // We temporarily put p at i's place in pts.
    const Point* backup = pts[i];
    pts[i] = &t;
    if( inexact_orientation(*pts[0], *pts[1], *pts[2], *pts[3]) != NEGATIVE) {
      pts[i] = backup;
      continue;
    }
    if(next->has_vertex(infinite)) {
      // We are outside the convex hull.
      return next;
    }
    previous = c;
    c = next;
    if (could_lock_zone)
    {
      //previous->unlock(); // DON'T do that, "c" may be in
                            // the same locking cell as "previous"
      if (!this->try_lock_cell(c))
      {
        *could_lock_zone = false;
        return Cell_handle();
      }
    }
    if(n_of_turns) goto try_next_cell;
  }

  return c;
}
#endif // no CGAL_NO_STRUCTURAL_FILTERING

template < class GT, class Tds, class Lds >
Bounded_side
Triangulation_3<GT,Tds,Lds>::
side_of_tetrahedron(const Point & p,
                    const Point & p0,
                    const Point & p1,
                    const Point & p2,
                    const Point & p3,
                    Locate_type & lt, int & i, int & j ) const
  // p0,p1,p2,p3 supposed to be non coplanar
  // tetrahedron p0,p1,p2,p3 is supposed to be well oriented
  // returns :
  // ON_BOUNDED_SIDE if p lies strictly inside the tetrahedron
  // ON_BOUNDARY if p lies on one of the facets
  // ON_UNBOUNDED_SIDE if p lies strictly outside the tetrahedron
{
  CGAL_triangulation_precondition
    ( orientation(p0,p1,p2,p3) == POSITIVE );

  Orientation o0,o1,o2,o3;
  if ( ((o0 = orientation(p,p1,p2,p3)) == NEGATIVE) ||
       ((o1 = orientation(p0,p,p2,p3)) == NEGATIVE) ||
       ((o2 = orientation(p0,p1,p,p3)) == NEGATIVE) ||
       ((o3 = orientation(p0,p1,p2,p)) == NEGATIVE) ) {
    lt = OUTSIDE_CONVEX_HULL;
    return ON_UNBOUNDED_SIDE;
  }

  // now all the oi's are >=0
  // sum gives the number of facets p lies on
  int sum = ( (o0 == ZERO) ? 1 : 0 )
          + ( (o1 == ZERO) ? 1 : 0 )
          + ( (o2 == ZERO) ? 1 : 0 )
          + ( (o3 == ZERO) ? 1 : 0 );

  switch (sum) {
  case 0:
    {
      lt = CELL;
      return ON_BOUNDED_SIDE;
    }
  case 1:
    {
      lt = FACET;
      // i = index such that p lies on facet(i)
      i = ( o0 == ZERO ) ? 0 :
          ( o1 == ZERO ) ? 1 :
          ( o2 == ZERO ) ? 2 :
          3;
      return ON_BOUNDARY;
    }
  case 2:
    {
      lt = EDGE;
      // i = smallest index such that p does not lie on facet(i)
      // i must be < 3 since p lies on 2 facets
      i = ( o0 == POSITIVE ) ? 0 :
          ( o1 == POSITIVE ) ? 1 :
          2;
      // j = larger index such that p not on facet(j)
      // j must be > 0 since p lies on 2 facets
      j = ( o3 == POSITIVE ) ? 3 :
          ( o2 == POSITIVE ) ? 2 :
          1;
      return ON_BOUNDARY;
    }
  case 3:
    {
      lt = VERTEX;
      // i = index such that p does not lie on facet(i)
      i = ( o0 == POSITIVE ) ? 0 :
          ( o1 == POSITIVE ) ? 1 :
          ( o2 == POSITIVE ) ? 2 :
          3;
      return ON_BOUNDARY;
    }
  default:
    {
      // impossible : cannot be on 4 facets for a real tetrahedron
      CGAL_triangulation_assertion(false);
      return ON_BOUNDARY;
    }
  }
}

template < class GT, class Tds, class Lds >
Bounded_side
Triangulation_3<GT,Tds,Lds>::
side_of_cell(const Point & p,
             Cell_handle c,
             Locate_type & lt, int & i, int & j) const
  // returns
  // ON_BOUNDED_SIDE if p inside the cell
  // (for an infinite cell this means that p lies strictly in the half space
  // limited by its finite facet)
  // ON_BOUNDARY if p on the boundary of the cell
  // (for an infinite cell this means that p lies on the *finite* facet)
  // ON_UNBOUNDED_SIDE if p lies outside the cell
  // (for an infinite cell this means that p is not in the preceding
  // two cases)
  // lt has a meaning only when ON_BOUNDED_SIDE or ON_BOUNDARY
{
  CGAL_triangulation_precondition( dimension() == 3 );
  if ( ! is_infinite(c) ) {
    return side_of_tetrahedron(p,
                               c->vertex(0)->point(),
                               c->vertex(1)->point(),
                               c->vertex(2)->point(),
                               c->vertex(3)->point(),
                               lt, i, j);
  }
  else {
    int inf = c->index(infinite);
    Orientation o;
    Vertex_handle
      v1=c->vertex((inf+1)&3),
      v2=c->vertex((inf+2)&3),
      v3=c->vertex((inf+3)&3);
    if ( (inf&1) == 0 )
      o = orientation(p, v1->point(), v2->point(), v3->point());
    else
      o =  orientation(v3->point(), p, v1->point(), v2->point());

    switch (o) {
    case POSITIVE:
      {
        lt = CELL;
        return ON_BOUNDED_SIDE;
      }
    case NEGATIVE:
      return ON_UNBOUNDED_SIDE;
    case ZERO:
      {
        // location in the finite facet
        int i_f, j_f;
        Bounded_side side =
          side_of_triangle(p, v1->point(), v2->point(), v3->point(),
                           lt, i_f, j_f);
        // lt need not be modified in most cases :
        switch (side) {
        case ON_BOUNDED_SIDE:
          {
            // lt == FACET ok
            i = inf;
            return ON_BOUNDARY;
          }
        case ON_BOUNDARY:
          {
            // lt == VERTEX OR EDGE ok
            i = ( i_f == 0 ) ? ((inf+1)&3) :
                ( i_f == 1 ) ? ((inf+2)&3) :
                ((inf+3)&3);
            if ( lt == EDGE ) {
              j = (j_f == 0 ) ? ((inf+1)&3) :
                  ( j_f == 1 ) ? ((inf+2)&3) :
                  ((inf+3)&3);
            }
            return ON_BOUNDARY;
          }
        case ON_UNBOUNDED_SIDE:
          {
            // p lies on the plane defined by the finite facet
            // lt must be initialized
            return ON_UNBOUNDED_SIDE;
          }
        default:
          {
            CGAL_triangulation_assertion(false);
            return ON_BOUNDARY;
          }
        } // switch side
      }// case ZERO
    default:
      {
        CGAL_triangulation_assertion(false);
        return ON_BOUNDARY;
      }
    } // switch o
  } // else infinite cell
} // side_of_cell

template < class GT, class Tds, class Lds >
Bounded_side
Triangulation_3<GT,Tds,Lds>::
side_of_triangle(const Point & p,
                 const Point & p0,
                 const Point & p1,
                 const Point & p2,
                 Locate_type & lt, int & i, int & j ) const
  // p0,p1,p2 supposed to define a plane
  // p supposed to lie on plane p0,p1,p2
  // triangle p0,p1,p2 defines the orientation of the plane
  // returns
  // ON_BOUNDED_SIDE if p lies strictly inside the triangle
  // ON_BOUNDARY if p lies on one of the edges
  // ON_UNBOUNDED_SIDE if p lies strictly outside the triangle
{
  CGAL_triangulation_precondition( coplanar(p,p0,p1,p2) );

  Orientation o012 = coplanar_orientation(p0,p1,p2);
  CGAL_triangulation_precondition( o012 != COLLINEAR );

  Orientation o0; // edge p0 p1
  Orientation o1; // edge p1 p2
  Orientation o2; // edge p2 p0

  if ((o0 = coplanar_orientation(p0,p1,p)) == opposite(o012) ||
      (o1 = coplanar_orientation(p1,p2,p)) == opposite(o012) ||
      (o2 = coplanar_orientation(p2,p0,p)) == opposite(o012)) {
    lt = OUTSIDE_CONVEX_HULL;
    return ON_UNBOUNDED_SIDE;
  }

  // now all the oi's are >=0
  // sum gives the number of edges p lies on
  int sum = ( (o0 == ZERO) ? 1 : 0 )
          + ( (o1 == ZERO) ? 1 : 0 )
          + ( (o2 == ZERO) ? 1 : 0 );

  switch (sum) {
  case 0:
    {
      lt = FACET;
      return ON_BOUNDED_SIDE;
    }
  case 1:
    {
      lt = EDGE;
      i = ( o0 == ZERO ) ? 0 :
          ( o1 == ZERO ) ? 1 :
          2;
      if ( i == 2 )
        j=0;
      else
        j = i+1;
      return ON_BOUNDARY;
    }
  case 2:
    {
      lt = VERTEX;
      i = ( o0 == o012 ) ? 2 :
          ( o1 == o012 ) ? 0 :
          1;
      return ON_BOUNDARY;
    }
  default:
    {
      // cannot happen
      CGAL_triangulation_assertion(false);
      return ON_BOUNDARY;
    }
  }
}

template < class GT, class Tds, class Lds >
Bounded_side
Triangulation_3<GT,Tds,Lds>::
side_of_facet(const Point & p,
              Cell_handle c,
              Locate_type & lt, int & li, int & lj) const
  // supposes dimension 2 otherwise does not work for infinite facets
  // returns :
  // ON_BOUNDED_SIDE if p inside the facet
  // (for an infinite facet this means that p lies strictly in the half plane
  // limited by its finite edge)
  // ON_BOUNDARY if p on the boundary of the facet
  // (for an infinite facet this means that p lies on the *finite* edge)
  // ON_UNBOUNDED_SIDE if p lies outside the facet
  // (for an infinite facet this means that p is not in the
  // preceding two cases)
  // lt has a meaning only when ON_BOUNDED_SIDE or ON_BOUNDARY
  // when they mean anything, li and lj refer to indices in the cell c
  // giving the facet (c,i)
{
  CGAL_triangulation_precondition( dimension() == 2 );
  if ( ! is_infinite(c,3) ) {
    // The following precondition is useless because it is written
    // in side_of_facet
    // 	CGAL_triangulation_precondition( coplanar (p,
    // 					  c->vertex(0)->point,
    // 					  c->vertex(1)->point,
    // 					  c->vertex(2)->point) );
    int i_t, j_t;
    Bounded_side side = side_of_triangle(p,
                            c->vertex(0)->point(),
                            c->vertex(1)->point(),
                            c->vertex(2)->point(),
                            lt, i_t, j_t);
    // We protect the following code by this test to avoid valgrind messages.
    if (side == ON_BOUNDARY) {
        // indices in the original cell :
        li = ( i_t == 0 ) ? 0 :
             ( i_t == 1 ) ? 1 : 2;
        lj = ( j_t == 0 ) ? 0 :
             ( j_t == 1 ) ? 1 : 2;
    }
    return side;
  }
  // else infinite facet
  int inf = c->index(infinite);
    // The following precondition is useless because it is written
    // in side_of_facet
    // 	CGAL_triangulation_precondition( coplanar (p,
    // 				  c->neighbor(inf)->vertex(0)->point(),
    // 				  c->neighbor(inf)->vertex(1)->point(),
    // 				  c->neighbor(inf)->vertex(2)->point()));
  int i2 = next_around_edge(inf,3);
  int i1 = 3-inf-i2;
  Vertex_handle v1 = c->vertex(i1),
                v2 = c->vertex(i2);

  CGAL_triangulation_assertion(coplanar_orientation(v1->point(), v2->point(),
                               mirror_vertex(c, inf)->point()) == POSITIVE);

  switch (coplanar_orientation(v1->point(), v2->point(), p)) {
  case POSITIVE:
      // p lies on the same side of v1v2 as vn, so not in f
      return ON_UNBOUNDED_SIDE;
  case NEGATIVE:
      // p lies in f
      lt = FACET;
      li = 3;
      return ON_BOUNDED_SIDE;
  default: // case ZERO:
      // p collinear with v1v2
      int i_e;
      switch (side_of_segment(p, v1->point(), v2->point(), lt, i_e)) {
        // computation of the indices in the original cell
      case ON_BOUNDED_SIDE:
          // lt == EDGE ok
          li = i1;
          lj = i2;
          return ON_BOUNDARY;
      case ON_BOUNDARY:
          // lt == VERTEX ok
          li = ( i_e == 0 ) ? i1 : i2;
          return ON_BOUNDARY;
      default: // case ON_UNBOUNDED_SIDE:
          // p lies on the line defined by the finite edge
          return ON_UNBOUNDED_SIDE;
      }
  }
}

template < class GT, class Tds, class Lds >
Bounded_side
Triangulation_3<GT,Tds,Lds>::
side_of_segment(const Point & p,
                const Point & p0,
                const Point & p1,
                Locate_type & lt, int & i ) const
  // p0, p1 supposed to be different
  // p supposed to be collinear to p0, p1
  // returns :
  // ON_BOUNDED_SIDE if p lies strictly inside the edge
  // ON_BOUNDARY if p equals p0 or p1
  // ON_UNBOUNDED_SIDE if p lies strictly outside the edge
{
  CGAL_triangulation_precondition( ! equal(p0, p1) );
  CGAL_triangulation_precondition( collinear(p, p0, p1) );

  switch (collinear_position(p0, p, p1)) {
  case MIDDLE:
    lt = EDGE;
    return ON_BOUNDED_SIDE;
  case SOURCE:
    lt = VERTEX;
    i = 0;
    return ON_BOUNDARY;
  case TARGET:
    lt = VERTEX;
    i = 1;
    return ON_BOUNDARY;
  default: // case BEFORE: case AFTER:
    lt = OUTSIDE_CONVEX_HULL;
    return ON_UNBOUNDED_SIDE;
  }
}

template < class GT, class Tds, class Lds >
Bounded_side
Triangulation_3<GT,Tds,Lds>::
side_of_edge(const Point & p,
             Cell_handle c,
             Locate_type & lt, int & li) const
  // supposes dimension 1 otherwise does not work for infinite edges
  // returns :
  // ON_BOUNDED_SIDE if p inside the edge
  // (for an infinite edge this means that p lies in the half line
  // defined by the vertex)
  // ON_BOUNDARY if p equals one of the vertices
  // ON_UNBOUNDED_SIDE if p lies outside the edge
  // (for an infinite edge this means that p lies on the other half line)
  // lt has a meaning when ON_BOUNDED_SIDE and ON_BOUNDARY
  // li refer to indices in the cell c
{
  CGAL_triangulation_precondition( dimension() == 1 );
  if ( ! is_infinite(c,0,1) )
    return side_of_segment(p, c->vertex(0)->point(), c->vertex(1)->point(),
                           lt, li);
  // else infinite edge
  int inf = c->index(infinite);
  switch (collinear_position(c->vertex(1-inf)->point(), p,
                             mirror_vertex(c, inf)->point())) {
      case SOURCE:
          lt = VERTEX;
          li = 1-inf;
          return ON_BOUNDARY;
      case BEFORE:
          lt = EDGE;
          return ON_BOUNDED_SIDE;
      default: // case MIDDLE: case AFTER: case TARGET:
          return ON_UNBOUNDED_SIDE;
  }
}

template < class Gt, class Tds, class Lds >
inline
typename Triangulation_3<Gt,Tds,Lds>::Edge
Triangulation_3<Gt,Tds,Lds>::
opposite_edge( Cell_handle c, int li, int lj ) const {
    CGAL_triangulation_precondition( li >= 0 && li < 4 );
    CGAL_triangulation_precondition( lj >= 0 && lj < 4 );
    CGAL_triangulation_precondition( li != lj );

    switch( 6-li-lj ) { // i + j + missing indices = 6.
        case 1: return Edge( c, 0, 1 );
        case 2: return Edge( c, 0, 2 );
        case 3: return ( li == 0 || lj == 0 ) ? Edge( c, 1, 2 ) : Edge( c, 0, 3 );
        case 4: return Edge( c, 1, 3 );
        case 5: return Edge( c, 2, 3 );
    }

    CGAL_triangulation_assertion( false );
    return Edge();
}


template < class GT, class Tds, class Lds >
bool
Triangulation_3<GT,Tds,Lds>::
flip( Cell_handle c, int i )
{
  CGAL_triangulation_precondition( (dimension() == 3) && (0<=i) && (i<4)
                                   && (number_of_vertices() >= 5) );

  Cell_handle n = c->neighbor(i);
  int in = n->index(c);
  if ( is_infinite( c ) || is_infinite( n ) ) return false;

  if ( i%2 == 1 ) {
    if ( orientation( c->vertex((i+1)&3)->point(),
                      c->vertex((i+2)&3)->point(),
                      n->vertex(in)->point(),
                      c->vertex(i)->point() )
         != POSITIVE ) return false;
    if ( orientation( c->vertex((i+2)&3)->point(),
                      c->vertex((i+3)&3)->point(),
                      n->vertex(in)->point(),
                      c->vertex(i)->point() )
         != POSITIVE ) return false;
    if ( orientation( c->vertex((i+3)&3)->point(),
                      c->vertex((i+1)&3)->point(),
                      n->vertex(in)->point(),
                      c->vertex(i)->point() )
         != POSITIVE ) return false;
  }
  else {
    if ( orientation( c->vertex((i+2)&3)->point(),
                      c->vertex((i+1)&3)->point(),
                      n->vertex(in)->point(),
                      c->vertex(i)->point() )
         != POSITIVE ) return false;
    if ( orientation( c->vertex((i+3)&3)->point(),
                      c->vertex((i+2)&3)->point(),
                      n->vertex(in)->point(),
                      c->vertex(i)->point() )
         != POSITIVE ) return false;
    if ( orientation( c->vertex((i+1)&3)->point(),
                      c->vertex((i+3)&3)->point(),
                      n->vertex(in)->point(),
                      c->vertex(i)->point() )
         != POSITIVE ) return false;
  }

  _tds.flip_flippable(c, i);
  return true;
}

template < class GT, class Tds, class Lds >
void
Triangulation_3<GT,Tds,Lds>::
flip_flippable( Cell_handle c, int i )
{
  CGAL_triangulation_precondition( (dimension() == 3) && (0<=i) && (i<4)
                                   && (number_of_vertices() >= 5) );
  CGAL_triangulation_precondition_code( Cell_handle n = c->neighbor(i); );
  CGAL_triangulation_precondition_code( int in = n->index(c); );
  CGAL_triangulation_precondition( ( ! is_infinite( c ) ) &&
                                   ( ! is_infinite( n ) ) );

  if ( i%2 == 1 ) {
    CGAL_triangulation_precondition( orientation( c->vertex((i+1)&3)->point(),
                                                  c->vertex((i+2)&3)->point(),
                                                  n->vertex(in)->point(),
                                                  c->vertex(i)->point() )
                                     == POSITIVE );
    CGAL_triangulation_precondition( orientation( c->vertex((i+2)&3)->point(),
                                                  c->vertex((i+3)&3)->point(),
                                                  n->vertex(in)->point(),
                                                  c->vertex(i)->point() )
                                     == POSITIVE );
    CGAL_triangulation_precondition( orientation( c->vertex((i+3)&3)->point(),
                                                  c->vertex((i+1)&3)->point(),
                                                  n->vertex(in)->point(),
                                                  c->vertex(i)->point() )
                                     == POSITIVE );
  }
  else {
    CGAL_triangulation_precondition( orientation( c->vertex((i+2)&3)->point(),
                                                  c->vertex((i+1)&3)->point(),
                                                  n->vertex(in)->point(),
                                                  c->vertex(i)->point() )
                                     == POSITIVE );
    CGAL_triangulation_precondition( orientation( c->vertex((i+3)&3)->point(),
                                                  c->vertex((i+2)&3)->point(),
                                                  n->vertex(in)->point(),
                                                  c->vertex(i)->point() )
                                     == POSITIVE );
    CGAL_triangulation_precondition( orientation( c->vertex((i+1)&3)->point(),
                                                  c->vertex((i+3)&3)->point(),
                                                  n->vertex(in)->point(),
                                                  c->vertex(i)->point() )
                                     == POSITIVE );
  }

  _tds.flip_flippable(c, i);
}

template < class GT, class Tds, class Lds >
bool
Triangulation_3<GT,Tds,Lds>::
flip( Cell_handle c, int i, int j )
  // flips edge i,j of cell c
{
  CGAL_triangulation_precondition( (dimension() == 3)
                                   && (0<=i) && (i<4)
                                   && (0<=j) && (j<4)
                                   && ( i != j )
                                   && (number_of_vertices() >= 5) );

  // checks that degree 3 and not on the convex hull
  int degree = 0;
  Cell_circulator ccir = incident_cells(c,i,j);
  Cell_circulator cdone = ccir;
  do {
    if ( is_infinite(ccir) ) return false;
    ++degree;
    ++ccir;
  } while ( ccir != cdone );

  if ( degree != 3 ) return false;

  // checks that future tetrahedra are well oriented
  Cell_handle n = c->neighbor( next_around_edge(i,j) );
  int in = n->index( c->vertex(i) );
  int jn = n->index( c->vertex(j) );
  if ( orientation( c->vertex(next_around_edge(i,j))->point(),
                    c->vertex(next_around_edge(j,i))->point(),
                    n->vertex(next_around_edge(jn,in))->point(),
                    c->vertex(j)->point() )
       != POSITIVE ) return false;
  if ( orientation( c->vertex(i)->point(),
                    c->vertex(next_around_edge(j,i))->point(),
                    n->vertex(next_around_edge(jn,in))->point(),
                    c->vertex(next_around_edge(i,j))->point() )
       != POSITIVE ) return false;

  _tds.flip_flippable(c, i, j);
  return true;
}

template < class GT, class Tds, class Lds >
void
Triangulation_3<GT,Tds,Lds>::
flip_flippable( Cell_handle c, int i, int j )
  // flips edge i,j of cell c
{
#if !defined CGAL_TRIANGULATION_NO_PRECONDITIONS && \
    !defined CGAL_NO_PRECONDITIONS && !defined NDEBUG
  CGAL_triangulation_precondition( (dimension() == 3)
                                   && (0<=i) && (i<4)
                                   && (0<=j) && (j<4)
                                   && ( i != j )
                                   && (number_of_vertices() >= 5) );
  int degree = 0;
  Cell_circulator ccir = incident_cells(c,i,j);
  Cell_circulator cdone = ccir;
  do {
    CGAL_triangulation_precondition( ! is_infinite(ccir) );
    ++degree;
    ++ccir;
  } while ( ccir != cdone );
  CGAL_triangulation_precondition( degree == 3 );

  Cell_handle n = c->neighbor( next_around_edge(i, j) );
  int in = n->index( c->vertex(i) );
  int jn = n->index( c->vertex(j) );
  CGAL_triangulation_precondition
    ( orientation( c->vertex(next_around_edge(i,j))->point(),
                   c->vertex(next_around_edge(j,i))->point(),
                   n->vertex(next_around_edge(jn,in))->point(),
                   c->vertex(j)->point() ) == POSITIVE );
  CGAL_triangulation_precondition
    ( orientation( c->vertex(i)->point(),
                   c->vertex(next_around_edge(j,i))->point(),
                   n->vertex(next_around_edge(jn,in))->point(),
                   c->vertex(next_around_edge(i,j))->point() ) == POSITIVE );
#endif
  _tds.flip_flippable(c, i, j);
}

template < class GT, class Tds, class Lds >
typename Triangulation_3<GT,Tds,Lds>::Vertex_handle
Triangulation_3<GT,Tds,Lds>::
insert(const Point & p, Cell_handle start)
{
  Locate_type lt;
  int li, lj;
  Cell_handle c = locate( p, lt, li, lj, start);
  return insert(p, lt, c, li, lj);
}

template < class GT, class Tds, class Lds >
typename Triangulation_3<GT,Tds,Lds>::Vertex_handle
Triangulation_3<GT,Tds,Lds>::
insert(const Point & p, Locate_type lt, Cell_handle c, int li, int lj)
{
  switch (lt) {
  case VERTEX:
    return c->vertex(li);
  case EDGE:
    return insert_in_edge(p, c, li, lj);
  case FACET:
    return insert_in_facet(p, c, li);
  case CELL:
    return insert_in_cell(p, c);
  case OUTSIDE_CONVEX_HULL:
    return insert_outside_convex_hull(p, c);
  case OUTSIDE_AFFINE_HULL:
  default:
    return insert_outside_affine_hull(p);
  }
}



template < class GT, class Tds, class Lds >
template < class Conflict_tester, class Hidden_points_visitor >
typename Triangulation_3<GT,Tds,Lds>::Vertex_handle
Triangulation_3<GT,Tds,Lds>::
insert_in_conflict(const Point & p,
                   Locate_type lt, Cell_handle c, int li, int /*lj*/,
                   const Conflict_tester &tester,
                   Hidden_points_visitor &hider,
                   bool *could_lock_zone)
{
  if (could_lock_zone)
    *could_lock_zone = true;

  switch (dimension()) {
  case 3:
    {
      if ((lt == VERTEX) &&
          (tester.compare_weight(c->vertex(li)->point(), p)==0) ) {
        return c->vertex(li);
      }
      // If the new point is not in conflict with its cell, it is hidden.
      if (!tester.test_initial_cell(c)) {
        hider.hide_point(c,p);
        return Vertex_handle();
      }

      // Ok, we really insert the point now.
      // First, find the conflict region.
      std::vector<Cell_handle> cells;
      Facet facet;

      cells.reserve(32);

      // Parallel
      if (could_lock_zone)
      {
        std::vector<Facet> facets;
        facets.reserve(32);

        find_conflicts(
          c,
          tester,
          make_triple(
            std::back_inserter(facets),
                                    std::back_inserter(cells),
            Emptyset_iterator()),
          could_lock_zone);

        if (*could_lock_zone == false)
        {
          BOOST_FOREACH(Cell_handle& ch,
            std::make_pair(cells.begin(), cells.end()))
          {
            ch->tds_data().clear();
          }

          BOOST_FOREACH(Facet& f,
            std::make_pair(facets.begin(), facets.end()))
          {
            f.first->neighbor(f.second)->tds_data().clear();
          }
          return Vertex_handle();
        }

        facet = facets.back();
      }
      // Sequential
      else
      {
        cells.reserve(32);
        find_conflicts(
          c,
          tester,
          make_triple(
            Oneset_iterator<Facet>(facet),
                                    std::back_inserter(cells),
                                    Emptyset_iterator()));
      }


      // Remember the points that are hidden by the conflicting cells,
      // as they will be deleted during the insertion.
      hider.process_cells_in_conflict(cells.begin(), cells.end());

      Vertex_handle v = _insert_in_hole(p, cells.begin(), cells.end(),
                                        facet.first, facet.second);

      // Store the hidden points in their new cells.
      hider.reinsert_vertices(v);
      return v;
    }
  case 2:
    {
      // This check is added compared to the 3D case
      if (lt == OUTSIDE_AFFINE_HULL)
        return insert_outside_affine_hull (p);

      if ((lt == VERTEX) &&
          (tester.compare_weight(c->vertex(li)->point(), p)==0) ) {
        return c->vertex(li);
      }
      // If the new point is not in conflict with its cell, it is hidden.
      if (!tester.test_initial_cell(c)) {
        hider.hide_point(c,p);
        return Vertex_handle();
      }

      // Ok, we really insert the point now.
      // First, find the conflict region.
      std::vector<Cell_handle> cells;
      Facet facet;

      cells.reserve(32);
      find_conflicts
        (c, tester, make_triple(Oneset_iterator<Facet>(facet),
                                std::back_inserter(cells),
                                Emptyset_iterator()));

      // Remember the points that are hidden by the conflicting cells,
      // as they will be deleted during the insertion.
      hider.process_cells_in_conflict(cells.begin(), cells.end());

      Vertex_handle v = _insert_in_hole(p, cells.begin(), cells.end(),
                                        facet.first, facet.second);

      // Store the hidden points in their new cells.
      hider.reinsert_vertices(v);
      return v;
    }
  default:
    {
      // dimension() <= 1
      if (lt == OUTSIDE_AFFINE_HULL)
        return insert_outside_affine_hull (p);

      if (lt == VERTEX &&
          tester.compare_weight(c->vertex(li)->point(), p) == 0) {
        return c->vertex(li);
      }

      // If the new point is not in conflict with its cell, it is hidden.
      if (! tester.test_initial_cell(c)) {
        hider.hide_point(c,p);
        return Vertex_handle();
      }

      if (dimension() == 0) {
        return hider.replace_vertex(c, li, p);
      }


      // dimension() == 1;

      // Ok, we really insert the point now.
      // First, find the conflict region.
      std::vector<Cell_handle> cells;
      Facet facet;
      Cell_handle bound[2];
      // corresponding index: bound[j]->neighbor(1-j) is in conflict.

      // We get all cells in conflict,
      // and remember the 2 external boundaries.
      cells.push_back(c);

      for (int j = 0; j<2; ++j) {
        Cell_handle n = c->neighbor(j);
        while ( tester(n) ) {
          cells.push_back(n);
          n = n->neighbor(j);
        }
        bound[j] = n;
      }

      // Insertion.
      hider.process_cells_in_conflict(cells.begin(), cells.end());

      tds().delete_cells(cells.begin(), cells.end());

      // We preserve the order (like the orientation in 2D-3D).
      Vertex_handle v = tds().create_vertex();
      Cell_handle c0 = tds().create_face(v, bound[0]->vertex(0), Vertex_handle());
      Cell_handle c1 = tds().create_face(bound[1]->vertex(1), v, Vertex_handle());
      tds().set_adjacency(c0, 1, c1, 0);
      tds().set_adjacency(bound[0], 1, c0, 0);
      tds().set_adjacency(c1, 1, bound[1], 0);
      bound[0]->vertex(0)->set_cell(bound[0]);
      bound[1]->vertex(1)->set_cell(bound[1]);
      v->set_cell(c0);
      v->set_point (p);

      hider.reinsert_vertices(v);

      return v;
    }
  }
}

template < class GT, class Tds, class Lds >
typename Triangulation_3<GT,Tds,Lds>::Vertex_handle
Triangulation_3<GT,Tds,Lds>::
insert_in_cell(const Point & p, Cell_handle c)
{
  CGAL_triangulation_precondition( dimension() == 3 );
  CGAL_triangulation_precondition_code
    ( Locate_type lt;
      int i; int j; );
  CGAL_triangulation_precondition
    ( side_of_tetrahedron( p,
                           c->vertex(0)->point(),
                           c->vertex(1)->point(),
                           c->vertex(2)->point(),
                           c->vertex(3)->point(),
                           lt,i,j ) == ON_BOUNDED_SIDE );

    Vertex_handle v = _tds.insert_in_cell(c);
    v->set_point(p);
    return v;
}

template < class GT, class Tds, class Lds >
inline
typename Triangulation_3<GT,Tds,Lds>::Vertex_handle
Triangulation_3<GT,Tds,Lds>::
insert_in_facet(const Point & p, Cell_handle c, int i)
{
  CGAL_triangulation_precondition( dimension() == 2 || dimension() == 3);
  CGAL_triangulation_precondition( (dimension() == 2 && i == 3)
                                || (dimension() == 3 && i >= 0 && i <= 3) );
  CGAL_triangulation_exactness_precondition_code
    ( Locate_type lt;
      int li; int lj; );
  CGAL_triangulation_exactness_precondition
    ( coplanar( p, c->vertex((i+1)&3)->point(),
                   c->vertex((i+2)&3)->point(),
                   c->vertex((i+3)&3)->point() )
      &&
      side_of_triangle( p,
                        c->vertex((i+1)&3)->point(),
                        c->vertex((i+2)&3)->point(),
                        c->vertex((i+3)&3)->point(),
                        lt, li, lj) == ON_BOUNDED_SIDE );

    Vertex_handle v = _tds.insert_in_facet(c, i);
    v->set_point(p);
    return v;
}

template < class GT, class Tds, class Lds >
typename Triangulation_3<GT,Tds,Lds>::Vertex_handle
Triangulation_3<GT,Tds,Lds>::
insert_in_edge(const Point & p, Cell_handle c, int i, int j)
{
  CGAL_triangulation_precondition( i != j );
  CGAL_triangulation_precondition( dimension() >= 1 && dimension() <= 3 );
  CGAL_triangulation_precondition( i >= 0 && i <= dimension()
                                   && j >= 0 && j <= dimension() );
  CGAL_triangulation_exactness_precondition_code( Locate_type lt; int li; );
  switch ( dimension() ) {
  case 3:
  case 2:
    {
      CGAL_triangulation_precondition( ! is_infinite(c, i, j) );
      CGAL_triangulation_exactness_precondition(
                         collinear( c->vertex(i)->point(),
                                    p,
                                    c->vertex(j)->point() )
                      && side_of_segment( p,
                                          c->vertex(i)->point(),
                                          c->vertex(j)->point(),
                                          lt, li ) == ON_BOUNDED_SIDE );
      break;
    }
  case 1:
    {
      CGAL_triangulation_exactness_precondition( side_of_edge(p, c, lt, li)
                                                 == ON_BOUNDED_SIDE );
      break;
    }
  }

  Vertex_handle v = _tds.insert_in_edge(c, i, j);
  v->set_point(p);
  return v;
}

template < class GT, class Tds, class Lds >
typename Triangulation_3<GT,Tds,Lds>::Vertex_handle
Triangulation_3<GT,Tds,Lds>::
insert_outside_convex_hull(const Point & p, Cell_handle c)
  // c is an infinite cell containing p
  // p is strictly outside the convex hull
  // dimension 0 not allowed, use outside-affine-hull
{
  CGAL_triangulation_precondition( dimension() > 0 );
  CGAL_triangulation_precondition( c->has_vertex(infinite) );
  // the precondition that p is in c is tested in each of the
  // insertion methods called from this method
  switch ( dimension() ) {
  case 1:
    {
      // 	// p lies in the infinite edge neighboring c
      // 	// on the other side of li
      // 	return insert_in_edge(p,c->neighbor(1-li),0,1);
      return insert_in_edge(p,c,0,1);
    }
  case 2:
    {
      Conflict_tester_outside_convex_hull_2 tester(p, this);
      Vertex_handle v = insert_conflict(c, tester);
      v->set_point(p);
      return v;
    }
  default: // case 3:
    {
      Conflict_tester_outside_convex_hull_3 tester(p, this);
      Vertex_handle v = insert_conflict(c, tester);
      v->set_point(p);
      return v;
    }
  }
}

template < class GT, class Tds, class Lds >
typename Triangulation_3<GT,Tds,Lds>::Vertex_handle
Triangulation_3<GT,Tds,Lds>::
insert_outside_affine_hull(const Point & p)
{
  CGAL_triangulation_precondition( dimension() < 3 );
  bool reorient;
  switch ( dimension() ) {
  case 1:
    {
      Cell_handle c = infinite_cell();
      Cell_handle n = c->neighbor(c->index(infinite_vertex()));
      Orientation o = coplanar_orientation(n->vertex(0)->point(),
                                           n->vertex(1)->point(), p);
      CGAL_triangulation_precondition ( o != COLLINEAR );
      reorient = o == NEGATIVE;
      break;
    }
  case 2:
    {
      Cell_handle c = infinite_cell();
      Cell_handle n = c->neighbor(c->index(infinite_vertex()));
      Orientation o = orientation( n->vertex(0)->point(),
                                   n->vertex(1)->point(),
                                   n->vertex(2)->point(), p );
      CGAL_triangulation_precondition ( o != COPLANAR );
      reorient = o == NEGATIVE;
      break;
    }
  default:
    reorient = false;
  }

  Vertex_handle v = _tds.insert_increase_dimension(infinite_vertex());
  v->set_point(p);

  if (reorient)
      _tds.reorient();

  return v;
}

template < class GT, class Tds, class Lds >
template < class OutputItCells >
typename Triangulation_3<GT,Tds,Lds>::Vertex_handle
Triangulation_3<GT,Tds,Lds>::insert_and_give_new_cells(const Point  &p,
                                                   OutputItCells fit,
                                                   Cell_handle start)
{
  Vertex_handle v = insert(p, start);
  int dimension = this->dimension();
  if(dimension == 3) this->incident_cells(v, fit);
  else if(dimension == 2)
  {
    Cell_handle c = v->cell(), end = c;
    do {
      *fit++ = c;
      int i = c->index(v);
      c = c->neighbor((i+1)%3);
    } while(c != end);
  }
  else if(dimension == 1)
  {
    Cell_handle c = v->cell();
    *fit++ = c;
    *fit++ = c->neighbor((~(c->index(v)))&1);
  }
  else *fit++ = v->cell(); // dimension = 0
  return v;
}

template < class GT, class Tds, class Lds >
template < class OutputItCells >
typename Triangulation_3<GT,Tds,Lds>::Vertex_handle
Triangulation_3<GT,Tds,Lds>::insert_and_give_new_cells(const Point& p,
                                                   OutputItCells fit,
                                                   Vertex_handle hint)
{
  Vertex_handle v = insert(p, hint);
  int dimension = this->dimension();
  if(dimension == 3) this->incident_cells(v, fit);
  else if(dimension == 2)
  {
    Cell_handle c = v->cell(), end = c;
    do {
      *fit++ = c;
      int i = c->index(v);
      c = c->neighbor((i+1)%3);
    } while(c != end);
  }
  else if(dimension == 1)
  {
    Cell_handle c = v->cell();
    *fit++ = c;
    *fit++ = c->neighbor((~(c->index(v)))&1);
  }
  else *fit++ = v->cell(); // dimension = 0
  return v;
}

template < class GT, class Tds, class Lds >
template < class OutputItCells >
typename Triangulation_3<GT,Tds,Lds>::Vertex_handle
Triangulation_3<GT,Tds,Lds>::insert_and_give_new_cells(const Point& p,
                                                   Locate_type lt,
                                                   Cell_handle c, int li, int lj,
                                                   OutputItCells fit)
{
  Vertex_handle v = insert(p, lt, c, li, lj);
  int dimension = this->dimension();
  if(dimension == 3) this->incident_cells(v, fit);
  else if(dimension == 2)
  {
    Cell_handle c = v->cell(), end = c;
    do {
      *fit++ = c;
      int i = c->index(v);
      c = c->neighbor((i+1)%3);
    } while(c != end);
  }
  else if(dimension == 1)
  {
    Cell_handle c = v->cell();
    *fit++ = c;
    *fit++ = c->neighbor((~(c->index(v)))&1);
  }
  else *fit++ = v->cell(); // dimension = 0
  return v;
}

template <class Gt, class Tds, class Lds>
typename Triangulation_3<Gt,Tds,Lds>::Vertex_triple
Triangulation_3<Gt,Tds,Lds>::
make_vertex_triple(const Facet& f) const
{
  Cell_handle ch = f.first;
  int i = f.second;

  return Vertex_triple(ch->vertex(vertex_triple_index(i,0)),
      ch->vertex(vertex_triple_index(i,1)),
      ch->vertex(vertex_triple_index(i,2)));
}

template <class Gt, class Tds, class Lds>
void
Triangulation_3<Gt,Tds,Lds>::
make_canonical(Vertex_triple& t) const
{
  int i = (t.first < t.second) ? 0 : 1;
  if(i==0) {
    i = (t.first < t.third) ? 0 : 2;
  } else {
    i = (t.second < t.third) ? 1 : 2;
  }
  Vertex_handle tmp;
  switch(i){
  case 0: return;
  case 1:
    tmp = t.first;
    t.first = t.second;
    t.second = t.third;
    t.third = tmp;
    return;
  default:
    tmp = t.first;
    t.first = t.third;
    t.third = t.second;
    t.second = tmp;
  }
}

template < class GT, class Tds, class Lds >
bool
Triangulation_3<GT,Tds,Lds>::
test_dim_down(Vertex_handle v) const
  // tests whether removing v decreases the dimension of the triangulation
  // true iff
  // v is incident to all finite cells/facets
  // and all the other vertices are coplanar/collinear in dim3/2.
{
  CGAL_triangulation_precondition(dimension() >= 0);
  CGAL_triangulation_precondition(! is_infinite(v) );

  if (dimension() == 3) {
      Finite_cells_iterator cit = finite_cells_begin();

      int iv;
      if ( ! cit->has_vertex(v,iv) )
          return false;
      const Point &p1=cit->vertex((iv+1)&3)->point();
      const Point &p2=cit->vertex((iv+2)&3)->point();
      const Point &p3=cit->vertex((iv+3)&3)->point();
      ++cit;

      for (; cit != finite_cells_end(); ++cit ) {
          if ( ! cit->has_vertex(v,iv) )
              return false;
          for (int i=1; i<4; i++ )
              if ( !coplanar(p1,p2,p3,cit->vertex((iv+i)&3)->point()) )
                  return false;
      }
  }
  else if (dimension() == 2)
  {
      Finite_facets_iterator cit = finite_facets_begin();

      int iv;
      if ( ! cit->first->has_vertex(v,iv) )
          return false;
      const Point &p1 = cit->first->vertex(cw(iv))->point();
      const Point &p2 = cit->first->vertex(ccw(iv))->point();
      ++cit;

      for (; cit != finite_facets_end(); ++cit ) {
          if ( ! cit->first->has_vertex(v,iv) )
              return false;
          if ( !collinear(p1, p2, cit->first->vertex(cw(iv))->point()) ||
               !collinear(p1, p2, cit->first->vertex(ccw(iv))->point()) )
              return false;
      }
  }
  else // dimension() == 1 or 0
      return number_of_vertices() == (size_type) dimension() + 1;

  return true;
}

template < class GT, class Tds, class Lds >
bool
Triangulation_3<GT,Tds,Lds>::
test_dim_down_using_incident_cells_3(
  Vertex_handle v, std::vector<Cell_handle> &incident_cells,
  std::vector<Vertex_handle> &adj_vertices,
  bool *could_lock_zone) const
{
  CGAL_triangulation_precondition(dimension() == 3);
  CGAL_triangulation_precondition(! is_infinite(v) );

  // Collect all vertices on the boundary
  // and all incident cells
  if (could_lock_zone)
  {
    *could_lock_zone = try_lock_and_get_adjacent_vertices_and_cells_3(
      v, std::back_inserter(adj_vertices), incident_cells);
    if (*could_lock_zone == false)
      return false;
  }
  else
  {
    adjacent_vertices_and_cells_3(
      v, std::back_inserter(adj_vertices), incident_cells);
  }

  typedef Filter_iterator< typename std::vector<Vertex_handle>::const_iterator,
                           Infinite_tester
                         > Finite_vertex_iterator;
  Finite_vertex_iterator vit(
    adj_vertices.end(), Infinite_tester(this), adj_vertices.begin());
  Finite_vertex_iterator vit_end(
    adj_vertices.end(), Infinite_tester(this));
  const Point &p1 = (*vit++)->point();
  const Point &p2 = (*vit++)->point();
  const Point &p3 = (*vit++)->point();

  for ( ; vit != vit_end ; ++vit )
  {
          if (!coplanar(p1, p2, p3, (*vit)->point()))
            return false;
  }

  for (typename std::vector<Cell_handle>::const_iterator it_inc_cell
         = incident_cells.begin() ;
       it_inc_cell != incident_cells.end() ;
       ++it_inc_cell)
  {
    if (!is_infinite(*it_inc_cell))
      return is_infinite(mirror_vertex(
        *it_inc_cell, (*it_inc_cell)->index(v)));
  }

  return true;
}

template <class Gt, class Tds, class Lds>
template < class VertexRemover >
VertexRemover&
Triangulation_3<Gt, Tds, Lds>::
make_hole_2D(Vertex_handle v, std::list<Edge_2D> &hole, VertexRemover &remover)
{
  std::vector<Cell_handle> to_delete;
  to_delete.reserve(32);

  Face_circulator fc = tds().incident_faces(v);
  Face_circulator done(fc);

  // We prepare for deleting all interior cells.
  // We ->set_cell() pointers to cells outside the hole.
  // We push the Edges_2D of the boundary (seen from outside) in "hole".
  do {
    Cell_handle f = fc;
    int i = f->index(v);
    Cell_handle fn = f->neighbor(i);
    int in = fn->index(f);

    f->vertex(cw(i))->set_cell(fn);
    fn->set_neighbor(in, Cell_handle());

    hole.push_back(Edge_2D(fn, in));
    remover.add_hidden_points(f);
    to_delete.push_back(f);

    ++fc;
  } while (fc != done);

  tds().delete_cells(to_delete.begin(), to_delete.end());
  return remover;
}

// this one also erases a set of cells
// which is useful to the move method
// outputting newly created cells
template <class Gt, class Tds, class Lds>
template < class VertexRemover >
VertexRemover&
Triangulation_3<Gt, Tds, Lds>::
make_hole_2D(Vertex_handle v, std::list<Edge_2D> &hole, VertexRemover &remover,
             std::set<Cell_handle> &cells_set)
{
  std::vector<Cell_handle> to_delete;
  to_delete.reserve(32);

  Face_circulator fc = tds().incident_faces(v);
  Face_circulator done(fc);

  // We prepare for deleting all interior cells.
  // We ->set_cell() pointers to cells outside the hole.
  // We push the Edges_2D of the boundary (seen from outside) in "hole".
  do {
    Cell_handle f = fc;
    int i = f->index(v);
    Cell_handle fn = f->neighbor(i);
    int in = fn->index(f);

    f->vertex(cw(i))->set_cell(fn);
    fn->set_neighbor(in, Cell_handle());

    hole.push_back(Edge_2D(fn, in));
    remover.add_hidden_points(f);
    to_delete.push_back(f);

    ++fc;
  } while (fc != done);

  for(typename std::vector<Cell_handle>::const_iterator ib = to_delete.begin(),
        iend = to_delete.end(); ib != iend; ib++) cells_set.erase(*ib);

  tds().delete_cells(to_delete.begin(), to_delete.end());
  return remover;
}

template <class Gt, class Tds, class Lds>
template < class VertexRemover >
void
Triangulation_3<Gt, Tds, Lds>::
fill_hole_2D(std::list<Edge_2D> & first_hole, VertexRemover &remover)
{
  typedef std::list<Edge_2D> Hole;

  std::vector<Hole> hole_list;

  Cell_handle  f, ff, fn;
  int i, ii, in;

  hole_list.push_back(first_hole);

  while( ! hole_list.empty())
    {
      Hole hole = hole_list.back();
      hole_list.pop_back();

      // if the hole has only three edges, create the triangle
      if (hole.size() == 3) {
        typename Hole::iterator hit = hole.begin();
        f = (*hit).first;        i = (*hit).second;
        ff = (* ++hit).first;    ii = (*hit).second;
        fn = (* ++hit).first;    in = (*hit).second;
        tds().create_face(f, i, ff, ii, fn, in);
        continue;
      }

      // else find an edge with two finite vertices
      // on the hole boundary
      // and the new triangle adjacent to that edge
      //  cut the hole and push it back

      // first, ensure that a neighboring face
      // whose vertices on the hole boundary are finite
      // is the first of the hole
      while (1) {
        ff = (hole.front()).first;
        ii = (hole.front()).second;
        if ( is_infinite(ff->vertex(cw(ii))) ||
             is_infinite(ff->vertex(ccw(ii)))) {
          hole.push_back(hole.front());
          hole.pop_front();
        }
        else
            break;
      }

      // take the first neighboring face and pop it;
      ff = (hole.front()).first;
      ii = (hole.front()).second;
      hole.pop_front();

      Vertex_handle v0 = ff->vertex(cw(ii));
      Vertex_handle v1 = ff->vertex(ccw(ii));
      Vertex_handle v2 = infinite_vertex();
      const Point &p0 = v0->point();
      const Point &p1 = v1->point();
      const Point *p2 = NULL; // Initialize to NULL to avoid warning.

      typename Hole::iterator hdone = hole.end();
      typename Hole::iterator hit = hole.begin();
      typename Hole::iterator cut_after(hit);

      // if tested vertex is c with respect to the vertex opposite
      // to NULL neighbor,
      // stop at the before last face;
      hdone--;
      for (; hit != hdone; ++hit) {
        fn = hit->first;
        in = hit->second;
        Vertex_handle vv = fn->vertex(ccw(in));
        if (is_infinite(vv)) {
          if (is_infinite(v2))
              cut_after = hit;
        }
        else {     // vv is a finite vertex
          const Point &p = vv->point();
          if (coplanar_orientation(p0, p1, p) == COUNTERCLOCKWISE) {
            if (is_infinite(v2) ||
                remover.side_of_bounded_circle(p0, p1, *p2, p, true)
                  == ON_BOUNDED_SIDE) {
                v2 = vv;
                p2 = &p;
                cut_after = hit;
            }
          }
        }
      }

      // create new triangle and update adjacency relations
      Cell_handle newf;

      //update the hole and push back in the Hole_List stack
      // if v2 belongs to the neighbor following or preceding *f
      // the hole remain a single hole
      // otherwise it is split in two holes

      fn = (hole.front()).first;
      in = (hole.front()).second;
      if (fn->has_vertex(v2, i) && i == ccw(in)) {
        newf = tds().create_face(ff, ii, fn, in);
        hole.pop_front();
        hole.push_front(Edge_2D(newf, 1));
        hole_list.push_back(hole);
      }
      else{
        fn = (hole.back()).first;
        in = (hole.back()).second;
        if (fn->has_vertex(v2, i) && i == cw(in)) {
          newf = tds().create_face(fn, in, ff, ii);
          hole.pop_back();
          hole.push_back(Edge_2D(newf, 1));
          hole_list.push_back(hole);
        }
        else{
          // split the hole in two holes
          newf = tds().create_face(ff, ii, v2);
          Hole new_hole;
          ++cut_after;
          while( hole.begin() != cut_after )
            {
              new_hole.push_back(hole.front());
              hole.pop_front();
            }

          hole.push_front(Edge_2D(newf, 1));
          new_hole.push_front(Edge_2D(newf, 0));
          hole_list.push_back(hole);
          hole_list.push_back(new_hole);
        }
      }
    }
}

template <class Gt, class Tds, class Lds>
template < class VertexRemover, class OutputItCells >
void
Triangulation_3<Gt, Tds, Lds>::
fill_hole_2D(std::list<Edge_2D> & first_hole, VertexRemover &remover,
             OutputItCells fit)
{
  typedef std::list<Edge_2D> Hole;

  std::vector<Hole> hole_list;

  Cell_handle  f, ff, fn;
  int i, ii, in;

  hole_list.push_back(first_hole);

  while( ! hole_list.empty())
  {
    Hole hole = hole_list.back();
    hole_list.pop_back();

    // if the hole has only three edges, create the triangle
    if (hole.size() == 3) {
      typename Hole::iterator hit = hole.begin();
      f = (*hit).first;        i = (*hit).second;
      ff = (* ++hit).first;    ii = (*hit).second;
      fn = (* ++hit).first;    in = (*hit).second;
      *fit++ = tds().create_face(f, i, ff, ii, fn, in);
      continue;
    }

    // else find an edge with two finite vertices
    // on the hole boundary
    // and the new triangle adjacent to that edge
    //  cut the hole and push it back

    // first, ensure that a neighboring face
    // whose vertices on the hole boundary are finite
    // is the first of the hole
    while (1) {
      ff = (hole.front()).first;
      ii = (hole.front()).second;
      if ( is_infinite(ff->vertex(cw(ii))) ||
           is_infinite(ff->vertex(ccw(ii)))) {
        hole.push_back(hole.front());
        hole.pop_front();
      }
      else
        break;
    }

    // take the first neighboring face and pop it;
    ff = (hole.front()).first;
    ii = (hole.front()).second;
    hole.pop_front();

    Vertex_handle v0 = ff->vertex(cw(ii));
    Vertex_handle v1 = ff->vertex(ccw(ii));
    Vertex_handle v2 = infinite_vertex();
    const Point &p0 = v0->point();
    const Point &p1 = v1->point();
    const Point *p2 = NULL; // Initialize to NULL to avoid warning.

    typename Hole::iterator hdone = hole.end();
    typename Hole::iterator hit = hole.begin();
    typename Hole::iterator cut_after(hit);

    // if tested vertex is c with respect to the vertex opposite
    // to NULL neighbor,
    // stop at the before last face;
    hdone--;
    for (; hit != hdone; ++hit) {
      fn = hit->first;
      in = hit->second;
      Vertex_handle vv = fn->vertex(ccw(in));
      if (is_infinite(vv)) {
        if (is_infinite(v2))
          cut_after = hit;
      }
      else {     // vv is a finite vertex
        const Point &p = vv->point();
        if (coplanar_orientation(p0, p1, p) == COUNTERCLOCKWISE) {
          if (is_infinite(v2) ||
              remover.side_of_bounded_circle(p0, p1, *p2, p, true)
              == ON_BOUNDED_SIDE) {
            v2 = vv;
            p2 = &p;
            cut_after = hit;
          }
        }
      }
    }

    // create new triangle and update adjacency relations
    Cell_handle newf;

    //update the hole and push back in the Hole_List stack
    // if v2 belongs to the neighbor following or preceding *f
    // the hole remain a single hole
    // otherwise it is split in two holes

    fn = (hole.front()).first;
    in = (hole.front()).second;
    if (fn->has_vertex(v2, i) && i == ccw(in)) {
      newf = tds().create_face(ff, ii, fn, in);
      hole.pop_front();
      hole.push_front(Edge_2D(newf, 1));
      hole_list.push_back(hole);
    } else {
      fn = (hole.back()).first;
      in = (hole.back()).second;
      if (fn->has_vertex(v2, i) && i == cw(in)) {
        newf = tds().create_face(fn, in, ff, ii);
        hole.pop_back();
        hole.push_back(Edge_2D(newf, 1));
        hole_list.push_back(hole);
      } else {
        // split the hole in two holes
        newf = tds().create_face(ff, ii, v2);
        Hole new_hole;
        ++cut_after;
        while( hole.begin() != cut_after )
        {
          new_hole.push_back(hole.front());
          hole.pop_front();
        }
        hole.push_front(Edge_2D(newf, 1));
        new_hole.push_front(Edge_2D(newf, 0));
        hole_list.push_back(hole);
        hole_list.push_back(new_hole);
      }
    }

    *fit++ = newf;

  }
}

template <class Gt, class Tds, class Lds>
void
Triangulation_3<Gt,Tds,Lds>::
make_hole_3D( Vertex_handle v,
              Vertex_triple_Facet_map& outer_map,
              std::vector<Cell_handle> & hole)
{
  CGAL_triangulation_expensive_precondition( ! test_dim_down(v) );

  incident_cells(v, std::back_inserter(hole));

  for (typename std::vector<Cell_handle>::iterator cit = hole.begin(),
       end = hole.end(); cit != end; ++cit) {
    int indv = (*cit)->index(v);
    Cell_handle opp_cit = (*cit)->neighbor( indv );
    Facet f(opp_cit, opp_cit->index(*cit));
    Vertex_triple vt = make_vertex_triple(f);
    make_canonical(vt);
    outer_map[vt] = f;
    for (int i=0; i<4; i++)
      if ( i != indv )
        (*cit)->vertex(i)->set_cell(opp_cit);
  }
}

// When the incident cells are already known
template <class Gt, class Tds, class Lds>
void
Triangulation_3<Gt,Tds,Lds>::
make_hole_3D( Vertex_handle v,
              const std::vector<Cell_handle> & incident_cells,
              Vertex_triple_Facet_map& outer_map)
{
  CGAL_triangulation_expensive_precondition( ! test_dim_down(v) );

  for (typename std::vector<Cell_handle>::const_iterator cit = incident_cells.begin(),
       end = incident_cells.end(); cit != end; ++cit) {
    int indv = (*cit)->index(v);
    Cell_handle opp_cit = (*cit)->neighbor( indv );
    Facet f(opp_cit, opp_cit->index(*cit));
    Vertex_triple vt = make_vertex_triple(f);
    make_canonical(vt);
    outer_map[vt] = f;
    for (int i=0; i<4; i++)
      if ( i != indv )
        (*cit)->vertex(i)->set_cell(opp_cit);
  }
}

template <class Gt, class Tds, class Lds>
template < class VertexRemover >
VertexRemover&
Triangulation_3<Gt,Tds,Lds>::
remove_dim_down(Vertex_handle v, VertexRemover &remover)
{
    CGAL_triangulation_precondition (dimension() >= 0);

    // Collect all the hidden points.
    for (All_cells_iterator ci = tds().raw_cells_begin(),
            end = tds().raw_cells_end(); ci != end; ++ci)
        remover.add_hidden_points(ci);

    tds().remove_decrease_dimension(v, infinite_vertex());

    // Now try to see if we need to re-orient.
    if (dimension() == 2) {
        Facet f = *finite_facets_begin();
        if (coplanar_orientation(f.first->vertex(0)->point(),
                                 f.first->vertex(1)->point(),
                                 f.first->vertex(2)->point()) == NEGATIVE)
            tds().reorient();
    }

    return remover;
}

template <class Gt, class Tds, class Lds>
template < class VertexRemover >
VertexRemover&
Triangulation_3<Gt,Tds,Lds>::
remove_1D(Vertex_handle v, VertexRemover &remover)
{
    CGAL_triangulation_precondition (dimension() == 1);

    Cell_handle c1 = v->cell();
    Cell_handle c2 = c1->neighbor(c1->index(v) == 0 ? 1 : 0);
    remover.add_hidden_points(c1);
    remover.add_hidden_points(c2);

    tds().remove_from_maximal_dimension_simplex (v);

    return remover;
}

template <class Gt, class Tds, class Lds>
template < class VertexRemover >
VertexRemover&
Triangulation_3<Gt,Tds,Lds>::
remove_2D(Vertex_handle v, VertexRemover &remover)
{
    CGAL_triangulation_precondition(dimension() == 2);
    std::list<Edge_2D> hole;
    make_hole_2D(v, hole, remover);
    fill_hole_2D(hole, remover);
    tds().delete_vertex(v);
    return remover;
}

template <class Gt, class Tds, class Lds>
template < class VertexRemover >
VertexRemover&
Triangulation_3<Gt,Tds,Lds>::
remove_3D(Vertex_handle v, VertexRemover &remover)
{
  std::vector<Cell_handle> hole;
  hole.reserve(64);

  // Construct the set of vertex triples on the boundary
  // with the facet just behind
  Vertex_triple_Facet_map outer_map;
  Vertex_triple_Facet_map inner_map;

  make_hole_3D(v, outer_map, hole);
  CGAL_assertion(remover.hidden_points_begin() ==
      remover.hidden_points_end() );

  // Output the hidden points.
  for (typename std::vector<Cell_handle>::iterator
      hi = hole.begin(), hend = hole.end(); hi != hend; ++hi)
    remover.add_hidden_points(*hi);

  bool inf = false;
  // collect all vertices on the boundary
  std::vector<Vertex_handle> vertices;
  vertices.reserve(64);

  adjacent_vertices(v, std::back_inserter(vertices));

  // create a Delaunay triangulation of the points on the boundary
  // and make a map from the vertices in remover.tmp towards the vertices
  // in *this

  unsigned int i = 0;
  Vertex_handle_unique_hash_map vmap;
  Cell_handle ch = Cell_handle();
#ifdef CGAL_TRIANGULATION_3_USE_THE_4_POINTS_CONSTRUCTOR
  size_t num_vertices = vertices.size();
  if (num_vertices >= 5)
  {
    //std::random_shuffle(vertices.begin(), vertices.end());
    for (int j = 0 ; j < 4 ; ++j)
    {
      if (is_infinite(vertices[j]))
      {
        std::swap(vertices[j], vertices[4]);
        break;
      }
    }
    Orientation o = orientation(
      vertices[0]->point(),
      vertices[1]->point(),
      vertices[2]->point(),
      vertices[3]->point());

    if (o == NEGATIVE)
      std::swap(vertices[0], vertices[1]);

    if (o != ZERO)
    {
      Vertex_handle vh1, vh2, vh3, vh4;
      remover.tmp.init_tds(
        vertices[0]->point(), vertices[1]->point(),
        vertices[2]->point(), vertices[3]->point(),
        vh1, vh2, vh3, vh4);
      ch = vh1->cell();
      vmap[vh1] = vertices[0];
      vmap[vh2] = vertices[1];
      vmap[vh3] = vertices[2];
      vmap[vh4] = vertices[3];
      i = 4;
    }
  }
#endif

  for(; i < vertices.size(); i++){
    if(! is_infinite(vertices[i])){
      Vertex_handle vh = remover.tmp.insert(vertices[i]->point(), ch);
      ch = vh->cell();
      vmap[vh] = vertices[i];
    }else {
      inf = true;
    }
  }

  if(remover.tmp.dimension()==2){
    Vertex_handle fake_inf = remover.tmp.insert(v->point());
    vmap[fake_inf] = infinite_vertex();
  } else {
    vmap[remover.tmp.infinite_vertex()] = infinite_vertex();
  }

  CGAL_triangulation_assertion(remover.tmp.dimension() == 3);

  // Construct the set of vertex triples of remover.tmp
  // We reorient the vertex triple so that it matches those from outer_map
  // Also note that we use the vertices of *this, not of remover.tmp

  if(inf){
    for(All_cells_iterator it = remover.tmp.all_cells_begin(),
        end = remover.tmp.all_cells_end(); it != end; ++it){
      for(i=0; i < 4; i++){
        Facet f = std::pair<Cell_handle,int>(it,i);
        Vertex_triple vt_aux = make_vertex_triple(f);
        Vertex_triple vt(vmap[vt_aux.first],vmap[vt_aux.third],vmap[vt_aux.second]);
        make_canonical(vt);
        inner_map[vt]= f;
      }
    }
  } else {
      for(Finite_cells_iterator it = remover.tmp.finite_cells_begin(),
        end = remover.tmp.finite_cells_end(); it != end; ++it){
      for(i=0; i < 4; i++){
        Facet f = std::pair<Cell_handle,int>(it,i);
        Vertex_triple vt_aux = make_vertex_triple(f);
        Vertex_triple vt(vmap[vt_aux.first],vmap[vt_aux.third],vmap[vt_aux.second]);
        make_canonical(vt);
        inner_map[vt]= f;
      }
    }
  }
  // Grow inside the hole, by extending the surface
  while(! outer_map.empty()){
    typename Vertex_triple_Facet_map::iterator oit = outer_map.begin();
    while(is_infinite(oit->first.first) ||
          is_infinite(oit->first.second) ||
          is_infinite(oit->first.third)){
      ++oit;
      // otherwise the lookup in the inner_map fails
      // because the infinite vertices are different
    }
    typename Vertex_triple_Facet_map::value_type o_vt_f_pair = *oit;
    Cell_handle o_ch = o_vt_f_pair.second.first;
    unsigned int o_i = o_vt_f_pair.second.second;

    typename Vertex_triple_Facet_map::iterator iit =
             inner_map.find(o_vt_f_pair.first);
    CGAL_triangulation_assertion(iit != inner_map.end());
    typename Vertex_triple_Facet_map::value_type i_vt_f_pair = *iit;
    Cell_handle i_ch = i_vt_f_pair.second.first;
    unsigned int i_i = i_vt_f_pair.second.second;

    // create a new cell and glue it to the outer surface
    Cell_handle new_ch = tds().create_cell();
    new_ch->set_vertices(vmap[i_ch->vertex(0)], vmap[i_ch->vertex(1)],
                         vmap[i_ch->vertex(2)], vmap[i_ch->vertex(3)]);

    o_ch->set_neighbor(o_i,new_ch);
    new_ch->set_neighbor(i_i, o_ch);

    // for the other faces check, if they can also be glued
    for(i = 0; i < 4; i++){
      if(i != i_i){
        Facet f = std::pair<Cell_handle,int>(new_ch,i);
        Vertex_triple vt = make_vertex_triple(f);
        make_canonical(vt);
        std::swap(vt.second,vt.third);
        typename Vertex_triple_Facet_map::iterator oit2 = outer_map.find(vt);
        if(oit2 == outer_map.end()){
          std::swap(vt.second,vt.third);
          outer_map[vt]= f;
        } else {
          // glue the faces
          typename Vertex_triple_Facet_map::value_type o_vt_f_pair2 = *oit2;
          Cell_handle o_ch2 = o_vt_f_pair2.second.first;
          int o_i2 = o_vt_f_pair2.second.second;
          o_ch2->set_neighbor(o_i2,new_ch);
          new_ch->set_neighbor(i, o_ch2);
          outer_map.erase(oit2);
        }
      }
    }
    outer_map.erase(oit);
  }
  tds().delete_vertex(v);
  tds().delete_cells(hole.begin(), hole.end());

  return remover;
}

template <class Gt, class Tds, class Lds>
template < class VertexRemover >
VertexRemover&
Triangulation_3<Gt,Tds,Lds>::
remove_3D(Vertex_handle v, VertexRemover &remover,
          const std::vector<Cell_handle> &inc_cells,
          std::vector<Vertex_handle> &adj_vertices)
{
  // Construct the set of vertex triples on the boundary
  // with the facet just behind
  Vertex_triple_Facet_map outer_map;
  Vertex_triple_Facet_map inner_map;

  make_hole_3D(v, inc_cells, outer_map);

  CGAL_assertion(remover.hidden_points_begin() ==
      remover.hidden_points_end() );

  // Output the hidden points.
  for (typename std::vector<Cell_handle>::const_iterator
      hi = inc_cells.begin(), hend = inc_cells.end(); hi != hend; ++hi)
    remover.add_hidden_points(*hi);

  bool inf = false;

  // create a Delaunay triangulation of the points on the boundary
  // and make a map from the vertices in remover.tmp towards the vertices
  // in *this

  unsigned int i = 0;
  Vertex_handle_unique_hash_map vmap;
  Cell_handle ch = Cell_handle();
#ifdef CGAL_TRIANGULATION_3_USE_THE_4_POINTS_CONSTRUCTOR
  size_t num_vertices = adj_vertices.size();
  if (num_vertices >= 5)
  {
    //std::random_shuffle(adj_vertices.begin(), adj_vertices.end());
    for (int j = 0 ; j < 4 ; ++j)
    {
      if (is_infinite(adj_vertices[j]))
      {
        std::swap(adj_vertices[j], adj_vertices[4]);
        break;
      }
    }
    Orientation o = orientation(
      adj_vertices[0]->point(),
      adj_vertices[1]->point(),
      adj_vertices[2]->point(),
      adj_vertices[3]->point());

    if (o == NEGATIVE)
      std::swap(adj_vertices[0], adj_vertices[1]);

    if (o != ZERO)
    {
      Vertex_handle vh1, vh2, vh3, vh4;
      remover.tmp.init_tds(
        adj_vertices[0]->point(), adj_vertices[1]->point(),
        adj_vertices[2]->point(), adj_vertices[3]->point(),
        vh1, vh2, vh3, vh4);
      ch = vh1->cell();
      vmap[vh1] = adj_vertices[0];
      vmap[vh2] = adj_vertices[1];
      vmap[vh3] = adj_vertices[2];
      vmap[vh4] = adj_vertices[3];
      i = 4;
    }
  }
#endif

  for(; i < adj_vertices.size(); i++){
    if(! is_infinite(adj_vertices[i])){
      Vertex_handle vh = remover.tmp.insert(adj_vertices[i]->point(), ch);
      ch = vh->cell();
      vmap[vh] = adj_vertices[i];
    }else {
      inf = true;
    }
  }

  if(remover.tmp.dimension()==2){
    Vertex_handle fake_inf = remover.tmp.insert(v->point());
    vmap[fake_inf] = infinite_vertex();
  } else {
    vmap[remover.tmp.infinite_vertex()] = infinite_vertex();
  }

  CGAL_triangulation_assertion(remover.tmp.dimension() == 3);

  // Construct the set of vertex triples of remover.tmp
  // We reorient the vertex triple so that it matches those from outer_map
  // Also note that we use the vertices of *this, not of remover.tmp

  if(inf){
    for(All_cells_iterator it = remover.tmp.all_cells_begin(),
        end = remover.tmp.all_cells_end(); it != end; ++it){
      for(i=0; i < 4; i++){
        Facet f = std::pair<Cell_handle,int>(it,i);
        Vertex_triple vt_aux = make_vertex_triple(f);
        Vertex_triple vt(vmap[vt_aux.first],vmap[vt_aux.third],vmap[vt_aux.second]);
        make_canonical(vt);
        inner_map[vt]= f;
      }
    }
  } else {
      for(Finite_cells_iterator it = remover.tmp.finite_cells_begin(),
        end = remover.tmp.finite_cells_end(); it != end; ++it){
      for(i=0; i < 4; i++){
        Facet f = std::pair<Cell_handle,int>(it,i);
        Vertex_triple vt_aux = make_vertex_triple(f);
        Vertex_triple vt(vmap[vt_aux.first],vmap[vt_aux.third],vmap[vt_aux.second]);
        make_canonical(vt);
        inner_map[vt]= f;
      }
    }
  }
  // Grow inside the hole, by extending the surface
  while(! outer_map.empty()){
    typename Vertex_triple_Facet_map::iterator oit = outer_map.begin();
    while(is_infinite(oit->first.first) ||
          is_infinite(oit->first.second) ||
          is_infinite(oit->first.third)){
      ++oit;
      // otherwise the lookup in the inner_map fails
      // because the infinite vertices are different
    }
    typename Vertex_triple_Facet_map::value_type o_vt_f_pair = *oit;
    Cell_handle o_ch = o_vt_f_pair.second.first;
    unsigned int o_i = o_vt_f_pair.second.second;

    typename Vertex_triple_Facet_map::iterator iit =
             inner_map.find(o_vt_f_pair.first);
    CGAL_triangulation_assertion(iit != inner_map.end());
    typename Vertex_triple_Facet_map::value_type i_vt_f_pair = *iit;
    Cell_handle i_ch = i_vt_f_pair.second.first;
    unsigned int i_i = i_vt_f_pair.second.second;

    // create a new cell and glue it to the outer surface
    Cell_handle new_ch = tds().create_cell();
    new_ch->set_vertices(vmap[i_ch->vertex(0)], vmap[i_ch->vertex(1)],
                         vmap[i_ch->vertex(2)], vmap[i_ch->vertex(3)]);

    o_ch->set_neighbor(o_i,new_ch);
    new_ch->set_neighbor(i_i, o_ch);

    // for the other faces check, if they can also be glued
    for(i = 0; i < 4; i++){
      if(i != i_i){
        Facet f = std::pair<Cell_handle,int>(new_ch,i);
        Vertex_triple vt = make_vertex_triple(f);
        make_canonical(vt);
        std::swap(vt.second,vt.third);
        typename Vertex_triple_Facet_map::iterator oit2 = outer_map.find(vt);
        if(oit2 == outer_map.end()){
          std::swap(vt.second,vt.third);
          outer_map[vt]= f;
        } else {
          // glue the faces
          typename Vertex_triple_Facet_map::value_type o_vt_f_pair2 = *oit2;
          Cell_handle o_ch2 = o_vt_f_pair2.second.first;
          int o_i2 = o_vt_f_pair2.second.second;
          o_ch2->set_neighbor(o_i2,new_ch);
          new_ch->set_neighbor(i, o_ch2);
          outer_map.erase(oit2);
        }
      }
    }
    outer_map.erase(oit);
  }
  tds().delete_vertex(v);
  tds().delete_cells(inc_cells.begin(), inc_cells.end());

  return remover;
}

template <class Gt, class Tds, class Lds>
template < class VertexRemover >
void
Triangulation_3<Gt, Tds, Lds>::
remove(Vertex_handle v, VertexRemover &remover) {
  CGAL_triangulation_precondition( v != Vertex_handle());
  CGAL_triangulation_precondition( !is_infinite(v));
  CGAL_triangulation_expensive_precondition( tds().is_vertex(v) );

  if (test_dim_down (v)) {
    remove_dim_down (v, remover);
  }
  else {
    switch (dimension()) {
    case 1: remove_1D (v, remover); break;
    case 2: remove_2D (v, remover); break;
    case 3: remove_3D (v, remover); break;
    default:
      CGAL_triangulation_assertion (false);
    }
  }
}

template <class Gt, class Tds, class Lds>
template < class VertexRemover >
bool
Triangulation_3<Gt, Tds, Lds>::
remove(Vertex_handle v, VertexRemover &remover, bool *could_lock_zone)
{
  // N.B.: dimension doesn't need to be atomic since the parallel removal
  //       will never decrease the dimension (the last few removes are done
  //       sequentially)
  CGAL_triangulation_precondition( v != Vertex_handle());
  CGAL_triangulation_precondition( !is_infinite(v));
  CGAL_triangulation_precondition( dimension() == 3);
  CGAL_triangulation_expensive_precondition( tds().is_vertex(v) );

#ifdef CGAL_CONCURRENT_TRIANGULATION_3_PROFILING
  static Profile_branch_counter_3 bcounter(
    "early withdrawals / late withdrawals / successes [Delaunay_tri_3::remove]");
#endif

  bool removed = true;

  // Locking vertex v is a good start
  if (!this->try_lock_vertex(v))
  {
    *could_lock_zone = false;
#ifdef CGAL_CONCURRENT_TRIANGULATION_3_PROFILING
    bcounter.increment_branch_2(); // THIS is an early withdrawal!
#endif
  }
  else
  {
    std::vector<Cell_handle> incident_cells;
    incident_cells.reserve(64);
    std::vector<Vertex_handle> adj_vertices;
    adj_vertices.reserve(64);
    bool dim_down = test_dim_down_using_incident_cells_3(
      v, incident_cells, adj_vertices, could_lock_zone);

    if (*could_lock_zone)
    {
      if (dim_down)
        removed = false;
      else
        remove_3D (v, remover, incident_cells, adj_vertices);
    }
  }

#ifdef CGAL_CONCURRENT_TRIANGULATION_3_PROFILING
  if (could_lock_zone)
  {
    if (*could_lock_zone)
      ++bcounter;
    else
      bcounter.increment_branch_1(); // THIS is a late withdrawal!
  }
#endif

  return removed;
}

// The remove here uses the remover, but
// no function envolving hidden points
// will be used in this internal version
template <class Gt, class Tds, class Lds>
template < class VertexRemover, class OutputItCells >
VertexRemover&
Triangulation_3<Gt, Tds, Lds>::
remove_dim_down(Vertex_handle v, VertexRemover &remover, OutputItCells fit) {
  remove_dim_down(v, remover);
  for(All_cells_iterator afi = tds().raw_cells_begin();
      afi != tds().raw_cells_end();
      afi++) *fit++ = afi;
  return remover;
}

template <class Gt, class Tds, class Lds>
template < class VertexRemover, class OutputItCells >
VertexRemover&
Triangulation_3<Gt, Tds, Lds>::
remove_1D(Vertex_handle v, VertexRemover &remover, OutputItCells fit) {
  Point p = v->point();
  remove_1D(v, remover);
  *fit++ = locate(p);
  return remover;
}

template <class Gt, class Tds, class Lds>
template < class VertexRemover, class OutputItCells >
VertexRemover&
Triangulation_3<Gt, Tds, Lds>::
remove_2D(Vertex_handle v, VertexRemover &remover, OutputItCells fit) {
  CGAL_triangulation_precondition(dimension() == 2);
  std::list<Edge_2D> hole;
  make_hole_2D(v, hole, remover);
  fill_hole_2D(hole, remover, fit);
  tds().delete_vertex(v);
  return remover;
}

template <class Gt, class Tds, class Lds>
template < class VertexRemover, class OutputItCells >
VertexRemover&
Triangulation_3<Gt, Tds, Lds>::
remove_3D(Vertex_handle v, VertexRemover &remover, OutputItCells fit) {
  CGAL_triangulation_precondition(dimension() == 3);

  std::vector<Cell_handle> hole;
  hole.reserve(64);

  // Construct the set of vertex triples on the boundary
  // with the facet just behind
  Vertex_triple_Facet_map outer_map;
  Vertex_triple_Facet_map inner_map;

  make_hole_3D(v, outer_map, hole);

  CGAL_assertion(remover.hidden_points_begin() ==
                 remover.hidden_points_end() );

  // Output the hidden points.
  for (typename std::vector<Cell_handle>::iterator
         hi = hole.begin(), hend = hole.end(); hi != hend; ++hi)
    remover.add_hidden_points(*hi);

  bool inf = false;
  unsigned int i;
  // collect all vertices on the boundary
  std::vector<Vertex_handle> vertices;
  vertices.reserve(64);

  adjacent_vertices(v, std::back_inserter(vertices));

  // create a Delaunay triangulation of the points on the boundary
  // and make a map from the vertices in remover.tmp towards the vertices
  // in *this

  Vertex_handle_unique_hash_map vmap;
  Cell_handle ch = Cell_handle();
  for(i=0; i < vertices.size(); i++){
    if(! is_infinite(vertices[i])){
      Vertex_handle vh = remover.tmp.insert(vertices[i]->point(), ch);
      ch = vh->cell();
      vmap[vh] = vertices[i];
    }else {
      inf = true;
    }
  }

  if(remover.tmp.dimension()==2){
    Vertex_handle fake_inf = remover.tmp.insert(v->point());
    vmap[fake_inf] = infinite_vertex();
  } else {
    vmap[remover.tmp.infinite_vertex()] = infinite_vertex();
  }

  CGAL_triangulation_assertion(remover.tmp.dimension() == 3);

  // Construct the set of vertex triples of remover.tmp
  // We reorient the vertex triple so that it matches those from outer_map
  // Also note that we use the vertices of *this, not of remover.tmp

  if(inf){
    for(All_cells_iterator it = remover.tmp.all_cells_begin(),
          end = remover.tmp.all_cells_end(); it != end; ++it)
    {
      for(i=0; i < 4; i++){
        Facet f = std::pair<Cell_handle,int>(it,i);
        Vertex_triple vt_aux = make_vertex_triple(f);
        Vertex_triple vt(vmap[vt_aux.first],vmap[vt_aux.third],vmap[vt_aux.second]);
        make_canonical(vt);
        inner_map[vt]= f;
      }
    }
  } else {
    for(Finite_cells_iterator it = remover.tmp.finite_cells_begin(),
        end = remover.tmp.finite_cells_end(); it != end; ++it)
    {
      for(i=0; i < 4; i++){
        Facet f = std::pair<Cell_handle,int>(it,i);
        Vertex_triple vt_aux = make_vertex_triple(f);
        Vertex_triple vt(vmap[vt_aux.first],vmap[vt_aux.third],vmap[vt_aux.second]);
        make_canonical(vt);
        inner_map[vt]= f;
      }
    }
  }
  // Grow inside the hole, by extending the surface
  while(! outer_map.empty()){
    typename Vertex_triple_Facet_map::iterator oit = outer_map.begin();
    while(is_infinite(oit->first.first) ||
          is_infinite(oit->first.second) ||
          is_infinite(oit->first.third)){
      ++oit;
      // otherwise the lookup in the inner_map fails
      // because the infinite vertices are different
    }
    typename Vertex_triple_Facet_map::value_type o_vt_f_pair = *oit;
    Cell_handle o_ch = o_vt_f_pair.second.first;
    unsigned int o_i = o_vt_f_pair.second.second;

    typename Vertex_triple_Facet_map::iterator iit =
             inner_map.find(o_vt_f_pair.first);
    CGAL_triangulation_assertion(iit != inner_map.end());
    typename Vertex_triple_Facet_map::value_type i_vt_f_pair = *iit;
    Cell_handle i_ch = i_vt_f_pair.second.first;
    unsigned int i_i = i_vt_f_pair.second.second;

    // create a new cell and glue it to the outer surface
    Cell_handle new_ch = tds().create_cell();
                *fit++ = new_ch;

    new_ch->set_vertices(vmap[i_ch->vertex(0)], vmap[i_ch->vertex(1)],
                         vmap[i_ch->vertex(2)], vmap[i_ch->vertex(3)]);

    o_ch->set_neighbor(o_i,new_ch);
    new_ch->set_neighbor(i_i, o_ch);

    // for the other faces check, if they can also be glued
    for(i = 0; i < 4; i++){
      if(i != i_i){
        Facet f = std::pair<Cell_handle,int>(new_ch,i);
        Vertex_triple vt = make_vertex_triple(f);
        make_canonical(vt);
        std::swap(vt.second,vt.third);
        typename Vertex_triple_Facet_map::iterator oit2 = outer_map.find(vt);
        if(oit2 == outer_map.end()){
          std::swap(vt.second,vt.third);
          outer_map[vt]= f;
        } else {
          // glue the faces
          typename Vertex_triple_Facet_map::value_type o_vt_f_pair2 = *oit2;
          Cell_handle o_ch2 = o_vt_f_pair2.second.first;
          int o_i2 = o_vt_f_pair2.second.second;
          o_ch2->set_neighbor(o_i2,new_ch);
          new_ch->set_neighbor(i, o_ch2);
          outer_map.erase(oit2);
        }
      }
    }
    outer_map.erase(oit);
  }
  tds().delete_vertex(v);
  tds().delete_cells(hole.begin(), hole.end());

  return remover;
}


template <class Gt, class Tds, class Lds>
template < class VertexRemover, class OutputItCells >
void
Triangulation_3<Gt, Tds, Lds>::
remove_and_give_new_cells(Vertex_handle v, VertexRemover &remover,
  OutputItCells fit) {
  CGAL_triangulation_precondition( v != Vertex_handle());
  CGAL_triangulation_precondition( !is_infinite(v));
  CGAL_triangulation_expensive_precondition( tds().is_vertex(v) );

  if (test_dim_down (v)) {
    remove_dim_down (v, remover, fit);
  }
  else {
    switch (dimension()) {
    case 1: remove_1D (v, remover, fit); break;
    case 2: remove_2D (v, remover, fit); break;
    case 3: remove_3D (v, remover, fit); break;
    default:
      CGAL_triangulation_assertion (false);
    }
  }
}

// The VertexInserter is needed so as to
// allow us the usage of the insertion method
// from the particular triangulation
template <class Gt, class Tds, class Lds>
template < class VertexRemover, class VertexInserter >
typename Triangulation_3<Gt,Tds,Lds>::Vertex_handle
Triangulation_3<Gt,Tds,Lds>::
move_if_no_collision(Vertex_handle v, const Point &p,
                     VertexRemover &remover, VertexInserter &inserter) {
  CGAL_assertion(remover.hidden_points_begin() ==
                 remover.hidden_points_end() );
  CGAL_triangulation_precondition(!is_infinite(v));
  if(v->point() == p) return v;
  const int dim = dimension();

  // If displacements are known to be small
  // we might want to optimize by checking
  // whether there is a topological change
  // or not before.
  // In this version this will not be put inside this method
  // because it is for general purposes,
  // and remaining Delaunay after motion is a bit too restrictive.
  // In the filtered version optimized for displacements
  // it will be used as an a priori.
  // However, a non-fully optimized but good version of
  // is_delaunay_after_displacement is provided as an internal method of
  // Delaunay_triangulation_3 (see the class for more details).

  Locate_type lt;
  int li, lj;
  Cell_handle loc = locate(p, lt, li, lj, v->cell());

  if(lt == VERTEX) return loc->vertex(li);

  if(dim == 0) {
    v->set_point(p);
    return v;
  }

  size_type n_vertices = tds().number_of_vertices();

  if((lt == OUTSIDE_AFFINE_HULL) && (dim == 1) && (n_vertices == 3)) {
    v->set_point(p);
    return v;
  }

  if((lt == OUTSIDE_AFFINE_HULL) && (dim == 2) && (n_vertices == 4)) {
    v->set_point(p);
    return v;
  }

  if((lt != OUTSIDE_AFFINE_HULL) && (dim == 1)) {

    if(loc->has_vertex(v)) {
      v->set_point(p);
    } else {
      Vertex_handle inserted = insert(p, lt, loc, li, lj);
      Cell_handle f = v->cell();
      int i = f->index(v);
      if (i==0) {f = f->neighbor(1);}
      CGAL_triangulation_assertion(f->index(v) == 1);
      Cell_handle g= f->neighbor(0);
      f->set_vertex(1, g->vertex(1));
      f->set_neighbor(0,g->neighbor(0));
      g->neighbor(0)->set_neighbor(1,f);
      g->vertex(1)->set_cell(f);
      tds().delete_cell(g);
      Cell_handle f_ins = inserted->cell();
      i = f_ins->index(inserted);
      if (i==0) {f_ins = f_ins->neighbor(1);}
      CGAL_triangulation_assertion(f_ins->index(inserted) == 1);
      Cell_handle g_ins = f_ins->neighbor(0);
      f_ins->set_vertex(1, v);
      g_ins->set_vertex(0, v);
      v->set_point(p);
      v->set_cell(inserted->cell());
      tds().delete_vertex(inserted);
    }
    return v;
  }

  bool dim_down = test_dim_down(v);

  if((lt != OUTSIDE_AFFINE_HULL) && dim_down && (dim == 2)) {
    // verify if p and two static vertices are collinear in this case
    int iinf;
    Cell_handle finf = infinite_vertex()->cell(), fdone;
    fdone = finf;
    do {
      iinf = finf->index(infinite_vertex());
      if(!finf->has_vertex(v)) break;
      finf = finf->neighbor((iinf+1)%3);
    } while(finf != fdone);
    iinf = ~iinf;
    if(this->collinear(finf->vertex(iinf&1)->point(),
                       finf->vertex(iinf&2)->point(),
                       p))
    {
      v->set_point(p);
      _tds.decrease_dimension(loc, loc->index(v));
      return v;
    }
  }

  if(((dim == 2) && (lt != OUTSIDE_AFFINE_HULL)) ||
     ((lt == OUTSIDE_AFFINE_HULL) && (dim == 1)))
  {

    // This is insert must be from Delaunay (or the particular trian.)
    // not Triangulation_3 !
    Vertex_handle inserted = inserter.insert(p, lt, loc, li, lj);

    std::list<Edge_2D> hole;
    make_hole_2D(v, hole, remover);
    fill_hole_2D(hole, remover);

    // fixing pointer
    Cell_handle fc = inserted->cell(), done(fc);
    std::vector<Cell_handle> faces_pt;
    faces_pt.reserve(16);
    do {
      faces_pt.push_back(fc);
      fc = fc->neighbor((fc->index(inserted) + 1)%3);
    } while(fc != done);
    std::size_t ss = faces_pt.size();
    for(std::size_t k=0; k<ss; k++)
    {
      Cell_handle f = faces_pt[k];
      int i = f->index(inserted);
      f->set_vertex(i, v);
    }
    v->set_point(p);
    v->set_cell(inserted->cell());

    tds().delete_vertex(inserted);

    return v;
  }

  if((lt != OUTSIDE_AFFINE_HULL) && dim_down && (dim == 3)) {
    // verify if p and two static vertices are collinear in this case
    std::vector<Cell_handle> ics;
    incident_cells(infinite_vertex(), std::back_inserter(ics));
    std::size_t size = ics.size();
    Cell_handle finf;
    for (std::size_t i=0; i<size; i++) {
      finf = ics[i];
      if(!finf->has_vertex(v)) break;
    }
    int iinf = finf->index(infinite_vertex());
    if(remover.tmp.coplanar(finf->vertex((iinf+1)&3)->point(),
                            finf->vertex((iinf+2)&3)->point(),
                            finf->vertex((iinf+3)&3)->point(),
                            p))
    {
      v->set_point(p);
      _tds.decrease_dimension(loc, loc->index(v));
      Facet f = *finite_facets_begin();
      if (coplanar_orientation(f.first->vertex(0)->point(),
                               f.first->vertex(1)->point(),
                               f.first->vertex(2)->point()) == NEGATIVE)
        tds().reorient();
      restore_edges_after_decrease_dimension(v, remover,inserter);
      return v;
    }
  }

  // This is insert must be from Delaunay (or the particular trian.)
  // not Triangulation_3 !
  Vertex_handle inserted = inserter.insert(p, lt, loc, li, lj);

  std::vector<Cell_handle> hole;
  hole.reserve(64);

  // Construct the set of vertex triples on the boundary
  // with the facet just behind
  Vertex_triple_Facet_map outer_map;
  Vertex_triple_Facet_map inner_map;

  make_hole_3D(v, outer_map, hole);

  CGAL_assertion(remover.hidden_points_begin() ==
                 remover.hidden_points_end() );

  // Output the hidden points.
  for (typename std::vector<Cell_handle>::iterator
         hi = hole.begin(), hend = hole.end(); hi != hend; ++hi)
    remover.add_hidden_points(*hi);

  bool inf = false;
  unsigned int i;
  // collect all vertices on the boundary
  std::vector<Vertex_handle> vertices;
  vertices.reserve(64);

  adjacent_vertices(v, std::back_inserter(vertices));

  // create a Delaunay triangulation of the points on the boundary
  // and make a map from the vertices in remover.tmp towards the vertices
  // in *this

  Vertex_handle_unique_hash_map vmap;
  Cell_handle ch = Cell_handle();
  for(i=0; i < vertices.size(); i++){
    if(! is_infinite(vertices[i])){
      Vertex_handle vh = remover.tmp.insert(vertices[i]->point(), ch);
      ch = vh->cell();
      vmap[vh] = vertices[i];
    }else {
      inf = true;
    }
  }

  if(remover.tmp.dimension()==2){
    Vertex_handle fake_inf = remover.tmp.insert(v->point());
    vmap[fake_inf] = infinite_vertex();
  } else {
    vmap[remover.tmp.infinite_vertex()] = infinite_vertex();
  }

  CGAL_triangulation_assertion(remover.tmp.dimension() == 3);

  // Construct the set of vertex triples of remover.tmp
  // We reorient the vertex triple so that it matches those from outer_map
  // Also note that we use the vertices of *this, not of remover.tmp

  if(inf){
    for(All_cells_iterator it = remover.tmp.all_cells_begin(),
          end = remover.tmp.all_cells_end(); it != end; ++it){
      for(i=0; i < 4; i++){
        Facet f = std::pair<Cell_handle,int>(it,i);
        Vertex_triple vt_aux = make_vertex_triple(f);
        Vertex_triple vt(vmap[vt_aux.first],vmap[vt_aux.third],vmap[vt_aux.second]);
        make_canonical(vt);
        inner_map[vt]= f;
      }
    }
  } else {
    for(Finite_cells_iterator it = remover.tmp.finite_cells_begin(),
          end = remover.tmp.finite_cells_end(); it != end; ++it){
      for(i=0; i < 4; i++){
        Facet f = std::pair<Cell_handle,int>(it,i);
        Vertex_triple vt_aux = make_vertex_triple(f);
        Vertex_triple vt(vmap[vt_aux.first],vmap[vt_aux.third],vmap[vt_aux.second]);
        make_canonical(vt);
        inner_map[vt]= f;
      }
    }
  }
  // Grow inside the hole, by extending the surface
  while(! outer_map.empty()){
    typename Vertex_triple_Facet_map::iterator oit = outer_map.begin();
    while(is_infinite(oit->first.first) ||
          is_infinite(oit->first.second) ||
          is_infinite(oit->first.third)){
      ++oit;
      // otherwise the lookup in the inner_map fails
      // because the infinite vertices are different
    }
    typename Vertex_triple_Facet_map::value_type o_vt_f_pair = *oit;
    Cell_handle o_ch = o_vt_f_pair.second.first;
    unsigned int o_i = o_vt_f_pair.second.second;

    typename Vertex_triple_Facet_map::iterator iit =
      inner_map.find(o_vt_f_pair.first);
    CGAL_triangulation_assertion(iit != inner_map.end());
    typename Vertex_triple_Facet_map::value_type i_vt_f_pair = *iit;
    Cell_handle i_ch = i_vt_f_pair.second.first;
    unsigned int i_i = i_vt_f_pair.second.second;

    // create a new cell and glue it to the outer surface
    Cell_handle new_ch = tds().create_cell();

    new_ch->set_vertices(vmap[i_ch->vertex(0)], vmap[i_ch->vertex(1)],
                         vmap[i_ch->vertex(2)], vmap[i_ch->vertex(3)]);

    o_ch->set_neighbor(o_i,new_ch);
    new_ch->set_neighbor(i_i, o_ch);

    // for the other faces check, if they can also be glued
    for(i = 0; i < 4; i++){
      if(i != i_i){
        Facet f = std::pair<Cell_handle,int>(new_ch,i);
        Vertex_triple vt = make_vertex_triple(f);
        make_canonical(vt);
        std::swap(vt.second,vt.third);
        typename Vertex_triple_Facet_map::iterator oit2 = outer_map.find(vt);
        if(oit2 == outer_map.end()){
          std::swap(vt.second,vt.third);
          outer_map[vt]= f;
        } else {
          // glue the faces
          typename Vertex_triple_Facet_map::value_type o_vt_f_pair2 = *oit2;
          Cell_handle o_ch2 = o_vt_f_pair2.second.first;
          int o_i2 = o_vt_f_pair2.second.second;
          o_ch2->set_neighbor(o_i2,new_ch);
          new_ch->set_neighbor(i, o_ch2);
          outer_map.erase(oit2);
        }
      }
    }
    outer_map.erase(oit);
  }

  // fixing pointer
  std::vector<Cell_handle> cells_pt;
  cells_pt.reserve(64);
  incident_cells(inserted, std::back_inserter(cells_pt));
  std::size_t size = cells_pt.size();
  for(std::size_t i=0; i<size; i++) {
    Cell_handle c = cells_pt[i];
    c->set_vertex(c->index(inserted), v);
  }
  v->set_point(p);
  v->set_cell(inserted->cell());
  tds().delete_vertex(inserted);
  tds().delete_cells(hole.begin(), hole.end());
  return v;
} // end of Vertex_handle
  // Triangulation_3<Gt,Tds,Lds>::
  // move_if_no_collision(Vertex_handle,Point, VertexRemover, VertexInserter)

template <class Gt, class Tds, class Lds>
template < class VertexRemover, class VertexInserter >
typename Triangulation_3<Gt,Tds,Lds>::Vertex_handle
Triangulation_3<Gt,Tds,Lds>::
move(Vertex_handle v, const Point &p,
     VertexRemover &remover, VertexInserter &inserter) {
  CGAL_assertion(remover.hidden_points_begin() ==
                 remover.hidden_points_end() );
  CGAL_triangulation_precondition(!is_infinite(v));
  if(v->point() == p) return v;
  Vertex_handle w = move_if_no_collision(v,p,remover,inserter);
  if(w != v) {
    remove(v, remover);
    return w;
  }
  return v;
}

// The VertexInserter is needed so as to
// allow us the usage of the insertion method
// from the particular triangulation
template <class Gt, class Tds, class Lds>
template < class VertexRemover, class VertexInserter, class OutputItCells >
typename Triangulation_3<Gt,Tds,Lds>::Vertex_handle
Triangulation_3<Gt,Tds,Lds>::
move_if_no_collision_and_give_new_cells(Vertex_handle v, const Point &p,
                                        VertexRemover &remover, VertexInserter &inserter, OutputItCells fit) {
  CGAL_assertion(remover.hidden_points_begin() ==
                 remover.hidden_points_end() );
  CGAL_triangulation_precondition(!is_infinite(v));
  if(v->point() == p) return v;
  const int dim = dimension();

  // If displacements are known to be small
  // we might want to optimize by checking
  // whether there is a topological change
  // or not before.
  // In this version this will not be put inside this method
  // because it is for general purposes,
  // and remaining Delaunay after motion is a bit too restrictive.
  // In the filtered version optimized for displacements
  // it will be used as an a priori.
  // However, a non-fully optimized but good version of
  // is_delaunay_after_displacement is provided as an internal method of
  // Delaunay_triangulation_3 (see the class for more details).

  Locate_type lt;
  int li, lj;
  Cell_handle loc = locate(p, lt, li, lj, v->cell());

  if(lt == VERTEX) return loc->vertex(li);

  if(dim == 0) {
    v->set_point(p);
    return v;
  }

  int n_vertices = tds().number_of_vertices();

  if((lt == OUTSIDE_AFFINE_HULL) && (dim == 1) && (n_vertices == 3)) {
    v->set_point(p);
    for(All_cells_iterator afi = tds().raw_cells_begin();
        afi != tds().raw_cells_end();
        afi++) *fit++ = afi;
    return v;
  }

  if((lt == OUTSIDE_AFFINE_HULL) && (dim == 2) && (n_vertices == 4)) {
    v->set_point(p);
    for(All_cells_iterator afi = tds().raw_cells_begin();
        afi != tds().raw_cells_end();
        afi++) *fit++ = afi;
    return v;
  }

  if((lt != OUTSIDE_AFFINE_HULL) && (dim == 1)) {
    if(loc->has_vertex(v)) {
      v->set_point(p);
    } else {
      Vertex_handle inserted = insert(p, lt, loc, li, lj);
      Cell_handle f = v->cell();
      int i = f->index(v);
      if (i==0) {f = f->neighbor(1);}
      CGAL_triangulation_assertion(f->index(v) == 1);
      Cell_handle g= f->neighbor(0);
      f->set_vertex(1, g->vertex(1));
      f->set_neighbor(0,g->neighbor(0));
      g->neighbor(0)->set_neighbor(1,f);
      g->vertex(1)->set_cell(f);
      tds().delete_cell(g);
      *fit++ = f;
      Cell_handle f_ins = inserted->cell();
      i = f_ins->index(inserted);
      if (i==0) {f_ins = f_ins->neighbor(1);}
      CGAL_triangulation_assertion(f_ins->index(inserted) == 1);
      Cell_handle g_ins = f_ins->neighbor(0);
      f_ins->set_vertex(1, v);
      g_ins->set_vertex(0, v);
      v->set_point(p);
      v->set_cell(inserted->cell());
      tds().delete_vertex(inserted);
    }
    *fit++ = v->cell();
    if(v->cell()->neighbor(0)->has_vertex(v))
      *fit++ = v->cell()->neighbor(0);
    if(v->cell()->neighbor(1)->has_vertex(v))
      *fit++ = v->cell()->neighbor(1);
    return v;
  }

  bool dim_down = test_dim_down(v);

  if((lt != OUTSIDE_AFFINE_HULL) && dim_down && (dim == 2)) {
    // verify if p and two static vertices are collinear in this case
    int iinf;
    Cell_handle finf = infinite_vertex()->cell(), fdone;
    fdone = finf;
    do {
      iinf = finf->index(infinite_vertex());
      if(!finf->has_vertex(v)) break;
      finf = finf->neighbor((iinf+1)%3);
    } while(finf != fdone);
    iinf = ~iinf;
    if(this->collinear(finf->vertex(iinf&1)->point(),
                       finf->vertex(iinf&2)->point(),
                       p))
    {
      v->set_point(p);
      _tds.decrease_dimension(loc, loc->index(v));
      for(All_cells_iterator afi = tds().raw_cells_begin();
          afi != tds().raw_cells_end();
          afi++) *fit++ = afi;
      return v;
    }
  }

  if(((dim == 2) && (lt != OUTSIDE_AFFINE_HULL)) ||
     ((lt == OUTSIDE_AFFINE_HULL) && (dim == 1)))
  {

    std::set<Cell_handle> cells_set;
    // This is insert must be from Delaunay (or the particular trian.)
    // not Triangulation_3 !
    Vertex_handle inserted = inserter.insert(p, lt, loc, li, lj);
    Cell_handle c = inserted->cell(), end = c;
    do {
      cells_set.insert(c);
      int i = c->index(inserted);
      c = c->neighbor((i+1)%3);
    }	while(c != end);

    std::list<Edge_2D> hole;
    make_hole_2D(v, hole, remover, cells_set);
    fill_hole_2D(hole, remover, fit);

    // fixing pointer
    Cell_handle fc = inserted->cell(), done(fc);
    std::vector<Cell_handle> faces_pt;
    faces_pt.reserve(16);
    do {
      faces_pt.push_back(fc);
      fc = fc->neighbor((fc->index(inserted) + 1)%3);
    } while(fc != done);
    int ss = faces_pt.size();
    for(int k=0; k<ss; k++)
    {
      Cell_handle f = faces_pt[k];
      int i = f->index(inserted);
      f->set_vertex(i, v);
    }
    v->set_point(p);
    v->set_cell(inserted->cell());

    tds().delete_vertex(inserted);

    for(typename std::set<Cell_handle>::const_iterator ib = cells_set.begin(),
          iend = cells_set.end(); ib != iend; ib++) *fit++ = *ib;

    return v;
  }

  if((lt != OUTSIDE_AFFINE_HULL) && dim_down && (dim == 3)) {
    // verify if p and two static vertices are collinear in this case
    std::vector<Cell_handle> ics;
    incident_cells(infinite_vertex(), std::back_inserter(ics));
    int size = ics.size();
    Cell_handle finf;
    for (int i=0; i<size; i++) {
      finf = ics[i];
      if(!finf->has_vertex(v)) break;
    }
    int iinf = finf->index(infinite_vertex());
    if(remover.tmp.coplanar(finf->vertex((iinf+1)&3)->point(),
                            finf->vertex((iinf+2)&3)->point(),
                            finf->vertex((iinf+3)&3)->point(),
                            p))
    {
      v->set_point(p);
      _tds.decrease_dimension(loc, loc->index(v));
      Facet f = *finite_facets_begin();
      if (coplanar_orientation(f.first->vertex(0)->point(),
                               f.first->vertex(1)->point(),
                               f.first->vertex(2)->point()) == NEGATIVE)
        tds().reorient();
      restore_edges_after_decrease_dimension(v, remover,inserter);
      for(All_cells_iterator afi = tds().raw_cells_begin();
          afi != tds().raw_cells_end();
          afi++) *fit++ = afi;
      return v;
    }
  }

  std::set<Cell_handle> cells_set;

  // This is insert must be from Delaunay (or the particular trian.)
  // not Triangulation_3 !
  Vertex_handle inserted = inserter.insert(p, lt, loc, li, lj);

  std::vector<Cell_handle> cells_tmp;
  cells_tmp.reserve(64);
  incident_cells(inserted, std::back_inserter(cells_tmp));
  int size = cells_tmp.size();
  for(int i=0; i<size; i++) {
    cells_set.insert(cells_tmp[i]);
  }

  std::vector<Cell_handle> hole;
  hole.reserve(64);

  // Construct the set of vertex triples on the boundary
  // with the facet just behind
  Vertex_triple_Facet_map outer_map;
  Vertex_triple_Facet_map inner_map;

  make_hole_3D(v, outer_map, hole);

  for(typename std::vector<Cell_handle>::const_iterator ib = hole.begin(),
        iend = hole.end(); ib != iend; ib++) cells_set.erase(*ib);

  CGAL_assertion(remover.hidden_points_begin() ==
                 remover.hidden_points_end() );

  // Output the hidden points.
  for (typename std::vector<Cell_handle>::iterator
         hi = hole.begin(), hend = hole.end(); hi != hend; ++hi)
    remover.add_hidden_points(*hi);

  bool inf = false;
  unsigned int i;
  // collect all vertices on the boundary
  std::vector<Vertex_handle> vertices;
  vertices.reserve(64);

  adjacent_vertices(v, std::back_inserter(vertices));

  // create a Delaunay triangulation of the points on the boundary
  // and make a map from the vertices in remover.tmp towards the vertices
  // in *this

  Vertex_handle_unique_hash_map vmap;
  Cell_handle ch = Cell_handle();
  for(i=0; i < vertices.size(); i++){
    if(! is_infinite(vertices[i])){
      Vertex_handle vh = remover.tmp.insert(vertices[i]->point(), ch);
      ch = vh->cell();
      vmap[vh] = vertices[i];
    }else {
      inf = true;
    }
  }

  if(remover.tmp.dimension()==2){
    Vertex_handle fake_inf = remover.tmp.insert(v->point());
    vmap[fake_inf] = infinite_vertex();
  } else {
    vmap[remover.tmp.infinite_vertex()] = infinite_vertex();
  }

  CGAL_triangulation_assertion(remover.tmp.dimension() == 3);

  // Construct the set of vertex triples of remover.tmp
  // We reorient the vertex triple so that it matches those from outer_map
  // Also note that we use the vertices of *this, not of remover.tmp

  if(inf){
    for(All_cells_iterator it = remover.tmp.all_cells_begin(),
          end = remover.tmp.all_cells_end(); it != end; ++it){
      for(i=0; i < 4; i++){
        Facet f = std::pair<Cell_handle,int>(it,i);
        Vertex_triple vt_aux = make_vertex_triple(f);
        Vertex_triple vt(vmap[vt_aux.first],vmap[vt_aux.third],vmap[vt_aux.second]);
        make_canonical(vt);
        inner_map[vt]= f;
      }
    }
  } else {
    for(Finite_cells_iterator it = remover.tmp.finite_cells_begin(),
          end = remover.tmp.finite_cells_end(); it != end; ++it){
      for(i=0; i < 4; i++){
        Facet f = std::pair<Cell_handle,int>(it,i);
        Vertex_triple vt_aux = make_vertex_triple(f);
        Vertex_triple vt(vmap[vt_aux.first],vmap[vt_aux.third],vmap[vt_aux.second]);
        make_canonical(vt);
        inner_map[vt]= f;
      }
    }
  }
  // Grow inside the hole, by extending the surface
  while(! outer_map.empty()){
    typename Vertex_triple_Facet_map::iterator oit = outer_map.begin();
    while(is_infinite(oit->first.first) ||
          is_infinite(oit->first.second) ||
          is_infinite(oit->first.third)){
      ++oit;
      // otherwise the lookup in the inner_map fails
      // because the infinite vertices are different
    }
    typename Vertex_triple_Facet_map::value_type o_vt_f_pair = *oit;
    Cell_handle o_ch = o_vt_f_pair.second.first;
    unsigned int o_i = o_vt_f_pair.second.second;

    typename Vertex_triple_Facet_map::iterator iit =
      inner_map.find(o_vt_f_pair.first);
    CGAL_triangulation_assertion(iit != inner_map.end());
    typename Vertex_triple_Facet_map::value_type i_vt_f_pair = *iit;
    Cell_handle i_ch = i_vt_f_pair.second.first;
    unsigned int i_i = i_vt_f_pair.second.second;

    // create a new cell and glue it to the outer surface
    Cell_handle new_ch = tds().create_cell();
    *fit++ = new_ch;

    new_ch->set_vertices(vmap[i_ch->vertex(0)], vmap[i_ch->vertex(1)],
                         vmap[i_ch->vertex(2)], vmap[i_ch->vertex(3)]);

    o_ch->set_neighbor(o_i,new_ch);
    new_ch->set_neighbor(i_i, o_ch);

    // for the other faces check, if they can also be glued
    for(i = 0; i < 4; i++){
      if(i != i_i){
        Facet f = std::pair<Cell_handle,int>(new_ch,i);
        Vertex_triple vt = make_vertex_triple(f);
        make_canonical(vt);
        std::swap(vt.second,vt.third);
        typename Vertex_triple_Facet_map::iterator oit2 = outer_map.find(vt);
        if(oit2 == outer_map.end()){
          std::swap(vt.second,vt.third);
          outer_map[vt]= f;
        } else {
          // glue the faces
          typename Vertex_triple_Facet_map::value_type o_vt_f_pair2 = *oit2;
          Cell_handle o_ch2 = o_vt_f_pair2.second.first;
          int o_i2 = o_vt_f_pair2.second.second;
          o_ch2->set_neighbor(o_i2,new_ch);
          new_ch->set_neighbor(i, o_ch2);
          outer_map.erase(oit2);
        }
      }
    }
    outer_map.erase(oit);
  }

  // fixing pointer
  std::vector<Cell_handle> cells_pt;
  cells_pt.reserve(64);
  incident_cells(inserted, std::back_inserter(cells_pt));
  size = cells_pt.size();
  for(int i=0; i<size; i++) {
    Cell_handle c = cells_pt[i];
    c->set_vertex(c->index(inserted), v);
  }
  v->set_point(p);
  v->set_cell(inserted->cell());
  tds().delete_vertex(inserted);
  tds().delete_cells(hole.begin(), hole.end());

  for(typename std::set<Cell_handle>::const_iterator ib = cells_set.begin(),
        iend = cells_set.end(); ib != iend; ib++) *fit++ = *ib;
  return v;
}

template <class Gt, class Tds, class Lds>
void
Triangulation_3<Gt,Tds,Lds>::
_make_big_hole_3D( Vertex_handle v,
                   std::map<Vertex_triple,Facet>& outer_map,
                   std::vector<Cell_handle> & hole,
                   std::vector<Vertex_handle> & vertices,
                   std::map<Vertex_handle, REMOVE_VERTEX_STATE> &vstates)
{

  Cell_handle start = v->cell();
  start->tds_data().mark_processed();
  hole.push_back(start);
  std::size_t i=0, n=1;
  while(i < n)
  {

    Cell_handle c = hole[i++];

    for(int k=0; k<4; k++)
    {
      Vertex_handle v0 = c->vertex(k);

      const REMOVE_VERTEX_STATE vst = vstates[v0];

      if(vst == CLEAR)
      {
        vstates[v0] = EXTREMITY;
        vertices.push_back(v0);
      }	else if(vst == TO_REMOVE) {
        // we mark the vertices, so all the vertices
        // from the same cluster will be skipped
        // in the remove_cluster_3D function
        vstates[v0] = PROCESSED;
      }

      int i1 = vertex_triple_index(k, 0);
      int i2 = vertex_triple_index(k, 1);
      int i3 = vertex_triple_index(k, 2);

      Vertex_handle v1 = c->vertex(i1);
      Vertex_handle v2 = c->vertex(i2);
      Vertex_handle v3 = c->vertex(i3);

      Cell_handle opp_cit = c->neighbor(k);
      int opp_i = tds().mirror_index(c,k);
      Vertex_handle vm = opp_cit->vertex(opp_i);

      bool pb1 = false, pb2 = false, pb3 = false, pbm = false;

      const REMOVE_VERTEX_STATE vst1 = vstates[v1];
      pb1 = vst1 == TO_REMOVE || vst1 == PROCESSED;

      if(!pb1) {
        const REMOVE_VERTEX_STATE vst2 = vstates[v2];
        pb2 = vst2 == TO_REMOVE || vst2 == PROCESSED;

        if(!pb2) {
          const REMOVE_VERTEX_STATE vst3 = vstates[v3];
          pb3 = vst3 == TO_REMOVE || vst3 == PROCESSED;

          if(!pb3) {
            const REMOVE_VERTEX_STATE vstm = vstates[vm];
            pbm = vstm == TO_REMOVE || vstm == PROCESSED;
          }

        }

      }

      bool bad_opposite_cell = pb1 || pb2 || pb3 || pbm;

      // update the hole if needed
      // when the vertex is not to be removed
      if(bad_opposite_cell)
      {
        if(opp_cit->tds_data().is_clear())
        {
          hole.push_back(opp_cit);
          opp_cit->tds_data().mark_processed();
          n++;
        }
        continue;
      }

      Facet f(opp_cit, opp_i);
      Vertex_triple vt = make_vertex_triple(f);
      make_canonical(vt);
      outer_map[vt] = f;
      v1->set_cell(opp_cit);
      v2->set_cell(opp_cit);
      v3->set_cell(opp_cit);
      vm->set_cell(opp_cit);

    }
  }

  std::size_t vsize = vertices.size();
  for(std::size_t i=0; i<vsize; i++) vstates[vertices[i]] = CLEAR;

}


template <class Gt, class Tds, class Lds>
template < class InputIterator, class VertexRemover >
bool
Triangulation_3<Gt, Tds, Lds>::
_remove_cluster_3D(InputIterator first, InputIterator beyond, VertexRemover &remover,
                   std::map<Vertex_handle, REMOVE_VERTEX_STATE> &vstates) {
  InputIterator init = first;
  while(first != beyond)
  {
    Vertex_handle v = *first++;

    if(vstates[v] == PROCESSED) continue;

    //  _make_big_hole_3D and we fill the hole for each cluster
    vstates[v] = PROCESSED;

    // here, we make the hole for the cluster with v inside
    typedef std::map<Vertex_triple,Facet> Vertex_triple_Facet_map;
    std::vector<Cell_handle> hole;
    std::vector<Vertex_handle> vertices;
    hole.reserve(64);
    vertices.reserve(32);
    Vertex_triple_Facet_map outer_map;
    _make_big_hole_3D(v, outer_map, hole, vertices, vstates);

    // the connectivity is totally lost, we need to rebuild
    if(!outer_map.size())
    {
      std::size_t nh = hole.size();
      for(std::size_t i=0; i<nh; i++) hole[i]->tds_data().clear();
      return false;
    }

    std::size_t vsi = vertices.size();

    bool inf = false;
    std::size_t i;
    Vertex_handle_unique_hash_map vmap;
    Cell_handle ch = Cell_handle();

    if(vsi > 100)
    {
      // spatial sort if too many points
      std::vector<Point> vps;
      std::map<Point, Vertex_handle> mp_vps;
      for(i=0; i<vsi;i++)
      {
        Vertex_handle vv = vertices[i];
        if(! this->is_infinite(vv)) {
          vps.push_back(vv->point());
          mp_vps[vv->point()] = vv;
        } else inf = true;
      }

      // Spatial sorting can only be applied to bare points, so we need an adaptor
      typedef typename Geom_traits::Construct_point_3 Construct_point_3;
      typedef typename boost::result_of<const Construct_point_3(const Point&)>::type Ret;
      typedef CGAL::internal::boost_::function_property_map<Construct_point_3, Point, Ret> fpmap;
      typedef CGAL::Spatial_sort_traits_adapter_3<Geom_traits, fpmap> Search_traits_3;

      spatial_sort(vps.begin(), vps.end(),
                   Search_traits_3(
                     CGAL::internal::boost_::make_function_property_map<Point, Ret, Construct_point_3>(
                         geom_traits().construct_point_3_object()), geom_traits()));

      std::size_t svps = vps.size();

      for(i=0; i < svps; i++){
        Vertex_handle vv = mp_vps[vps[i]];
        Vertex_handle vh = remover.tmp.insert(vv->point(), ch);
        ch = vh->cell();
        vmap[vh] = vv;
      }

      if(remover.tmp.dimension()==2){
        Vertex_handle fake_inf = remover.tmp.insert(v->point());
        vmap[fake_inf] = this->infinite_vertex();
      } else {
        vmap[remover.tmp.infinite_vertex()] = this->infinite_vertex();
      }
    } else {

      for(i=0; i < vsi; i++){
        if(!this->is_infinite(vertices[i])){
          Vertex_handle vh = remover.tmp.insert(vertices[i]->point(), ch);
          ch = vh->cell();
          vmap[vh] = vertices[i];
        } else {
          inf = true;
        }
      }

      if(remover.tmp.dimension()==2){
        Vertex_handle fake_inf = remover.tmp.insert(v->point());
        vmap[fake_inf] = this->infinite_vertex();
      } else {
        vmap[remover.tmp.infinite_vertex()] = this->infinite_vertex();
      }
    }

    Vertex_triple_Facet_map inner_map;

    if(inf){
      for(All_cells_iterator it = remover.tmp.all_cells_begin(),
            end = remover.tmp.all_cells_end(); it != end; ++it){
        for(unsigned int index=0; index < 4; index++) {
          Facet f = std::pair<Cell_handle,int>(it,index);
          Vertex_triple vt_aux = this->make_vertex_triple(f);
          Vertex_triple vt(vmap[vt_aux.first],vmap[vt_aux.third],vmap[vt_aux.second]);
          this->make_canonical(vt);
          inner_map[vt]= f;
        }
      }
    } else {
      for(Finite_cells_iterator it = remover.tmp.finite_cells_begin(),
            end = remover.tmp.finite_cells_end(); it != end; ++it){
        for(unsigned int index=0; index < 4; index++){
          Facet f = std::pair<Cell_handle,int>(it,index);
          Vertex_triple vt_aux = this->make_vertex_triple(f);
          Vertex_triple vt(vmap[vt_aux.first],vmap[vt_aux.third],vmap[vt_aux.second]);
          this->make_canonical(vt);
          inner_map[vt]= f;
        }
      }
    }

    // Grow inside the hole, by extending the surface
    while(! outer_map.empty()){
      typename Vertex_triple_Facet_map::iterator oit = outer_map.begin();

      while(this->is_infinite(oit->first.first) ||
            this->is_infinite(oit->first.second) ||
            this->is_infinite(oit->first.third)){
        ++oit;
        // otherwise the lookup in the inner_map fails
        // because the infinite vertices are different
      }
      typename Vertex_triple_Facet_map::value_type o_vt_f_pair = *oit;
      Cell_handle o_ch = o_vt_f_pair.second.first;
      unsigned int o_i = o_vt_f_pair.second.second;

      typename Vertex_triple_Facet_map::iterator iit =
        inner_map.find(o_vt_f_pair.first);
      CGAL_triangulation_assertion(iit != inner_map.end());
      typename Vertex_triple_Facet_map::value_type i_vt_f_pair = *iit;
      Cell_handle i_ch = i_vt_f_pair.second.first;
      unsigned int i_i = i_vt_f_pair.second.second;

      // create a new cell and glue it to the outer surface
      Cell_handle new_ch = tds().create_cell();
      new_ch->set_vertices(vmap[i_ch->vertex(0)], vmap[i_ch->vertex(1)],
                           vmap[i_ch->vertex(2)], vmap[i_ch->vertex(3)]);

      o_ch->set_neighbor(o_i,new_ch);
      new_ch->set_neighbor(i_i, o_ch);

      for(int j=0;j<4;j++) new_ch->vertex(j)->set_cell(new_ch);

      // for the other faces check, if they can also be glued
      for(unsigned int index = 0; index < 4; index++){
        if(index != i_i){
          Facet f = std::pair<Cell_handle,int>(new_ch,index);
          Vertex_triple vt = this->make_vertex_triple(f);
          this->make_canonical(vt);
          std::swap(vt.second,vt.third);
          typename Vertex_triple_Facet_map::iterator oit2 = outer_map.find(vt);
          if(oit2 == outer_map.end()){
            std::swap(vt.second,vt.third);
            outer_map[vt]= f;
          } else {
            // glue the faces
            typename Vertex_triple_Facet_map::value_type o_vt_f_pair2 = *oit2;
            Cell_handle o_ch2 = o_vt_f_pair2.second.first;
            int o_i2 = o_vt_f_pair2.second.second;
            o_ch2->set_neighbor(o_i2,new_ch);
            new_ch->set_neighbor(index, o_ch2);
            outer_map.erase(oit2);
          }
        }
      }

      outer_map.erase(oit);
    }

    this->tds().delete_cells(hole.begin(), hole.end());
    remover.tmp.clear();

  }

  this->tds().delete_vertices(init, beyond);

  return true;
}

template <class Gt, class Tds, class Lds>
template < class InputIterator >
bool
Triangulation_3<Gt, Tds, Lds>::
does_repeat_in_range(InputIterator first, InputIterator beyond) const {
  std::set<Vertex_handle> s;
  while (first!=beyond) if (! s.insert(*first++).second ) return true;
  return false;
}

template <class Gt, class Tds, class Lds>
template < class InputIterator >
bool
Triangulation_3<Gt, Tds, Lds>::
infinite_vertex_in_range(InputIterator first, InputIterator beyond) const {
  while(first != beyond) if(is_infinite(*first++)) return true;
  return false;
}

template <class Gt, class Tds, class Lds>
template < class InputIterator, class VertexRemover >
typename Triangulation_3<Gt, Tds, Lds>::size_type
Triangulation_3<Gt, Tds, Lds>::
remove(InputIterator first, InputIterator beyond, VertexRemover &remover) {
  CGAL_triangulation_precondition(!does_repeat_in_range(first, beyond));
  CGAL_triangulation_precondition(!infinite_vertex_in_range(first, beyond));
  size_type n = number_of_vertices();
  InputIterator init = first, init2 = first;
  if(dimension() == 3 && n > 4)
  {
    // If we could add states on a vertex base as it is done
    // for cells, it would improve the performance.
    std::map<Vertex_handle, REMOVE_VERTEX_STATE> vstates;
    _mark_vertices_to_remove(first, beyond, vstates);
    if(!_test_dim_down_cluster(vstates))
    {
      if(_remove_cluster_3D(init, beyond, remover, vstates))
        return n - number_of_vertices();
    }
  }

  // dimension() < 3 or
  // no connectivity of the remaining vertices
  // we remove one by one
  while (init2 != beyond) {
    Vertex_handle v = *init2++;
    remover.tmp.clear();
    remove(v, remover);
  }
  return n - number_of_vertices();
}

template < class GT, class Tds, class Lds >
bool
Triangulation_3<GT,Tds,Lds>::
is_valid(bool verbose, int level) const
{
  if ( ! _tds.is_valid(verbose,level) ) {
    if (verbose)
        std::cerr << "invalid data structure" << std::endl;
    CGAL_triangulation_assertion(false);
    return false;
  }

  if ( infinite_vertex() == Vertex_handle() ) {
    if (verbose)
        std::cerr << "no infinite vertex" << std::endl;
    CGAL_triangulation_assertion(false);
    return false;
  }

  switch ( dimension() ) {
  case 3:
    {
      for(Finite_cells_iterator it = finite_cells_begin(), end = finite_cells_end();
              it != end; ++it)
        is_valid_finite(it, verbose, level);
      break;
    }
  case 2:
    {
      for(Finite_facets_iterator it = finite_facets_begin(), end = finite_facets_end();
             it != end; ++it)
        is_valid_finite(it->first,verbose,level);
      break;
    }
  case 1:
    {
      for(Finite_edges_iterator it = finite_edges_begin(), end = finite_edges_end();
             it != end; ++it)
        is_valid_finite(it->first,verbose,level);
      break;
    }
  }
  if (verbose)
      std::cerr << "valid triangulation" << std::endl;
  return true;
}

template < class GT, class Tds, class Lds >
bool
Triangulation_3<GT,Tds,Lds>::
is_valid(Cell_handle c, bool verbose, int level) const
{
  if ( ! _tds.is_valid(c,verbose,level) ) {
    if (verbose) {
      std::cerr << "combinatorially invalid cell";
      for (int i=0; i <= dimension(); i++ )
        std::cerr << c->vertex(i)->point() << ", ";
      std::cerr << std::endl;
    }
    CGAL_triangulation_assertion(false);
    return false;
  }
  if ( ! is_infinite(c) )
    is_valid_finite(c, verbose, level);
  if (verbose)
      std::cerr << "geometrically valid cell" << std::endl;
  return true;
}


template < class GT, class Tds, class Lds >
bool
Triangulation_3<GT,Tds,Lds>::
is_valid_finite(Cell_handle c, bool verbose, int) const
{
  switch ( dimension() ) {
  case 3:
    {
      if ( orientation(c->vertex(0)->point(),
                       c->vertex(1)->point(),
                       c->vertex(2)->point(),
                       c->vertex(3)->point()) != POSITIVE ) {
        if (verbose)
            std::cerr << "badly oriented cell "
                      << c->vertex(0)->point() << ", "
                      << c->vertex(1)->point() << ", "
                      << c->vertex(2)->point() << ", "
                      << c->vertex(3)->point() << std::endl;
        CGAL_triangulation_assertion(false);
        return false;
      }
      break;
    }
  case 2:
    {
        if (coplanar_orientation(c->vertex(0)->point(),
                                 c->vertex(1)->point(),
                                 c->vertex(2)->point()) != POSITIVE) {
          if (verbose)
              std::cerr << "badly oriented face "
                        << c->vertex(0)->point() << ", "
                        << c->vertex(1)->point() << ", "
                        << c->vertex(2)->point() << std::endl;
          CGAL_triangulation_assertion(false);
          return false;
        }
      break;
    }
  case 1:
    {
      const Point & p0 = c->vertex(0)->point();
      const Point & p1 = c->vertex(1)->point();

      Vertex_handle v = c->neighbor(0)->vertex(c->neighbor(0)->index(c));
      if ( ! is_infinite(v) )
      {
        if ( collinear_position(p0, p1, v->point()) != MIDDLE ) {
          if (verbose)
              std::cerr << "badly oriented edge "
                        << p0 << ", " << p1 << std::endl
                        << "with neighbor 0"
                        << c->neighbor(0)->vertex(1-c->neighbor(0)->index(c))
                                         ->point()
                        << ", " << v->point() << std::endl;
          CGAL_triangulation_assertion(false);
          return false;
        }
      }

      v = c->neighbor(1)->vertex(c->neighbor(1)->index(c));
      if ( ! is_infinite(v) )
      {
        if ( collinear_position(p1, p0, v->point()) != MIDDLE ) {
          if (verbose)
              std::cerr << "badly oriented edge "
                        << p0 << ", " << p1 << std::endl
                        << "with neighbor 1"
                        << c->neighbor(1)->vertex(1-c->neighbor(1)->index(c))
                                         ->point()
                        << ", " << v->point() << std::endl;
          CGAL_triangulation_assertion(false);
          return false;
        }
      }
      break;
    }
  }
  return true;
}


namespace internal {

// Internal function used by operator==.
template < class GT, class Tds1, class Tds2, class Lds >
bool
test_next(const Triangulation_3<GT, Tds1, Lds> &t1,
          const Triangulation_3<GT, Tds2, Lds> &t2,
          typename Triangulation_3<GT, Tds1, Lds>::Cell_handle c1,
          typename Triangulation_3<GT, Tds2, Lds>::Cell_handle c2,
          std::map<typename Triangulation_3<GT, Tds1, Lds>::Cell_handle,
                   typename Triangulation_3<GT, Tds2, Lds>::Cell_handle> &Cmap,
          std::map<typename Triangulation_3<GT, Tds1, Lds>::Vertex_handle,
                   typename Triangulation_3<GT, Tds2, Lds>::Vertex_handle> &Vmap)
{

    // This function tests and registers the 4 neighbors of c1/c2,
    // and recursively calls itself over them.
    // We don't use the call stack as it may overflow
    // Returns false if an inequality has been found.

    // Precondition: c1, c2 have been registered as well as their 4 vertices.
    CGAL_triangulation_precondition(t1.dimension() >= 2);
    CGAL_triangulation_precondition(Cmap[c1] == c2);
    CGAL_triangulation_precondition(Vmap.find(c1->vertex(0)) != Vmap.end());
    CGAL_triangulation_precondition(Vmap.find(c1->vertex(1)) != Vmap.end());
    CGAL_triangulation_precondition(Vmap.find(c1->vertex(2)) != Vmap.end());
    CGAL_triangulation_precondition(t1.dimension() == 2 ||
                                    Vmap.find(c1->vertex(3)) != Vmap.end());

    typedef Triangulation_3<GT, Tds1, Lds> Tr1;
    typedef Triangulation_3<GT, Tds2, Lds> Tr2;
    typedef typename Tr1::Vertex_handle  Vertex_handle1;
    typedef typename Tr1::Cell_handle    Cell_handle1;
    typedef typename Tr2::Vertex_handle  Vertex_handle2;
    typedef typename Tr2::Cell_handle    Cell_handle2;
    typedef typename std::map<Cell_handle1, Cell_handle2>::const_iterator  Cit;
    typedef typename std::map<Vertex_handle1,
                              Vertex_handle2>::const_iterator Vit;

    typedef typename Tr1::Geom_traits::Construct_point_3 Construct_point_3;
    typedef typename Tr1::Geom_traits::Compare_xyz_3  Compare_xyz_3;

    Compare_xyz_3 cmp1 = t1.geom_traits().compare_xyz_3_object();
    Construct_point_3 cp = t1.geom_traits().construct_point_3_object();

    std::vector<std::pair<Cell_handle1, Cell_handle2> > cell_stack;
    cell_stack.push_back(std::make_pair(c1, c2));

    while(! cell_stack.empty()){

      Cell_handle1 c1 = cell_stack.back().first;
      Cell_handle2 c2 = cell_stack.back().second;
      cell_stack.pop_back();

      for (int i=0; i <= t1.dimension(); ++i) {
        Cell_handle1 n1 = c1->neighbor(i);
        Cit cit = Cmap.find(n1);
        Vertex_handle1 v1 = c1->vertex(i);
        Vertex_handle2 v2 = Vmap[v1];
        Cell_handle2 n2 = c2->neighbor(c2->index(v2));
        if (cit != Cmap.end()) {
          // n1 was already registered.
          if (cit->second != n2)
              return false;
          continue;
        }
        // n1 has not yet been registered.
        // We check that the new vertices match geometrically.
        // And we register them.
        Vertex_handle1 vn1 = n1->vertex(n1->index(c1));
        Vertex_handle2 vn2 = n2->vertex(n2->index(c2));
        Vit vit = Vmap.find(vn1);
        if (vit != Vmap.end()) {
          // vn1 already registered
          if (vit->second != vn2)
            return false;
        }
        else {
          if (t2.is_infinite(vn2))
            return false; // vn1 can't be infinite,
          // since it would have been registered.
          if (cmp1(cp(vn1->point()), cp(vn2->point())) != 0)
            return false;
          // We register vn1/vn2.
          Vmap.insert(std::make_pair(vn1, vn2));
        }

        // We register n1/n2.
        Cmap.insert(std::make_pair(n1, n2));
        cell_stack.push_back(std::make_pair(n1, n2));
      }
    }

    return true;
}

} // namespace internal


template < class GT, class Tds1, class Tds2, class Lds >
bool
operator==(const Triangulation_3<GT, Tds1, Lds> &t1,
           const Triangulation_3<GT, Tds2, Lds> &t2)
{
    typedef typename Triangulation_3<GT, Tds1>::Vertex_handle Vertex_handle1;
    typedef typename Triangulation_3<GT, Tds1>::Cell_handle   Cell_handle1;
    typedef typename Triangulation_3<GT, Tds2>::Vertex_handle Vertex_handle2;
    typedef typename Triangulation_3<GT, Tds2>::Cell_handle   Cell_handle2;

    typedef typename Triangulation_3<GT, Tds1>::Point                       Point;

    typedef typename Triangulation_3<GT, Tds1>::Geom_traits::Equal_3        Equal_3;
    typedef typename Triangulation_3<GT, Tds1>::Geom_traits::Compare_xyz_3  Compare_xyz_3;
    typedef typename Triangulation_3<GT, Tds1>::Geom_traits::Construct_point_3 Construct_point_3;

    Equal_3 equal = t1.geom_traits().equal_3_object();
    Compare_xyz_3 cmp1 = t1.geom_traits().compare_xyz_3_object();
    Compare_xyz_3 cmp2 = t2.geom_traits().compare_xyz_3_object();
    Construct_point_3 cp = t1.geom_traits().construct_point_3_object();

    // Some quick checks.
    if (t1.dimension() != t2.dimension()
        || t1.number_of_vertices() != t2.number_of_vertices()
        || t1.number_of_cells() != t2.number_of_cells())
        return false;

    int dim = t1.dimension();
    // Special case for dimension < 1.
    // The triangulation is uniquely defined in these cases.
    if (dim < 1)
        return true;

    // Special case for dimension == 1.
    if (dim == 1) {
        // It's enough to test that the points are the same,
        // since the triangulation is uniquely defined in this case.
        std::vector<Point> V1 (t1.points_begin(), t1.points_end());
        std::vector<Point> V2 (t2.points_begin(), t2.points_end());

        std::sort(
          V1.begin(), V1.end(),
          boost::bind<Comparison_result>(
            cmp1,
            boost::bind<
              typename boost::result_of<const Construct_point_3(const Point&)>::type>(cp, _1),
            boost::bind<
              typename boost::result_of<const Construct_point_3(const Point&)>::type>(cp, _2))
          == SMALLER);

        std::sort(
          V2.begin(), V2.end(),
          boost::bind<Comparison_result>(
            cmp2,
            boost::bind<
              typename boost::result_of<const Construct_point_3(const Point&)>::type>(cp, _1),
            boost::bind<
              typename boost::result_of<const Construct_point_3(const Point&)>::type>(cp, _2))
          == SMALLER);

        return V1 == V2;
    }

    // We will store the mapping between the 2 triangulations vertices and
    // cells in 2 maps.
    std::map<Vertex_handle1, Vertex_handle2> Vmap;
    std::map<Cell_handle1, Cell_handle2> Cmap;

    // Handle the infinite vertex.
    Vertex_handle1 v1 = t1.infinite_vertex();
    Vertex_handle2 iv2 = t2.infinite_vertex();
    Vmap.insert(std::make_pair(v1, iv2));

    // We pick one infinite cell of t1, and try to match it against the
    // infinite cells of t2.
    Cell_handle1 c = v1->cell();
    Vertex_handle1 v2 = c->vertex((c->index(v1)+1)%(dim+1));
    Vertex_handle1 v3 = c->vertex((c->index(v1)+2)%(dim+1));
    Vertex_handle1 v4 = c->vertex((c->index(v1)+3)%(dim+1));
    const Point &p2 = v2->point();
    const Point &p3 = v3->point();
    const Point &p4 = v4->point();

    std::vector<Cell_handle2> ics;
    t2.incident_cells(iv2, std::back_inserter(ics));
    for (typename std::vector<Cell_handle2>::const_iterator cit = ics.begin();
            cit != ics.end(); ++cit) {
        int inf = (*cit)->index(iv2);

        if (equal(cp(p2), cp((*cit)->vertex((inf+1)%(dim+1))->point())))
            Vmap.insert(std::make_pair(v2, (*cit)->vertex((inf+1)%(dim+1))));
        else if (equal(cp(p2), cp((*cit)->vertex((inf+2)%(dim+1))->point())))
            Vmap.insert(std::make_pair(v2, (*cit)->vertex((inf+2)%(dim+1))));
        else if (dim == 3 &&
                 equal(cp(p2), cp((*cit)->vertex((inf+3)%(dim+1))->point())))
            Vmap.insert(std::make_pair(v2, (*cit)->vertex((inf+3)%(dim+1))));
        else
            continue; // None matched v2.

        if (equal(cp(p3), cp((*cit)->vertex((inf+1)%(dim+1))->point())))
            Vmap.insert(std::make_pair(v3, (*cit)->vertex((inf+1)%(dim+1))));
        else if (equal(cp(p3), cp((*cit)->vertex((inf+2)%(dim+1))->point())))
            Vmap.insert(std::make_pair(v3, (*cit)->vertex((inf+2)%(dim+1))));
        else if (dim == 3 &&
                 equal(cp(p3), cp((*cit)->vertex((inf+3)%(dim+1))->point())))
            Vmap.insert(std::make_pair(v3, (*cit)->vertex((inf+3)%(dim+1))));
        else
            continue; // None matched v3.

        if (dim == 3) {
            if (equal(cp(p4), cp((*cit)->vertex((inf+1)%(dim+1))->point())))
                Vmap.insert(std::make_pair(v4,
                                           (*cit)->vertex((inf+1)%(dim+1))));
            else if (equal(cp(p4), cp((*cit)->vertex((inf+2)%(dim+1))->point())))
                Vmap.insert(std::make_pair(v4,
                                           (*cit)->vertex((inf+2)%(dim+1))));
            else if (equal(cp(p4), cp((*cit)->vertex((inf+3)%(dim+1))->point())))
                Vmap.insert(std::make_pair(v4,
                                           (*cit)->vertex((inf+3)%(dim+1))));
            else
                continue; // None matched v4.
        }

        // Found it !
        Cmap.insert(std::make_pair(c, *cit));
        break;
    }

    if (Cmap.size() == 0)
        return false;
    // We now have one cell, we need to propagate recursively.
    return internal::test_next(t1, t2,
                     Cmap.begin()->first, Cmap.begin()->second, Cmap, Vmap);
}

template < class GT, class Tds1, class Tds2 >
inline
bool
operator!=(const Triangulation_3<GT, Tds1> &t1,
           const Triangulation_3<GT, Tds2> &t2)
{
  return ! (t1 == t2);
}

} //namespace CGAL

#include <CGAL/enable_warnings.h>

#endif // CGAL_TRIANGULATION_3_H<|MERGE_RESOLUTION|>--- conflicted
+++ resolved
@@ -554,15 +554,12 @@
   GT  _gt;
   Vertex_handle infinite; //infinite vertex
 
-<<<<<<< HEAD
+  Point_3 construct_point(const Point &p) const
+  {
+    return geom_traits().construct_point_3_object()(p);
+  }
+
 public:
-=======
-  Point_3 construct_point(const Point &p) const
-  {
-    return geom_traits().construct_point_3_object()(p);
-  }
-
->>>>>>> 9ebc4c04
   Comparison_result
   compare_xyz(const Point &p, const Point &q) const
   {
@@ -2160,7 +2157,6 @@
     return _tds.incident_edges(v, edges, Finite_filter(this));
   }
 
-<<<<<<< HEAD
   Segment_cell_iterator
   segment_walk_begin(Vertex_handle s, Vertex_handle t) const {
       return Segment_cell_iterator( *this, s, t );
@@ -2179,7 +2175,8 @@
   Segment_cell_iterator
   segment_walk_end(const Point& s, const Point& t, Cell_handle hint = Cell_handle()) const {
       return Segment_cell_iterator( *this, s, t, hint ).end();
-=======
+  }
+
   template <class OutputIterator>
   OutputIterator
   incident_edges_threadsafe(Vertex_handle v, OutputIterator edges) const
@@ -2192,7 +2189,6 @@
   finite_incident_edges_threadsafe(Vertex_handle v, OutputIterator edges) const
   {
     return _tds.incident_edges_threadsafe(v, edges, Finite_filter(this));
->>>>>>> 9ebc4c04
   }
 
   size_type degree(Vertex_handle v) const
