--- conflicted
+++ resolved
@@ -60,39 +60,29 @@
   typedef typename CGAL::Object Object;
 public:
   typedef AABB_traits<GeomTraits, AABB_primitive> AT;
-<<<<<<< HEAD
-  
   // AABBTraits concept types
-  typedef typename CGAL::Bbox_3 Bounding_box;
-  typedef typename CGAL::Object Object;
-
-=======
-  /// AABBTraits concept types
   typedef typename GeomTraits::FT FT;
-  typedef typename GeomTraits::Point_3 Point_3;
->>>>>>> a18b9ee3
   typedef AABB_primitive Primitive;
-  typedef typename CGAL::Bbox_3 Bounding_box;
+
   typedef typename std::pair<Object,typename Primitive::Id> Object_and_primitive_id;
   typedef typename std::pair<Point_3,typename Primitive::Id> Point_and_primitive_id;
 
-<<<<<<< HEAD
   // types for search tree
-  typedef typename GeomTraits::FT FT;
   /// \name Types
   /// @{
 
   /// Point query type.
   typedef typename GeomTraits::Point_3 Point_3;
 
+  /// additionnal types for the search tree, required by the RangeSearchTraits concept
+  /// \bug This is not documented for now in the AABBTraits concept.
+  typedef typename GeomTraits::Iso_cuboid_3 Iso_cuboid_3;
+
+  /// 
+  typedef typename CGAL::Bbox_3 Bounding_box;
+
   /// @}
 
-  typedef typename GeomTraits::Sphere_3 Sphere_3;
-=======
-  /// additionnal types for the search tree, required by the RangeSearchTraits concept
-  /// (This is not documented for now in the AABBTraits concept, which is a bug)
->>>>>>> a18b9ee3
-  typedef typename GeomTraits::Iso_cuboid_3 Iso_cuboid_3;
   typedef typename GeomTraits::Sphere_3 Sphere_3;
   typedef typename GeomTraits::Cartesian_const_iterator_3 Cartesian_const_iterator_3; 
   typedef typename GeomTraits::Construct_cartesian_const_iterator_3 Construct_cartesian_const_iterator_3;
@@ -109,15 +99,10 @@
   // Non-virtual Destructor
   ~AABB_traits() { };
 
-<<<<<<< HEAD
-  /*
-=======
   typedef typename GeomTraits::Compute_squared_distance_3 Squared_distance;
   Squared_distance squared_distance_object() const { return GeomTraits().compute_squared_distance_3_object(); }
-  
-  /// 
+
   /**
->>>>>>> a18b9ee3
    * @brief Sorts [first,beyond[
    * @param first iterator on first element
    * @param beyond iterator on beyond element
