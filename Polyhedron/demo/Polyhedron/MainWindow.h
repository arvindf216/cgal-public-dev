#ifndef MAINWINDOW_H
#define MAINWINDOW_H
#include "config.h"

#include <QtOpenGL/qgl.h>
#include <CGAL/Qt/DemosMainWindow.h>
#ifdef QT_SCRIPT_LIB
#  include  <QScriptEngine>
#endif

#include <QVector>
#include <QList>
#include <QFileInfo>
#include <QStringList>
#include <QSet>

class Scene;
class Viewer;
class QTreeView;
class QMenu;
namespace CGAL {
namespace Three{
class Polyhedron_demo_io_plugin_interface;
class Polyhedron_demo_plugin_interface;
}
}

class Scene_item;
class QSortFilterProxyModel;

namespace Ui {
  class MainWindow;
}

#include "Polyhedron_type_fwd.h"

#include "Messages_interface.h"

/*!
 * \brief The main window of the applicatipon.
 * It contains all the widgets, the menus and the elements of interface
 * of the application.*/

class MainWindow : 
  public CGAL::Qt::DemosMainWindow,
  public Messages_interface
{
  Q_OBJECT
  Q_INTERFACES(Messages_interface)
public:
  /*! \brief The constructor
   * It links the class with its UI file and sets it up.
   * It also saves pointers to viewer and the sceneView.
   * Then it creates and initializes the scene and do the
   * connexions with the UI. Finally it loads the plugins.*/

  MainWindow(QWidget* parent = 0);
  ~MainWindow();

  /*! Find an IO plugin.
   * throws std::invalid_argument if no loader with that argument can be found
   @returns the IO plugin associated with `loader_name`*/
  CGAL::Three::Polyhedron_demo_io_plugin_interface* find_loader(const QString& loader_name) const;
  
  /*! \brief Load an item with a given loader.
   * throws `std::logic_error` if loading does not succeed or
   * `std::invalid_argument` if `fileinfo` specifies an invalid file*/
  Scene_item* load_item(QFileInfo fileinfo, CGAL::Three::Polyhedron_demo_io_plugin_interface*);

public Q_SLOTS:
  void updateViewerBBox();
  void open(QString);

  //! given an extension file, returns true if `filename` matches the filter
  bool file_matches_filter(const QString& filters, const QString& filename);

  /*! Open a file with a given loader, and return true if it was successful.
   This slot is for use by scripts.*/
  bool open(QString filename, QString loader_name);

  /*! Reloads an item. Expects to be called by a QAction with the
   index of the item to be reloaded as data attached to the action.
   The index must identify a valid `Scene_item`.*/
  void reload_item();
  
  /*!
   * This is an overloaded function.
   * If QT_SCRIPT_LIB is defined, returns true if the script is valid.
   * If not, returns false.
   */
  bool load_script(QString filename);

  /*! If QT_SCRIPT_LIB is defined, returns true if the script is valid.
  * If not, returns false.
  */
  bool load_script(QFileInfo);

  /*!
   * Gives the keyboard input focus to the widget searchEdit.
   */
  void setFocusToQuickSearch();

  /*!
   * Clears the current selection and select the scene_item with
   * the index i in the sceneView. Calls itemChanged(i) from the scene.
   */
  void selectSceneItem(int i);
  /*!
   * Prints coordinates of a point and its distance to the last
   * position printed by this function.
   */
  void showSelectedPoint(double, double, double);
  /*!
   * Calls removeSceneItemFromSelection(i).
   */
  void unSelectSceneItem(int i);
  /*!
   * Clears the current selection and select all the scene_items
   * in the sceneView.
   */
  void selectAll();
  /*!
   * Adds the scene_item with the index i in the sceneView to the
   * current selection. Calls itemChanged(i) from the scene.
   */
  void addSceneItemInSelection(int i);

  /*!
   * Removes the scene_item with the index i in the sceneView to the
   * current selection. Calls itemChanged(i) from the scene.
   */
  void removeSceneItemFromSelection(int i);

  /*!
   * Calls setAddKeyFrameKeyboardModifiers(m) from the viewer.
   */
  void setAddKeyFrameKeyboardModifiers(Qt::KeyboardModifiers);
  /*!
   * Set the visibility of all actions from the targeted menu
   * and its submenus to false and disables them.
   */
  void clearMenu(QMenu*);
  /*!
   * Enables and sets the targeted action's visibility to true.
   * Does the same in all the menus of the widgets associated with
   * this action.
   */
  void addAction(QAction*);
  /*!
   * Creates an action with text actionText named actionName and
   * adds it to the menu menuName. If menuName does not exist,
   * it is created.
   */
  void addAction(QString actionName,
                 QString actionText,
                 QString menuName);
  /*!
   * Sets the scene center to the target position and makes the
   * scene slide to this new center. Also sets the pivotPoint of
   * the camera to this position.
   */
  void viewerShow(float, float, float);
  /*!
   * Sets the scene center to be the center of the target BBox.
   * Also sets the pivotPoint of the camera to this position.
   */
  void viewerShow(float, float, float, float, float, float);
  /*!
   * Centers the scene on the target object.
   */
  void viewerShowObject();
  /*!
   * Displays a text preceded by the mention "INFO :".
   */
  void information(QString);
  /*!
   * Displays a blue text preceded by the mention "WARNING :".
   */
  void warning(QString);
  /*!
   * Displays a red text preceded by the mention "ERROR :".
   */
  void error(QString);

    //!Displays a text in the chosen html color with the chosen html font.

  void message(QString, QString, QString = QString("normal"));

    //!Returns true if the target plugin is present. If not, returns false.
  bool hasPlugin(const QString&) const;
  /*!
   * If able, finds a script debugger and interrupts current action. Default
   * value for parameter is true.
   */
  void enableScriptDebugger(bool = true);

protected Q_SLOTS:
<<<<<<< HEAD
  void selectionChanged();
=======

   //!Gets the new selected item(s) from the sceneView and updates the scene
   //!and viewer accordingly.
  /*!
   * Set the scene selected item or selected item list. Sets the manipulated
   * frame of the viewer to the new selected item's and calls updateGL().
   */
  void selectionChanged();
  /*!
   * Invoques a context menu for the currently selected item at the requested
   * position.
   */
>>>>>>> ff0a41ff
  void contextMenuRequested(const QPoint& global_pos);
  /*!
   * Invoques a context menu for the requested item at the requested
   * position.
   */
  void showSceneContextMenu(int selectedItemIndex,
                            const QPoint& global_pos);

  //!This is an overloaded function. Invoques a context menu at the requested
  //!position.
  /*!
   * If the widget which received the request is not the sceneView, the index
   * chosen by default for the menu is the one of the currently selected item.
   * If it is the sceneView, then the index of the clicked item is collected.
   * If this index is valid, then it is used for the menu. If not, the function
   * returns.
   */
  void showSceneContextMenu(const QPoint& local_pos_of_treeview);

  //!Prints information about the currently selected item if able.
  void updateInfo();
  //!Prints graphical information about the currently selected item if able.
  void updateDisplayInfo();
  //!Sets the current manipulated frame to 0.
  void removeManipulatedFrame(Scene_item*);

  // settings
  //!Closes the main window.
  void quit();
  //!Reads the plugin_blacklist contents and apply them.
  void readSettings();
  //!Sets up the plugin_blacklist.
  void writeSettings();

  // load, erase, duplicate
  //!Loops on on_actionErase_triggered();
  void on_actionEraseAll_triggered();
  //!Opens a dialog to open one or several files.
  void on_actionLoad_triggered();
  //!Erases the selected items. Returns true if items remain in the sceneView.
  bool on_actionErase_triggered();
  //!Duplicates the selected item and selects the new item.
  void on_actionDuplicate_triggered();
  //!If QT_SCRIPT_LIB is defined, opens a dialog to choose a script.
  void on_actionLoad_Script_triggered();

  // Show/Hide
  //!Swap the visibility of the selected item(s).
  void on_actionShowHide_triggered();

  // Select A/B
  //!Sets the selected item as item_A.
  void on_actionSetPolyhedronA_triggered();
  //!Sets the selected item as Item_B.
  void on_actionSetPolyhedronB_triggered();

  //Preferences edition
  //!Opens the Preferences dialog.
  void on_actionPreferences_triggered();
  // save as...
  //!Opens a dialog to save selected item if able.
  void on_actionSaveAs_triggered(); 
  //!Calls the function save of the current plugin if able.
  void save(QString filename, Scene_item* item);
  //!Calls the function saveSnapShot of the viewer.
  void on_actionSaveSnapshot_triggered();
  //!Opens a Dialog to choose a color and make it the background color.
  void on_actionSetBackgroundColor_triggered();
  /*! Opens a Dialog to enter coordinates of the new center point and sets it
   * with viewerShow.
   *@see viewerShow(float, float, float, float, float, float)
   */
  void on_action_Look_at_triggered();
  //!Returns the position and orientation of the current camera frame.
  QString camera_string() const;
  /*! Prints the position and orientation of the current camera frame.
   * @see camera_string()
   */
  void on_actionDumpCamera_triggered();
  //!Sets the coordinates of the camera in the clipboard text.
  void on_action_Copy_camera_triggered();
  //!Gets coordinates from the clipboard and sets them as the current ones for
  //!the camera.
  void on_action_Paste_camera_triggered();
  //!Hides not available operations and show available operations in all the
  //!menus.
  void filterOperations();
  //!Updates the bounding box and moves the camera to fits the scene.
  void on_actionRecenterScene_triggered();
protected:
<<<<<<< HEAD
  QList<QAction*> createSubMenus(QList<QAction*>);
  /*! For each objects in the sceneView, loads the associated plugins.
   * Gets the property "submenuName" of all the actions and creates submenus.
   * Sorts the Operations menu by name.
=======
  /*! For each objects in the sceneView, loads the associated plugins and sorts
   * the Operations menu by name.
>>>>>>> ff0a41ff
   * @see initPlugin(QObject*);
   * @see initIOPlugin(QObject*);
   */
  void loadPlugins();
  /*!
   * \brief Initializes the plugins.
   * Makes pairs between plugins and object names and fills the Operations menu.
   * Called only once.
   */
  bool initPlugin(QObject*);
  //!Initializes the IO plugin for the target object.
  bool initIOPlugin(QObject*);
  /*!
   * Calls writeSettings() and set the flag accepted for the event.
   * @see writeSettings()
   */
  void closeEvent(QCloseEvent *event);
  /*! Returns the currently selected item in the sceneView. Returns -1
   * if none is selected.
   */
  int getSelectedSceneItemIndex() const;
  //! Returns a list of the selected items in the sceneView.
  QList<int> getSelectedSceneItemIndices() const;

private:
<<<<<<< HEAD
  QString strippedName(const QString &fullFileName);
  void setMenus(QString, QString, QAction *a);
  /// plugin black-list
=======

  /// Plugin black-list
>>>>>>> ff0a41ff
  QSet<QString> plugin_blacklist;
  Scene* scene;
  Viewer* viewer;
  QSortFilterProxyModel* proxyModel;
  QTreeView* sceneView;
  Ui::MainWindow* ui;
  QVector<CGAL::Three::Polyhedron_demo_io_plugin_interface*> io_plugins;
  QMap<QString,QString> default_plugin_selection;
  // typedef to make Q_FOREACH work
  typedef QPair<CGAL::Three::Polyhedron_demo_plugin_interface*, QString> PluginNamePair;
  QVector<PluginNamePair > plugins;
#ifdef QT_SCRIPT_LIB
  QScriptEngine* script_engine;
public:
  /*! Evaluates a script and search for uncaught exceptions. If quiet is false, prints the
   *backtrace of the uncaught exceptions.
   */
  void evaluate_script(QString script, 
                       const QString & fileName = QString(),
                       const bool quiet = false);
  //! Calls evaluate_script(script, filename, true).
  void evaluate_script_quiet(QString script, 
                             const QString & fileName = QString());
#endif
};

#endif // ifndef MAINWINDOW_H<|MERGE_RESOLUTION|>--- conflicted
+++ resolved
@@ -195,9 +195,6 @@
   void enableScriptDebugger(bool = true);
 
 protected Q_SLOTS:
-<<<<<<< HEAD
-  void selectionChanged();
-=======
 
    //!Gets the new selected item(s) from the sceneView and updates the scene
    //!and viewer accordingly.
@@ -210,7 +207,6 @@
    * Invoques a context menu for the currently selected item at the requested
    * position.
    */
->>>>>>> ff0a41ff
   void contextMenuRequested(const QPoint& global_pos);
   /*!
    * Invoques a context menu for the requested item at the requested
@@ -301,15 +297,10 @@
   //!Updates the bounding box and moves the camera to fits the scene.
   void on_actionRecenterScene_triggered();
 protected:
-<<<<<<< HEAD
   QList<QAction*> createSubMenus(QList<QAction*>);
   /*! For each objects in the sceneView, loads the associated plugins.
    * Gets the property "submenuName" of all the actions and creates submenus.
    * Sorts the Operations menu by name.
-=======
-  /*! For each objects in the sceneView, loads the associated plugins and sorts
-   * the Operations menu by name.
->>>>>>> ff0a41ff
    * @see initPlugin(QObject*);
    * @see initIOPlugin(QObject*);
    */
@@ -335,14 +326,9 @@
   QList<int> getSelectedSceneItemIndices() const;
 
 private:
-<<<<<<< HEAD
   QString strippedName(const QString &fullFileName);
   void setMenus(QString, QString, QAction *a);
   /// plugin black-list
-=======
-
-  /// Plugin black-list
->>>>>>> ff0a41ff
   QSet<QString> plugin_blacklist;
   Scene* scene;
   Viewer* viewer;
