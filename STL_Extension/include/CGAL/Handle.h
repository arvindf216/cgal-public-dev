// Copyright (c) 1999
// Utrecht University (The Netherlands),
// ETH Zurich (Switzerland),
// INRIA Sophia-Antipolis (France),
// Max-Planck-Institute Saarbruecken (Germany),
// and Tel-Aviv University (Israel).  All rights reserved.
//
// This file is part of CGAL (www.cgal.org)
//
// $URL$
// $Id$
// SPDX-License-Identifier: LGPL-3.0-or-later OR LicenseRef-Commercial
//
//
// Author(s)     : Sylvain Pion

#ifndef CGAL_HANDLE_H
#define CGAL_HANDLE_H

#include <cstddef>
#include <atomic>
#include <CGAL/Handle_for.h>
#include <CGAL/assertions.h>

namespace CGAL {

class Rep
{
<<<<<<< HEAD
    friend class Handle;
  protected:
             Rep() : count(1) { }
    virtual ~Rep() {}

    std::atomic_int count;
=======
  friend class Handle;
protected:
  Rep() { count = 1; }
  Rep(int count)
    : count(count)
  {}
  virtual ~Rep() {}

  int count;
>>>>>>> e0116717
};


class Handle
{
  public:

    typedef std::ptrdiff_t Id_type ;

    Handle() noexcept
        : PTR(static_cast<Rep*>(0)) {}

    // FIXME: if the precondition throws in a noexcept function, the program terminates
    Handle(const Handle& x) noexcept
    {
      CGAL_precondition( x.PTR != static_cast<Rep*>(0) );
      PTR = x.PTR;
      //CGAL_assume (PTR->count > 0);
      incref();
    }

    Handle(Handle&& x) noexcept : PTR(x.PTR) { x.PTR = 0; }

    ~Handle() { reset(); }

    Handle&
    operator=(const Handle& x) noexcept
    {
      CGAL_precondition( x.PTR != static_cast<Rep*>(0) );
      x.incref();
      if(PTR) decref(); // not reset() in case this==&x
      PTR = x.PTR;
      return *this;
    }

    Handle&
    operator=(Handle&& x) noexcept
    {
      swap(*this, x);
      return *this;
    }

    friend void swap(Handle& a, Handle& b) noexcept { std::swap(a.PTR, b.PTR); }

  private:
    void incref() const noexcept
    {
      if (is_currently_single_threaded()) {
        PTR->count.store(PTR->count.load(std::memory_order_relaxed) + 1, std::memory_order_relaxed);
      } else {
        PTR->count.fetch_add(1, std::memory_order_relaxed);
      }
    }

    void decref()
    {
      if (is_currently_single_threaded()) {
        auto c = PTR->count.load(std::memory_order_relaxed);
        if (c == 1)
          delete PTR;
        else
          PTR->count.store(c - 1, std::memory_order_relaxed);
      } else {
      // TSAN does not support fences :-(
#if !defined __SANITIZE_THREAD__ && !__has_feature(thread_sanitizer)
        if (PTR->count.load(std::memory_order_relaxed) == 1
            || PTR->count.fetch_sub(1, std::memory_order_release) == 1) {
          std::atomic_thread_fence(std::memory_order_acquire);
#else
        if (PTR->count.fetch_sub(1, std::memory_order_acq_rel) == 1) {
#endif
          delete PTR;
        }
      }
    }

  public:
    void reset()
    {
      if (PTR)
      {
        decref();
        PTR=0;
      }
    }

    int
    refs()  const noexcept { return PTR->count.load(std::memory_order_relaxed); }

    Id_type id() const noexcept { return PTR - static_cast<Rep*>(0); }

    bool identical(const Handle& h) const noexcept { return PTR == h.PTR; }

    void * for_compact_container() const { return PTR; }
    void for_compact_container(void* p) { PTR = static_cast<Rep*>(p); }
  protected:
    Rep* PTR;
};

//inline Handle::Id_type id(const Handle& x) { return x.id() ; }

inline bool identical(const Handle &h1, const Handle &h2) noexcept { return h1.identical(h2); }

} //namespace CGAL

#endif // CGAL_HANDLE_H<|MERGE_RESOLUTION|>--- conflicted
+++ resolved
@@ -26,24 +26,14 @@
 
 class Rep
 {
-<<<<<<< HEAD
     friend class Handle;
   protected:
-             Rep() : count(1) { }
+    Rep(int count = 1)
+      : count(count)
+    {}
     virtual ~Rep() {}
 
     std::atomic_int count;
-=======
-  friend class Handle;
-protected:
-  Rep() { count = 1; }
-  Rep(int count)
-    : count(count)
-  {}
-  virtual ~Rep() {}
-
-  int count;
->>>>>>> e0116717
 };
 
 
