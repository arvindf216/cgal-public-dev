namespace CGAL {

/*!
\ingroup PkgKernelDFunctions

checks whether `obj1` and `obj2` intersect. Two objects `obj1` and
`obj2` intersect if there is a point `p` that is part of both `obj1`
and `obj2`.  The intersection region of those two objects is defined
as the set of all points `p` that are part of both `obj1` and
`obj2`.

\pre The objects are of the same dimension.

The types `Type1` and `Type2` can be any of the following: 

- `Point_d<R>` 
- `Line_d<R>` 
- `Ray_d<R>` 
- `Segment_d<R>` 
- `Hyperplane_d<R>` 

\sa `intersection` 
*/
bool do_intersect(Type1<R> obj1, Type2<R> obj2);

/*!
\ingroup PkgKernelDFunctions

<<<<<<< HEAD
returns the intersection result of `f1` and `f2` by means of
the polymorphic wrapper type `Object`. The returned object can be
tested for the intersection result and assigned by means of the
`object_cast` function. 
=======
returns the intersection between `f1` and `f2`.
>>>>>>> 34362d2a

\pre The objects are of the same dimension.

The same functionality is also available through the functor `Kernel::Intersect_d`.
 
The following table gives the possible values for `Type1` and `Type2`.

The return type can be obtained through `cpp11::result_of<Kernel::Intersect_d(A, B)>::%type`.
It is equivalent to `boost::optional< boost::variant< T... > >`, the last column in the table providing the template parameter pack.



<DIV ALIGN="CENTER"> 
<TABLE CELLPADDING=3 BORDER="1"> 
<TR> <TH> Type1 </TH> 
<TH> Type2 </TH> 
<TH> `T...` </TH> 
</TR> 
<TR> 
<TD VALIGN="CENTER" > Line_d </TD> 
<TD VALIGN="CENTER" > Line_d </TD> 
<TD><TABLE BORDER="0"> 
<TR><TD>Point_d</TD></TR> 
<TR><TD>Line_d</TD></TR> 
</TABLE></TD> 
</TR> 
<TR> 
<TD VALIGN="CENTER" > Segment_d </TD> 
<TD VALIGN="CENTER" > Line_d </TD> 
<TD><TABLE BORDER="0"> 
<TR><TD>Point_d</TD></TR> 
<TR><TD>Segment_d</TD></TR> 
</TABLE></TD> 
</TR> 
<TR> 
<TD VALIGN="CENTER" > Segment_d </TD> 
<TD VALIGN="CENTER" > Segment_d </TD> 
<TD><TABLE BORDER="0"> 
<TR><TD>Point_d</TD></TR> 
<TR><TD>Segment_d</TD></TR> 
</TABLE></TD> 
</TR> 
<TR> 
<TD VALIGN="CENTER" > Ray_d </TD> 
<TD VALIGN="CENTER" > Line_d </TD> 
<TD><TABLE BORDER="0"> 
<TR><TD>Point_d</TD></TR> 
<TR><TD>Ray_d</TD></TR> 
</TABLE></TD> 
</TR> 
<TR> 
<TD VALIGN="CENTER" > Ray_d </TD> 
<TD VALIGN="CENTER" > Segment_d </TD> 
<TD><TABLE BORDER="0"> 
<TR><TD>Point_d</TD></TR> 
<TR><TD>Segment_d</TD></TR> 
</TABLE></TD> 
</TR> 
<TR> 
<TD VALIGN="CENTER" > Ray_d </TD> 
<TD VALIGN="CENTER" > Ray_d </TD> 
<TD><TABLE BORDER="0"> 
<TR><TD>Point_d</TD></TR> 
<TR><TD>Segment_d</TD></TR> 
<TR><TD>Ray_d</TD></TR> 
</TABLE></TD> 
</TR> 
<TR> 
<TD VALIGN="CENTER" > Hyperplane_d </TD> 
<TD VALIGN="CENTER" > Line_d </TD> 
<TD><TABLE BORDER="0"> 
<TR><TD>Point_d</TD></TR> 
<TR><TD>Line_d</TD></TR> 
</TABLE></TD> 
</TR> 
<TR> 
<TD VALIGN="CENTER" > Hyperplane_d </TD> 
<TD VALIGN="CENTER" > Ray_d </TD> 
<TD><TABLE BORDER="0"> 
<TR><TD>Point_d</TD></TR> 
<TR><TD>Ray_d</TD></TR> 
</TABLE></TD> 
</TR> 
<TR> 
<TD VALIGN="CENTER" > Hyperplane_d </TD> 
<TD VALIGN="CENTER" > Segment_d </TD> 
<TD><TABLE BORDER="0"> 
<TR><TD>Point_d</TD></TR> 
<TR><TD>Segment_d</TD></TR> 
</TABLE></TD> 
</TR> 
</TABLE> 
</DIV> 

\cgalHeading{Example}

The following example demonstrates the most common use of 
`intersection` routines. 

\code
#include <CGAL/intersections_d.h> 

template<typename R>
struct Intersection_visitor {
  typedef result_type void;
  void operator()(const Point_d<R>& p) const { 
  // handle point
  }
  void operator()(const Segment_d<R>& s) const { 
  // handle segment 
  }
};

template <class R> 
void foo(Segment_d<R> seg, Line_d<R> lin) 
{ 
  // with C++11 support
  // auto result = intersection(seg, lin);

  // without C++11 support
  typename cpp11::result_of<R::Intersect_d(Segment_d<R>, Line_d<R>)>::type
    result = intersection(seg, lin);

  if(result) { boost::apply_visitor(Intersection_visitor<R>(), *result); } 
  else { // no intersection  
  }
} 
\endcode

\sa `do_intersect`
\sa `Kernel_d::Intersect_d` 
\sa CGAL_INTERSECTION_VERSION
\sa <a HREF="http://www.boost.org/doc/libs/release/libs/optional/index.html">`boost::optional`</a>
\sa <a HREF="http://www.boost.org/doc/html/variant.html">`boost::variant`</a>
\sa `cpp11::result_of`

*/
cpp11::result_of<R::Intersect_d(Type1<R>, Type2<R>)>::type intersection(Type1<R> f1, Type2<R> f2);

} /* namespace CGAL */
<|MERGE_RESOLUTION|>--- conflicted
+++ resolved
@@ -26,14 +26,7 @@
 /*!
 \ingroup PkgKernelDFunctions
 
-<<<<<<< HEAD
-returns the intersection result of `f1` and `f2` by means of
-the polymorphic wrapper type `Object`. The returned object can be
-tested for the intersection result and assigned by means of the
-`object_cast` function. 
-=======
 returns the intersection between `f1` and `f2`.
->>>>>>> 34362d2a
 
 \pre The objects are of the same dimension.
 
