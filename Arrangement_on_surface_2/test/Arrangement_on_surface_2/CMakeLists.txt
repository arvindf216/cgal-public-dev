# Created by the script cgal_create_cmake_script
# This is the CMake script for compiling a CGAL application.

cmake_minimum_required(VERSION 3.1...3.15)
project(Arrangement_on_surface_2_Tests)

enable_testing()

find_package(CGAL REQUIRED COMPONENTS Core)

<<<<<<< HEAD
include(${CGAL_USE_FILE})
=======
find_package(CGAL QUIET COMPONENTS Core)

if ( CGAL_FOUND )

  include(${CGAL_USE_FILE})

  if(COMMAND target_compile_options)
    # Since CMake-2.8.12: New CMake script, that defines the targets and
    # the CTest test cases.
    include( ${CMAKE_CURRENT_SOURCE_DIR}/cgal_test.cmake )
  else()
    # If CMake version is <= 2.8.11, use the usual CMake script.

    # create a target per cppfile
    file(GLOB cppfiles RELATIVE ${CMAKE_CURRENT_SOURCE_DIR} ${CMAKE_CURRENT_SOURCE_DIR}/*.cpp)

    create_single_source_cgal_program("construction_test_suite_generator.cpp")
    create_single_source_cgal_program("ex_kernel_point.cpp")
    create_single_source_cgal_program("ex_kernel_segment.cpp")
    create_single_source_cgal_program("test_arc_polycurve.cpp")
    create_single_source_cgal_program("test_batched_point_location.cpp")
    create_single_source_cgal_program("test_bezier_polycurve.cpp")
    create_single_source_cgal_program("test_circular_arc_polycurve.cpp")
    create_single_source_cgal_program("test_conic_polycurve.cpp")
    create_single_source_cgal_program("test_construction.cpp")
    create_single_source_cgal_program("test_data_traits.cpp")
    create_single_source_cgal_program("test_do_equal.cpp")
    create_single_source_cgal_program("test_do_intersect.cpp")
    create_single_source_cgal_program("test_dual.cpp")
    create_single_source_cgal_program("test_insertion.cpp")
    create_single_source_cgal_program("test_io.cpp")
    create_single_source_cgal_program("test_iso_verts.cpp")
    create_single_source_cgal_program("test_observer.cpp")
    create_single_source_cgal_program("test_overlay.cpp")
    create_single_source_cgal_program("test_point_location.")
    create_single_source_cgal_program("test_point_location_dynamic.cpp")
    create_single_source_cgal_program("test_polycurve_intersection.cpp")
    create_single_source_cgal_program("test_polylines.cpp")
    create_single_source_cgal_program("test_rational_function_traits_2.cpp")
    create_single_source_cgal_program("test_removal.cpp")
    create_single_source_cgal_program("test_sgm.cpp")
    create_single_source_cgal_program("test_spherical_merge.cpp")
    create_single_source_cgal_program("test_spherical_overlay.cpp")
    create_single_source_cgal_program("test_spherical_removal.cpp")
    create_single_source_cgal_program("test_tags.cpp")
    create_single_source_cgal_program("test_traits_adaptor.cpp")
    create_single_source_cgal_program("test_traits_dispatching.cpp")
    create_single_source_cgal_program("test_unbounded_rational_direct_insertion.cpp")
    create_single_source_cgal_program("test_unbounded_rational_insertion.cpp")
    create_single_source_cgal_program("test_unbounded_removal.cpp")
    create_single_source_cgal_program("test_vertical_decomposition.cpp")
    create_single_source_cgal_program("test_vert_ray_shoot_vert_segments.cpp")
    create_single_source_cgal_program("test_zone.cpp")
    if(NOT CGAL_DISABLE_GMP)
      create_single_source_cgal_program("test_traits.cpp")
    else()
      message(STATUS "NOTICE: Some tests require the CGAL_Core library, and will not be compiled.")
    endif()
  endif()
>>>>>>> 7c94a1f2

if(COMMAND target_compile_options)
  # Since CMake-2.8.12: New CMake script, that defines the targets and
  # the CTest test cases.
  include(${CMAKE_CURRENT_SOURCE_DIR}/cgal_test.cmake)
else()
  # If CMake version is <= 2.8.11, use the usual CMake script.

  # create a target per cppfile
  file(
    GLOB cppfiles
    RELATIVE ${CMAKE_CURRENT_SOURCE_DIR}
    ${CMAKE_CURRENT_SOURCE_DIR}/*.cpp)
  foreach(cppfile ${cppfiles})
    create_single_source_cgal_program("${cppfile}")
  endforeach()
endif()<|MERGE_RESOLUTION|>--- conflicted
+++ resolved
@@ -8,83 +8,7 @@
 
 find_package(CGAL REQUIRED COMPONENTS Core)
 
-<<<<<<< HEAD
 include(${CGAL_USE_FILE})
-=======
-find_package(CGAL QUIET COMPONENTS Core)
-
-if ( CGAL_FOUND )
-
-  include(${CGAL_USE_FILE})
-
-  if(COMMAND target_compile_options)
-    # Since CMake-2.8.12: New CMake script, that defines the targets and
-    # the CTest test cases.
-    include( ${CMAKE_CURRENT_SOURCE_DIR}/cgal_test.cmake )
-  else()
-    # If CMake version is <= 2.8.11, use the usual CMake script.
-
-    # create a target per cppfile
-    file(GLOB cppfiles RELATIVE ${CMAKE_CURRENT_SOURCE_DIR} ${CMAKE_CURRENT_SOURCE_DIR}/*.cpp)
-
-    create_single_source_cgal_program("construction_test_suite_generator.cpp")
-    create_single_source_cgal_program("ex_kernel_point.cpp")
-    create_single_source_cgal_program("ex_kernel_segment.cpp")
-    create_single_source_cgal_program("test_arc_polycurve.cpp")
-    create_single_source_cgal_program("test_batched_point_location.cpp")
-    create_single_source_cgal_program("test_bezier_polycurve.cpp")
-    create_single_source_cgal_program("test_circular_arc_polycurve.cpp")
-    create_single_source_cgal_program("test_conic_polycurve.cpp")
-    create_single_source_cgal_program("test_construction.cpp")
-    create_single_source_cgal_program("test_data_traits.cpp")
-    create_single_source_cgal_program("test_do_equal.cpp")
-    create_single_source_cgal_program("test_do_intersect.cpp")
-    create_single_source_cgal_program("test_dual.cpp")
-    create_single_source_cgal_program("test_insertion.cpp")
-    create_single_source_cgal_program("test_io.cpp")
-    create_single_source_cgal_program("test_iso_verts.cpp")
-    create_single_source_cgal_program("test_observer.cpp")
-    create_single_source_cgal_program("test_overlay.cpp")
-    create_single_source_cgal_program("test_point_location.")
-    create_single_source_cgal_program("test_point_location_dynamic.cpp")
-    create_single_source_cgal_program("test_polycurve_intersection.cpp")
-    create_single_source_cgal_program("test_polylines.cpp")
-    create_single_source_cgal_program("test_rational_function_traits_2.cpp")
-    create_single_source_cgal_program("test_removal.cpp")
-    create_single_source_cgal_program("test_sgm.cpp")
-    create_single_source_cgal_program("test_spherical_merge.cpp")
-    create_single_source_cgal_program("test_spherical_overlay.cpp")
-    create_single_source_cgal_program("test_spherical_removal.cpp")
-    create_single_source_cgal_program("test_tags.cpp")
-    create_single_source_cgal_program("test_traits_adaptor.cpp")
-    create_single_source_cgal_program("test_traits_dispatching.cpp")
-    create_single_source_cgal_program("test_unbounded_rational_direct_insertion.cpp")
-    create_single_source_cgal_program("test_unbounded_rational_insertion.cpp")
-    create_single_source_cgal_program("test_unbounded_removal.cpp")
-    create_single_source_cgal_program("test_vertical_decomposition.cpp")
-    create_single_source_cgal_program("test_vert_ray_shoot_vert_segments.cpp")
-    create_single_source_cgal_program("test_zone.cpp")
-    if(NOT CGAL_DISABLE_GMP)
-      create_single_source_cgal_program("test_traits.cpp")
-    else()
-      message(STATUS "NOTICE: Some tests require the CGAL_Core library, and will not be compiled.")
-    endif()
-  endif()
->>>>>>> 7c94a1f2
-
-if(COMMAND target_compile_options)
-  # Since CMake-2.8.12: New CMake script, that defines the targets and
-  # the CTest test cases.
-  include(${CMAKE_CURRENT_SOURCE_DIR}/cgal_test.cmake)
-else()
-  # If CMake version is <= 2.8.11, use the usual CMake script.
-
-  # create a target per cppfile
-  file(
-    GLOB cppfiles
-    RELATIVE ${CMAKE_CURRENT_SOURCE_DIR}
-    ${CMAKE_CURRENT_SOURCE_DIR}/*.cpp)
-  foreach(cppfile ${cppfiles})
-    create_single_source_cgal_program("${cppfile}")
-  endforeach()
-endif()+# Since CMake-2.8.12: New CMake script, that defines the targets and
+# the CTest test cases.
+include(${CMAKE_CURRENT_SOURCE_DIR}/cgal_test.cmake)