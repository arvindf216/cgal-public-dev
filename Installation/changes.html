--- conflicted
+++ resolved
@@ -232,17 +232,12 @@
       wraps an existing graph and hide all simplices that are not
       in the selected connected components.
     </li>
-<<<<<<< HEAD
-</ul>
-=======
     <li>
       Added the class <code>CGAL::Seam_mesh</code>. The <code>Seam_mesh</code> is
       a graph adaptor which allows to create virtual borders when marking edges
       as seam edges.
     </li>
   </ul>
-
->>>>>>> f5d97425
 <!-- Visualization -->
 
 <!-- end of the div for 4.10 -->
