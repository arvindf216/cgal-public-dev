// Copyright (c) 2006,2007,2008,2009,2010,2011,2014 Tel-Aviv University (Israel).
// All rights reserved.
//
// This file is part of CGAL (www.cgal.org).
// You can redistribute it and/or modify it under the terms of the GNU
// General Public License as published by the Free Software Foundation,
// either version 3 of the License, or (at your option) any later version.
//
// Licensees holding a valid commercial license may use this file in
// accordance with the commercial license agreement provided with the software.
//
// This file is provided AS IS with NO WARRANTY OF ANY KIND, INCLUDING THE
// WARRANTY OF DESIGN, MERCHANTABILITY AND FITNESS FOR A PARTICULAR PURPOSE.
//
// $URL$
// $Id$
// SPDX-License-Identifier: GPL-3.0+
//
// Author(s)     : Efi Fogel         <efif@post.tau.ac.il>
//                 Eric Berberich    <eric.berberich@cgal.org>

#ifndef CGAL_ARR_GEODESIC_ARC_ON_SPHERE_TRAITS_2_H
#define CGAL_ARR_GEODESIC_ARC_ON_SPHERE_TRAITS_2_H

#include <CGAL/license/Arrangement_on_surface_2.h>


// #define CGAL_FULL_X_MONOTONE_GEODESIC_ARC_ON_SPHERE_IS_SUPPORTED 1

/*! \file
 * A class that handles great circular arcs embedded on spheres suitable
 * as a geometry traits class for the arrangement on surface package.
 */

#include <fstream>

#include <CGAL/config.h>
#include <CGAL/tags.h>
#include <CGAL/intersections.h>
#include <CGAL/Arr_tags.h>
#include <CGAL/Arr_enums.h>

namespace CGAL {

template <typename Kernel> class Arr_x_monotone_geodesic_arc_on_sphere_3;
template <typename Kernel> class Arr_geodesic_arc_on_sphere_3;
template <typename Kernel> class Arr_extended_direction_3;

/*! A traits class-template for constructing and maintaining arcs of great
 * circles embedded on spheres. It is parameterized from a (linear) geometry
 * kernel, which it also derives from
 */
template <typename Kernel_, int atan_x = -1, int atan_y = 0>
class Arr_geodesic_arc_on_sphere_traits_2 : public Kernel_ {
  friend class Arr_x_monotone_geodesic_arc_on_sphere_3<Kernel_>;
  friend class Arr_geodesic_arc_on_sphere_3<Kernel_>;
  friend class Arr_extended_direction_3<Kernel_>;

public:
  typedef Kernel_                               Kernel;

  // Category tags:
  typedef Tag_true                              Has_left_category;
  typedef Tag_true                              Has_merge_category;
  typedef Tag_false                             Has_do_intersect_category;

  typedef Arr_identified_side_tag               Left_side_category;
  typedef Arr_contracted_side_tag               Bottom_side_category;
  typedef Arr_contracted_side_tag               Top_side_category;
  typedef Arr_identified_side_tag               Right_side_category;

  typedef boost::integral_constant<bool, atan_y==0>       Zero_atan_y;

  // Traits objects
  typedef Arr_extended_direction_3<Kernel>                Point_2;
  typedef Arr_x_monotone_geodesic_arc_on_sphere_3<Kernel> X_monotone_curve_2;
  typedef Arr_geodesic_arc_on_sphere_3<Kernel>            Curve_2;
  typedef unsigned int                                    Multiplicity;

  /*! Default constructor */
  Arr_geodesic_arc_on_sphere_traits_2() {}

protected:
  typedef typename Kernel::FT                   FT;

  typedef typename Kernel::Direction_3          Direction_3;
  typedef typename Kernel::Vector_3             Vector_3;
  typedef typename Kernel::Direction_2          Direction_2;
  typedef typename Kernel::Vector_2             Vector_2;

  /*! Obtain the intersection of the identification arc and the xy plane.
   * By default, it is the vector directed along the negative x axis
   * (x = -infinity).
   * \return the intersection of the identification arc and the xy plane.
   */
  inline static const Direction_2& identification_xy()
  {
    static const Direction_2 d(atan_x, atan_y);
    return d;
  }

  /*! Obtain the normal of the plane that contains the identification arc.
   * By default, it is the vector directed along the positive y axis
   * (y = infinity).
   * \return the normal of the plane that contains the identification arc.
   */
  inline static const Direction_3& identification_normal()
  {
    static const Direction_3 d(atan_y, -atan_x, 0);
    return d;
  }

  /*! Obtain the 2D direction directed along the negative x axis
   * \return the direction directed at x = -infinity
   */
  inline static const Direction_2& neg_x_2()
  {
    static const Direction_2 d(-1, 0);
    return d;
  }

  /*! Obtain the 2D direction directed along the negative y axis
   * \return the direction directed at y = -infinity
   */
  inline static const Direction_2& neg_y_2()
  {
    static const Direction_2 d(0, -1);
    return d;
  }

  /*! Obtain the sign of the x-coordinate of a direction in space
   * \param d the direction in space
   * \return the sign of the x-coordinate of d
   */
  inline static Sign x_sign(Direction_3 d) { return CGAL::sign(d.dx()); }

  /*! Obtain the sign of the y-coordinate of a direction in space
   * \param d the direction in space
   * \return the sign of the y-coordinate of d
   */
  inline static Sign y_sign(Direction_3 d) { return CGAL::sign(d.dy()); }

  /*! Obtain the sign of the z-coordinate of a direction in space
   * \param d the direction in space
   * \return the sign of the z-coordinate of d
   */
  inline static Sign z_sign(Direction_3 d) { return CGAL::sign(d.dz()); }

  typedef Direction_2 (*Project)(const Direction_3& d) ;

  /*! Project a 3D direction onto the xy-plane
   * \param d the 3D direction
   * \return the projection onto the xy-plane
   */
  inline static Direction_2 project_xy(const Direction_3& d)
  { return Direction_2(d.dx(), d.dy()); }

  /*! Project a 3D direction onto the yz-plane
   * \param d the 3D direction
   * \return the projection onto the yz-plane
   */
  inline static Direction_2 project_yz(const Direction_3& d)
  { return Direction_2(d.dy(), d.dz()); }

  /*! Project a 3D direction onto the zx-plane
   * \param d the 3D direction
   * \return the projection onto the xz-plane
   */
  inline static Direction_2 project_xz(const Direction_3& d)
  { return Direction_2(d.dx(), d.dz()); }

  /*! Project a 3D direction onto the yz-plane and reflect the y coordinate
   * \param d the 3D direction
   * \return the projection onto the yz-plane
   */
  inline static Direction_2 project_minus_yz(const Direction_3& d)
  { return Direction_2(-d.dy(), d.dz()); }

  /*! Project a 3D direction onto the zx-plane and reflect the x coordinate
   * \param d the 3D direction
   * \return the projection onto the xz-plane
   */
  inline static Direction_2 project_minus_xz(const Direction_3& d)
  { return Direction_2(-d.dx(), d.dz()); }

  /*! Compare the relative position of a direction and a plane given by its
   * normal.
   * \param normal the direction of the plane.
   * \param dir the direction.
   */
  inline Oriented_side oriented_side(const Direction_3& normal,
                                     const Direction_3 dir) const
  {
    FT dot = normal.vector() * dir.vector();
    return CGAL::sign(dot);
  }

  /*! Compute the orientation of two directions.
   * \param d1 the first direction.
   * \param d2 the second direction.
   * \return the relative orientation of d1 and d2.
   */
  inline Orientation orientation(const Direction_2& d1, const Direction_2& d2)
    const
  {
    const Kernel& kernel(*this);
    return kernel.orientation_2_object()(d1.vector(), d2.vector());
  }

  /*! Constructs a plane that contains two directions.
   * \param d1 the first direction.
   * \param d2 the second direction.
   */
  inline Direction_3 construct_normal_3(const Direction_3& d1,
                                        const Direction_3& d2) const
  {
    const Kernel& kernel(*this);
    Vector_3 v = kernel.construct_cross_product_vector_3_object()(d1.vector(),
                                                                  d2.vector());
    return v.direction();
  }

  /*! Determined whether a direction is contained in a plane given by its
   * normal
   * \param normal the direction of the 3D plane.
   * \param dir the 3D direction.
   * \return true if dir is contained in plane; false otherwise.
   * \pre the plane contains the origin.
   */
  inline bool has_on(const Direction_3& normal, const Direction_3& dir) const
  {
    FT dot = normal.vector() * dir.vector();
    return CGAL::sign(dot) == ZERO;
  }

public:
  /*! Compare two endpoint directions by v.
   * \param d1 the first enpoint direction.
   * \param d2 the second endpoint direction.
   * \return SMALLER - v(d1) < v(d2);
   *         EQUAL   - v(d1) = v(d2);
   *         LARGER  - v(d1) > v(d2).
   */
  inline Comparison_result compare_y(const Direction_3& d1,
                                     const Direction_3& d2) const
  {
    Vector_3 v1 = d1.vector();
    Vector_3 v2 = d2.vector();

    FT dot_p1 = v1.z();
    FT dot_p2 = v2.z();

    Sign s1 = CGAL::sign(dot_p1);
    Sign s2 = CGAL::sign(dot_p2);

    if (s1 != s2) {
      if (s1 == NEGATIVE) return SMALLER;
      if (s1 == POSITIVE) return LARGER;
      if (s2 == NEGATIVE) return LARGER;
      if (s2 == POSITIVE) return SMALLER;
    }
    if (s1 == ZERO) return EQUAL;

    FT norm1 = v1 * v1;
    FT norm2 = v2 * v2;

    return (s1 == POSITIVE) ?
      CGAL::compare(dot_p1 * dot_p1 * norm2, dot_p2 * dot_p2 * norm1) :
      CGAL::compare(dot_p2 * dot_p2 * norm1, dot_p1 * dot_p1 * norm2);
  }

  /*! Compare two directions contained in the xy plane by u.
   * \param d1 the first direction.
   * \param d2 the second direction.
   * \return SMALLER - u(d1) < u(d2);
   *         EQUAL   - u(d1) = u(d2);
   *         LARGER  - u(d1) > u(d2).
   */
  inline Comparison_result compare_x(const Direction_2& d1,
                                     const Direction_2& d2) const
  {
    const Kernel& kernel = *this;
    if (kernel.equal_2_object()(d1, d2)) return EQUAL;
    const Direction_2& d = identification_xy();
    return (kernel.counterclockwise_in_between_2_object()(d, d1, d2)) ?
      LARGER : SMALLER;
  }

  /*! Compare two endpoint directions by u.
   * \param d1 the first enpoint direction.
   * \param d2 the second endpoint direction.
   * \return SMALLER - u(d1) < u(d2);
   *         EQUAL   - u(d1) = u(d2);
   *         LARGER  - u(d1) > u(d2).
   * \pre d1 does not coincide with any pole.
   * \pre d2 does not coincide with any pole.
   */
  inline Comparison_result compare_x(const Direction_3& d1,
                                     const Direction_3& d2) const
  {
    // Compare the projections onto the xy plane:
    Direction_2 d1_2 = project_xy(d1);
    Direction_2 d2_2 = project_xy(d2);
    return compare_x(d1_2, d2_2);
  }

  /*! Compare two endpoint directions lexigoraphically: by u, then by v.
   * \param d1 the first enpoint direction.
   * \param d2 the second endpoint direction.
   * \return SMALLER - u(d1) < u(d2);
   *         SMALLER - u(d1) = u(d2) and v(d1) < v(d2);
   *         EQUAL   - u(d1) = u(d2) and v(d1) = v(d2);
   *         LARGER  - u(d1) = u(d2) and v(d1) > v(d2);
   *         LARGER  - u(d1) > u(d2).
   * \pre d1 does not lie on the discontinuity arc.
   * \pre d2 does not lie on the discontinuity arc.
   */
  inline Comparison_result compare_xy(const Direction_3& d1,
                                      const Direction_3& d2) const
  {
    Comparison_result res = compare_x(d1, d2);
    if (res == EQUAL) return compare_y(d1, d2);
    return res;
  }

  /*! Determine whether the given point is in the x-range of the
   * spherical_arc.
   * \param point the query point direction.
   * \return true if point is in the x-range of the (closed) spherical_arc and
   * false otherwise.
   * \pre point does not coincide with one of the poles
   */
  bool is_in_x_range(const X_monotone_curve_2& xcv, const Point_2& point) const
  {
    typedef Arr_geodesic_arc_on_sphere_traits_2<Kernel, atan_x, atan_y> Traits;

    CGAL_precondition(!point.is_min_boundary());
    CGAL_precondition(!point.is_max_boundary());

    Direction_2 p = project_xy(point);
    if (xcv.is_vertical()) {
      const Direction_3& normal = xcv.normal();
      Direction_2 q = (xcv.is_directed_right()) ?
        Direction_2(-(normal.dy()), normal.dx()) :
        Direction_2(normal.dy(), -(normal.dx()));
      const Kernel& kernel = *this;
      return kernel.equal_2_object()(p, q);
    }

    // The curve is not vertical:
    Direction_2 r = project_xy(xcv.right());
    const Kernel& kernel = *this;
    if (kernel.equal_2_object()(p, r)) return true;
    Direction_2 l = Traits::project_xy(xcv.left());
    if (kernel.equal_2_object()(p, l)) return true;
    return kernel.counterclockwise_in_between_2_object()(p, l, r);
  }

  /*! Compute the intersection of a curve and the identification curve.
   * \param[in] cv the curve
   */
  void intersection_with_identification(const X_monotone_curve_2& xcv,
                                        Direction_3& dp,
                                        boost::true_type) const
  {
    const Direction_3& normal = xcv.normal();
    dp = (CGAL::sign(normal.dz()) == POSITIVE) ?
      Direction_3(-(normal.dz()), 0, normal.dx()) :
      Direction_3(normal.dz(), 0, -(normal.dx()));
  }

  /*! Compute the intersection of a curve and the identification curve.
   * \param[in] cv the curve
   */
  void intersection_with_identification(const X_monotone_curve_2& xcv,
                                        Direction_3& dp,
                                        boost::false_type) const
  {
    const Direction_3& normal = xcv.normal();
    FT z((atan_x * normal.dx() + atan_y * normal.dy()) /
         -(normal.dz()));
    dp = Direction_3(atan_x, atan_y, z);
  }

  /*! Compute the intersection of a curve and the identification curve.
   * \param[in] cv the curve
   */
  bool overlap_with_identification(const X_monotone_curve_2& xcv,
                                   boost::true_type) const
  {
    const Direction_3& normal = xcv.normal();
    return ((x_sign(normal) == ZERO) &&
            (((y_sign(normal) == NEGATIVE) && !xcv.is_directed_right()) ||
             ((y_sign(normal) == POSITIVE) && xcv.is_directed_right())));
  }

  /*! Compute the intersection of a curve and the identification curve.
   * \param[in] cv the curve
   */
  bool overlap_with_identification(const X_monotone_curve_2& xcv,
                                   boost::false_type) const
  {
    const Direction_3& normal = xcv.normal();
    const Direction_3& iden_normal = identification_normal();
    const Direction_2 iden_normal_xy = project_xy(iden_normal);
    Direction_2 normal_xy = project_xy(normal);
    Kernel kernel;
    if (xcv.is_directed_right()) {
      return kernel.equal_2_object()(normal_xy, iden_normal_xy);
    }
    Direction_2 opposite_normal_xy =
      kernel.construct_opposite_direction_2_object()(normal_xy);
    return kernel.equal_2_object()(opposite_normal_xy, iden_normal_xy);
  }

public:
  /// \name Basic functor definitions
  //@{

  /*! A functor that constructs a point on the sphere. */
  class Construct_point_2 {
  protected:
    typedef Arr_geodesic_arc_on_sphere_traits_2<Kernel, atan_x, atan_y> Traits;

    /*! The traits (in case it has state) */
    const Traits& m_traits;

    /*! Constructor
     * \param traits the traits (in case it has state)
     */
    Construct_point_2(const Traits& traits) : m_traits(traits) {}

    friend class Arr_geodesic_arc_on_sphere_traits_2<Kernel, atan_x, atan_y>;

  public:
    /*! Construct a point on the sphere from three coordinates, which define
     * a (not necessarily normalized) direction.
     * \param[in] x the x coordinate
     * \param[in] y the y coordinate
     * \param[in] z the z coordinate
     */
    Point_2 operator()(const FT& x, const FT& y, const FT& z)
    {
      Point_2 p;
      Direction_3& d(p);
      d = Direction_3(x, y, z);
      init(p, boost::integral_constant<bool, atan_y==0>());
      return p;
    }

    /*! Construct a point on the sphere from a (not necessarily normalized)
     * direction.
     * \param other the other direction
     */
    Point_2 operator()(const Direction_3& other)
    {
      Point_2 p;
      Direction_3& d(p);
      d = Direction_3(other);
      init(p, boost::integral_constant<bool, atan_y==0>());
      return p;
    }

    /*! Initialize a point on the sphere,
     * \param[in] p the point to initialize.
     */
    void init(Point_2& p, boost::true_type) const
    {
      const Direction_3& dir = p;
      if (y_sign(dir) != ZERO) {
        p.set_location(Point_2::NO_BOUNDARY_LOC);
        return;
      }
      CGAL::Sign signx = x_sign(dir);
      typename Point_2::Location_type location =
        (signx == POSITIVE) ? Point_2::NO_BOUNDARY_LOC :
        ((signx == NEGATIVE) ? Point_2::MID_BOUNDARY_LOC :
         ((z_sign(dir) == NEGATIVE) ?
          Point_2::MIN_BOUNDARY_LOC : Point_2::MAX_BOUNDARY_LOC));
      p.set_location(location);
    }

    /*! Initialize a point on the sphere,
     * \param[in] p the point to initialize.
     */
    void init(Point_2& p, boost::false_type) const
    {
      const Direction_3& dir = p;
      if ((x_sign(dir) == ZERO) && (y_sign(dir) == ZERO)) {
        typename Point_2::Location_type location = (z_sign(dir) == NEGATIVE) ?
          Point_2::MIN_BOUNDARY_LOC : Point_2::MAX_BOUNDARY_LOC;
        p.set_location(location);
        return;
      }

      Direction_2 dir_xy = Traits::project_xy(dir);
      const Kernel& kernel = m_traits;
      typename Kernel::Equal_2 equal_2 = kernel.equal_2_object();
      const Direction_2& xy = Traits::identification_xy();
      typename Point_2::Location_type location = equal_2(dir_xy, xy) ?
        Point_2::MID_BOUNDARY_LOC : Point_2::NO_BOUNDARY_LOC;
      p.set_location(location);
    }
  };

  /*! Obtain an x-monotone geodesic arc construction functor.
   */
  Construct_point_2 construct_point_2_object() const
  { return Construct_point_2(*this); }

  /*! A functor that constructs an x-monotone geodesic arc on the sphere. */
  class Construct_x_monotone_curve_2 {
  protected:
    typedef Arr_geodesic_arc_on_sphere_traits_2<Kernel, atan_x, atan_y> Traits;

    /*! The traits (in case it has state) */
    const Traits& m_traits;

    /*! Constructor
     * \param traits the traits (in case it has state)
     */
    Construct_x_monotone_curve_2(const Traits& traits) : m_traits(traits) {}

    friend class Arr_geodesic_arc_on_sphere_traits_2<Kernel, atan_x, atan_y>;

  public:
    /*! Construct the minor arc from two endpoint directions. The minor arc
     *  is the one with the smaller angle among the two geodesic arcs with
     * the given endpoints.
     * 1. Find out whether the arc is x-monotone.
     * 2. If it is x-monotone,
     *    2.1 Find out whether it is vertical, and
     *    2.2 whether the target is larger than the source (directed right).
     * The arc is vertical, iff
     * 1. one of its endpoint direction pierces a pole, or
     * 2. the projections onto the xy-plane coincide.
     * \param[in] source the source point.
     * \param[in] target the target point.
     * \pre the source and target must not coincide.
     * \pre the source and target cannot be antipodal.
     */
    X_monotone_curve_2 operator()(const Point_2& source, const Point_2& target)
    {
      X_monotone_curve_2 xcv;

      xcv.set_source(source);
      xcv.set_target(target);
      xcv.set_is_full(false);
      xcv.set_is_degenerate(false);
      xcv.set_is_empty(false);

      CGAL_precondition_code(const Kernel& kernel = m_traits);
      CGAL_precondition(!kernel.equal_3_object()
                        (kernel.construct_opposite_direction_3_object()(source),
                         (const typename Kernel::Direction_3&)(target)));
      Direction_3 normal = m_traits.construct_normal_3(source, target);
      xcv.set_normal(normal);
      init(xcv);
      return xcv;
    }

    /*! Construct a full spherical_arc from a plane
     * \param plane the containing plane.
     * \pre the plane is not vertical
     */
    X_monotone_curve_2 operator()(const Direction_3& normal) const
    {
      X_monotone_curve_2 xcv;

      xcv.set_normal(normal);
      xcv.set_is_vertical(false);
      xcv.set_is_directed_right(z_sign(normal) == POSITIVE);
      xcv.set_is_full(true);
      xcv.set_is_degenerate(false);
      xcv.set_is_empty(false);

      CGAL_precondition(z_sign(normal) != ZERO);

      Direction_3 d;
      m_traits.intersection_with_identification(xcv, d, Zero_atan_y());
      Point_2 p(d, Point_2::MID_BOUNDARY_LOC);
      xcv.set_source(p);
      xcv.set_target(p);
    }

    /*! Construct a spherical_arc from two endpoints directions contained
     * in a plane.
     * \param[in] plane the containing plane.
     * \param[in] source the source-point direction.
     * \param[in] target the target-point direction.
     * \pre Both endpoint lie on the given plane.
     * \pre Both endpoint lie on the given plane.
     */
    X_monotone_curve_2 operator()(const Point_2& source, const Point_2& target,
                                  const Direction_3& normal)
    { return X_monotone_curve_2(source, target, normal); }

  private:
    /*! Initialize a spherical_arc given that the two endpoint directions
     * have been set. It is assumed that the arc is the one with the smaller
     * angle among the two.
     * 1. Find out whether the arc is x-monotone.
     * 2. If it is x-monotone,
     *    2.1 Find out whether it is vertical, and
     *    2.2 whether the target is larger than the source (directed right).
     * The arc is vertical, iff
     * 1. one of its endpoint direction pierces a pole, or
     * 2. the projections onto the xy-plane coincide.
     * \param source the source point.
     * \param target the target point.
     * \pre the source and target cannot be equal.
     */
    void init(X_monotone_curve_2& xcv) const
    {
      const Point_2& source = xcv.source();
      const Point_2& target = xcv.target();

      typedef Arr_geodesic_arc_on_sphere_traits_2<Kernel, atan_x, atan_y> Traits;

      const Kernel& kernel(m_traits);
      CGAL_precondition(!kernel.equal_3_object()(source, target));

      // Check whether any one of the endpoint coincide with a pole:
      if (source.is_max_boundary()) {
        xcv.set_is_vertical(true);
        xcv.set_is_directed_right(false);
        return;
      }
      if (source.is_min_boundary()) {
        xcv.set_is_vertical(true);
        xcv.set_is_directed_right(true);
        return;
      }
      if (target.is_max_boundary()) {
        xcv.set_is_vertical(true);
        xcv.set_is_directed_right(true);
        return;
      }
      if (target.is_min_boundary()) {
        xcv.set_is_vertical(true);
        xcv.set_is_directed_right(false);
        return;
      }

      // None of the enpoints coincide with a pole:
      Direction_2 s = Traits::project_xy(source);
      Direction_2 t = Traits::project_xy(target);

      Orientation orient = m_traits.orientation(s, t);
      if (orient == COLLINEAR) {
        xcv.set_is_vertical(true);
        const Direction_2& nx = Traits::neg_x_2();
        if (m_traits.orientation(nx, s) == COLLINEAR) {
          // Project onto xz plane:
          s = Traits::project_xz(source);
          t = Traits::project_xz(target);
          const Direction_2& ny = Traits::neg_y_2();
          Orientation orient1 = m_traits.orientation(ny, s);
          CGAL_assertion_code(Orientation orient2 = m_traits.orientation(ny, t));
          CGAL_assertion(orient1 == orient2);
          orient = m_traits.orientation(s, t);
          CGAL_assertion(orient != COLLINEAR);
          if (orient1 == LEFT_TURN) {
            xcv.set_is_directed_right(orient == LEFT_TURN);
            return;
          }
          xcv.set_is_directed_right(orient == RIGHT_TURN);
          return;
        }
        // Project onto yz plane:
        s = Traits::project_yz(source);
        t = Traits::project_yz(target);
        const Direction_2& ny = Traits::neg_y_2();
        Orientation orient1 = m_traits.orientation(ny, s);
        CGAL_assertion_code(Orientation orient2 = m_traits.orientation(ny, t));
        CGAL_assertion(orient1 == orient2);
        if (orient1 == LEFT_TURN) {
          orient = m_traits.orientation(s, t);
          CGAL_assertion(orient != COLLINEAR);
          xcv.set_is_directed_right(orient == LEFT_TURN);
          return;
        }
        orient = m_traits.orientation(s, t);
        CGAL_assertion(orient != COLLINEAR);
        xcv.set_is_directed_right(orient == RIGHT_TURN);
        return;
      }

      // The arc is not vertical!
      xcv.set_is_vertical(false);
      xcv.set_is_directed_right(orient == LEFT_TURN);
      xcv.set_is_full(kernel.equal_3_object()(source, target));
    }
  };

  /*! Obtain an x-monotone geodesic arc construction functor.
   */
  Construct_x_monotone_curve_2 construct_x_monotone_curve_2_object() const
  { return Construct_x_monotone_curve_2(*this); }

  /*! A functor that constructs a geodesic arc on the sphere. */
  class Construct_curve_2 {
  protected:
    typedef Arr_geodesic_arc_on_sphere_traits_2<Kernel, atan_x, atan_y> Traits;

    /*! The traits (in case it has state) */
    const Traits& m_traits;

    /*! Constructor
     * \param traits the traits (in case it has state)
     */
    Construct_curve_2(const Traits& traits) : m_traits(traits) {}

    friend class Arr_geodesic_arc_on_sphere_traits_2<Kernel, atan_x, atan_y>;

  public:
    /*! Construct a spherical_arc from two endpoint directions. It is assumed
     * that the arc is the one with the smaller angle among the two.
     * 1. Find out whether the arc is x-monotone.
     * 2. If it is x-monotone,
     *    2.1 Find out whether it is vertical, and
     *    2.2 whether the target is larger than the source (directed right).
     * The arc is vertical, iff
     * 1. one of its endpoint direction pierces a pole, or
     * 2. the projections onto the xy-plane coincide.
     * \param source the source point.
     * \param target the target point.
     * \pre the source and target cannot be equal.
     * \pre the source and target cannot be the opoosite of each other.
     */
    Curve_2 operator()(const Point_2& source, const Point_2& target)
    {
      Curve_2 cv;
      cv.set_source(source);
      cv.set_target(target);
      Direction_3 normal = m_traits.construct_normal_3(source, target);
      cv.set_normal(normal);
      cv.set_is_full(false);
      cv.set_is_degenerate(false);
      cv.set_is_empty(false);

      if (source.is_max_boundary()) {
        cv.set_is_vertical(true);
        cv.set_is_directed_right(false);
        cv.set_is_x_monotone(true);
        return cv;
      }
      if (source.is_min_boundary()) {
        cv.set_is_vertical(true);
        cv.set_is_directed_right(true);
        cv.set_is_x_monotone(true);
        return cv;
      }
      if (target.is_max_boundary()) {
        cv.set_is_vertical(true);
        cv.set_is_directed_right(true);
        cv.set_is_x_monotone(true);
        return cv;
      }
      if (target.is_min_boundary()) {
        cv.set_is_vertical(true);
        cv.set_is_directed_right(false);
        cv.set_is_x_monotone(true);
        return cv;
      }

      // None of the enpoints coincide with a pole:
      if (z_sign(normal) == ZERO) {
        // The arc is vertical
        cv.set_is_vertical(true);
        bool s_is_positive, t_is_positive, plane_is_positive;
        CGAL::Sign xsign = x_sign(normal);
        if (xsign == ZERO) {
          s_is_positive = x_sign(source) == POSITIVE;
          t_is_positive = x_sign(target) == POSITIVE;
          plane_is_positive = y_sign(normal) == NEGATIVE;
        }
        else {
          s_is_positive = y_sign(source) == POSITIVE;
          t_is_positive = y_sign(target) == POSITIVE;
          plane_is_positive = xsign == POSITIVE;
        }
        cv.set_is_x_monotone(s_is_positive == t_is_positive);
        bool ccw = ((plane_is_positive && s_is_positive) ||
                    (!plane_is_positive && !s_is_positive));
        cv.set_is_directed_right(ccw);
        return cv;
      }

      // The arc is not vertical!
      cv.set_is_vertical(false);
      Direction_2 s = Traits::project_xy(source);
      Direction_2 t = Traits::project_xy(target);
      Orientation orient = m_traits.orientation(s, t);

      const Kernel& kernel = m_traits;
      typename Kernel::Counterclockwise_in_between_2 cc_in_between =
        kernel.counterclockwise_in_between_2_object();

      const Direction_2& d = Traits::identification_xy();
      if (orient == LEFT_TURN) {
        cv.set_is_directed_right(true);
        cv.set_is_x_monotone(!cc_in_between(d, s, t));
        return cv;
      }

      // (orient == RIGHT_TURN)
      cv.set_is_directed_right(false);
      cv.set_is_x_monotone(!cc_in_between(d, t, s));
      return cv;
    }

    /*! Construct a spherical_arc from two endpoint directions contained
     * in a plane.
     * \param[in] source the source-point direction.
     * \param[in] target the target-point direction.
     * \param[in] normal the normal to the plane containing the arc
     * \pre plane contain the origin
     * \pre Both endpoints lie on the given plane.
     */
    Curve_2 operator()(const Point_2& source, const Point_2& target,
                       const Direction_3& normal)
    {
      Curve_2 cv;

      cv.set_source(source);
      cv.set_target(target);
      cv.set_normal(normal);
      cv.set_is_degenerate(false);
      cv.set_is_empty(false);

      typedef Arr_geodesic_arc_on_sphere_traits_2<Kernel, atan_x, atan_y> Traits;

      CGAL_precondition(m_traits.has_on(normal, source));
      CGAL_precondition(m_traits.has_on(normal, target));

      const Kernel& kernel = m_traits;

      if (z_sign(normal) == ZERO) {
        cv.set_is_vertical(true);

        // Check whether both endpoint coincide with the poles:
        if (source.is_min_boundary() && target.is_max_boundary()) {
          // Both endpoints coincide with the 2 poles respectively.
          cv.set_is_directed_right(true);
          cv.set_is_full(false);
          cv.set_is_x_monotone(true);
          return cv;
        }

        if (source.is_max_boundary() && target.is_min_boundary()) {
          // Both endpoints coincide with the 2 poles respectively.
          cv.set_is_directed_right(false);
          cv.set_is_full(false);
          cv.set_is_x_monotone(true);
          return cv;
        }

        CGAL::Sign xsign = x_sign(normal);
        bool xz_plane = xsign == ZERO;
        bool s_is_positive, t_is_positive, plane_is_positive;
        if (xz_plane) {
          s_is_positive = x_sign(source) == POSITIVE;
          t_is_positive = x_sign(target) == POSITIVE;
          plane_is_positive = y_sign(normal) == NEGATIVE;
        }
        else {
          s_is_positive = y_sign(source) == POSITIVE;
          t_is_positive = y_sign(target) == POSITIVE;
          plane_is_positive = xsign == POSITIVE;
        }

        // Process degenerate cases:
        if (source.is_min_boundary()) {
          cv.set_is_directed_right(true);
          cv.set_is_x_monotone((plane_is_positive && t_is_positive) ||
                               (!plane_is_positive && !t_is_positive));
          return cv;
        }
        if (source.is_max_boundary()) {
          cv.set_is_directed_right(false);
          cv.set_is_x_monotone((plane_is_positive && !t_is_positive) ||
                               (!plane_is_positive && t_is_positive));
          return cv;
        }
        if (target.is_min_boundary()) {
          cv.set_is_directed_right(false);
          cv.set_is_x_monotone((plane_is_positive && !s_is_positive) ||
                               (!plane_is_positive && s_is_positive));
          return cv;
        }
        if (target.is_max_boundary()) {
          cv.set_is_directed_right(true);
          cv.set_is_x_monotone((plane_is_positive && s_is_positive) ||
                               (!plane_is_positive && !s_is_positive));
          return cv;
        }
        if (s_is_positive != t_is_positive) {
          cv.set_is_x_monotone(false);
          return cv;
        }

        /* None of the endpoints coincide with a pole.
         * The projections of both endpoints lie on the same hemi-circle.
         * Thus, either the arc is x-monotone, or it includes both poles.
         * This means that it is sufficient to check whether one pole lies
         * on the arc in order to determine x-monotonicity
         */

        typename Traits::Project project =
          (xz_plane) ? Traits::project_xz : Traits::project_yz;
        Direction_2 s = project(source);
        Direction_2 t = project(target);
        const Direction_2& ny = Traits::neg_y_2();
        typename Kernel::Counterclockwise_in_between_2 ccib =
          kernel.counterclockwise_in_between_2_object();
        cv.set_is_x_monotone((plane_is_positive && !ccib(ny, s, t)) ||
                             (!plane_is_positive && !ccib(ny, t, s)));

        bool ccw = ((plane_is_positive && s_is_positive) ||
                    (!plane_is_positive && !s_is_positive));
        cv.set_is_directed_right(ccw);
        return cv;
      }

      // The arc is not vertical!
      cv.set_is_vertical(false);
      cv.set_is_directed_right(z_sign(normal) == POSITIVE);
      const Direction_2& d = Traits::identification_xy();
      Direction_2 s = Traits::project_xy(source);
      Direction_2 t = Traits::project_xy(target);
      typename Kernel::Counterclockwise_in_between_2 ccib =
        kernel.counterclockwise_in_between_2_object();
      bool plane_is_positive = (z_sign(normal) == POSITIVE);
      cv.set_is_x_monotone((plane_is_positive && !ccib(d, s, t)) ||
                           (!plane_is_positive && !ccib(d, t, s)));
      return cv;
    }
  };

  /*! Obtain a geodesic arc construction functor.
   */
  Construct_curve_2 construct_curve_2_object() const
  { return Construct_curve_2(*this); }

  /*! A functor that compares the x-coordinates of two directional points */
  class Compare_x_2 {
  protected:
    typedef Arr_geodesic_arc_on_sphere_traits_2<Kernel, atan_x, atan_y> Traits;

    /*! The traits (in case it has state) */
    const Traits& m_traits;

    /*! Constructor
     * \param traits the traits (in case it has state)
     */
    Compare_x_2(const Traits& traits) : m_traits(traits) {}

    friend class Arr_geodesic_arc_on_sphere_traits_2<Kernel, atan_x, atan_y>;

  public:
    /*! Compare the x-coordinates of two directional points.
     * \param p1 the first directional point.
     * \param p2 the second directional point.
     * \return SMALLER - x(p1) < x(p2);
     *         EQUAL   - x(p1) = x(p2);
     *         LARGER  - x(p1) > x(p2).
     * \pre p1 does not lie on the boundary.
     * \pre p2 does not lie on the boundary.
     */
    Comparison_result operator()(const Point_2& p1, const Point_2& p2) const
    {
      CGAL_precondition(p1.is_no_boundary());
      CGAL_precondition(p2.is_no_boundary());

      return m_traits.compare_x(p1, p2);
    }
  };

protected:
  /*! Obtain the possitive (north) pole
   * \return the possitive (north) pole
   */
  inline static const Point_2& pos_pole()
  {
    static const Point_2 p(Direction_3(0, 0, 1), Point_2::MIN_BOUNDARY_LOC);
    return p;
  }

  /*! Obtain the negative (south) pole
   * \return the negative (south) pole
   */
  inline static const Point_2& neg_pole()
  {
    static const Point_2 p(Direction_3(0, 0, -1), Point_2::MIN_BOUNDARY_LOC);
    return p;
  }

public:
  /*! Obtain a Compare_x_2 function object */
  Compare_x_2 compare_x_2_object() const { return Compare_x_2(*this); }

  /*! A functor that compares two directional points lexigoraphically:
   * by x, then by y.
   */
  class Compare_xy_2 {
  protected:
    typedef Arr_geodesic_arc_on_sphere_traits_2<Kernel, atan_x, atan_y> Traits;

    /*! The traits (in case it has state) */
    const Traits& m_traits;

    /*! Constructor
     * \param traits the traits (in case it has state)
     */
    Compare_xy_2(const Traits& traits) : m_traits(traits) {}

    friend class Arr_geodesic_arc_on_sphere_traits_2<Kernel, atan_x, atan_y>;

  public:
    /*! Compare two directional points lexigoraphically: by x, then by y.
     * \param p1 the first enpoint directional point.
     * \param p2 the second endpoint directional point.
     * \return SMALLER - x(p1) < x(p2);
     *         SMALLER - x(p1) = x(p2) and y(p1) < y(p2);
     *         EQUAL   - x(p1) = x(p2) and y(p1) = y(p2);
     *         LARGER  - x(p1) = x(p2) and y(p1) > y(p2);
     *         LARGER  - x(p1) > x(p2).
     * \pre p1 does not lie on the boundary.
     * \pre p2 does not lie on the boundary.
     */
    Comparison_result operator()(const Point_2& p1, const Point_2& p2) const
    {
      CGAL_precondition(p1.is_no_boundary());
      CGAL_precondition(p2.is_no_boundary());

      return m_traits.compare_xy(p1, p2);
    }
  };

  /*! Obtain a Compare_xy_2 function object */
  Compare_xy_2 compare_xy_2_object() const { return Compare_xy_2(*this); }

  /*! A functor that obtain the left endpoint of an x-monotone arc */
  class Construct_min_vertex_2 {
  public:
    /*! Obtain the left endpoint of and arc.
     * \param xc the arc.
     * \return the left endpoint.
     */
    const Point_2& operator()(const X_monotone_curve_2& xc) const
    { return xc.left(); }
  };

  /*! Obtain a Construct_min_vertex_2 function object */
  Construct_min_vertex_2 construct_min_vertex_2_object() const
  { return Construct_min_vertex_2(); }

  /*! A functor that obtain the right endpoint of an x-monotone arc */
  class Construct_max_vertex_2 {
  public:
    /*! Obtain the right endpoint of an arc.
     * \param xc the arc.
     * \return the right endpoint.
     */
    const Point_2& operator()(const X_monotone_curve_2& xc) const
    { return xc.right(); }
  };

  /*! Obtain a Construct_max_vertex_2 function object */
  Construct_max_vertex_2 construct_max_vertex_2_object() const
  { return Construct_max_vertex_2(); }

  /*! A functor that checks whether an x-monotone arc is a vertical */
  class Is_vertical_2 {
  public:
    /*! Check whether a given arc is vertical.
     * \param xc the arc.
     * \return true if the curve is a vertical spherical_arc; false otherwise.
     * \pre the arc is not degenerate (consists of a single point)
     */
    bool operator()(const X_monotone_curve_2& xc) const
    {
      CGAL_precondition(!xc.is_degenerate());
      return xc.is_vertical();
    }
  };

  /*! Obtain an Is_vertical_2 function object */
  Is_vertical_2 is_vertical_2_object() const { return Is_vertical_2(); }

  /*! A functor that compares the y-coordinates of a directional point and
   * an x-monotone arc at the point x-coordinate
   */
  class Compare_y_at_x_2 {
  protected:
    typedef Arr_geodesic_arc_on_sphere_traits_2<Kernel, atan_x, atan_y> Traits;

    /*! The traits (in case it has state) */
    const Traits& m_traits;

    /*! Constructor
     * \param traits the traits (in case it has state)
     */
    Compare_y_at_x_2(const Traits& traits) : m_traits(traits) {}

    friend class Arr_geodesic_arc_on_sphere_traits_2<Kernel, atan_x, atan_y>;

  public:
    /*! Return the location of the given point with respect to the input arc.
     * \param xc the arc.
     * \param p the point.
     * \return SMALLER - y(p) < xc(x(p)), i.e. the point is below the curve;
     *         EQUAL   - p lies on the curve.
     *         LARGER  - y(p) > xc(x(p)), i.e. the point is above the curve;
     * \pre p is not a construction point.
     * \pre p is in the x-range of xc.
     */
    Comparison_result operator()(const Point_2& p,
                                 const X_monotone_curve_2& xc) const
    {
      CGAL_precondition(!p.is_min_boundary() && !p.is_max_boundary());
      CGAL_precondition(m_traits.is_in_x_range(xc, p));

      if (xc.is_vertical()) {
        // Compare the point with the left endpoint. If smaller, return SMALLER.
        // Otherwise, if EQUAL, return EQUAL.
        // Otherwise, compare with the right endpoint. If larger, return LARGER.
        // Otherwise, return EQUAL:
        if (!xc.left().is_min_boundary()) {
          Comparison_result cr = m_traits.compare_y(p, xc.left());
          if (cr != LARGER) return cr;
        }
        if (xc.right().is_max_boundary()) return EQUAL;
        Comparison_result cr = m_traits.compare_y(p, xc.right());
        return (cr == LARGER) ? LARGER : EQUAL;
      }

      // Compare the point to the underlying plane of xc:
      Oriented_side os = m_traits.oriented_side(xc.normal(), p);
      return (os == ON_ORIENTED_BOUNDARY) ? EQUAL :
        (xc.is_directed_right()) ?
        ((os == ON_NEGATIVE_SIDE) ? SMALLER : LARGER) :
        ((os == ON_NEGATIVE_SIDE) ? LARGER : SMALLER);
    }
  };

  /*! Obtain a Compare_y_at_x_2 function object */
  Compare_y_at_x_2 compare_y_at_x_2_object() const
  { return Compare_y_at_x_2(*this); }

  /*! A functor that compares the y-coordinates of two x-monotone arcs
   * immediately to the left of their intersection directional point.
   */
  class Compare_y_at_x_left_2 {
  protected:
    typedef Arr_geodesic_arc_on_sphere_traits_2<Kernel, atan_x, atan_y> Traits;

    /*! The traits (in case it has state) */
    const Traits& m_traits;

    /*! Constructor
     * \param traits the traits (in case it has state)
     */
    Compare_y_at_x_left_2(const Traits& traits) : m_traits(traits) {}

    friend class Arr_geodesic_arc_on_sphere_traits_2<Kernel, atan_x, atan_y>;

  public:
    /*! Compare the y value of two x-monotone curves immediately to the left
     * of their intersection point.
     * \param xc1 the first curve.
     * \param xc2 the second curve.
     * \param p the intersection point.
     * \return the relative position of xc1 with respect to xc2 immdiately to
     *         the left of p: SMALLER, EQUAL, or LARGER.
     * \pre the point p lies on both curves, and both of them must be also be
     *      defined (lexicographically) to its left.
     * \pre the arcs are not degenerate
     */
    Comparison_result operator()(const X_monotone_curve_2& xc1,
                                 const X_monotone_curve_2& xc2,
                                 const Point_2&
                                 CGAL_precondition_code(p)) const
    {
      CGAL_precondition(!xc1.is_degenerate());
      CGAL_precondition(!xc2.is_degenerate());
      CGAL_precondition(p == xc1.right());
      CGAL_precondition(p == xc2.right());

      // If Both arcs are vertical, they overlap:
      if (xc1.is_vertical() && xc2.is_vertical()) return EQUAL;
      if (xc1.is_vertical()) return SMALLER;
      if (xc2.is_vertical()) return LARGER;

      // Non of the arc is verticel. Thus, non of the endpoints coincide with
      // a pole.
      // Compare the y-coord. at the x-coord of the most right left-endpoint.
      const Point_2& l1 = xc1.left();
      const Point_2& l2 = xc2.left();
      if (!l1.is_no_boundary()) {
        // use l2 and xc1:
        Oriented_side os = m_traits.oriented_side(xc1.normal(), l2);
        return (os == ON_ORIENTED_BOUNDARY) ? EQUAL :
          (xc1.is_directed_right()) ?
          ((os == ON_NEGATIVE_SIDE) ? LARGER : SMALLER) :
          ((os == ON_NEGATIVE_SIDE) ? SMALLER : LARGER);
      }
      if (!l2.is_no_boundary()) {
        // use l1 and xc2:
        Oriented_side os = m_traits.oriented_side(xc2.normal(), l1);
        return (os == ON_ORIENTED_BOUNDARY) ? EQUAL :
          (xc2.is_directed_right()) ?
          ((os == ON_NEGATIVE_SIDE) ? SMALLER : LARGER) :
          ((os == ON_NEGATIVE_SIDE) ? LARGER : SMALLER);
      }

      if (m_traits.compare_xy(l1, l2) == SMALLER) {
        // use l2 and xc1:
        Oriented_side os = m_traits.oriented_side(xc1.normal(), l2);
        return (os == ON_ORIENTED_BOUNDARY) ? EQUAL :
          (xc1.is_directed_right()) ?
          ((os == ON_NEGATIVE_SIDE) ? LARGER : SMALLER) :
          ((os == ON_NEGATIVE_SIDE) ? SMALLER : LARGER);
      }
      // use l1 and xc2:
      Oriented_side os = m_traits.oriented_side(xc2.normal(), l1);
      return (os == ON_ORIENTED_BOUNDARY) ? EQUAL :
        (xc2.is_directed_right()) ?
        ((os == ON_NEGATIVE_SIDE) ? SMALLER : LARGER) :
        ((os == ON_NEGATIVE_SIDE) ? LARGER : SMALLER);
    }
  };

  /*! Obtain a Compare_y_at_x_left_2 function object */
  Compare_y_at_x_left_2 compare_y_at_x_left_2_object() const
  { return Compare_y_at_x_left_2(*this); }

  /*! A functor that compares the y-coordinates of two x-monotone arcs
   * immediately to the right of their intersection directional point.
   */
  class Compare_y_at_x_right_2 {
  protected:
    typedef Arr_geodesic_arc_on_sphere_traits_2<Kernel, atan_x, atan_y> Traits;

    /*! The traits (in case it has state) */
    const Traits& m_traits;

    /*! Constructor
     * \param traits the traits (in case it has state)
     */
    Compare_y_at_x_right_2(const Traits& traits) : m_traits(traits) {}

    friend class Arr_geodesic_arc_on_sphere_traits_2<Kernel, atan_x, atan_y>;

  public:
    /*! Compare the y value of two x-monotone curves immediately to the right
     * of their intersection point.
     * \param xc1 the first curve.
     * \param xc2 the second curve.
     * \param p the intersection point.
     * \return the relative position of xc1 with respect to xc2 immdiately to
     *         the right of p: SMALLER, EQUAL, or LARGER.
     * \pre the point p lies on both curves, and both of them must also be
     *      defined to its right (lexicographically).
     * \pre the arcs are not degenerate
     */
    Comparison_result operator()(const X_monotone_curve_2& xc1,
                                 const X_monotone_curve_2& xc2,
                                 const Point_2& p) const
    {
      CGAL_precondition(!xc1.is_degenerate());
      CGAL_precondition(!xc2.is_degenerate());

      // CGAL_precondition(p == xc1.left());
      // CGAL_precondition(p == xc2.left());

      // If Both arcs are vertical, they overlap:
      if (xc1.is_vertical() && xc2.is_vertical()) return EQUAL;
      if (xc1.is_vertical()) return LARGER;
      if (xc2.is_vertical()) return SMALLER;

      // Non of the arcs is verticel. Thus, non of the endpoints coincide with
      // a pole.
      // Compare the y-coord. at the x-coord of the most left right-endpoint.
      const Point_2& r1 = xc1.right();
      const Point_2& r2 = xc2.right();
      if (!r1.is_no_boundary()) {
        // use r2 and xc1:
        Oriented_side os = m_traits.oriented_side(xc1.normal(), r2);
        return (os == ON_ORIENTED_BOUNDARY) ? EQUAL :
          (xc1.is_directed_right()) ?
          ((os == ON_NEGATIVE_SIDE) ? LARGER : SMALLER) :
          ((os == ON_NEGATIVE_SIDE) ? SMALLER : LARGER);
      }
      if (!r2.is_no_boundary()) {
        // use r1 and xc2:
        Oriented_side os = m_traits.oriented_side(xc2.normal(), r1);
        return (os == ON_ORIENTED_BOUNDARY) ? EQUAL :
          (xc2.is_directed_right()) ?
          ((os == ON_NEGATIVE_SIDE) ? SMALLER : LARGER) :
          ((os == ON_NEGATIVE_SIDE) ? LARGER : SMALLER);
      }
      Comparison_result res = m_traits.compare_xy(r1, r2);
      if (res == LARGER) {
        // use r2 and xc1:
        Oriented_side os = m_traits.oriented_side(xc1.normal(), r2);
        return (os == ON_ORIENTED_BOUNDARY) ? EQUAL :
          (xc1.is_directed_right()) ?
          ((os == ON_NEGATIVE_SIDE) ? LARGER : SMALLER) :
          ((os == ON_NEGATIVE_SIDE) ? SMALLER : LARGER);
      }
      if (res == SMALLER) {
        // use r1 and xc2:
        Oriented_side os = m_traits.oriented_side(xc2.normal(), r1);
        return (os == ON_ORIENTED_BOUNDARY) ? EQUAL :
          (xc2.is_directed_right()) ?
          ((os == ON_NEGATIVE_SIDE) ? SMALLER : LARGER) :
          ((os == ON_NEGATIVE_SIDE) ? LARGER : SMALLER);
      }
      // res == equal
      // if p and r1 are antipodal, compare the plane normals
      const Kernel& kernel = m_traits;
      typename Kernel::Construct_opposite_direction_3 opposite_3 =
<<<<<<< HEAD
        kernel->construct_opposite_direction_3_object();
      Point_2 tmp1 = opposite_3(p);     // pacify msvc 10
      if (!kernel->equal_3_object()(Direction_3(tmp1), Direction_3(r1)))
        return EQUAL;
=======
        kernel.construct_opposite_direction_3_object();
      // VC 10 does not like the following:
      // if (!kernel.equal_3_object()(opposite_3(p), r1)) return EQUAL;
      Direction_3 ops = opposite_3(p);
      if (!kernel.equal_3_object()(ops, r1)) return EQUAL;
>>>>>>> 4b7e82ed

      Sign xsign = Traits::x_sign(p);
      Sign ysign = Traits::y_sign(p);
      Project project = (xsign == ZERO) ?
        ((ysign == POSITIVE) ? Traits::project_minus_xz : Traits::project_xz) :
        ((xsign == POSITIVE) ? Traits::project_yz : Traits::project_minus_yz);

      Direction_2 n1 = project(xc1.normal());
      Direction_2 n2 = project(xc2.normal());
      typename Kernel::Construct_opposite_direction_2 opposite_2 =
        kernel.construct_opposite_direction_2_object();
      if (!xc1.is_directed_right()) n1 = opposite_2(n1);
      if (!xc2.is_directed_right()) n2 = opposite_2(n2);
      if (kernel.equal_2_object()(n1, n2)) return EQUAL;
      const Direction_2 d(1, 0);
      return (kernel.counterclockwise_in_between_2_object()(n1, d, n2)) ?
        SMALLER : LARGER;
    }
  };

  /*! Obtain a Compare_y_at_x_right_2 function object */
  Compare_y_at_x_right_2 compare_y_at_x_right_2_object() const
  { return Compare_y_at_x_right_2(*this); }

  /*! A functor that checks whether two directional points and two x-monotone
   * arcs are identical.
   */
  class Equal_2 {
  protected:
    typedef Arr_geodesic_arc_on_sphere_traits_2<Kernel, atan_x, atan_y> Traits;

    /*! The traits (in case it has state) */
    const Traits& m_traits;

    /*! Constructor
     * \param traits the traits (in case it has state)
     */
    Equal_2(const Traits& traits) : m_traits(traits) {}

    friend class Arr_geodesic_arc_on_sphere_traits_2<Kernel, atan_x, atan_y>;

  public:
    /*! Determines whether the two x-monotone curves are the same (have the
     * same graph).
     * \param xc1 the first curve.
     * \param xc2 the second curve.
     * \return true if the two curves are the same; false otherwise.
     */
    bool operator()(const X_monotone_curve_2& xc1,
                    const X_monotone_curve_2& xc2) const
    {
      const Kernel& kernel = m_traits;
      typename Kernel::Equal_3 equal_3 = kernel.equal_3_object();
      if (xc1.is_full() || xc2.is_full()) {
        if (!xc1.is_full() || !xc2.is_full()) return false;
        typename Kernel::Construct_opposite_direction_3 opposite_3 =
          kernel.construct_opposite_direction_3_object();
        return (equal_3(xc1.normal(), xc2.normal()) ||
                equal_3(opposite_3(xc1.normal()), xc2.normal()));
      }

      if (xc1.is_meridian() || xc2.is_meridian()) {
        return (xc1.is_meridian() && xc2.is_meridian() &&
                equal_3(xc1.normal(), xc2.normal()));
      }

      return (equal_3(Direction_3(xc1.left()),  Direction_3(xc2.left())) &&
              equal_3(Direction_3(xc1.right()), Direction_3(xc2.right())));
    }

    /*! Determines whether the two points are the same.
     * \param p1 the first point.
     * \param p2 the second point.
     * \return true if the two point are the same; false otherwise.
     */
    bool operator()(const Point_2& p1, const Point_2& p2) const
    {
<<<<<<< HEAD
      const Kernel* kernel = m_traits;
      return kernel->equal_3_object()(Direction_3(p1), Direction_3(p2));
=======
      const Kernel& kernel = m_traits;
      return kernel.equal_3_object()(p1, p2);
>>>>>>> 4b7e82ed
    }
  };

  /*! Obtain an Equal_2 function object */
  Equal_2 equal_2_object() const { return Equal_2(*this); }
  //@}

  /// \name Functor definitions to handle boundaries
  //@{

  /*! A function object that obtains the parameter space of a geometric
   * entity along the x-axis
   */
  class Parameter_space_in_x_2 {
  protected:
    typedef Arr_geodesic_arc_on_sphere_traits_2<Kernel, atan_x, atan_y> Traits;

    /*! The traits (in case it has state) */
    const Traits& m_traits;

    /*! Constructor
     * \param traits the traits (in case it has state)
     */
    Parameter_space_in_x_2(const Traits& traits) : m_traits(traits) {}

    friend class Arr_geodesic_arc_on_sphere_traits_2<Kernel, atan_x, atan_y>;

  public:
    /*! Obtains the parameter space at the end of an arc along the x-axis.
     * Only called for arcs whose interior lie in the interior of the
     * parameter space, that is, the arc does not coincide with the
     * identification. Thus, it returns ARR_LEFT_BOUNDARY or ARR_RIGHT_BOUNDARY
     * for non-vertical arcs and ARR_INTERIOR for (vertical) arcs whose end
     * might even reach one of the poles.
     * \param xcv the arc
     * \param ce the arc end indicator:
     *     ARR_MIN_END - the minimal end of xc or
     *     ARR_MAX_END - the maximal end of xc
     * \return the parameter space at the ce end of the arc xcv.
     *   ARR_LEFT_BOUNDARY  - the arc approaches the identification arc from
     *                        the right at the minimal arc end.
     *   ARR_INTERIOR       - the arc does not approach the identification arc.
     *   ARR_RIGHT_BOUNDARY - the arc approaches the identification arc from
     *                        the left at the maximal arc end.
     * \pre xcv does not coincide with the identification
     */
    Arr_parameter_space operator()(const X_monotone_curve_2& xcv,
                                   Arr_curve_end ce) const
    {
      CGAL_precondition(!m_traits.is_on_y_identification_2_object()(xcv));
      // vertical, but not on identification!
      if (xcv.is_vertical()) return ARR_INTERIOR;

      return (ce == ARR_MIN_END) ?
        ((xcv.left().is_no_boundary()) ? ARR_INTERIOR : ARR_LEFT_BOUNDARY) :
        ((xcv.right().is_no_boundary()) ? ARR_INTERIOR : ARR_RIGHT_BOUNDARY);
    }

    /*! Obtains the parameter space at a point along the x-axis.
     * Every non-interior point is assumed to lie on the left-right
     * identification.
     * Points at the poles additionally lie on the bottom or top boundary.
     * \param p the point.
     * \return the parameter space at p.
     */
    Arr_parameter_space operator()(const Point_2& p) const
    {
      CGAL_precondition(p.is_no_boundary());
      return ARR_INTERIOR;
    }
  };

  /*! Obtain a Parameter_space_in_x_2 function object */
  Parameter_space_in_x_2 parameter_space_in_x_2_object() const
  { return Parameter_space_in_x_2(*this); }

  /*! A function object that obtains the parameter space of a geometric
   * entity along the y-axis
   */
  class Parameter_space_in_y_2 {
  public:
    /*! Obtains the parameter space at the end of an arc along the y-axis.
     * Only called for arcs whose interior lie in the interior of the
     * parameter space, that is, the arc does not coincide with the
     * identification. Thus, it returns ARR_BOTTOM_BOUNDARY or ARR_TOP_BOUNDARY
     * for arcs ends that reach the poles (such arc are vertical) and
     * ARR_INTERIOR for all other arc ends.
     * \param xcv the arc
     * \param ce the arc end indicator:
     *     ARR_MIN_END - the minimal end of xc or
     *     ARR_MAX_END - the maximal end of xc
     * \return the parameter space at the ce end of the arc xcv.
     *   ARR_BOTTOM_BOUNDARY  - the arc approaches the south pole at the arc
     *                          minimal end.
     *   ARR_INTERIOR         - the arc does not approache a contraction point.
     *   ARR_TOP_BOUNDARY     - the arc approaches the north pole at the arc
     *                          maximal end.
     */
    Arr_parameter_space operator()(const X_monotone_curve_2& xcv,
                                   Arr_curve_end ce) const
    {
      return (ce == ARR_MIN_END) ?
        ((xcv.left().is_min_boundary()) ?  ARR_BOTTOM_BOUNDARY: ARR_INTERIOR) :
        ((xcv.right().is_max_boundary()) ? ARR_TOP_BOUNDARY : ARR_INTERIOR);
    }

    /*! Obtains the parameter space of a point along the y-axis.
     * That is, ARR_BOTTOM_BOUNDARY is returned if p coincides with the
     * south pole and ARR_TOP_BOUNDARY if p coincides with the north pole.
     * Otherwise ARR_INTERIOR is returned.
     * \param p the point.
     * \return the parameter space at p.
     */
    Arr_parameter_space operator()(const Point_2& p) const
    {
      return
        (p.is_min_boundary()) ? ARR_BOTTOM_BOUNDARY :
        (p.is_max_boundary()) ? ARR_TOP_BOUNDARY : ARR_INTERIOR;
    }
  };

  /*! Obtain a Parameter_space_in_y_2 function object */
  Parameter_space_in_y_2 parameter_space_in_y_2_object() const
  { return Parameter_space_in_y_2(); }


  /*! A functor that compares the x-coordinate of arc ends and points on the
   * boundary of the parameter space.
   */
  class Compare_x_on_boundary_2 {
  protected:
    typedef Arr_geodesic_arc_on_sphere_traits_2<Kernel, atan_x, atan_y> Traits;

    /*! The traits (in case it has state) */
    const Traits& m_traits;

    /*! Constructor
     * \param traits the traits (in case it has state)
     */
    Compare_x_on_boundary_2(const Traits& traits) : m_traits(traits) {}

    friend class Arr_geodesic_arc_on_sphere_traits_2<Kernel, atan_x, atan_y>;

  public:
    /*! Compare the x-coordinate of a direction with the x-coordinate of an
     * arc end projected onto the boundary.
     * \param point the point direction.
     * \param xcv the arc, the endpoint of which is compared.
     * \param ce the arc-end indicator -
     *            ARR_MIN_END - the minimal end of xc or
     *            ARR_MAX_END - the maximal end of xc.
     * \return the comparison result:
     *         SMALLER - x(p) < x(xc, ce);
     *         EQUAL   - x(p) = x(xc, ce);
     *         LARGER  - x(p) > x(xc, ce).
     * \pre p lies in the interior of the parameter space.
     * \pre the ce end of the arc xcv lies on a pole (implying ce is vertical).
     * \pre xcv does not coincide with the vertical identification curve.
     */
    Comparison_result operator()(const Point_2& point,
                                 const X_monotone_curve_2& xcv,
                                 Arr_curve_end CGAL_precondition_code(ce)) const
    {
      CGAL_precondition(point.is_no_boundary());
      CGAL_precondition_code
        (const Point_2& p2 = (ce == ARR_MIN_END) ? xcv.left() : xcv.right(););
      CGAL_precondition(!p2.is_no_boundary());
      CGAL_precondition(xcv.is_vertical());

      CGAL_precondition(!m_traits.is_on_y_identification_2_object()(xcv));

      // xcv is vertical, but does not coincide with the discontinuity arc.
      // Obtain the direction contained in the underlying plane, which is
      // also on the xy-plane:
      Direction_3 normal = xcv.normal();
      Direction_2 q = (xcv.is_directed_right()) ?
        Direction_2(-(normal.dy()), normal.dx()) :
        Direction_2(normal.dy(), -(normal.dx()));
      Direction_2 p = Traits::project_xy(point);
      return m_traits.compare_x(p, q);
    }

    /*! Compare the x-coordinates of two arc ends projected onto the boundary
     * of the parameter space.
     * \param xcv1 the first arc.
     * \param ce1 the first arc end indicator -
     *            ARR_MIN_END - the minimal end of xcv1 or
     *            ARR_MAX_END - the maximal end of xcv1.
     * \param xcv2 the second arc.
     * \param ce2 the second arc end indicator -
     *            ARR_MIN_END - the minimal end of xcv2 or
     *            ARR_MAX_END - the maximal end of xcv2.
     * The respective closed endpoint may coincide with a pole.
     * \return the comparison result:
     *         SMALLER - x(xcv1, ce1) < x(xcv2, ce2);
     *         EQUAL   - x(xcv1, ce1) = x(xcv2, ce2);
     *         LARGER  - x(xcv1, ce1) > x(xcv2, ce2).
     * \pre xcv1 does not coincide with the vertical identification curve.
     * \pre xcv2 does not coincide with the vertical identification curve.
     * \pre the ce1 end of the arc xcv1 lies on a pole (implying ce1 is
     *      vertical).
     * \pre the ce2 end of the arc xcv2 lies on a pole (implying ce2 is
     *      vertical).
     */
    Comparison_result operator()(const X_monotone_curve_2& xcv1,
                                 Arr_curve_end CGAL_precondition_code(ce1),
                                 const X_monotone_curve_2& xcv2,
                                 Arr_curve_end CGAL_precondition_code(ce2)) const
    {
      CGAL_precondition_code
        (const Point_2& p1 = (ce1 == ARR_MIN_END) ? xcv1.left() : xcv1.right(););
      CGAL_precondition(!p1.is_no_boundary());
      CGAL_precondition_code
        (const Point_2& p2 = (ce2 == ARR_MIN_END) ? xcv2.left() : xcv2.right(););
      CGAL_precondition(!p2.is_no_boundary());

      CGAL_precondition(xcv1.is_vertical());
      CGAL_precondition(xcv2.is_vertical());

      CGAL_precondition(!m_traits.is_on_y_identification_2_object()(xcv1));
      CGAL_precondition(!m_traits.is_on_y_identification_2_object()(xcv2));

      // Non of the arcs coincide with the identification arc:
      // Obtain the directions contained in the underlying planes, which are
      // also on the xy-plane:
      Direction_3 normal1 = xcv1.normal();
      Direction_2 p = (xcv1.is_directed_right()) ?
        Direction_2(-(normal1.dy()), normal1.dx()) :
        Direction_2(normal1.dy(), -(normal1.dx()));
      Direction_3 normal2 = xcv2.normal();
      Direction_2 q = (xcv2.is_directed_right()) ?
        Direction_2(-(normal2.dy()), normal2.dx()) :
        Direction_2(normal2.dy(), -(normal2.dx()));
      return m_traits.compare_x(p, q);
    }

    /*! \todo This operator should be removed! The general code should never
     * call this operator for this traits!
     * Once we do a better dispatching of the functors (LR-ident + TB-contraction),
     * an implementation of this signature becomes obsolete.
     */
    Comparison_result operator()(const Point_2& p1, const Point_2& p2) const
    {
      CGAL_error(); return EQUAL;
    }
  };

  /*! Obtain a Compare_x_on_boundary_2 function object.
   */
  Compare_x_on_boundary_2 compare_x_on_boundary_2_object() const
  { return Compare_x_on_boundary_2(*this); }

  /*! A functor that compares the x-coordinates of arc ends near the
   * boundary of the parameter space.
   */
  class Compare_x_near_boundary_2 {
  protected:
    typedef Arr_geodesic_arc_on_sphere_traits_2<Kernel, atan_x, atan_y> Traits;

    /*! The traits (in case it has state) */
    const Traits& m_traits;

    /*! Constructor
     * \param traits the traits (in case it has state)
     */
    Compare_x_near_boundary_2(const Traits& traits) : m_traits(traits) {}

    friend class Arr_geodesic_arc_on_sphere_traits_2<Kernel, atan_x, atan_y>;

  public:

    /*! Compare the x-coordinates of 2 arc ends near the boundary of the
     * parameter space.
     * \param xcv1 the first arc.
     * \param xcv2 the second arc.
     * \param ce the curve end indicator -
     *            ARR_MIN_END - the minimal end of curves or
     *            ARR_MAX_END - the maximal end of curves.
     * \return the second comparison result:
     *         SMALLER - x(xcv1, ce) < x(xcv2, ce);
     *         EQUAL   - x(xcv1, ce) = x(xcv2, ce);
     *         LARGER  - x(xcv1, ce) > x(xcv2, ce).
     * \pre the ce end of the arc xcv1 lies on a pole.
     * \pre the ce end of the arc xcv2 lies on a pole.
     * \pre the the $x$-coordinates of xcv1 and xcv2 at their ce end are
     *      equal (implying that the curves overlap).
     * \pre xcv1 does not coincide with the vertical identification curve.
     * \pre xcv2 does not coincide with the vertical identification curve.
     */
    Comparison_result operator()(const X_monotone_curve_2&
                                 CGAL_precondition_code(xcv1),
                                 const X_monotone_curve_2&
                                 CGAL_precondition_code(xcv2),
                                 Arr_curve_end CGAL_precondition_code(ce)) const
    {
      CGAL_precondition_code
        (const Point_2& p1 = (ce == ARR_MIN_END) ? xcv1.left() : xcv1.right(););
      CGAL_precondition(!p1.is_no_boundary());
      CGAL_precondition_code
        (const Point_2& p2 = (ce == ARR_MIN_END) ? xcv2.left() : xcv2.right(););
      CGAL_precondition(!p2.is_no_boundary());

      CGAL_precondition(xcv1.is_vertical());
      CGAL_precondition(xcv2.is_vertical());
      CGAL_precondition(!m_traits.is_on_y_identification_2_object()(xcv1));
      CGAL_precondition(!m_traits.is_on_y_identification_2_object()(xcv2));

      return EQUAL;
    }
  };

  /*! Obtain a Compare_x_near_boundary_2 function object */
  Compare_x_near_boundary_2 compare_x_near_boundary_2_object() const
  { return Compare_x_near_boundary_2(*this); }


  /*! A functor that compares the y-coordinates of arc ends near the
   * boundary of the parameter space.
   */
  class Compare_y_near_boundary_2 {
  protected:
    typedef Arr_geodesic_arc_on_sphere_traits_2<Kernel, atan_x, atan_y> Traits;

    /*! The traits (in case it has state) */
    const Traits& m_traits;

    /*! Constructor
     * \param traits the traits (in case it has state)
     */
    Compare_y_near_boundary_2(const Traits& traits) : m_traits(traits) {}

    friend class Arr_geodesic_arc_on_sphere_traits_2<Kernel, atan_x, atan_y>;

  public:
    /*! Compare the y-coordinates of 2 curves at their ends near the boundary
     * of the parameter space.
     * \param xcv1 the first arc.
     * \param xcv2 the second arc.
     * \param ce the arc end indicator.
     * \return the second comparison result.
     * \pre the ce ends of the arcs xcv1 and xcv2 lie either on the left
     *      boundary or on the right boundary of the parameter space (implying
     *      that they cannot be vertical).
     * There is no horizontal identification curve!
     */
    Comparison_result operator()(const X_monotone_curve_2& xcv1,
                                 const X_monotone_curve_2& xcv2,
                                 Arr_curve_end ce) const
    {
      CGAL_precondition(!xcv1.is_degenerate());
      CGAL_precondition(!xcv2.is_degenerate());

      const Point_2& l1 = xcv1.left();
      const Point_2& r1 = xcv1.right();
      const Point_2& l2 = xcv2.left();
      const Point_2& r2 = xcv2.right();

      // If xcv1 is vertical, xcv1 coincides with the discontinuity arc:
      if (xcv1.is_vertical()) {
        CGAL_precondition(!l1.is_no_boundary());
        CGAL_precondition(!r1.is_no_boundary());
      }

      // If xcv2 is vertical, xcv2 coincides with the discontinuity arc:
      if (xcv2.is_vertical()) {
        CGAL_precondition(!l2.is_no_boundary());
        CGAL_precondition(!r2.is_no_boundary());
      }

      if (ce == ARR_MIN_END) {
        // Handle the south pole. It has the smallest y coords:
        if (l1.is_min_boundary())
          return (l2.is_min_boundary()) ? EQUAL : SMALLER;
        if (l2.is_min_boundary()) return LARGER;

        // None of xcv1 and xcv2 endpoints coincide with a pole:
        Comparison_result cr = m_traits.compare_y(l1, l2);
        if (cr != EQUAL) return cr;

        // If Both arcs are vertical, they overlap:
        if (xcv1.is_vertical() && xcv2.is_vertical()) return EQUAL;
        if (xcv1.is_vertical()) return LARGER;
        if (xcv2.is_vertical()) return SMALLER;

        // Non of the arcs is verticel. Thus, non of the endpoints coincide
        // with a pole.
        // Compare the y-coord. at the x-coord of the most left right-endpoint.
        CGAL_assertion(r1.is_no_boundary());
        CGAL_assertion(r2.is_no_boundary());

        if (m_traits.compare_xy(r1, r2) == LARGER) {
          // use r2 and xcv1:
          Oriented_side os =
            m_traits.oriented_side(xcv1.normal(), r2);
          return (os == ON_ORIENTED_BOUNDARY) ? EQUAL :
            (xcv1.is_directed_right()) ?
            ((os == ON_NEGATIVE_SIDE) ? LARGER : SMALLER) :
            ((os == ON_NEGATIVE_SIDE) ? SMALLER : LARGER);
        }
        // use r1 and xcv2:
        Oriented_side os = m_traits.oriented_side(xcv2.normal(), r1);
        return (os == ON_ORIENTED_BOUNDARY) ? EQUAL :
          (xcv2.is_directed_right()) ?
          ((os == ON_NEGATIVE_SIDE) ? SMALLER : LARGER) :
          ((os == ON_NEGATIVE_SIDE) ? LARGER : SMALLER);
      }

      // ce == ARR_MAX_END

      // Handle the north pole. It has the largest y coords:
      if (r1.is_max_boundary()) return (r2.is_max_boundary()) ? EQUAL : LARGER;
      if (r2.is_max_boundary()) return SMALLER;

      // None of xcv1 and xcv2 endpoints coincide with a pole:
      Direction_2 r1_xy = Traits::project_xy(r1);
      Comparison_result cr = m_traits.compare_y(r1, r2);
      if (cr != EQUAL) return cr;

      // If Both arcs are vertical, they overlap:
      if (xcv1.is_vertical() && xcv2.is_vertical()) return EQUAL;
      if (xcv1.is_vertical()) return LARGER;
      if (xcv2.is_vertical()) return SMALLER;

      // Compare to the left:
      Direction_2 p_r1 = Traits::project_xy(r1);
      cr = m_traits.compare_y(r1, r2);
      if (cr != EQUAL) return cr;

      // Non of the arcs is verticel. Thus, non of the endpoints coincide with
      // a pole.
      // Compare the y-coord. at the x-coord of the most right left-endpoint.
      CGAL_assertion(l1.is_no_boundary());
      CGAL_assertion(l2.is_no_boundary());

      if (m_traits.compare_xy(l1, l2) == SMALLER) {
        // use l2 and xcv1:
        Oriented_side os = m_traits.oriented_side(xcv1.normal(), l2);
        return (os == ON_ORIENTED_BOUNDARY) ? EQUAL :
          (xcv1.is_directed_right()) ?
          ((os == ON_NEGATIVE_SIDE) ? LARGER : SMALLER) :
          ((os == ON_NEGATIVE_SIDE) ? SMALLER : LARGER);
      }
      // use l1 and xcv2:
      Oriented_side os = m_traits.oriented_side(xcv2.normal(), l1);
      return (os == ON_ORIENTED_BOUNDARY) ? EQUAL :
        (xcv2.is_directed_right()) ?
        ((os == ON_NEGATIVE_SIDE) ? SMALLER : LARGER) :
        ((os == ON_NEGATIVE_SIDE) ? LARGER : SMALLER);
    }
  };

  /*! Obtain a Compare_y_near_boundary_2 function object */
  Compare_y_near_boundary_2 compare_y_near_boundary_2_object() const
  { return Compare_y_near_boundary_2(*this); }

  /*! A functor that indicates whether a geometric object lies on the
   * vertical identification arc.
   */
  class Is_on_y_identification_2 {
  protected:
    typedef Arr_geodesic_arc_on_sphere_traits_2<Kernel, atan_x, atan_y> Traits;

    /*! The traits (in case it has state) */
    const Traits& m_traits;

    /*! Constructor
     * \param traits the traits (in case it has state)
     */
    Is_on_y_identification_2(const Traits& traits) : m_traits(traits) {}

    friend class Arr_geodesic_arc_on_sphere_traits_2<Kernel, atan_x, atan_y>;

  public:
    /*! Determine whether a point lies on the vertical identification arc.
     * \param p the point.
     * \return a Boolean indicating whether p lies on the vertical
     * identification arc (including the poles)
     */
    bool operator()(const Point_2& p) const { return !p.is_no_boundary(); }

    /*! Determine whether an arc coincides with the vertical identification
     * arc.
     * \param xcv the arc.
     * \return a Boolean indicating whether xcv coincides with the vertical
     * identification arc.
     */
    bool operator()(const X_monotone_curve_2& xcv) const
    {
      /* If the curve is not vertical and non of its endpoints lie on the
       * boundary, the arc itself cannot lie on the identification arc.
       */
      const Point_2& source = xcv.source();
      const Point_2& target = xcv.target();
      if (source.is_no_boundary() || target.is_no_boundary() ||
          !xcv.is_vertical())
        return false;

      /*! The curve is vertical. If at least one endpoint lies on the open
       * identification arc, it entirely lies on it.
       */
      if (source.is_mid_boundary() || target.is_mid_boundary()) return true;

      /* Both endpoints lie on opposite poles respectively. If the normal
       * coincides with the normal of the plane that contains the identification
       * arc, the arc lies on the identification arc.
       */
      return m_traits.overlap_with_identification(xcv, Zero_atan_y());
    }
  };

  /*! Obtain a Is_on_y_identification_2 function object */
  Is_on_y_identification_2 is_on_y_identification_2_object() const
  { return Is_on_y_identification_2(*this); }

  /*! A functor that compares the y-coordinate of two given points
   * that lie on the vertical identification arc.
   */
  class Compare_y_on_boundary_2 {
  protected:
    typedef Arr_geodesic_arc_on_sphere_traits_2<Kernel, atan_x, atan_y> Traits;

    /*! The traits (in case it has state) */
    const Traits& m_traits;

    /*! Constructor
     * \param traits the traits (in case it has state)
     */
    Compare_y_on_boundary_2(const Traits& traits) : m_traits(traits) {}

    friend class Arr_geodesic_arc_on_sphere_traits_2<Kernel, atan_x, atan_y>;

  public:
    /*! Compare the y-coordinate of two given points that lie on the vertical
     * identification curve.
     * \param p1 the first point.
     * \param p2 the second point.
     * \return SMALLER - p1 is smaller than p2;
     *         EQUAL   - p1 and p2 coincides;
     *         LARGER  - p1 is larger than p2;
     * \pre p1 lies on the vertical identification arc including the poles!
     * \pre p2 lies on the vertical identification arc including the poles!
     */
    Comparison_result operator()(const Point_2& p1, const Point_2& p2) const
    {
      // first deal with the 'degenerate' case of poles!
      if (p1.is_min_boundary()) {
        if (p2.is_min_boundary()) return EQUAL;
        else return SMALLER;
      }
      else if (p1.is_max_boundary()) {
        if (p2.is_max_boundary()) return EQUAL;
        else return LARGER;
      }
      else if (p2.is_min_boundary()) return LARGER;
      else if (p2.is_max_boundary()) return SMALLER;

      // this is the default for points on the identification arc
      CGAL_assertion(!p1.is_no_boundary());
      CGAL_assertion(!p2.is_no_boundary());
      return m_traits.compare_y(p1, p2);
    }

    // THERE ARE NO OTHER SIGNATURES AS WE HAVE IT FOR COMPARE_X_ON_BOUNDARY,
    // namely (ce1,pt2) and (ce1, ce2)

  };

  /*! Obtain a Compare_y_on_boundary_2 function object */
  Compare_y_on_boundary_2 compare_y_on_boundary_2_object() const
  { return Compare_y_on_boundary_2(*this); }
  //@}

  /// \name Functor definitions for supporting intersections.
  //@{

  /*! A functor that divides an arc into x-monotone arcs. That are, arcs that
   * do not cross the identification arc.
   */
  class Make_x_monotone_2 {
  protected:
    typedef Arr_geodesic_arc_on_sphere_traits_2<Kernel, atan_x, atan_y> Traits;

    /*! The traits (in case it has state) */
    const Traits& m_traits;

    /*! Constructor
     * \param traits the traits (in case it has state)
     */
    Make_x_monotone_2(const Traits& traits) : m_traits(traits) {}

    friend class Arr_geodesic_arc_on_sphere_traits_2<Kernel, atan_x, atan_y>;

  public:
    /*! Cut the given curve into x-monotone subcurves and insert them into the
     * given output iterator. As spherical_arcs are always x_monotone, only one
     * object will be contained in the iterator.
     * \param xc the curve.
     * \param oi the output iterator, whose value-type is Object. The output
     *           object is a wrapper of either an X_monotone_curve_2, or - in
     *           case the input spherical_arc is degenerate - a Point_2 object.
     * \return the past-the-end iterator.
     */
    template<typename OutputIterator>
    OutputIterator operator()(const Curve_2& c, OutputIterator oi) const
    {
      if (c.is_degenerate()) {
        // The spherical_arc is a degenerate point - wrap it with an object:
        *oi++ = make_object(c.right());
        return oi;
      }

      if (c.is_x_monotone()) {
        // The spherical arc is monotone - wrap it with an object:
        // *oi++ = make_object(X_monotone_curve_2(c));
        const X_monotone_curve_2* xc = &c;
        *oi++ = make_object(*xc);
        return oi;
      }

      if (c.is_full()) {
        // The spherical arc is full
        if (c.is_vertical()) {
          // The arc is vertical => divide it into 2 meridians;
          const Point_2& np = m_traits.neg_pole();
          const Point_2& pp = m_traits.pos_pole();
          X_monotone_curve_2 xc1(np, pp, c.normal(), true, true);
          X_monotone_curve_2 xc2(pp, np, c.normal(), true, false);
          *oi++ = make_object(xc1);
          *oi++ = make_object(xc2);
          return oi;
        }
#if defined(CGAL_FULL_X_MONOTONE_GEODESIC_ARC_ON_SPHERE_IS_SUPPORTED)
        // The arc is not vertical => break it at the discontinuity arc:
        const X_monotone_curve_2 xc(c.normal());
        *oi++ = make_object(xc);
#else
        // Full x-monotone arcs are not supported!
        // Split the arc at the intersection point with the complement of the
        // discontinuity arc:
        Direction_3 normal = c.normal();
        bool directed_right = Traits::x_sign(normal) == POSITIVE;
        typename Traits::Construct_point_2 ctr_p =
          m_traits.construct_point_2_object();
        Point_2 p1 = ctr_p(Direction_3(-(normal.dz()), 0, normal.dx()));
        Point_2 p2 = ctr_p(Direction_3(normal.dz(), 0, -(normal.dx())));
        X_monotone_curve_2 xc1(p1, p2, normal, false, directed_right);
        X_monotone_curve_2 xc2(p2, p1, normal, false, directed_right);
        *oi++ = make_object(xc1);
        *oi++ = make_object(xc2);
#endif
        return oi;
      }

      const Point_2& source = c.source();
      const Point_2& target = c.target();
      const Direction_3& normal = c.normal();

      if (c.is_vertical()) {
        /* If one of the endpoints coincide with a pole, divide the arc at
         * the opposite pole:
         */
        const Point_2& np = m_traits.neg_pole();
        const Point_2& pp = m_traits.pos_pole();
        if (source.is_min_boundary() || target.is_min_boundary()) {
          X_monotone_curve_2 xc1(source, pp, normal, true, true);
          X_monotone_curve_2 xc2(pp, target, normal, true, false);
          *oi++ = make_object(xc1);
          *oi++ = make_object(xc2);
          return oi;
        }

        if (source.is_max_boundary() || target.is_max_boundary()) {
          X_monotone_curve_2 xc1(source, np, normal, true, false);
          X_monotone_curve_2 xc2(np, target, normal, true, true);
          *oi++ = make_object(xc1);
          *oi++ = make_object(xc2);
          return oi;
        }

        // None of the enpoints coincide with a pole.
        bool s_is_positive, t_is_positive, plane_is_positive;
        CGAL::Sign xsign = Traits::x_sign(normal);
        if (xsign == ZERO) {
          s_is_positive = Traits::x_sign(source) == POSITIVE;
          t_is_positive = Traits::x_sign(target) == POSITIVE;
          plane_is_positive = Traits::y_sign(normal) == NEGATIVE;
        } else {
          s_is_positive = Traits::y_sign(source) == POSITIVE;
          t_is_positive = Traits::y_sign(target) == POSITIVE;
          plane_is_positive = xsign == POSITIVE;
        }
        bool ccw = ((plane_is_positive && s_is_positive) ||
                    (!plane_is_positive && !s_is_positive));
        const Point_2& pole1 = (ccw) ? pp : np;
        X_monotone_curve_2 xc1(source, pole1, normal, true, ccw);
        *oi++ = make_object(xc1);
        if (s_is_positive != t_is_positive) {
          // Construct 1 more arc:
          X_monotone_curve_2 xc2(pole1, target, normal, true, !ccw);
          *oi++ = make_object(xc2);
          return oi;
        }
        // Construct 2 more arcs:
        const Point_2& pole2 = (ccw) ? np : pp;
        X_monotone_curve_2 xc2(pole1, pole2, normal, true, !ccw);
        *oi++ = make_object(xc2);
        X_monotone_curve_2 xc3(pole2, target, normal, true, ccw);
        *oi++ = make_object(xc3);
        return oi;
      }

      // The curve is not vertical, (none of the enpoints coincide with a pole)
      Direction_3 dp;
      m_traits.intersection_with_identification(c, dp, Zero_atan_y());
      Point_2 p(dp, Point_2::MID_BOUNDARY_LOC);
      Direction_2 s = Traits::project_xy(source);
      Direction_2 t = Traits::project_xy(target);
      const Direction_2& d = Traits::identification_xy();
      const Kernel& kernel = m_traits;
      bool directed_right =
        kernel.counterclockwise_in_between_2_object()(d, s, t);

      X_monotone_curve_2 xc1(source, p, normal, false, directed_right);
      X_monotone_curve_2 xc2(p, target, normal, false, directed_right);
      *oi++ = make_object(xc1);
      *oi++ = make_object(xc2);
      return oi;
    }
  };

  /*! Obtain a Make_x_monotone_2 function object */
  Make_x_monotone_2 make_x_monotone_2_object() const
  { return Make_x_monotone_2(*this); }

  /*! A functor that splits an x-monotone arc at a directional point. */
  class Split_2 {
  protected:
    typedef Arr_geodesic_arc_on_sphere_traits_2<Kernel, atan_x, atan_y> Traits;

    /*! The traits (in case it has state) */
    const Traits& m_traits;

    /*! Constructor
     * \param traits the traits (in case it has state)
     */
    Split_2(const Traits& traits) : m_traits(traits) {}

    friend class Arr_geodesic_arc_on_sphere_traits_2<Kernel, atan_x, atan_y>;

  public:
    /*! Split a given x-monotone curve at a given point into two sub-curves.
     * \param xc the curve to split
     * \param p the split point.
     * \param xc1 (output) the left resulting subcurve. p is its right
     * endpoint.
     * \param xc2 (output) the right resulting subcurve. p is its left
     * endpoint.
     * \pre p lies on xc but is not one of its endpoints.
     * \pre xc is not degenerate
     */
    void operator()(const X_monotone_curve_2& xc, const Point_2& p,
                    X_monotone_curve_2& xc1, X_monotone_curve_2& xc2) const
    {
      CGAL_precondition(!xc.is_degenerate());
      const Point_2& source = xc.source();
      const Point_2& target = xc.target();
      CGAL_precondition_code(const Kernel& kernel = m_traits);
      CGAL_precondition_code
<<<<<<< HEAD
        (typename Kernel::Equal_3 equal_3 = kernel->equal_3_object());
      CGAL_precondition(!equal_3(Direction_3(p), Direction_3(source)));
      CGAL_precondition(!equal_3(Direction_3(p), Direction_3(target)));
=======
        (typename Kernel::Equal_3 equal_3 = kernel.equal_3_object());
      CGAL_precondition(!equal_3(p, source));
      CGAL_precondition(!equal_3(p, target));
>>>>>>> 4b7e82ed

      xc1.set_normal(xc.normal());
      xc1.set_is_vertical(xc.is_vertical());
      xc1.set_is_degenerate(false);
      xc1.set_is_empty(false);

      xc2.set_normal(xc.normal());
      xc2.set_is_vertical(xc.is_vertical());
      xc2.set_is_empty(false);

      if (xc.is_directed_right()) {
        xc1.set_source(source);
        xc1.set_target(p);
        xc1.set_is_directed_right(true);
        xc2.set_source(p);
        xc2.set_target(target);
        xc2.set_is_directed_right(true);
      }
      else {
        xc1.set_source(p);
        xc1.set_target(target);
        xc1.set_is_directed_right(false);
        xc2.set_source(source);
        xc2.set_target(p);
        xc2.set_is_directed_right(false);
      }
    }
  };

  /*! Obtain a Split_2 function object */
  Split_2 split_2_object() const { return Split_2(*this); }

  /*! The clockwise-in-between function object */
  class Clockwise_in_between_2 {
  protected:
    typedef Arr_geodesic_arc_on_sphere_traits_2<Kernel, atan_x, atan_y> Traits;

    /*! The traits (in case it has state) */
    const Traits& m_traits;

    /*! Constructor
     * \param traits the traits (in case it has state)
     */
    Clockwise_in_between_2(const Traits& traits) : m_traits(traits) {}

    friend class Arr_geodesic_arc_on_sphere_traits_2<Kernel, atan_x, atan_y>;

  public:
    bool operator()(const Direction_2& d,
                    const Direction_2& d1, const Direction_2& d2) const
    {
      const Kernel& kernel = m_traits;
      return kernel.counterclockwise_in_between_2_object()(d, d2, d1);
    }
  };

  /*! Obtain a Clockwise_in_between function object */
  Clockwise_in_between_2 clockwise_in_between_2_object() const
  { return Clockwise_in_between_2(*this); }

  /*! A functor that computes intersections between x-monotone arcs. */
  class Intersect_2 {
  private:

    /*! Computes the intersection between two arcs contained in the same plane
     * \param l1_3
     * \param r1_3
     * \param l2_3
     * \param r2_3
     * \param normal      - the normal of the common plane
     * \param vertical    - are the curves vertical
     * \param start       - the start 2d vertex
     * \param in_between  - the in_between operator
     * \param project     - the projection function
     * \param oi          - the output iterator
     */
    template <typename In_between, typename OutputIterator>
    OutputIterator compute_intersection(const Point_2& l1_3,
                                        const Point_2 r1_3,
                                        const Point_2& l2_3,
                                        const Point_2 r2_3,
                                        const Direction_3& normal,
                                        bool vertical,
                                        const In_between& in_between,
                                        Project project,
                                        OutputIterator oi) const
    {
      typedef std::pair<Point_2, Multiplicity>                  Point_2_pair;
      const Kernel& kernel = m_traits;
      typename Kernel::Equal_2 equal = kernel.equal_2_object();

      Direction_2 l1 = project(l1_3);
      Direction_2 r1 = project(r1_3);
      Direction_2 l2 = project(l2_3);
      Direction_2 r2 = project(r2_3);
      // std::cout << "l1: " << l1 << ", r1: " << r1 << std::endl
      //           << "l2: " << l2 << ", r2: " << r2 << std::endl;

      // Handle full circles first
      if (equal(l1, r1)) {
        bool is_full = equal(l2, r2);
        X_monotone_curve_2 xc(l2_3, r2_3, normal, vertical, true, is_full);
        *oi++ = make_object(xc);
        return oi;
      }

      if (equal(l2, r2)) {
        CGAL_assertion(! equal(l1, r1));        // already handled above
        X_monotone_curve_2 xc(l1_3, r1_3, normal, vertical, true);
        *oi++ = make_object(xc);
        return oi;
      }

      // Handle coincidences
      // First source and second target coincide
      if (equal(l1, r2)) {
        // 1. l1 = r2 < r1 < l2 < l1 | One intersection
        // 2. l1 = r2 < r1 = l2 < l1 | Two intersections
        // 3. l1 = r2 < l2 < r1 < l1 | One intersection and one overlap
        // 4. l1 = r2 < l2 < r1 = l1 | One overlap (handled above)
        if (in_between(r1, r2, l2)) {
          // If the intersection point lies on the identification curve, this
          // intersection point should be ignored (see below). However, it
          // cannot occur.
          *oi++ = make_object(Point_2_pair(l1_3, 1));
          return oi;
        }
        if (equal(r1, l2)) {
          // Case 2. This can happen only if one of the intersection points
          // lies on the identification curve, and this points should be
          // ignored.
          if (! m_traits.is_on_y_identification_2_object()(l1_3)) {
            *oi++ = make_object(Point_2_pair(l1_3, 1));
            return oi;
          }
          CGAL_assertion(! m_traits.is_on_y_identification_2_object()(l2_3));
          *oi++ = make_object(Point_2_pair(l2_3, 1));
          return oi;
        }
        CGAL_assertion(in_between(r1, l2, r2));
        // Case 3. This can happen only the intersection point lies on the
        // identification curve; in this case this point should be ignored.
        CGAL_assertion(m_traits.is_on_y_identification_2_object()(l1_3));
        X_monotone_curve_2 xc(l2_3, r1_3, normal, vertical, true);
        *oi++ = make_object(xc);
        return oi;
      }

      // Second source and first target coincide
      if (equal(r1, l2)) {
        // 1. l1 < r1 = l2 < r2 < l1 | One intersection
        // 2. l1 < r1 = l2 < r2 = l1 | Two intersections (handled above)
        // 3. l1 < r2 < r1 = l2 < l1 | One intersection and one overlap
        // 4. l1 < r2 = r1 = l2 < l1 | One overlap (handled above)
        if (in_between(r2, r1, l1)) {
          // If the intersection point lies on the identification curve, this
          // intersection point should be ignored (see below). However, it
          // cannot occur.
          *oi++ = make_object(Point_2_pair(l2_3, 1));
          return oi;
        }
        // Case 3. This can happen only the intersection point lies on the
        // identification curve; in this case this point should be ignored.
        CGAL_assertion(in_between(r2, l1, r1));
        CGAL_assertion(m_traits.is_on_y_identification_2_object()(l2_3));
        X_monotone_curve_2 xc(l1_3, r2_3, normal, vertical, true);
        *oi++ = make_object(xc);
        return oi;
      }

      // First source and second source
      if (equal(l1, l2)) {
        // 1. l1 == l2 < r1 < r2
        // 2. l1 == l2 < r1 = r2
        // 3. l1 == l2 < r2 < r1
        if (in_between(r1, l2, r2) || equal(r1, r2)) {
          // Cases 1 & 2
          X_monotone_curve_2 xc(l1_3, r1_3, normal, vertical, true);
          *oi++ = make_object(xc);
          return oi;
        }
        // Case 3
        CGAL_assertion(in_between(r2, l2, r1));
        X_monotone_curve_2 xc(l2_3, r2_3, normal, vertical, true);
        *oi++ = make_object(xc);
        return oi;
      }

      // First target and second target
      if (equal(r1, r2)) {
        // 1. r1 == r2 < l1 < l2
        // 2. r1 == r2 < l1 = l2 (handled above)
        // 3. r1 == r2 < l2 < l1
        if (in_between(l1, r2, l2)) {
          // Cases 1
          X_monotone_curve_2 xc(l2_3, r2_3, normal, vertical, true);
          *oi++ = make_object(xc);
          return oi;
        }
        // Case 3
        CGAL_assertion(in_between(l1, l2, l2));
        X_monotone_curve_2 xc(l1_3, r1_3, normal, vertical, true);
        *oi++ = make_object(xc);
        return oi;
      }

      // Handle no-coincidences. 6 cases are left:
      // 1. l1 < r1 < l2 < r2 | No overlaps
      // 2. l1 < r1 < r2 < l2 | One overlap (entire l1,r1)
      // 3. l1 < l2 < r1 < r2 | One overlap (l2,r1)
      // 4. l1 < l2 < r2 < r1 | One overlap (entire l2,r2)
      // 5. l1 < r2 < r1 < l2 | One overlap (l1,r2)
      // 6. l1 < r2 < l2 < r1 | Two overlaps (l1,r2)(l2,r1) impossible!

      if (in_between(l1, r2, r1)) {
        // Handle case 1, 2, and 3
        if (in_between(l2, r1, r2)) return oi;  // case 1
        if (in_between(l2, r2, l1)) {
          // Case 2
          X_monotone_curve_2 xc(l1_3, r1_3, normal, vertical, true);
          *oi++ = make_object(xc);
          return oi;
        }
        // Case 3
        X_monotone_curve_2 xc(l2_3, r1_3, normal, vertical, true);
        *oi++ = make_object(xc);
        return oi;
      }

      // Case 6 cannot occur. Two x-monotone curves cannot overlap twice.
      CGAL_assertion(! in_between(l2, r2, r1));

      // Case 4
      if (in_between(l1, r1, l2)) {
        X_monotone_curve_2 xc(l2_3, r2_3, normal, vertical, true);
        *oi++ = make_object(xc);
        return oi;
      }
      // Case 5
      X_monotone_curve_2 xc(l1_3, r2_3, normal, vertical, true);
      *oi++ = make_object(xc);
      return oi;
    }

    /*! Determine whether a direction pierces an arc.
     * \param point the direction.
     * \param xc the arc.
     * \return true iff point pierces xc.
     * \pre point lies in the underlying plane of xc.
     */
    bool is_in_between(const Point_2& point,
                       const X_monotone_curve_2& xc) const
    {
      const Kernel& kernel = m_traits;
      CGAL_precondition(m_traits.has_on(xc.normal(), point));

      const Point_2& left = xc.left();
      const Point_2& right = xc.right();

      // Handle the poles:
      if (point.is_max_boundary()) return (right.is_max_boundary());
      if (point.is_min_boundary()) return (left.is_min_boundary());

      if (xc.is_vertical()) {
        // Compare the x coordinates. If they are not equal, return false:
        Direction_3 normal = xc.normal();
        bool plane_is_positive, p_is_positive;
        CGAL::Sign xsign = Traits::x_sign(normal);
        if (xsign == ZERO) {
          plane_is_positive = Traits::y_sign(normal) == NEGATIVE;
          p_is_positive = Traits::x_sign(point) == POSITIVE;
        } else {
          plane_is_positive = xsign == POSITIVE;
          p_is_positive = Traits::y_sign(point) == POSITIVE;
        }

        bool xc_is_positive = ((plane_is_positive && xc.is_directed_right()) ||
                               (!plane_is_positive && !xc.is_directed_right()));

        if ((xc_is_positive && !p_is_positive) ||
            (!xc_is_positive && p_is_positive))
          return false;

        // Compare the y-coords:
        return (((left.is_min_boundary()) ||
                 (m_traits.compare_y(point, left) != SMALLER)) &&
                ((right.is_max_boundary()) ||
                 (m_traits.compare_y(point, right) != LARGER)));
      }

      // The arc is not vertical. Compare the projections onto the xy-plane:
      typename Kernel::Equal_2 equal_2 = kernel.equal_2_object();
      Direction_2 p = Traits::project_xy(point);
      Direction_2 r = Traits::project_xy(right);
      if (equal_2(p, r)) return true;
      Direction_2 l = Traits::project_xy(left);
      if (equal_2(p, l)) return true;
      return kernel.counterclockwise_in_between_2_object()(p, l, r);
    }

  protected:
    typedef Arr_geodesic_arc_on_sphere_traits_2<Kernel, atan_x, atan_y> Traits;

    /*! The traits (in case it has state) */
    const Traits& m_traits;

    /*! Constructor
     * \param traits the traits (in case it has state)
     */
    Intersect_2(const Traits& traits) : m_traits(traits) {}

    friend class Arr_geodesic_arc_on_sphere_traits_2<Kernel, atan_x, atan_y>;

  public:
    /*! Find the intersections of the two given curves and insert them into the
     * given output iterator. As two spherical_arcs may itersect only once,
     * only a single intersection will be contained in the iterator.
     * \param xc1 the first curve.
     * \param xc2 the second curve.
     * \param oi the output iterator.
     * \return the past-the-end iterator.
     * \pre xc1 and xc2 are not degenerate
     */
    template<typename OutputIterator>
    OutputIterator operator()(const X_monotone_curve_2& xc1,
                              const X_monotone_curve_2& xc2,
                              OutputIterator oi) const
    {
      // std::cout << "xc1: " << xc1 << std::endl
      //           << "xc2: " << xc2 << std::endl;
      CGAL_precondition(!xc1.is_degenerate());
      CGAL_precondition(!xc2.is_degenerate());

      typedef typename Kernel::Counterclockwise_in_between_2
        Counterclockwise_in_between_2;
      typedef typename Kernel::Equal_3                          Equal_3;

      typedef std::pair<Point_2, Multiplicity>                  Point_2_pair;
      const Kernel& kernel = m_traits;

      Equal_3 equal_3 = kernel.equal_3_object();
      const Direction_3& normal1 = xc1.normal();
      const Direction_3& normal2 = xc2.normal();

      Direction_3 opposite_normal1 =
        kernel.construct_opposite_direction_3_object()(normal1);

      if (equal_3(normal1, normal2) || equal_3(opposite_normal1, normal2)) {
        // The underlying planes are the same
        Counterclockwise_in_between_2 ccib =
          kernel.counterclockwise_in_between_2_object();
        typename Traits::Clockwise_in_between_2 cib =
          m_traits.clockwise_in_between_2_object();

        if (xc1.is_vertical()) {
          // Both arcs are vertical
          bool res = kernel.equal_3_object()(normal1, normal2);
          if ((!res && (xc1.is_directed_right() == xc2.is_directed_right())) ||
              (res && (xc1.is_directed_right() != xc2.is_directed_right())))
          {
            if (xc1.left().is_min_boundary() && xc2.left().is_min_boundary())
              *oi++ = make_object(Point_2_pair(xc1.left(), 1));
            if (xc1.right().is_max_boundary() && xc2.right().is_max_boundary())
              *oi++ = make_object(Point_2_pair(xc1.right(), 1));
            return oi;
          }

          /*! If the endpoints of one arc coinside with the 2 poles resp,
           * the other arc is completely overlapping.
           */
          if (xc1.left().is_min_boundary() && xc1.right().is_max_boundary()) {
            *oi++ = make_object(xc2);
            return oi;
          }
          if (xc2.left().is_min_boundary() && xc2.right().is_max_boundary()) {
            *oi++ = make_object(xc1);
            return oi;
          }
          /*! Find an endpoint that does not coincide with a pole, and project
           * it onto the xy plane. If the projection coincide with the negative
           * x, project onto the zx plane. Otherwise project onto the yz plane.
           */
          const Point_2& point =
            xc1.left().is_min_boundary() ? xc1.right() : xc1.left();

          CGAL::Sign xsign = Traits::x_sign(normal1);
          bool xz_plane = xsign == ZERO;
          Project project =
            (xz_plane) ? Traits::project_xz : Traits::project_yz;

          Direction_3 normal = (xc1.is_directed_right()) ?
            normal1 : opposite_normal1;

          bool p_x_is_positive = Traits::x_sign(point) == POSITIVE;
          bool p_y_is_positive = Traits::y_sign(point) == POSITIVE;

          if ((xz_plane && p_x_is_positive) || (!xz_plane && p_y_is_positive)) {
            // The endpoints reside in the positive x-halfspace:
            return compute_intersection(xc1.left(), xc1.right(),
                                        xc2.left(), xc2.right(),
                                        normal, true, ccib, project, oi);
          }
          // The endpoints reside in the negative x-halfspace:
          return compute_intersection(xc1.left(), xc1.right(),
                                      xc2.left(), xc2.right(),
                                      normal, true, cib, project, oi);
        }

        // The arcs are not vertical:
        bool plane_is_positive = (Traits::z_sign(normal1) == POSITIVE);
        Direction_3 normal =
          (plane_is_positive) ? normal1 : opposite_normal1;
        return compute_intersection(xc1.left(), xc1.right(),
                                    xc2.left(), xc2.right(),
                                    normal, false, ccib, Traits::project_xy, oi);
      }

      Vector_3 v =
        kernel.construct_cross_product_vector_3_object()(xc1.normal().vector(),
                                                         xc2.normal().vector());

      // Determine which one of the two directions:
      Point_2 ed = m_traits.construct_point_2_object()(v.direction());
      if (is_in_between(ed, xc1) && is_in_between(ed, xc2)) {
        *oi++ = make_object(Point_2_pair(ed, 1));
        return oi;
      }

      Vector_3 vo(kernel.construct_opposite_vector_3_object()(v));
      Point_2 edo = m_traits.construct_point_2_object()(vo.direction());
      if (is_in_between(edo, xc1) && is_in_between(edo, xc2)) {
        *oi++ = make_object(Point_2_pair(edo, 1));
        return oi;
      }
      return oi;
    }
  };

  /*! Obtain an Intersect_2 function object */
  Intersect_2 intersect_2_object() const { return Intersect_2(*this); }

  /*! A functor that tests whether two x-monotone arcs can be merged. */
  class Are_mergeable_2 {
    typedef Arr_geodesic_arc_on_sphere_traits_2<Kernel, atan_x, atan_y> Traits;

    /*! The traits (in case it has state) */
    const Traits& m_traits;

    /*! Constructor
     * \param traits the traits (in case it has state)
     */
    Are_mergeable_2(const Traits& traits) : m_traits(traits) {}

    friend class Arr_geodesic_arc_on_sphere_traits_2<Kernel, atan_x, atan_y>;

  public:
    /*! Check whether it is possible to merge two given x-monotone curves.
     * \param xc1 the first curve.
     * \param xc2 the second curve.
     * \return true if the two arcs are mergeable; false otherwise.
     * Two arcs are mergeable if:
     * 1. they are supported by the same plane, and
     * 2. share a common endpoint that is not on the identification arc
     */
    bool operator()(const X_monotone_curve_2& xc1,
                    const X_monotone_curve_2& xc2) const
    {
      if (xc1.is_empty() || xc2.is_empty()) return true;
      if ((xc1.is_full() || xc1.is_meridian()) &&
          (xc2.is_full() || xc2.is_meridian())) return false;

      const Kernel& kernel = m_traits;
      typename Kernel::Equal_3 equal = kernel.equal_3_object();

      if (xc1.is_degenerate() && xc2.is_degenerate())
        return equal(xc1.left(), xc2.left());
      if ((xc1.is_full() || xc1.is_meridian()) && xc2.is_degenerate())
        return xc1.has_on(xc2.left());
      if ((xc2.is_full() || xc2.is_meridian()) && xc1.is_degenerate())
        return xc2.has_on(xc1.left());

      const Direction_3& normal1 = xc1.normal();
      const Direction_3& normal2 = xc2.normal();
      Direction_3 opposite_normal1 =
        kernel.construct_opposite_direction_3_object()(normal1);
      if (!equal(normal1, normal2) && !equal(opposite_normal1, normal2))
        return false;

      bool eq1 = equal(xc1.right(), xc2.left());
      bool eq2 = equal(xc1.left(), xc2.right());

#if defined(CGAL_FULL_X_MONOTONE_GEODESIC_ARC_ON_SPHERE_IS_SUPPORTED)
      if (eq1 && eq2) return true;
#else
      if (eq1 && eq2) return false;
#endif

      if (eq1 && xc2.left().is_no_boundary()) return true;
      if (eq2 && xc1.left().is_no_boundary()) return true;
      return false;
    }
  };

  /*! Obtain an Are_mergeable_2 function object */
  Are_mergeable_2 are_mergeable_2_object() const
  { return Are_mergeable_2(*this); }

  /*! A functor that merges two x-monotone arcs into one */
  class Merge_2 {
  protected:
    typedef Arr_geodesic_arc_on_sphere_traits_2<Kernel, atan_x, atan_y> Traits;

    /*! The traits (in case it has state) */
    const Traits& m_traits;

    /*! Constructor
     * \param traits the traits (in case it has state)
     */
    Merge_2(const Traits& traits) : m_traits(traits) {}

    friend class Arr_geodesic_arc_on_sphere_traits_2<Kernel, atan_x, atan_y>;

  public:
    /*! Merge two given x-monotone curves into a single curve (spherical_arc).
     * \param xc1 the first curve.
     * \param xc2 the second curve.
     * \param xc Output: the merged curve.
     * \pre the two curves are mergeable.
     */
    void operator()(const X_monotone_curve_2& xc1,
                    const X_monotone_curve_2& xc2,
                    X_monotone_curve_2& xc) const
    {
      CGAL_precondition (m_traits.are_mergeable_2_object()(xc1, xc2) == true);

      if (xc1.is_degenerate() || xc1.is_empty()) {
        xc = xc2;
        return;
      }

      if (xc2.is_degenerate() || xc2.is_empty()) {
        xc = xc1;
        return;
      }

      const Kernel& kernel = m_traits;
      typename Kernel::Equal_3 equal = kernel.equal_3_object();

      xc.set_is_degenerate(false);
      xc.set_is_empty(false);
      xc.set_is_vertical(xc1.is_vertical());

      bool eq1 = equal(xc1.right(), xc2.left());

#if defined(CGAL_FULL_X_MONOTONE_GEODESIC_ARC_ON_SPHERE_IS_SUPPORTED)
      bool eq2 = equal(xc1.left(), xc2.right());
      if (eq1 && eq2) {
        const Point_2& p =
          xc1.source().is_mid_boundary() ? xc1.source() : xc1.target();
        xc.set_source(p);
        xc.set_target(p);
        xc.set_normal(xc1.normal());
        xc.set_is_full(true);
      }
#endif

      if (xc1.is_directed_right() || xc2.is_directed_right()) {
        xc.set_normal(xc1.is_directed_right() ? xc1.normal() : xc2.normal());
        xc.set_is_directed_right(true);

        if (eq1) {
          xc.set_source(xc1.left());
          xc.set_target(xc2.right());
        } else {
          CGAL_assertion(equal(xc1.left(), xc2.right()));
          xc.set_source(xc2.left());
          xc.set_target(xc1.right());
        }
      } else {
        xc.set_normal(xc1.normal());
        xc.set_is_directed_right(false);

        if (eq1) {
          xc.set_source(xc2.right());
          xc.set_target(xc1.left());
        } else {
          CGAL_assertion(equal(xc1.left(), xc2.right()));
          xc.set_source(xc1.right());
          xc.set_target(xc2.left());
        }
      }
    }
  };

  /*! Obtain a Merge_2 function object */
  Merge_2 merge_2_object() const { return Merge_2(*this); }
  //@}

  /// \name Functor definitions for the landmarks point-location strategy.
  //@{
  typedef double                          Approximate_number_type;

  class Approximate_2 {
  public:

    /*! Return an approximation of a point coordinate.
     * \param p the exact point.
     * \param i the coordinate index (either 0 or 1).
     * \pre i is either 0 or 1.
     * \return an approximation of p's x-coordinate (if i == 0), or an
     *         approximation of p's y-coordinate (if i == 1).
     */
    Approximate_number_type operator()(const Point_2& p, int i) const
    {
      CGAL_precondition(i == 0 || i == 1);
      return (i == 0) ? CGAL::to_double(p.x()) : CGAL::to_double(p.y());
    }
  };

  /*! Obtain an Approximate_2 function object */
  Approximate_2 approximate_2_object() const { return Approximate_2(); }

  //@}

  /// \name Functor definitions for the Boolean set-operation traits.
  //@{

  class Compare_endpoints_xy_2 {
  public:

    /*!
     * Compare the endpoints of an $x$-monotone curve lexicographically.
     * (assuming the curve has a designated source and target points).
     * \param xc the curve.
     * \return SMALLER if the curve is directed right;
     *         LARGER if the curve is directed left.
     */
    Comparison_result operator()(const X_monotone_curve_2& xc)
    { return (xc.is_directed_right()) ? SMALLER : LARGER; }
  };

  /*! Obtain a Compare_endpoints_xy_2 function object */
  Compare_endpoints_xy_2 compare_endpoints_xy_2_object() const
  { return Compare_endpoints_xy_2(); }

  class Construct_opposite_2 {
  public:
    /*! Construct an opposite x-monotone (with swapped source and target).
     * \param xc the curve.
     * \return the opposite curve.
     */
    X_monotone_curve_2 operator()(const X_monotone_curve_2& xc)
    { return xc.opposite(); }
  };

  /*! Obtain a Construct_opposite_2 function object */
  Construct_opposite_2 construct_opposite_2_object() const
  { return Construct_opposite_2(); }
  //@}

#if 0
  /*! Inserter for the spherical_arc class used by the traits-class */
  template <typename OutputStream>
  friend OutputStream& operator<<(OutputStream& os, const Point_2& p)
  {
    CGAL::To_double<typename Kernel::FT> todouble;
    os << static_cast<float>(todouble(p.dx())) << ", "
       << static_cast<float>(todouble(p.dy())) << ", "
       << static_cast<float>(todouble(p.dz()));
    return os;
  }

  /*! Inserter for the spherical_arc class used by the traits-class */
  template <typename OutputStream>
  friend OutputStream& operator<<(OutputStream& os,
                                  const X_monotone_curve_2& xc)
  {
    os << "(" << xc.left() << "), (" << xc.right() << ")";
    return os;
  }

  /*! Extractor for the spherical_arc class used by the traits-class */
  template <typename InputStream>
  friend InputStream& operator>>(InputStream& is, X_monotone_curve_2& arc)
  {
    CGAL_error_msg("Not implemented yet!");
    return is;
  }
#endif
};

/*! Represent an extended 3D direction that is used in turn to represent a
 * spherical-arc endpoint. The extended data consists of two flags that
 * indicate whether the point is on the x and on a y boundaries,
 * respectively.
 */
template <typename Kernel>
class Arr_extended_direction_3 : public Kernel::Direction_3 {
public:
  typedef typename Kernel::FT                           FT;
  typedef typename Kernel::Direction_3                  Direction_3;

  /*! Enumeration of discontinuity type */
  enum Location_type {
    NO_BOUNDARY_LOC = 0,
    MIN_BOUNDARY_LOC,
    MID_BOUNDARY_LOC,
    MAX_BOUNDARY_LOC
  };

private:
  typedef typename Kernel::Direction_2                  Direction_2;

  /*! The point discontinuity type */
  Location_type m_location;

  inline Sign x_sign(Direction_3 d) const { return CGAL::sign(d.dx()); }

  inline Sign y_sign(Direction_3 d) const { return CGAL::sign(d.dy()); }

  inline Sign z_sign(Direction_3 d) const { return CGAL::sign(d.dz()); }

public:
  /*! Default constructor */
  Arr_extended_direction_3() :
    Direction_3(0, 0, 1),
    m_location(MAX_BOUNDARY_LOC)
  {}

  /*! Constructor */
  Arr_extended_direction_3(const Direction_3& dir, Location_type location) :
    Direction_3(dir),
    m_location(location)
  {}

  /*! Copy constructor */
  Arr_extended_direction_3(const Arr_extended_direction_3& other) :
    Direction_3(static_cast<const Direction_3&>(other))
  { m_location = other.discontinuity_type(); }

  /*! Assignment operator */
  Arr_extended_direction_3& operator=(const Arr_extended_direction_3& other)
  {
    *(static_cast<Direction_3*>(this)) = static_cast<const Direction_3&>(other);
    m_location = other.discontinuity_type();
    return (*this);
  }

  /*! Set the location of the point.
   */
  void set_location(Location_type location) { m_location = location; }

  /*! Obtain the location of the point.
   */
  Location_type location() const { return m_location; }

  /*! Obtain the discontinuity type of the point.
   * \todo deprecate this one; use the above instead.
   */
  Location_type discontinuity_type() const { return m_location; }

  bool is_no_boundary() const { return (m_location == NO_BOUNDARY_LOC); }

  bool is_min_boundary() const { return (m_location == MIN_BOUNDARY_LOC); }

  bool is_mid_boundary() const { return (m_location == MID_BOUNDARY_LOC); }

  bool is_max_boundary() const { return (m_location == MAX_BOUNDARY_LOC); }
};

/*! A Representation of an x-monotone great circular arc embedded on a sphere,
 * as used by the Arr_geodesic_arc_on_sphere_traits_2 traits-class
 * An x-monotone great circular arc cannot cross the closed hemi-circle arc of
 * discontinuity, defined as the longitude that lies in the zx-plane, and is
 * contained in the open halfspace (x > 0).
 * \todo At this point such an arc cannot have an angle of 180 degrees.
 * \todo It is always directed from its source to its target.
 */
template <typename Kernel_>
class Arr_x_monotone_geodesic_arc_on_sphere_3 {
public:
  typedef Kernel_                                    Kernel;
  typedef typename Kernel::Direction_3                Direction_3;
  typedef typename Kernel::Plane_3                    Plane_3;
  typedef typename Kernel::Vector_3                   Vector_3;
  typedef typename Kernel::Direction_2                Direction_2;

protected:
  // For some reason compilation under Windows fails without the qualifier
  typedef CGAL::Arr_extended_direction_3<Kernel>      Arr_extended_direction_3;

  /*! The source point of the arc. */
  Arr_extended_direction_3 m_source;

  /*! The target point of the arc. */
  Arr_extended_direction_3 m_target;

  /*! The direction of the plane that contains the arc. */
  Direction_3 m_normal;

  /*! The arc is vertical. */
  bool m_is_vertical;

  /*! Target (lexicographically) larger than source. */
  bool m_is_directed_right;

  /*! The arc is a full circle. */
  bool m_is_full;

  /* The arc is degenerate - it consists of a single point. */
  bool m_is_degenerate;

  /*! The arc is empty. */
  bool m_is_empty;

  inline Sign x_sign(Direction_3 d) const { return CGAL::sign(d.dx()); }

  inline Sign y_sign(Direction_3 d) const { return CGAL::sign(d.dy()); }

  inline Sign z_sign(Direction_3 d) const { return CGAL::sign(d.dz()); }

public:
  /*! Default constructor - constructs an empty arc */
  Arr_x_monotone_geodesic_arc_on_sphere_3() :
    m_is_vertical(false),
    m_is_directed_right(false),
    m_is_full(false),
    m_is_degenerate(false),
    m_is_empty(true)
  {}

  /*! Constructor
   * \param src the source point of the arc
   * \param trg the target point of the arc
   * \param plane the plane that contains the arc
   * \param is_vertical is the arc vertical ?
   * \param is_directed_right is the arc directed from left to right?
   * \param is_full is the arc a full circle?
   * \param is_degenerate is the arc degenerate (single point)?
   * \pre Both endpoint lie on the given plane.
   */
  Arr_x_monotone_geodesic_arc_on_sphere_3
  (const Arr_extended_direction_3& src,
   const Arr_extended_direction_3& trg,
   const Direction_3& normal,
   bool is_vertical, bool is_directed_right,
   bool is_full = false, bool is_degenerate = false, bool is_empty = false) :
    m_source(src),
    m_target(trg),
    m_normal(normal),
    m_is_vertical(is_vertical),
    m_is_directed_right(is_directed_right),
    m_is_full(is_full),
    m_is_degenerate(is_degenerate),
    m_is_empty(is_empty)
  {}

  /*! Copy constructor
   * \param other the other arc
   */
  Arr_x_monotone_geodesic_arc_on_sphere_3
  (const Arr_x_monotone_geodesic_arc_on_sphere_3& other)
  {
    m_source = other.m_source;
    m_target = other.m_target;
    m_normal = other.m_normal;
    m_is_vertical = other.m_is_vertical;
    m_is_directed_right = other.m_is_directed_right;
    m_is_full = other.m_is_full;
    m_is_degenerate = other.m_is_degenerate;
    m_is_empty = other.m_is_empty;
  }

  /*! Assignment operator */
  Arr_x_monotone_geodesic_arc_on_sphere_3& operator=
  (const Arr_x_monotone_geodesic_arc_on_sphere_3& other)
  {
    m_source = other.m_source;
    m_target = other.m_target;
    m_normal = other.m_normal;
    m_is_vertical = other.m_is_vertical;
    m_is_directed_right = other.m_is_directed_right;
    m_is_full = other.m_is_full;
    m_is_degenerate = other.m_is_degenerate;
    m_is_empty = other.m_is_empty;
    return (*this);
  }

<<<<<<< HEAD
  /*! Construct the minor arc from two endpoint directions. The minor arc
   *  is the one with the smaller angle among the two geodesic arcs with
   * the given endpoints.
   * 1. Find out whether the arc is x-monotone.
   * 2. If it is x-monotone,
   *    2.1 Find out whether it is vertical, and
   *    2.2 whether the target is larger than the source (directed right).
   * The arc is vertical, iff
   * 1. one of its endpoint direction pierces a pole, or
   * 2. the projections onto the xy-plane coincide.
   * \param source the source point.
   * \param target the target point.
   * \pre the source and target cannot be equal.
   * \pre the source and target cannot be antipodal.
   */
  Arr_x_monotone_geodesic_arc_on_sphere_3
  (const Arr_extended_direction_3& source,
   const Arr_extended_direction_3& target) :
    m_source(source),
    m_target(target),
    m_is_full(false),
    m_is_degenerate(false),
    m_is_empty(false)
  {
    // MSVC 10 complains when the casting below is not present probably due
    // to a bug (in MSVC 10).
    CGAL_precondition_code(Kernel kernel);
    CGAL_precondition(!kernel.equal_3_object()
                      (kernel.construct_opposite_direction_3_object()(m_source),
                       (const typename Kernel::Direction_3&)(m_target)));
    m_normal = construct_normal_3(m_source, m_target);
    init();
  }

  /*! Initialize a spherical_arc given that the two endpoint directions
   * have been set. It is assumed that the arc is the one with the smaller
   * angle among the two.
   * 1. Find out whether the arc is x-monotone.
   * 2. If it is x-monotone,
   *    2.1 Find out whether it is vertical, and
   *    2.2 whether the target is larger than the source (directed right).
   * The arc is vertical, iff
   * 1. one of its endpoint direction pierces a pole, or
   * 2. the projections onto the xy-plane coincide.
   * \param source the source point.
   * \param target the target point.
   * \pre the source and target cannot be equal.
   */
  void init()
  {
    typedef Arr_geodesic_arc_on_sphere_traits_2<Kernel> Traits;

    Kernel kernel;
    CGAL_precondition(!kernel.equal_3_object()(Direction_3(m_source),
                                               Direction_3(m_target)));

    // Check whether any one of the endpoint coincide with a pole:
    if (m_source.is_max_boundary()) {
      set_is_vertical(true);
      set_is_directed_right(false);
      return;
    }
    if (m_source.is_min_boundary()) {
      set_is_vertical(true);
      set_is_directed_right(true);
      return;
    }
    if (m_target.is_max_boundary()) {
      set_is_vertical(true);
      set_is_directed_right(true);
      return;
    }
    if (m_target.is_min_boundary()) {
      set_is_vertical(true);
      set_is_directed_right(false);
      return;
    }

    // None of the enpoints coincide with a pole:
    Direction_2 s = Traits::project_xy(m_source);
    Direction_2 t = Traits::project_xy(m_target);

    Orientation orient = Traits::orientation(s, t);
    if (orient == COLLINEAR) {
      set_is_vertical(true);
      const Direction_2& nx = Traits::neg_x_2();
      if (Traits::orientation(nx, s) == COLLINEAR) {
        // Project onto xz plane:
        s = Traits::project_xz(m_source);
        t = Traits::project_xz(m_target);
        const Direction_2& ny = Traits::neg_y_2();
        Orientation orient1 = Traits::orientation(ny, s);
        CGAL_assertion_code(Orientation orient2 = Traits::orientation(ny, t));
        CGAL_assertion(orient1 == orient2);
        orient = Traits::orientation(s, t);
        CGAL_assertion(orient != COLLINEAR);
        if (orient1 == LEFT_TURN) {
          set_is_directed_right(orient == LEFT_TURN);
          return;
        }
        set_is_directed_right(orient == RIGHT_TURN);
        return;
      }
      // Project onto yz plane:
      s = Traits::project_yz(m_source);
      t = Traits::project_yz(m_target);
      const Direction_2& ny = Traits::neg_y_2();
      Orientation orient1 = Traits::orientation(ny, s);
      CGAL_assertion_code(Orientation orient2 = Traits::orientation(ny, t));
      CGAL_assertion(orient1 == orient2);
      if (orient1 == LEFT_TURN) {
        orient = Traits::orientation(s, t);
        CGAL_assertion(orient != COLLINEAR);
        set_is_directed_right(orient == LEFT_TURN);
        return;
      }
      orient = Traits::orientation(s, t);
      CGAL_assertion(orient != COLLINEAR);
      set_is_directed_right(orient == RIGHT_TURN);
      return;
    }

    // The arc is not vertical!
    set_is_vertical(false);
    set_is_directed_right(orient == LEFT_TURN);
    set_is_full(kernel.equal_3_object()(Direction_3(m_source),
                                        Direction_3(m_target)));
  }

  /*! Construct a full spherical_arc from a plane
   * \param plane the containing plane.
   * \pre the plane is not vertical
   */
  Arr_x_monotone_geodesic_arc_on_sphere_3(const Direction_3& normal) :
    m_normal(normal),
    m_is_vertical(false),
    m_is_directed_right(z_sign(normal) == POSITIVE),
    m_is_full(true),
    m_is_degenerate(false),
    m_is_empty(false)
  {
    CGAL_precondition(z_sign(normal) != ZERO);

#if (CGAL_IDENTIFICATION_XY == CGAL_X_MINUS_1_Y_0)
    Direction_3 d = (CGAL::sign(normal.dz()) == POSITIVE) ?
      Direction_3(-(normal.dz()), 0, normal.dx()) :
      Direction_3(normal.dz(), 0, -(normal.dx()));
#else
    typedef Arr_geodesic_arc_on_sphere_traits_2<Kernel> Traits;
    typedef typename Kernel::FT                         FT;

    const Direction_2& xy = Traits::identification_xy();
    FT x = xy.dx();
    FT y = xy.dy();
    FT z((xy.dx() * normal.dx() + xy.dy() * normal.dy()) / -(normal.dz()));
    Direction_3 d(x, y, z);
#endif
    m_source = m_target =
      Arr_extended_direction_3(d, Arr_extended_direction_3::MID_BOUNDARY_LOC);
  }

=======
>>>>>>> 4b7e82ed
  /*! Construct a full spherical_arc from a common endpoint and a plane
   * \param plane the containing plane.
   * \pre the point lies on the plane
   * \pre the point lies on the open discontinuity arc
   */
  Arr_x_monotone_geodesic_arc_on_sphere_3(const Arr_extended_direction_3& point,
                                          const Direction_3& normal) :
    m_source(point),
    m_target(point),
    m_normal(normal),
    m_is_vertical(false),
    m_is_directed_right(z_sign(normal) == POSITIVE),
    m_is_full(true),
    m_is_degenerate(false),
    m_is_empty(false)
  {
    CGAL_precondition(has_on(point));
    CGAL_precondition(z_sign(normal) != ZERO);
#if !defined(CGAL_FULL_X_MONOTONE_GEODESIC_ARC_ON_SPHERE_IS_SUPPORTED)
    CGAL_error_msg( "Full x-monotone arcs are not supported!");
#endif
  }

  /*! Construct a spherical_arc from two endpoints directions contained
   * in a plane.
   * \param plane the containing plane.
   * \param source the source-point direction.
   * \param target the target-point direction.
   * \pre Both endpoint lie on the given plane.
   * \pre Both endpoint lie on the given plane.
   */
  Arr_x_monotone_geodesic_arc_on_sphere_3
  (const Arr_extended_direction_3& source,
   const Arr_extended_direction_3& target,
   const Direction_3& normal) :
    m_source(source),
    m_target(target),
    m_normal(normal),
    m_is_full(false),
    m_is_degenerate(false),
    m_is_empty(false)
  {
    CGAL_precondition(has_on(source));
    CGAL_precondition(has_on(target));

    // Check whether any one of the endpoint coincide with a pole:
    if (source.is_max_boundary()) {
      set_is_vertical(true);
      set_is_directed_right(false);
      return;
    }
    if (source.is_min_boundary()) {
      set_is_vertical(true);
      set_is_directed_right(true);
      return;
    }
    if (target.is_max_boundary()) {
      set_is_vertical(true);
      set_is_directed_right(true);
      return;
    }
    if (target.is_min_boundary()) {
      set_is_vertical(true);
      set_is_directed_right(false);
      return;
    }

    if (z_sign(normal) == ZERO) {
      set_is_vertical(true);
      bool s_is_positive, plane_is_positive;
      CGAL::Sign xsign = x_sign(normal);
      if (xsign == ZERO) {
        s_is_positive = x_sign(source) == POSITIVE;
        plane_is_positive = y_sign(normal) == NEGATIVE;
      }
      else {
        s_is_positive = y_sign(source) == POSITIVE;
        plane_is_positive = xsign == POSITIVE;
      }
      bool ccw = ((plane_is_positive && s_is_positive) ||
                  (!plane_is_positive && !s_is_positive));
      set_is_directed_right(ccw);
      return;
    }

    // The arc is not vertical!
    set_is_vertical(false);
    set_is_directed_right(z_sign(normal) == POSITIVE);
  }

  /*! Set the source endpoint direction.
   * \param p the endpoint to set.
   */
  void set_source(const Arr_extended_direction_3& p) { m_source = p; }

  /*! Set the target endpoint direction.
   * \param p the endpoint to set.
   */
  void set_target(const Arr_extended_direction_3& p) { m_target = p; }

  /*! Set the direction of the underlying plane.
   * \param normal the plane direction.
   */
  void set_normal(const Direction_3& normal) { m_normal = normal; }

  void set_is_vertical(bool flag) { m_is_vertical = flag; }
  void set_is_directed_right(bool flag) { m_is_directed_right = flag; }
  void set_is_full(bool flag) { m_is_full = flag; }
  void set_is_degenerate(bool flag) { m_is_degenerate = flag; }
  void set_is_empty(bool flag) { m_is_empty = flag; }

  /*! Obtain the source */
  const Arr_extended_direction_3& source() const { return m_source; }

  /*! Obtain the target */
  const Arr_extended_direction_3& target() const { return m_target; }

  /*! Obtain the normal to the containing plane */
  const Direction_3& normal() const { return m_normal; }

  /*! Obtain the (lexicographically) left endpoint direction */
  const Arr_extended_direction_3& left() const
  { return (m_is_directed_right ? m_source : m_target); }

  /*! Obtain the (lexicographically) right endpoint */
  const Arr_extended_direction_3& right() const
  { return (m_is_directed_right ? m_target : m_source); }

  /*! Determines whether the curve is vertical */
  bool is_vertical() const { return m_is_vertical; }

  /*! Determines whether the curve is directed lexicographically from left to
   * right
   */
  bool is_directed_right() const { return m_is_directed_right; }

  /*! Determines whether the curve is a full circle */
  bool is_full() const { return m_is_full; }

  /*! Determines whether the curve is degenerate */
  bool is_degenerate() const { return m_is_degenerate; }

  /*! Determines whether the curve is degenerate */
  bool is_empty() const { return m_is_empty; }

  /*! Determines whether the curve is a meridian */
  bool is_meridian() const
  { return left().is_min_boundary() && right().is_max_boundary(); }

#if 0
  /*! Create a bounding box for the spherical_arc */
  Bbox_2 bbox() const
  {
    Kernel kernel;
    Segment_2 seg = kernel.construct_spherical_arc_2_object()(this->m_source,
                                                              this->m_target);
    return kernel.construct_bbox_2_object()(seg);
  }
#endif

  /*! Flip the spherical_arc (swap it source and target) */
  Arr_x_monotone_geodesic_arc_on_sphere_3 opposite() const
  {
    Arr_x_monotone_geodesic_arc_on_sphere_3 opp;
    opp.m_source = this->m_target;
    opp.m_target = this->m_source;
    opp.m_normal = this->m_normal;
    opp.m_is_directed_right = !(this->is_directed_right());
    opp.m_is_vertical = this->is_vertical();
    opp.m_is_full = this->is_full();
    opp.m_is_degenerate = this->is_degenerate();
    opp.m_is_empty = this->is_empty();
    return opp;
  }

  /*! Determined whether a direction is contained in a plane
   * \param plane the 3D plane.
   * \param dir the 3D direction.
   * \return true if dir is contained in plane; false otherwise.
   * \pre the plane contains the origin.
   */
  inline bool has_on(const Direction_3& dir) const
  {
    typename Kernel::FT dot = normal().vector() * dir.vector();
    return CGAL::sign(dot) == ZERO;
  }
};

/*! A representation of a general great circular arc embedded on a sphere,
 * used by the Arr_geodesic_arc_on_sphere_traits_2 traits-class
 * An arc is uniqely represented by a plane p, and two endpoints the source
 * s and the target t, which lie in the plane p. The points of the arc are
 * the locus of points visited when moving from the source s toward the
 * target t on the plane p in counterclockwise direction along the circle
 * defined by s and t.
 */
template <typename Kernel_>
class Arr_geodesic_arc_on_sphere_3 :
  public Arr_x_monotone_geodesic_arc_on_sphere_3<Kernel_> {
public:
  typedef Kernel_                                               Kernel;

protected:
  typedef Arr_x_monotone_geodesic_arc_on_sphere_3<Kernel>       Base;

public:
  typedef typename Base::Plane_3                                Plane_3;
  typedef typename Base::Direction_3                            Direction_3;
  typedef typename Base::Direction_2                            Direction_2;

protected:
  // For some reason compilation under Windows fails without the qualifier
  typedef CGAL::Arr_extended_direction_3<Kernel>    Arr_extended_direction_3;

  using Base::x_sign;
  using Base::y_sign;
  using Base::z_sign;

  /*! Indicates whether the arc is x-monotone */
  bool m_is_x_monotone;

public:
  /*! Default constructor - constructs an empty arc */
  Arr_geodesic_arc_on_sphere_3() : Base(), m_is_x_monotone(true) {}

  /*! Copy constructor
   * \param other the other arc
   */
  Arr_geodesic_arc_on_sphere_3
  (const Arr_geodesic_arc_on_sphere_3& other) : Base(other)
  { m_is_x_monotone = other.m_is_x_monotone; }

  /*! Constructor
   * \param src the source point of the arc
   * \param trg the target point of the arc
   * \param normal the normal to the  plane that contains the arc
   * \param is_x_monotone is arc  x-monotone ?
   * \param is_vertical is the arc vertical ?
   * \param is_directed_right is the arc directed from left to right?
   * \param is_full is the arc a full (great) circle?
   * \param is_degenerate is the arc degenerate (single point)?
   * \pre plane contains the origin
   * \pre plane contains src
   * \pre plane contains trg
   */
  Arr_geodesic_arc_on_sphere_3(const Arr_extended_direction_3& src,
                               const Arr_extended_direction_3& trg,
                               const Direction_3& normal,
                               bool is_x_monotone, bool is_vertical,
                               bool is_directed_right,
                               bool is_full = false,
                               bool is_degenerate = false,
                               bool is_empty = false) :
    Base(src, trg, normal, is_vertical, is_directed_right,
         is_full, is_degenerate, is_empty),
    m_is_x_monotone(is_x_monotone)
  {
    CGAL_precondition(this->has_on(src));
    CGAL_precondition(this->has_on(trg));
  }

<<<<<<< HEAD
  /*! Construct a spherical_arc from two endpoint directions. It is assumed
   * that the arc is the one with the smaller angle among the two.
   * 1. Find out whether the arc is x-monotone.
   * 2. If it is x-monotone,
   *    2.1 Find out whether it is vertical, and
   *    2.2 whether the target is larger than the source (directed right).
   * The arc is vertical, iff
   * 1. one of its endpoint direction pierces a pole, or
   * 2. the projections onto the xy-plane coincide.
   * \param source the source point.
   * \param target the target point.
   * \pre the source and target cannot be equal.
   * \pre the source and target cannot be the opoosite of each other.
   */
  Arr_geodesic_arc_on_sphere_3(const Arr_extended_direction_3& source,
                               const Arr_extended_direction_3& target)
  {
    this->set_source(source);
    this->set_target(target);
    this->set_is_full(false);
    this->set_is_degenerate(false);
    this->set_is_empty(false);

    typedef Arr_geodesic_arc_on_sphere_traits_2<Kernel>         Traits;
    typedef typename Kernel::Direction_2                        Direction_2;
    typedef typename Kernel::Direction_3                        Direction_3;

    Kernel kernel;
    CGAL_precondition(!kernel.equal_3_object()(Direction_3(source),
                                               Direction_3(target)));
    CGAL_precondition(!kernel.equal_3_object()
                      (kernel.construct_opposite_direction_3_object()(source),
                       static_cast<const Direction_3&>(target)));
    this->m_normal = this->construct_normal_3(source, target);

    // Check whether one of the endpoints coincides with a pole: */
    if (source.is_max_boundary()) {
      this->set_is_vertical(true);
      this->set_is_directed_right(false);
      set_is_x_monotone(true);
      return;
    }
    if (source.is_min_boundary()) {
      this->set_is_vertical(true);
      this->set_is_directed_right(true);
      set_is_x_monotone(true);
      return;
    }
    if (target.is_max_boundary()) {
      this->set_is_vertical(true);
      this->set_is_directed_right(true);
      set_is_x_monotone(true);
      return;
    }
    if (target.is_min_boundary()) {
      this->set_is_vertical(true);
      this->set_is_directed_right(false);
      set_is_x_monotone(true);
      return;
    }

    // None of the enpoints coincide with a pole:
    Direction_3 normal = this->m_normal;
    if (z_sign(normal) == ZERO) {
      // The arc is vertical
      this->set_is_vertical(true);
      bool s_is_positive, t_is_positive, plane_is_positive;
      CGAL::Sign xsign = x_sign(normal);
      if (xsign == ZERO) {
        s_is_positive = x_sign(source) == POSITIVE;
        t_is_positive = x_sign(target) == POSITIVE;
        plane_is_positive = y_sign(normal) == NEGATIVE;
      } else {
        s_is_positive = y_sign(source) == POSITIVE;
        t_is_positive = y_sign(target) == POSITIVE;
        plane_is_positive = xsign == POSITIVE;
      }
      set_is_x_monotone(s_is_positive == t_is_positive);
      bool ccw = ((plane_is_positive && s_is_positive) ||
                  (!plane_is_positive && !s_is_positive));
      this->set_is_directed_right(ccw);
      return;
    }

    // The arc is not vertical!
    this->set_is_vertical(false);
    Direction_2 s = Traits::project_xy(source);
    Direction_2 t = Traits::project_xy(target);
    Orientation orient = Traits::orientation(s, t);

    const Direction_2& d = Traits::identification_xy();
    if (orient == LEFT_TURN) {
      this->set_is_directed_right(true);
      set_is_x_monotone(!kernel.counterclockwise_in_between_2_object()(d, s, t));
      return;
    }

    // (orient == RIGHT_TURN)
    this->set_is_directed_right(false);
    set_is_x_monotone(!kernel.counterclockwise_in_between_2_object()(d, t, s));
    return;
  }

=======
>>>>>>> 4b7e82ed
  /*! Construct a spherical_arc from two endpoint directions contained
   * in a plane.
   * \param plane the containing plane.
   * \param source the source-point direction.
   * \param target the target-point direction.
   * \param normal the normal to the plane containing the arc
   * \pre plane contain the origin
   * \pre Both endpoints lie on the given plane.
   */
  Arr_geodesic_arc_on_sphere_3(const Arr_extended_direction_3& source,
                               const Arr_extended_direction_3& target,
                               const Direction_3& normal)
  {
    Kernel kernel;

    this->set_source(source);
    this->set_target(target);
    this->set_normal(normal);
    this->set_is_degenerate(false);
    this->set_is_empty(false);

    typedef Arr_geodesic_arc_on_sphere_traits_2<Kernel> Traits;

    CGAL_precondition(this->has_on(source));
    CGAL_precondition(this->has_on(target));

    if (z_sign(normal) == ZERO) {
      this->set_is_vertical(true);

      // Check whether both endpoint coincide with the poles:
      if (source.is_min_boundary() && target.is_max_boundary()) {
        // Both endpoints coincide with the 2 poles respectively.
        this->set_is_directed_right(true);
        this->set_is_full(false);
        set_is_x_monotone(true);
        return;
      }

      if (source.is_max_boundary() && target.is_min_boundary()) {
        // Both endpoints coincide with the 2 poles respectively.
        this->set_is_directed_right(false);
        this->set_is_full(false);
        set_is_x_monotone(true);
        return;
      }

      CGAL::Sign xsign = x_sign(normal);
      bool xz_plane = xsign == ZERO;
      bool s_is_positive, t_is_positive, plane_is_positive;
      if (xz_plane) {
        s_is_positive = x_sign(source) == POSITIVE;
        t_is_positive = x_sign(target) == POSITIVE;
        plane_is_positive = y_sign(normal) == NEGATIVE;
      } else {
        s_is_positive = y_sign(source) == POSITIVE;
        t_is_positive = y_sign(target) == POSITIVE;
        plane_is_positive = xsign == POSITIVE;
      }

      // Process degenerate cases:
      if (source.is_min_boundary()) {
        this->set_is_directed_right(true);
        set_is_x_monotone((plane_is_positive && t_is_positive) ||
                          (!plane_is_positive && !t_is_positive));
        return;
      }
      if (source.is_max_boundary()) {
        this->set_is_directed_right(false);
        set_is_x_monotone((plane_is_positive && !t_is_positive) ||
                          (!plane_is_positive && t_is_positive));
        return;
      }
      if (target.is_min_boundary()) {
        this->set_is_directed_right(false);
        set_is_x_monotone((plane_is_positive && !s_is_positive) ||
                          (!plane_is_positive && s_is_positive));
        return;
      }
      if (target.is_max_boundary()) {
        this->set_is_directed_right(true);
        set_is_x_monotone((plane_is_positive && s_is_positive) ||
                          (!plane_is_positive && !s_is_positive));
        return;
      }
      if (s_is_positive != t_is_positive) {
        set_is_x_monotone(false);
        return;
      }

      /* Non of the endpoints coincide with a pole.
       * The projections of both endpoints lie on the same hemi-circle.
       * Thus, either the arc is x-monotone, or it includes both poles.
       * This means that it is sufficient to check whether one pole lies
       * on the arc in order to determine x-monotonicity
       */

      typename Traits::Project project =
        (xz_plane) ? Traits::project_xz : Traits::project_yz;
      Direction_2 s = project(source);
      Direction_2 t = project(target);
      const Direction_2& ny = Traits::neg_y_2();
      typename Kernel::Counterclockwise_in_between_2 ccib =
        kernel.counterclockwise_in_between_2_object();
      set_is_x_monotone((plane_is_positive && !ccib(ny, s, t)) ||
                        (!plane_is_positive && !ccib(ny, t, s)));

      bool ccw = ((plane_is_positive && s_is_positive) ||
                  (!plane_is_positive && !s_is_positive));
      this->set_is_directed_right(ccw);
      return;
    }

    // The arc is not vertical!
    this->set_is_vertical(false);
    this->set_is_directed_right(z_sign(normal) == POSITIVE);
    const Direction_2& d = Traits::identification_xy();
    Direction_2 s = Traits::project_xy(source);
    Direction_2 t = Traits::project_xy(target);
    typename Kernel::Counterclockwise_in_between_2 ccib =
      kernel.counterclockwise_in_between_2_object();
    bool plane_is_positive = (z_sign(normal) == POSITIVE);
    set_is_x_monotone((plane_is_positive && !ccib(d, s, t)) ||
                      (!plane_is_positive && !ccib(d, t, s)));
  }

  /*! Construct a full spherical_arc from a plane.
   * \param plane the containing plane.
   */
  Arr_geodesic_arc_on_sphere_3(const Direction_3& normal)
  {
    this->normal(normal);
    this->set_is_vertical(CGAL::sign(normal.dz()) == ZERO);
    this->set_is_directed_right(true);
    this->set_is_full(true);
    this->set_is_degenerate(false);
    this->set_is_empty(false);
    set_is_x_monotone(false);
  }

  /*! Indicates whether the arc is x-monotone
   * \return true if the arc is x-monotone; false otherwise
   */
  bool is_x_monotone() const { return m_is_x_monotone; }

  /*! Set the flag that indicates whether the arc is x-monotone
   * \param flag indicates whether the arc is x-monotone
   */
  void set_is_x_monotone(bool flag) { m_is_x_monotone = flag; }
};

/*! Inserter for the spherical_arc class used by the traits-class */
template <typename Kernel, typename OutputStream>
OutputStream& operator<<(OutputStream& os,
                         const Arr_extended_direction_3<Kernel>& ed)
{
#if defined(CGAL_ARR_GEODESIC_ARC_ON_SPHERE_DETAILS)
  os << "("
     << ed.dx() << ", " << ed.dy() << ",  " << ed.dz();
  os << ")"
     << ", "
     << (ed.is_min_boundary() ? "min" :
         ed.is_max_boundary() ? "max" :
         ed.is_mid_boundary() ? "dis" : "reg");
#else
  // CGAL::To_double<typename Kernel::FT> todouble;
  // os << static_cast<float>(todouble(ed.dx())) << ", "
  //    << static_cast<float>(todouble(ed.dy())) << ", "
  //    << static_cast<float>(todouble(ed.dz()));
#endif
  os << ed.dx() << " " << ed.dy() << " " << ed.dz() << " " << ed.location();
  return os;
}

/*! Inserter for the spherical_arc class used by the traits-class */
template <typename Kernel, typename OutputStream>
OutputStream&
operator<<(OutputStream& os,
           const Arr_x_monotone_geodesic_arc_on_sphere_3<Kernel>& arc)
{
#if defined(CGAL_ARR_GEODESIC_ARC_ON_SPHERE_DETAILS)
  os << "("
     << "(" << arc.source() << "), (" << arc.target() << ")"
     << "("
     << ", (" << arc.normal() << ")"
     << ", " << (arc.is_vertical() ? " |" : "!|")
     << ", " << (arc.is_directed_right() ? "=>" : "<=")
     << ", " << (arc.is_full() ? "o" : "/");
#else
  os << arc.source() << " " << arc.target() << " " << arc.normal() << " "
     << arc.is_directed_right() << " " << arc.is_vertical() << " "
     << arc.is_full();
#endif
  return os;
}

/*! Extractor for the spherical-arc point class used by the traits-class */
template <typename Kernel_, typename InputStream>
InputStream&
operator>>(InputStream& is, Arr_extended_direction_3<Kernel_>& point)
{
  typedef Kernel_                              Kernel;
  typedef Arr_extended_direction_3<Kernel>     Point;
  // CGAL_error_msg("Importing a geodesic point is not supported!");
  typename Kernel::Direction_3 d;
  is >> d;
  size_t location;
  is >> location;
  point = Point(d, static_cast<typename Point::Location_type>(location));
  return is;
}

/*! Extractor for the spherical_arc class used by the traits-class */
template <typename Kernel_, typename InputStream>
InputStream&
operator>>(InputStream& is,
           Arr_x_monotone_geodesic_arc_on_sphere_3<Kernel_>& arc)
{
  typedef Kernel_                              Kernel;
  typedef Arr_extended_direction_3<Kernel>     Point;

  // CGAL_error_msg("Importing a geodesic arc is not supported!\n");

  Point source, target;
  is >> source >> target;
  arc.set_source(source);
  arc.set_target(target);
  typename Kernel::Direction_3 normal;
  is >> normal;
  arc.set_normal(normal);
  bool is_directed_right, is_vertical, is_full;
  is >> is_directed_right >> is_vertical >> is_full;
  arc.set_is_directed_right(is_directed_right);
  arc.set_is_vertical(is_vertical);
  arc.set_is_full(is_full);
  arc.set_is_full(false);
  arc.set_is_degenerate(false);
  arc.set_is_empty(false);
  return is;
}

} //namespace CGAL

#endif<|MERGE_RESOLUTION|>--- conflicted
+++ resolved
@@ -540,6 +540,7 @@
      * \pre the source and target cannot be antipodal.
      */
     X_monotone_curve_2 operator()(const Point_2& source, const Point_2& target)
+      const
     {
       X_monotone_curve_2 xcv;
 
@@ -592,7 +593,7 @@
      * \pre Both endpoint lie on the given plane.
      */
     X_monotone_curve_2 operator()(const Point_2& source, const Point_2& target,
-                                  const Direction_3& normal)
+                                  const Direction_3& normal) const
     { return X_monotone_curve_2(source, target, normal); }
 
   private:
@@ -618,7 +619,8 @@
       typedef Arr_geodesic_arc_on_sphere_traits_2<Kernel, atan_x, atan_y> Traits;
 
       const Kernel& kernel(m_traits);
-      CGAL_precondition(!kernel.equal_3_object()(source, target));
+      CGAL_precondition(!kernel.equal_3_object()(Direction_3(source),
+                                                 Direction_3(target)));
 
       // Check whether any one of the endpoint coincide with a pole:
       if (source.is_max_boundary()) {
@@ -689,7 +691,8 @@
       // The arc is not vertical!
       xcv.set_is_vertical(false);
       xcv.set_is_directed_right(orient == LEFT_TURN);
-      xcv.set_is_full(kernel.equal_3_object()(source, target));
+      xcv.set_is_full(kernel.equal_3_object()(Direction_3(source),
+                                              Direction_3(target)));
     }
   };
 
@@ -1322,18 +1325,12 @@
       // if p and r1 are antipodal, compare the plane normals
       const Kernel& kernel = m_traits;
       typename Kernel::Construct_opposite_direction_3 opposite_3 =
-<<<<<<< HEAD
-        kernel->construct_opposite_direction_3_object();
-      Point_2 tmp1 = opposite_3(p);     // pacify msvc 10
-      if (!kernel->equal_3_object()(Direction_3(tmp1), Direction_3(r1)))
-        return EQUAL;
-=======
         kernel.construct_opposite_direction_3_object();
       // VC 10 does not like the following:
       // if (!kernel.equal_3_object()(opposite_3(p), r1)) return EQUAL;
-      Direction_3 ops = opposite_3(p);
-      if (!kernel.equal_3_object()(ops, r1)) return EQUAL;
->>>>>>> 4b7e82ed
+      Direction_3 tmp1 = opposite_3(p);     // pacify msvc 10
+      if (!kernel.equal_3_object()(tmp1, Direction_3(r1)))
+        return EQUAL;
 
       Sign xsign = Traits::x_sign(p);
       Sign ysign = Traits::y_sign(p);
@@ -1411,13 +1408,8 @@
      */
     bool operator()(const Point_2& p1, const Point_2& p2) const
     {
-<<<<<<< HEAD
-      const Kernel* kernel = m_traits;
-      return kernel->equal_3_object()(Direction_3(p1), Direction_3(p2));
-=======
       const Kernel& kernel = m_traits;
-      return kernel.equal_3_object()(p1, p2);
->>>>>>> 4b7e82ed
+      return kernel.equal_3_object()(Direction_3(p1), Direction_3(p2));
     }
   };
 
@@ -2186,15 +2178,9 @@
       const Point_2& target = xc.target();
       CGAL_precondition_code(const Kernel& kernel = m_traits);
       CGAL_precondition_code
-<<<<<<< HEAD
-        (typename Kernel::Equal_3 equal_3 = kernel->equal_3_object());
+        (typename Kernel::Equal_3 equal_3 = kernel.equal_3_object());
       CGAL_precondition(!equal_3(Direction_3(p), Direction_3(source)));
       CGAL_precondition(!equal_3(Direction_3(p), Direction_3(target)));
-=======
-        (typename Kernel::Equal_3 equal_3 = kernel.equal_3_object());
-      CGAL_precondition(!equal_3(p, source));
-      CGAL_precondition(!equal_3(p, target));
->>>>>>> 4b7e82ed
 
       xc1.set_normal(xc.normal());
       xc1.set_is_vertical(xc.is_vertical());
@@ -3083,7 +3069,6 @@
     return (*this);
   }
 
-<<<<<<< HEAD
   /*! Construct the minor arc from two endpoint directions. The minor arc
    *  is the one with the smaller angle among the two geodesic arcs with
    * the given endpoints.
@@ -3245,8 +3230,6 @@
       Arr_extended_direction_3(d, Arr_extended_direction_3::MID_BOUNDARY_LOC);
   }
 
-=======
->>>>>>> 4b7e82ed
   /*! Construct a full spherical_arc from a common endpoint and a plane
    * \param plane the containing plane.
    * \pre the point lies on the plane
@@ -3508,7 +3491,6 @@
     CGAL_precondition(this->has_on(trg));
   }
 
-<<<<<<< HEAD
   /*! Construct a spherical_arc from two endpoint directions. It is assumed
    * that the arc is the one with the smaller angle among the two.
    * 1. Find out whether the arc is x-monotone.
@@ -3612,8 +3594,6 @@
     return;
   }
 
-=======
->>>>>>> 4b7e82ed
   /*! Construct a spherical_arc from two endpoint directions contained
    * in a plane.
    * \param plane the containing plane.
