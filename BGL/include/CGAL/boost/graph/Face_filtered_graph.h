// Copyright (c) 2017  GeometryFactory (France).  All rights reserved.
//
// This file is part of CGAL (www.cgal.org)
//
// $URL$
// $Id$
// SPDX-License-Identifier: LGPL-3.0-or-later OR LicenseRef-Commercial
//
//
// Author(s)     : Maxime Gimeno

#ifndef CGAL_BOOST_GRAPH_FACE_FILTERED_GRAPH_H
#define CGAL_BOOST_GRAPH_FACE_FILTERED_GRAPH_H

#include <CGAL/assertions.h>
#include <CGAL/boost/graph/properties.h>
#include <CGAL/boost/graph/iterator.h>
#include <CGAL/boost/graph/Named_function_parameters.h>
#include <CGAL/boost/graph/named_params_helper.h>
#include <CGAL/boost/graph/helpers.h>
#include <CGAL/boost/iterator/transform_iterator.hpp>
#include <CGAL/Default.h>
#include <CGAL/Dynamic_property_map.h>

#include <boost/dynamic_bitset.hpp>
#include <boost/graph/graph_traits.hpp>
#include <boost/iterator/filter_iterator.hpp>
#include <boost/range/has_range_iterator.hpp>
#include <boost/unordered_set.hpp>

#ifdef DOXYGEN_RUNNING
#define CGAL_BGL_NP_TEMPLATE_PARAMETERS NamedParameters
#define CGAL_BGL_NP_CLASS NamedParameters
#endif

namespace CGAL {

  /*!
   * \ingroup PkgBGLAdaptors
   *
   * The class `Face_filtered_graph` is an adaptor that creates a filtered view of a graph
   * by restricting it to a subset of faces. Contrary to
   * <a href="https://www.boost.org/doc/libs/release/libs/graph/doc/filtered_graph.html"><code>boost::filtered_graph</code></a>,
   * this class only requires a way to access the selected faces and will automatically select the
   * edges/halfedges and vertices present in the adapted graph. A vertex is selected if it is incident to at least one
   * selected face. A edge is selected if it is incident to at least a selected face. A halfedge is selected if its edge
   * is selected.
   *
   * Since this class is a model of the `FaceGraph` concept, there is a restriction on the set of selected faces:
   * the adapted graph must define a manifold mesh. In order to check that this condition is verified, you can
   * use the function `is_selection_valid()`.
   *
   * There are two different ways to initialize this class. You can directly provide the set of faces selected, or
   * if you have a face patch map, select the patches of faces. The latter option is convenient if you want to access
   * some connected components of a graph after having called `CGAL::Polygon_mesh_processing::connected_components()`.
   *
   * The documented interface of this class is limited on purpose and free functions of the concept
   * this class is a model of must be used to manipulate it.
   *
   * A BGL-like named parameter mechanism is used in the constructors of this class. %Default values are available but if you need
   * to set them, you can pass for `np` `CGAL::parameters::face_index_map(fim).halfedge_index_map(him).vertex_index_map(vim)`
   * where `fim`, `him`, and `vim` are the respective index maps. The order of the arguments is not important and any of them can be
   * missing if the default is fine.
   *
   * \tparam Graph must be a model of a `FaceListGraph`, `HalfedgeListGraph`, and \bgllink{VertexListGraph}.
   * \tparam FIMap a model of `ReadablePropertyMap` with `graph_traits<Graph>::%face_descriptor` as key and `graph_traits<Graph>::%faces_size_type` as value
   * \tparam VIMap a model of `ReadablePropertyMap` with `graph_traits<Graph>::%vertex_descriptor` as key and `graph_traits<Graph>::%vertices_size_type` as value
   * \tparam HIMap a model of `ReadablePropertyMap` with `graph_traits<Graph>::%halfedge_descriptor` as key and `graph_traits<Graph>::%halfedges_size_type` as value
   *
   * \cgalModels `FaceListGraph`
   * \cgalModels `HalfedgeListGraph`
   * \cgalModels \bgllink{VertexListGraph}
   */
template<typename Graph,
         typename FIMap = Default,
         typename VIMap = Default,
         typename HIMap = Default>
struct Face_filtered_graph
{
  typedef boost::graph_traits<Graph>                  gt;
  /// Vertex descriptor type
  typedef typename boost::graph_traits<Graph>::vertex_descriptor              vertex_descriptor;
  /// Halfedge descriptor type
  typedef typename boost::graph_traits<Graph>::halfedge_descriptor            halfedge_descriptor;
  /// Edge descriptor type
  typedef typename boost::graph_traits<Graph>::edge_descriptor                edge_descriptor;
  /// Face descriptor type
  typedef typename boost::graph_traits<Graph>::face_descriptor                face_descriptor;
  /// Size type
  #ifndef DOXYGEN_RUNNING
  typedef boost::dynamic_bitset<>::size_type size_type;
  #else
  typedef unspecified_type size_type;
  #endif

  // non documented types
  typedef typename Default::Get<FIMap, typename CGAL::GetInitializedFaceIndexMap<Graph>::const_type>::type FIM;
  typedef typename Default::Get<VIMap, typename CGAL::GetInitializedVertexIndexMap<Graph>::const_type>::type VIM;
  typedef typename Default::Get<HIMap, typename CGAL::GetInitializedHalfedgeIndexMap<Graph>::const_type>::type HIM;

  typedef typename boost::property_traits<FIM>::value_type face_index_type;
  typedef typename boost::property_traits<VIM>::value_type vertex_index_type;
  typedef typename boost::property_traits<HIM>::value_type halfedge_index_type;

  typedef Face_filtered_graph<Graph, FIMap, VIMap, HIMap> Self;

  /*!
   * \brief Constructor where the set of selected faces is specified as a range of patch ids.
   *
   * \tparam FacePatchIndexMap a model of `ReadablePropertyMap` with
      `face_descriptor` as key type and
      `graph_traits<Graph>::%faces_size_type` as value type.
   * \tparam FacePatchIndexRange a model of `ConstRange` with `boost::property_traits<FacePatchIndexMap>::%value_type` as value type.
   * \tparam NamedParameters a sequence of named parameters
   *
   * \param graph the underlying graph.
   * \param face_patch_index_map the property_map that assigns a patch index to each face, with
      `face_descriptor` as key type and `boost::graph_traits<Graph>::%faces_size_type` as value type.
   * \param selected_face_patch_indices a range of the face patch indices to select.
   * \param np optional sequence of named parameters among the ones listed below
   *
   * \cgalNamedParamsBegin
   *   \cgalParamBegin{face_index_map}
   *     a property map containing for each face of `graph` a unique index between `0` and `num_faces(graph)-1`
   *   \cgalParamEnd
   *   \cgalParamBegin{vertex_index_map}
   *     a property map containing for each vertex of `graph` a unique index between `0` and `num_vertices(graph)-1`
   *   \cgalParamEnd
   *   \cgalParamBegin{halfedge_index_map}
   *     a property map containing for each halfedge of `graph` a unique index between `0` and `num_halfedges(graph)-1`
   *   \cgalParamEnd
   * \cgalNamedParamsEnd
   */
  template <typename FacePatchIndexMap, class FacePatchIndexRange, class CGAL_BGL_NP_TEMPLATE_PARAMETERS>
  Face_filtered_graph(const Graph& graph,
                      const FacePatchIndexRange& selected_face_patch_indices,
<<<<<<< HEAD
                            FacePatchIndexMap face_patch_index_map,
                            const CGAL_BGL_NP_CLASS& np
                           #ifndef DOXYGEN_RUNNING
                              , typename boost::enable_if<
                                  typename boost::has_range_const_iterator<FacePatchIndexRange>::type
                                >::type* = 0
                           #endif
                             )
    : _graph(const_cast<Graph&>(graph))
    , fimap(parameters::choose_parameter(parameters::get_parameter(np, internal_np::face_index),
                                         get_const_property_map(face_index, graph)))
    , vimap(parameters::choose_parameter(parameters::get_parameter(np, internal_np::vertex_index),
                                         get_const_property_map(boost::vertex_index, graph)))
    , himap(parameters::choose_parameter(parameters::get_parameter(np, internal_np::halfedge_index),
                                         get_const_property_map(halfedge_index, graph)))
=======
                      FacePatchIndexMap face_patch_index_map,
                      const CGAL_BGL_NP_CLASS& np
#ifndef DOXYGEN_RUNNING
                    , typename boost::enable_if<
                        typename boost::has_range_const_iterator<FacePatchIndexRange>::type
                      >::type* = 0
#endif
                      )
    : _graph(const_cast<Graph&>(graph)),
      fimap(CGAL::get_initialized_face_index_map(graph, np)),
      vimap(CGAL::get_initialized_vertex_index_map(graph, np)),
      himap(CGAL::get_initialized_halfedge_index_map(graph, np))
>>>>>>> 1454b990
  {
    set_selected_faces(selected_face_patch_indices, face_patch_index_map);
  }

  template <typename FacePatchIndexMap, class FacePatchIndexRange>
  Face_filtered_graph(const Graph& graph,
                      const FacePatchIndexRange& selected_face_patch_indices,
                      FacePatchIndexMap face_patch_index_map
                      , typename boost::enable_if<
                      typename boost::has_range_const_iterator<FacePatchIndexRange>::type
                      >::type* = 0
                      )
    : _graph(const_cast<Graph&>(graph)),
      fimap(CGAL::get_initialized_face_index_map(graph)),
      vimap(CGAL::get_initialized_vertex_index_map(graph)),
      himap(CGAL::get_initialized_halfedge_index_map(graph))
  {
    set_selected_faces(selected_face_patch_indices, face_patch_index_map);
  }
  /*!
   * \brief Constructor where the set of selected faces is specified as a patch id.
   *
   * \tparam FacePatchIndexMap a model of `ReadablePropertyMap` with
      `face_descriptor` as key type and
      `graph_traits<Graph>::%faces_size_type` as value type.
   * \tparam NamedParameters a sequence of named parameters
   * \param graph the underlying graph.
   * \param face_patch_index_map the property_map that assigns a patch index to each face, with
      `face_descriptor` as key type and
      `graph_traits<Graph>::%faces_size_type` as value type.
   * \param selected_face_patch_index the index of the face patch selected.
   * \param np optional sequence of named parameters among the ones listed below
   *
   * \cgalNamedParamsBegin
   *   \cgalParamBegin{face_index_map}
   *     a property map containing for each face of `graph` a unique index between `0` and `num_faces(graph)-1`
   *   \cgalParamEnd
   *   \cgalParamBegin{vertex_index_map}
   *     a property map containing for each vertex of `graph` a unique index between `0` and `num_vertices(graph)-1`
   *   \cgalParamEnd
   *   \cgalParamBegin{halfedge_index_map}
   *     a property map containing for each halfedge of `graph` a unique index between `0` and `num_halfedges(graph)-1`
   *   \cgalParamEnd
   * \cgalNamedParamsEnd
   */
  template <typename FacePatchIndexMap, class CGAL_BGL_NP_TEMPLATE_PARAMETERS>
  Face_filtered_graph(const Graph& graph,
                      typename boost::property_traits<FacePatchIndexMap>::value_type selected_face_patch_index,
                      FacePatchIndexMap face_patch_index_map,
                      const CGAL_BGL_NP_CLASS& np)
    : _graph(const_cast<Graph&>(graph)),
      fimap(CGAL::get_initialized_face_index_map(graph, np)),
      vimap(CGAL::get_initialized_vertex_index_map(graph, np)),
      himap(CGAL::get_initialized_halfedge_index_map(graph, np))
  {
    set_selected_faces(selected_face_patch_index, face_patch_index_map);
  }

  template <typename FacePatchIndexMap>
  Face_filtered_graph(const Graph& graph,
                      typename boost::property_traits<FacePatchIndexMap>::value_type pid,
                      FacePatchIndexMap face_patch_index_map)
    : _graph(const_cast<Graph&>(graph)),
      fimap(CGAL::get_initialized_face_index_map(graph)),
      vimap(CGAL::get_initialized_vertex_index_map(graph)),
      himap(CGAL::get_initialized_halfedge_index_map(graph))
  {
    set_selected_faces(pid, face_patch_index_map);
  }

  /*!
   * \brief Constructor where the set of selected faces is specified as a range of face descriptors.
   *
   * \tparam FaceRange a model of `ConstRange` with `face_descriptor` as value type.
   * \tparam NamedParameters a sequence of named parameters
   * \param graph the graph containing the wanted patch.
   * \param selected_faces the set of selected faces.
   * \param np optional sequence of named parameters among the ones listed below
   *
   * \cgalNamedParamsBegin
   *   \cgalParamBegin{face_index_map}
   *     a property map containing an index for each face initialized from 0 to `num_vertices(graph)`
   *   \cgalParamEnd
   *   \cgalParamBegin{vertex_index_map}
   *     a property map containing an index for each vertex initialized 0 to `num_vertices(graph)`
   *   \cgalParamEnd
   *   \cgalParamBegin{halfedge_index_map}
   *     a property map containing an index for each halfedge initialized 0 to `num_halfedges(graph)`
   *   \cgalParamEnd
   * \cgalNamedParamsEnd
   */
  template <typename FaceRange, class CGAL_BGL_NP_TEMPLATE_PARAMETERS>
  Face_filtered_graph(const Graph& graph,
                      const FaceRange& selected_faces,
                      const CGAL_BGL_NP_CLASS& np)
<<<<<<< HEAD
    : _graph(const_cast<Graph&>(graph))
    , fimap(parameters::choose_parameter(parameters::get_parameter(np, internal_np::face_index),
                                         get_const_property_map(face_index, graph)))
    , vimap(parameters::choose_parameter(parameters::get_parameter(np, internal_np::vertex_index),
                                         get_const_property_map(boost::vertex_index, graph)))
    , himap(parameters::choose_parameter(parameters::get_parameter(np, internal_np::halfedge_index),
                                         get_const_property_map(halfedge_index, graph)))
=======
    : _graph(const_cast<Graph&>(graph)),
      fimap(CGAL::get_initialized_face_index_map(graph, np)),
      vimap(CGAL::get_initialized_vertex_index_map(graph, np)),
      himap(CGAL::get_initialized_halfedge_index_map(graph, np))
>>>>>>> 1454b990
  {
    set_selected_faces(selected_faces);
  }

  template <typename FaceRange>
  Face_filtered_graph(const Graph& graph,
                      const FaceRange& selected_faces)
    : _graph(const_cast<Graph&>(graph)),
      fimap(CGAL::get_initialized_face_index_map(graph)),
      vimap(CGAL::get_initialized_vertex_index_map(graph)),
      himap(CGAL::get_initialized_halfedge_index_map(graph))
  {
    set_selected_faces(selected_faces);
  }

  ///returns a const reference to the underlying graph.
  const Graph& graph()const{ return _graph; }
  ///returns a reference to the underlying graph.
  Graph& graph(){ return _graph; }

  ///change the set of selected faces using a patch id
  template<class FacePatchIndexMap>
  void set_selected_faces(typename boost::property_traits<FacePatchIndexMap>::value_type face_patch_id,
                          FacePatchIndexMap face_patch_index_map)
  {
    face_indices.clear();
    vertex_indices.clear();
    halfedge_indices.clear();

    selected_faces.resize(num_faces(_graph));
    selected_vertices.resize(num_vertices(_graph));
    selected_halfedges.resize(num_halfedges(_graph));
    selected_faces.reset();
    selected_vertices.reset();
    selected_halfedges.reset();
    for(face_descriptor fd : faces(_graph) )
    {
      if(get(face_patch_index_map, fd) == face_patch_id)
      {
        selected_faces.set(get(fimap, fd));
        for(halfedge_descriptor hd : halfedges_around_face(halfedge(fd, _graph), _graph))
        {
          selected_halfedges.set(get(himap, hd));
          selected_halfedges.set(get(himap, opposite(hd, _graph)));
          selected_vertices.set(get(vimap, target(hd, _graph)));
        }
      }
    }
  }
  /// change the set of selected faces using a range of patch ids
  template<class FacePatchIndexRange, class FacePatchIndexMap>
  void set_selected_faces(const FacePatchIndexRange& selected_face_patch_indices,
                          FacePatchIndexMap face_patch_index_map
#ifndef DOXYGEN_RUNNING
                          , typename boost::enable_if<
                              typename boost::has_range_const_iterator<FacePatchIndexRange>::type
                            >::type* = 0
#endif
                          )
  {
    face_indices.clear();
    vertex_indices.clear();
    halfedge_indices.clear();

    selected_faces.resize(num_faces(_graph));
    selected_vertices.resize(num_vertices(_graph));
    selected_halfedges.resize(num_halfedges(_graph));
    selected_faces.reset();
    selected_vertices.reset();
    selected_halfedges.reset();
    typedef typename boost::property_traits<FacePatchIndexMap>::value_type Patch_index;
    boost::unordered_set<Patch_index> pids(boost::begin(selected_face_patch_indices),
                                           boost::end(selected_face_patch_indices));

    for(face_descriptor fd : faces(_graph) )
    {
      if(pids.count(get(face_patch_index_map, fd)) != 0)
      {
        selected_faces.set(get(fimap, fd));
        for(halfedge_descriptor hd : halfedges_around_face(halfedge(fd, _graph), _graph))
        {
          selected_halfedges.set(get(himap, hd));
          selected_halfedges.set(get(himap, opposite(hd, _graph)));
          selected_vertices.set(get(vimap, target(hd, _graph)));
        }
      }
    }
  }
  /// change the set of selected faces using a range of face descriptors
  template<class FaceRange>
  void set_selected_faces(const FaceRange& selection)
  {
    face_indices.clear();
    vertex_indices.clear();
    halfedge_indices.clear();

    selected_faces.resize(num_faces(_graph));
    selected_vertices.resize(num_vertices(_graph));
    selected_halfedges.resize(num_halfedges(_graph));
    selected_faces.reset();
    selected_vertices.reset();
    selected_halfedges.reset();
    for(face_descriptor fd : selection)
    {
      selected_faces.set(get(fimap, fd));
      for(halfedge_descriptor hd : halfedges_around_face(halfedge(fd, _graph), _graph))
      {
        selected_halfedges.set(get(himap, hd));
        selected_halfedges.set(get(himap, opposite(hd, _graph)));
        selected_vertices.set(get(vimap, target(hd, _graph)));
      }
    }
  }

  struct Is_simplex_valid
  {
    Is_simplex_valid(const Self* graph)
      :adapter(graph)
    {}

    Is_simplex_valid()
      :adapter(nullptr)
    {}
    template<typename Simplex>
    bool operator()(Simplex s)
    {
      CGAL_assertion(adapter!=nullptr);
      return (adapter->is_in_cc(s));
    }
    const Self* adapter;
  };

  bool is_in_cc(face_descriptor f) const
  {
    return selected_faces[get(fimap, f)];
  }

  bool is_in_cc(vertex_descriptor v) const
  {
    return selected_vertices[get(vimap, v)];
  }

  bool is_in_cc(halfedge_descriptor h) const
  {
    return selected_halfedges[get(himap, h)];
  }

  bool is_in_cc(edge_descriptor e) const
  {
    return selected_halfedges[get(himap, halfedge(e,_graph))];
  }
  ///returns the number of selected faces
  size_type number_of_faces()const
  {
    return selected_faces.count();
  }
///returns the number of selected vertices.
  size_type number_of_vertices()const
  {
    return selected_vertices.count();
  }
///returns the number of selected halfedges.
  size_type number_of_halfedges()const
  {
    return selected_halfedges.count();
  }

  Property_map_binder<FIM, typename Pointer_property_map<typename boost::property_traits<FIM>::value_type>::type>
  get_face_index_map() const
  {
    if (face_indices.empty())
    {
      face_index_type index = 0;
      face_indices.resize(num_faces(_graph));
      for (std::size_t i=selected_faces.find_first(); i < selected_faces.npos; i = selected_faces.find_next(i))
     {
        face_indices[i] = index++;
     }
    }
    return bind_property_maps(fimap, make_property_map(face_indices) );
  }

  Property_map_binder<VIM, typename Pointer_property_map<typename boost::property_traits<VIM>::value_type>::type>
  get_vertex_index_map() const
  {
    if (vertex_indices.empty())
    {
      vertex_index_type index = 0;
      vertex_indices.resize(num_vertices(_graph));
      for (std::size_t i=selected_vertices.find_first(); i < selected_vertices.npos; i = selected_vertices.find_next(i))
     {
        vertex_indices[i] = index++;
     }
    }
    return bind_property_maps(vimap, make_property_map(vertex_indices) );
  }

  Property_map_binder<HIM, typename Pointer_property_map<typename boost::property_traits<HIM>::value_type >::type>
  get_halfedge_index_map() const
  {
    if (halfedge_indices.empty())
    {
      halfedge_index_type index = 0;
      halfedge_indices.resize(num_halfedges(_graph));
      for (std::size_t i=selected_halfedges.find_first(); i < selected_halfedges.npos; i = selected_halfedges.find_next(i))
     {
        halfedge_indices[i] = index++;
     }
    }
    return bind_property_maps(himap, make_property_map(halfedge_indices) );
  }

  /// returns `true` if around any vertex of a selected face,
  /// there is at most one connected set of selected faces.
  bool is_selection_valid() const
  {
    typedef typename boost::graph_traits<Graph>::vertex_descriptor      vertex_descriptor;
    typedef typename boost::graph_traits<Graph>::halfedge_descriptor    halfedge_descriptor;

    // Non-manifoldness can appear either:
    // - if 'pm' is pinched at a vertex. While traversing the incoming halfedges at this vertex,
    //   we will meet strictly more than one border halfedge.
    // - if there are multiple umbrellas around a vertex. In that case, we will find a non-visited
    //   halfedge that has for target a vertex that is already visited.

    boost::unordered_set<vertex_descriptor> vertices_visited;
    boost::unordered_set<halfedge_descriptor> halfedges_handled;

    for(halfedge_descriptor hd : halfedges(*this))
    {
      CGAL_assertion(is_in_cc(hd));

      if(!halfedges_handled.insert(hd).second) // already treated this halfedge
        continue;

      vertex_descriptor vd = target(hd, *this);
      CGAL_assertion(is_in_cc(vd));

      // Check if we have already met this vertex before (necessarily in a different umbrella
      // since we have never treated the halfedge 'hd')
      if(!vertices_visited.insert(vd).second)
        return false;

      std::size_t border_halfedge_counter = 0;

      // Can't simply call halfedges_around_target(vd, *this) because 'halfedge(vd)' is not necessarily 'hd'
      halfedge_descriptor ihd = hd;
      do
      {
        halfedges_handled.insert(ihd);
        if(is_border(ihd, *this))
          ++border_halfedge_counter;

        do
        {
          ihd = prev(opposite(ihd, _graph), _graph);
        }
        while(!is_in_cc(ihd) && ihd != hd);
      }
      while(ihd != hd);

      if(border_halfedge_counter > 1)
        return false;
    }

    return true;
  }

private:
  Graph& _graph;
  FIM fimap;
  VIM vimap;
  HIM himap;
  boost::dynamic_bitset<> selected_faces;
  boost::dynamic_bitset<> selected_vertices;
  boost::dynamic_bitset<> selected_halfedges;
  mutable std::vector<face_index_type> face_indices;
  mutable std::vector<vertex_index_type> vertex_indices;
  mutable std::vector<halfedge_index_type> halfedge_indices;
};

} // namespace CGAL

namespace boost
{

template<typename Graph,
         typename FIMap,
         typename VIMap,
         typename HIMap>
struct graph_traits< CGAL::Face_filtered_graph<Graph, FIMap, VIMap, HIMap> >
{
  typedef CGAL::Face_filtered_graph<Graph, FIMap, VIMap, HIMap> G;
  typedef boost::graph_traits<Graph> BGTG;
  typedef typename BGTG::vertex_descriptor vertex_descriptor;
  typedef typename BGTG::halfedge_descriptor halfedge_descriptor;
  typedef typename BGTG::edge_descriptor edge_descriptor;
  typedef typename BGTG::face_descriptor face_descriptor;

  typedef boost::filter_iterator<typename G::Is_simplex_valid, typename BGTG::vertex_iterator>    vertex_iterator;
  typedef boost::filter_iterator<typename G::Is_simplex_valid, typename BGTG::halfedge_iterator>  halfedge_iterator;
  typedef boost::filter_iterator<typename G::Is_simplex_valid, typename BGTG::edge_iterator>      edge_iterator;
  typedef boost::filter_iterator<typename G::Is_simplex_valid, typename BGTG::face_iterator>      face_iterator;

  typedef boost::filter_iterator<typename G::Is_simplex_valid, typename BGTG::out_edge_iterator>  out_edge_iterator;
  typedef boost::filter_iterator<typename G::Is_simplex_valid, typename BGTG::in_edge_iterator>   in_edge_iterator;

  typedef typename BGTG::directed_category directed_category;
  typedef typename BGTG::edge_parallel_category edge_parallel_category;
  typedef typename BGTG::traversal_category traversal_category;
  typedef typename boost::dynamic_bitset<>::size_type vertices_size_type;
  typedef typename boost::dynamic_bitset<>::size_type edges_size_type;
  typedef typename boost::dynamic_bitset<>::size_type halfedges_size_type;
  typedef typename boost::dynamic_bitset<>::size_type faces_size_type;
  typedef typename BGTG::degree_size_type degree_size_type;

  static vertex_descriptor null_vertex()
  {
    return BGTG::null_vertex();
  }

  static halfedge_descriptor null_halfedge()
  {
    return BGTG::null_halfedge();
  }

  static edge_descriptor null_edge()
  {
    return edge_descriptor(BGTG::null_halfedge());
  }

  static face_descriptor null_face()
  {
    return BGTG::null_face();
  }
};

template<typename Graph,
         typename FIMap,
         typename VIMap,
         typename HIMap>
struct graph_traits< const CGAL::Face_filtered_graph<Graph, FIMap, VIMap, HIMap> >
    : public graph_traits< CGAL::Face_filtered_graph<Graph, FIMap, VIMap, HIMap> >
{};


} // namespace boost


namespace CGAL {

template<typename Graph,
         typename FIMap,
         typename VIMap,
         typename HIMap>
typename Face_filtered_graph<Graph, FIMap, VIMap, HIMap>::size_type
num_vertices(const Face_filtered_graph<Graph, FIMap, VIMap, HIMap>& w)
{
  return w.number_of_vertices();
}

template<typename Graph,
         typename FIMap,
         typename VIMap,
         typename HIMap>
typename Face_filtered_graph<Graph, FIMap, VIMap, HIMap>::size_type
num_edges(const Face_filtered_graph<Graph, FIMap, VIMap, HIMap>& w)
{
  return w.number_of_halfedges()/2;
}

template<typename Graph,
         typename FIMap,
         typename VIMap,
         typename HIMap>
typename boost::graph_traits<Graph>::degree_size_type
degree(typename boost::graph_traits<Face_filtered_graph<Graph, FIMap, VIMap, HIMap> >::vertex_descriptor v,
       const Face_filtered_graph<Graph, FIMap, VIMap, HIMap>& w)
{
  CGAL_assertion(w.is_in_cc(v));
  typename boost::graph_traits<Graph>::degree_size_type v_deg = 0;
  typename boost::graph_traits<Face_filtered_graph<Graph, FIMap, VIMap, HIMap> >::halfedge_descriptor h = halfedge(v, w);
  typename boost::graph_traits<Face_filtered_graph<Graph, FIMap, VIMap, HIMap> >::halfedge_descriptor hcirc = h;
  do
  {
    if(w.is_in_cc(hcirc))
      ++v_deg;
    hcirc = opposite(next(hcirc, w.graph()), w.graph());
  }while(hcirc != h);
  return v_deg;
}

template<typename Graph,
         typename FIMap,
         typename VIMap,
         typename HIMap>
typename boost::graph_traits<Graph>::degree_size_type
degree(typename boost::graph_traits<Face_filtered_graph<Graph, FIMap, VIMap, HIMap> >::face_descriptor f,
       const Face_filtered_graph<Graph, FIMap, VIMap, HIMap>& w)
{
  return degree(f, w.graph());
}

template<typename Graph,
         typename FIMap,
         typename VIMap,
         typename HIMap>
typename boost::graph_traits<Graph>::degree_size_type
out_degree(typename boost::graph_traits<Face_filtered_graph<Graph, FIMap, VIMap, HIMap> >::vertex_descriptor v,
           const Face_filtered_graph<Graph, FIMap, VIMap, HIMap>& w)
{
  CGAL_assertion(w.is_in_cc(v));
  return static_cast<typename boost::graph_traits<Graph>::degree_size_type>(
    std::distance(out_edges(v, w).first ,out_edges(v, w).second) );
}

template<typename Graph,
         typename FIMap,
         typename VIMap,
         typename HIMap>
typename boost::graph_traits<Graph>::degree_size_type
in_degree(typename boost::graph_traits<Face_filtered_graph<Graph, FIMap, VIMap, HIMap> >::vertex_descriptor v,
          const Face_filtered_graph<Graph, FIMap, VIMap, HIMap>& w)
{
  CGAL_assertion(w.is_in_cc(v));
  return static_cast<typename boost::graph_traits<Graph>::degree_size_type>(
    std::distance(in_edges(v, w).first ,in_edges(v, w).second) );
}

template<typename Graph,
         typename FIMap,
         typename VIMap,
         typename HIMap>
typename boost::graph_traits<Face_filtered_graph<Graph, FIMap, VIMap, HIMap> >::vertex_descriptor
source(typename boost::graph_traits<Face_filtered_graph<Graph, FIMap, VIMap, HIMap> >::edge_descriptor e,
       const Face_filtered_graph<Graph, FIMap, VIMap, HIMap> & w)
{
  CGAL_assertion(w.is_in_cc(e));
  return source(e, w.graph());
}

template<typename Graph,
         typename FIMap,
         typename VIMap,
         typename HIMap>
typename boost::graph_traits<Face_filtered_graph<Graph, FIMap, VIMap, HIMap> >::vertex_descriptor
target(typename boost::graph_traits<Face_filtered_graph<Graph, FIMap, VIMap, HIMap> >::edge_descriptor e,
       const Face_filtered_graph<Graph, FIMap, VIMap, HIMap> & w)
{
  CGAL_assertion(w.is_in_cc(e));
  return target(e, w.graph());
}

template<typename Graph,
         typename FIMap,
         typename VIMap,
         typename HIMap>
std::pair<typename boost::graph_traits<Face_filtered_graph<Graph, FIMap, VIMap, HIMap> >::edge_descriptor, bool>
edge(typename boost::graph_traits<Face_filtered_graph<Graph, FIMap, VIMap, HIMap> >::vertex_descriptor u,
     typename boost::graph_traits<Face_filtered_graph<Graph, FIMap, VIMap, HIMap> >::vertex_descriptor v,
     const Face_filtered_graph<Graph, FIMap, VIMap, HIMap> & w)
{
  CGAL_assertion(w.is_in_cc(u) && w.is_in_cc(v));
  typename boost::graph_traits<Face_filtered_graph<Graph, FIMap, VIMap, HIMap> >::edge_descriptor e = edge(u, v, w.graph()).first;
  bool res = w.is_in_cc(e);
  return std::make_pair(e, res);
}


template<typename Graph,
         typename FIMap,
         typename VIMap,
         typename HIMap>
CGAL::Iterator_range<typename boost::graph_traits<Face_filtered_graph<Graph, FIMap, VIMap, HIMap> >::vertex_iterator>
vertices(const Face_filtered_graph<Graph, FIMap, VIMap, HIMap> & w)
{
  typedef typename boost::graph_traits<Face_filtered_graph<Graph, FIMap, VIMap, HIMap> >::vertex_iterator vertex_iterator;
  typedef typename boost::graph_traits<Graph >::vertex_iterator g_vertex_iterator;

  typename Face_filtered_graph<Graph, FIMap, VIMap, HIMap> ::Is_simplex_valid predicate(&w);
  g_vertex_iterator b,e;
  boost::tie(b,e) = vertices(w.graph());
  return make_range(vertex_iterator(predicate, b, e),
                    vertex_iterator(predicate, e, e));
}

template<typename Graph,
         typename FIMap,
         typename VIMap,
         typename HIMap>
CGAL::Iterator_range<typename boost::graph_traits<Face_filtered_graph<Graph, FIMap, VIMap, HIMap> >::edge_iterator>
edges(const Face_filtered_graph<Graph, FIMap, VIMap, HIMap> & w)
{
  typedef typename boost::graph_traits<Face_filtered_graph<Graph, FIMap, VIMap, HIMap> >::edge_iterator edge_iterator;
  typedef typename boost::graph_traits<Graph >::edge_iterator g_edge_iterator;

  typename Face_filtered_graph<Graph, FIMap, VIMap, HIMap> ::Is_simplex_valid predicate(&w);
  g_edge_iterator b,e;
  boost::tie(b,e) = edges(w.graph());
  return make_range(edge_iterator(predicate, b, e),
                    edge_iterator(predicate, e, e));
}

template<typename Graph,
         typename FIMap,
         typename VIMap,
         typename HIMap>
CGAL::Iterator_range<typename boost::graph_traits<Face_filtered_graph<Graph, FIMap, VIMap, HIMap> >::out_edge_iterator>
out_edges(typename boost::graph_traits<Face_filtered_graph<Graph, FIMap, VIMap, HIMap> >::vertex_descriptor v,
          const Face_filtered_graph<Graph, FIMap, VIMap, HIMap> & w)
{

  typedef typename boost::graph_traits<Face_filtered_graph<Graph, FIMap, VIMap, HIMap> >::out_edge_iterator out_edge_iterator;
  typedef typename boost::graph_traits<Graph >::out_edge_iterator g_out_edge_iterator;

  typename Face_filtered_graph<Graph, FIMap, VIMap, HIMap> ::Is_simplex_valid predicate(&w);
  g_out_edge_iterator b,e;
  boost::tie(b,e) = out_edges(v, w.graph());
  return make_range(out_edge_iterator(predicate, b, e),
                    out_edge_iterator(predicate, e, e));
}

template<typename Graph,
         typename FIMap,
         typename VIMap,
         typename HIMap>
CGAL::Iterator_range<typename boost::graph_traits<Face_filtered_graph<Graph, FIMap, VIMap, HIMap> >::in_edge_iterator>
in_edges(typename boost::graph_traits<Face_filtered_graph<Graph, FIMap, VIMap, HIMap> >::vertex_descriptor v,
         const Face_filtered_graph<Graph, FIMap, VIMap, HIMap> & w)
{

  typedef typename boost::graph_traits<Face_filtered_graph<Graph, FIMap, VIMap, HIMap> >::in_edge_iterator in_edge_iterator;
  typedef typename boost::graph_traits<Graph >::in_edge_iterator g_in_edge_iterator;

  typename Face_filtered_graph<Graph, FIMap, VIMap, HIMap> ::Is_simplex_valid predicate(&w);
  g_in_edge_iterator b,e;
  boost::tie(b,e) = in_edges(v, w.graph());
  return make_range(in_edge_iterator(predicate, b, e),
                    in_edge_iterator(predicate, e, e));
}

//
// HalfedgeGraph
//
template<typename Graph,
         typename FIMap,
         typename VIMap,
         typename HIMap>
typename boost::graph_traits< Face_filtered_graph<Graph, FIMap, VIMap, HIMap> >::edge_descriptor
edge(typename boost::graph_traits< Face_filtered_graph<Graph, FIMap, VIMap, HIMap> >::halfedge_descriptor h,
     const Face_filtered_graph<Graph, FIMap, VIMap, HIMap> & w)
{
  CGAL_assertion(w.is_in_cc(h));
  return edge(h, w.graph());
}

template<typename Graph,
         typename FIMap,
         typename VIMap,
         typename HIMap>
typename boost::graph_traits< Face_filtered_graph<Graph, FIMap, VIMap, HIMap> >::halfedge_descriptor
halfedge(typename boost::graph_traits<  Face_filtered_graph<Graph, FIMap, VIMap, HIMap> >::edge_descriptor e,
         const Face_filtered_graph<Graph, FIMap, VIMap, HIMap> & w)
{
  CGAL_assertion(w.is_in_cc(e));
  return halfedge(e, w.graph());
}

template<typename Graph,
         typename FIMap,
         typename VIMap,
         typename HIMap>
typename boost::graph_traits< Face_filtered_graph<Graph, FIMap, VIMap, HIMap> >::halfedge_descriptor
halfedge(typename boost::graph_traits< Face_filtered_graph<Graph, FIMap, VIMap, HIMap> >::vertex_descriptor v,
         const Face_filtered_graph<Graph, FIMap, VIMap, HIMap> & w)
{
  CGAL_assertion(w.is_in_cc(v));
  typename boost::graph_traits<Face_filtered_graph<Graph, FIMap, VIMap, HIMap> >::halfedge_descriptor h = halfedge(v, w.graph());
  typename boost::graph_traits<Face_filtered_graph<Graph, FIMap, VIMap, HIMap> >::halfedge_descriptor hcirc = h;
  do
  {
    if(w.is_in_cc(hcirc))
      return hcirc;
    hcirc = opposite(next(hcirc, w.graph()), w.graph());
  }while(hcirc != h);
  return boost::graph_traits< CGAL::Face_filtered_graph<Graph, FIMap, VIMap, HIMap> >::null_halfedge();
}


template<typename Graph,
         typename FIMap,
         typename VIMap,
         typename HIMap>
std::pair<typename boost::graph_traits< Face_filtered_graph<Graph, FIMap, VIMap, HIMap> >::halfedge_descriptor, bool>
halfedge(typename boost::graph_traits< Face_filtered_graph<Graph, FIMap, VIMap, HIMap> >::vertex_descriptor u,
         typename boost::graph_traits< Face_filtered_graph<Graph, FIMap, VIMap, HIMap> >::vertex_descriptor v,
         const Face_filtered_graph<Graph, FIMap, VIMap, HIMap> & w)
{
  CGAL_assertion(w.is_in_cc(u) && w.is_in_cc(v));
  typename boost::graph_traits<Face_filtered_graph<Graph, FIMap, VIMap, HIMap> >::halfedge_descriptor h = halfedge(u, v, w.graph()).first;
  return std::make_pair(h, w.is_in_cc(h));
}


template<typename Graph,
         typename FIMap,
         typename VIMap,
         typename HIMap>
typename boost::graph_traits< Face_filtered_graph<Graph, FIMap, VIMap, HIMap> >::halfedge_descriptor
opposite(typename boost::graph_traits< Face_filtered_graph<Graph, FIMap, VIMap, HIMap> >::halfedge_descriptor h,
         const Face_filtered_graph<Graph, FIMap, VIMap, HIMap> & w)
{
  CGAL_assertion(w.is_in_cc(h) );
     return opposite(h, w.graph());
}

template<typename Graph,
         typename FIMap,
         typename VIMap,
         typename HIMap>
typename boost::graph_traits< Face_filtered_graph<Graph, FIMap, VIMap, HIMap> >::vertex_descriptor
source(typename boost::graph_traits< Face_filtered_graph<Graph, FIMap, VIMap, HIMap> >::halfedge_descriptor h,
       const Face_filtered_graph<Graph, FIMap, VIMap, HIMap> & w)
{
  CGAL_assertion(w.is_in_cc(h) );
  return source(h, w.graph());
}

template<typename Graph,
         typename FIMap,
         typename VIMap,
         typename HIMap>
typename boost::graph_traits< Face_filtered_graph<Graph, FIMap, VIMap, HIMap> >::vertex_descriptor
target(typename boost::graph_traits< Face_filtered_graph<Graph, FIMap, VIMap, HIMap> >::halfedge_descriptor h,
       const Face_filtered_graph<Graph, FIMap, VIMap, HIMap> & w)
{
  CGAL_assertion(w.is_in_cc(h) );
  return target(h, w.graph());
}

template<typename Graph,
         typename FIMap,
         typename VIMap,
         typename HIMap>
typename boost::graph_traits< Face_filtered_graph<Graph, FIMap, VIMap, HIMap> >::halfedge_descriptor
next(typename boost::graph_traits< Face_filtered_graph<Graph, FIMap, VIMap, HIMap> >::halfedge_descriptor h,
     const Face_filtered_graph<Graph, FIMap, VIMap, HIMap> & w)
{
  CGAL_assertion(w.is_in_cc(h));
  if(w.is_in_cc(next(h, w.graph())))
    return next(h, w.graph());

  //h is on the border of the selection
  CGAL_assertion( is_border(h, w.graph()) || !w.is_in_cc(face(h, w.graph())) );
  typedef typename boost::graph_traits< Face_filtered_graph<Graph, FIMap, VIMap, HIMap> >::halfedge_descriptor h_d;
  h_d candidate = next(h, w.graph());
  CGAL_assertion(!w.is_in_cc(candidate));
  do{
    candidate = next(opposite(candidate, w.graph()), w.graph());
    CGAL_assertion(candidate!=opposite(h,w.graph()));
  }while(!w.is_in_cc(candidate));
  return candidate;
}

template<typename Graph,
         typename FIMap,
         typename VIMap,
         typename HIMap>
typename boost::graph_traits< Face_filtered_graph<Graph, FIMap, VIMap, HIMap> >::halfedge_descriptor
prev(typename boost::graph_traits< Face_filtered_graph<Graph, FIMap, VIMap, HIMap> >::halfedge_descriptor h,
     const Face_filtered_graph<Graph, FIMap, VIMap, HIMap> & w)
{

  CGAL_assertion(w.is_in_cc(h));
  if(w.is_in_cc(prev(h, w.graph())))
    return prev(h, w.graph());

  //h is on the border of the selection
  CGAL_assertion( is_border(h, w.graph()) || !w.is_in_cc(face(h, w.graph())) );
  typedef typename boost::graph_traits< Face_filtered_graph<Graph, FIMap, VIMap, HIMap> >::halfedge_descriptor h_d;
  h_d candidate = prev(h, w.graph());
  CGAL_assertion(!w.is_in_cc(candidate));
  do{
    candidate = prev(opposite(candidate, w.graph()), w.graph());
    CGAL_assertion(candidate!=opposite(h,w.graph()));
  }while(!w.is_in_cc(candidate));
  return candidate;
}

//
// HalfedgeListGraph
//

template<typename Graph,
         typename FIMap,
         typename VIMap,
         typename HIMap>
Iterator_range<typename boost::graph_traits<Face_filtered_graph<Graph, FIMap, VIMap, HIMap> >::halfedge_iterator>
halfedges(const Face_filtered_graph<Graph, FIMap, VIMap, HIMap> & w)
{
  typedef typename boost::graph_traits<Face_filtered_graph<Graph, FIMap, VIMap, HIMap> >::halfedge_iterator halfedge_iterator;
  typedef typename boost::graph_traits<Graph >::halfedge_iterator g_halfedge_iterator;

  typename Face_filtered_graph<Graph, FIMap, VIMap, HIMap> ::Is_simplex_valid predicate(&w);
  std::pair<g_halfedge_iterator, g_halfedge_iterator> original_halfedges = halfedges(w.graph());

  return make_range(halfedge_iterator(predicate, original_halfedges.first, original_halfedges.second),
                    halfedge_iterator(predicate, original_halfedges.second, original_halfedges.second));
}


template<typename Graph,
         typename FIMap,
         typename VIMap,
         typename HIMap>
typename Face_filtered_graph<Graph, FIMap, VIMap, HIMap>::size_type
num_halfedges(const Face_filtered_graph<Graph, FIMap, VIMap, HIMap> & w)
{
  return w.number_of_halfedges();
}

// FaceGraph
template<typename Graph,
         typename FIMap,
         typename VIMap,
         typename HIMap>
typename boost::graph_traits< Face_filtered_graph<Graph, FIMap, VIMap, HIMap> >::face_descriptor
face(typename boost::graph_traits< Face_filtered_graph<Graph, FIMap, VIMap, HIMap> >::halfedge_descriptor h,
     const Face_filtered_graph<Graph, FIMap, VIMap, HIMap> & w)
{
  CGAL_assertion(w.is_in_cc(h));
  if(face(h, w.graph()) == boost::graph_traits<Graph>::null_face()) // h is a border hafedge
    return boost::graph_traits< CGAL::Face_filtered_graph<Graph, FIMap, VIMap, HIMap> >::null_face();
  else if(w.is_in_cc(face(h,w.graph())))
    return face(h,w.graph());
  else
    return boost::graph_traits< CGAL::Face_filtered_graph<Graph, FIMap, VIMap, HIMap> >::null_face();
}

template<typename Graph,
         typename FIMap,
         typename VIMap,
         typename HIMap>
typename boost::graph_traits< Face_filtered_graph<Graph, FIMap, VIMap, HIMap> >::halfedge_descriptor
halfedge(typename boost::graph_traits< Face_filtered_graph<Graph, FIMap, VIMap, HIMap> >::face_descriptor f,
         const Face_filtered_graph<Graph, FIMap, VIMap, HIMap> & w)
{
  CGAL_assertion(w.is_in_cc(f));
  return halfedge(f,w.graph());
}


template<typename Graph,
         typename FIMap,
         typename VIMap,
         typename HIMap>
Iterator_range<typename boost::graph_traits<Face_filtered_graph<Graph, FIMap, VIMap, HIMap> >::face_iterator>
faces(const Face_filtered_graph<Graph, FIMap, VIMap, HIMap> & w)
{
  typedef typename boost::graph_traits<Face_filtered_graph<Graph, FIMap, VIMap, HIMap> >::face_iterator face_iterator;
  typedef typename boost::graph_traits<Graph >::face_iterator g_face_iterator;

  typename Face_filtered_graph<Graph, FIMap, VIMap, HIMap> ::Is_simplex_valid predicate(&w);
  std::pair<g_face_iterator, g_face_iterator> original_faces = faces(w.graph());

  return make_range(face_iterator(predicate, original_faces.first, original_faces.second),
                    face_iterator(predicate, original_faces.second, original_faces.second));
}



template<typename Graph,
         typename FIMap,
         typename VIMap,
         typename HIMap>
typename Face_filtered_graph<Graph, FIMap, VIMap, HIMap>::size_type
num_faces(const Face_filtered_graph<Graph, FIMap, VIMap, HIMap> & w)
{
  return w.number_of_faces();
}

template <class Graph,
          typename FIMap,
          typename VIMap,
          typename HIMap,
          class PropertyTag>
typename boost::property_map<Graph, PropertyTag >::const_type
get(PropertyTag ptag, const Face_filtered_graph<Graph, FIMap, VIMap, HIMap>& w)
{
  return get(ptag, w.graph());
}

template <class Graph,
          typename FIMap,
          typename VIMap,
          typename HIMap,
          class PropertyTag>
typename boost::property_map<Graph, PropertyTag >::type
get(PropertyTag ptag, Face_filtered_graph<Graph, FIMap, VIMap, HIMap>& w)
{
  return get(ptag, w.graph());
}

//specializations for indices
template <class Graph,
          typename FIMap,
          typename VIMap,
          typename HIMap>
typename boost::property_map<Face_filtered_graph<Graph, FIMap, VIMap, HIMap>, CGAL::face_index_t >::type
get(CGAL::face_index_t, const Face_filtered_graph<Graph, FIMap, VIMap, HIMap>& w)
{
  return w.get_face_index_map();
}


template <class Graph,
          typename FIMap,
          typename VIMap,
          typename HIMap>
typename boost::property_map<Face_filtered_graph<Graph, FIMap, VIMap, HIMap>, boost::vertex_index_t >::type
get(boost::vertex_index_t, const Face_filtered_graph<Graph, FIMap, VIMap, HIMap>& w)
{
  return w.get_vertex_index_map();
}


template <class Graph,
          typename FIMap,
          typename VIMap,
          typename HIMap>
typename boost::property_map<Face_filtered_graph<Graph, FIMap, VIMap, HIMap>, CGAL::halfedge_index_t >::type
get(CGAL::halfedge_index_t, const Face_filtered_graph<Graph, FIMap, VIMap, HIMap>& w)
{
  return w.get_halfedge_index_map();
}


template <class Graph,
          typename FIMap,
          typename VIMap,
          typename HIMap,
          class PropertyTag>
typename boost::property_traits<typename boost::property_map<Graph,PropertyTag>::type>::value_type
get(PropertyTag ptag,
    const Face_filtered_graph<Graph, FIMap, VIMap, HIMap>& w,
    const typename boost::property_traits<typename boost::property_map<Graph,PropertyTag>::type>::key_type& k)
{
  return get(ptag, w.graph(), k);
}


template <class Graph,
          typename FIMap,
          typename VIMap,
          typename HIMap,
          class PropertyTag>
void
put(PropertyTag ptag, const Face_filtered_graph<Graph, FIMap, VIMap, HIMap>& w,
    const typename boost::property_traits<typename boost::property_map<Graph,PropertyTag>::type>::key_type& k,
    typename boost::property_traits<typename boost::property_map<Graph,PropertyTag>::type>::value_type& v)
{
  put(ptag, w.graph(), k, v);
}

template<typename Graph,
         typename FIMap,
         typename VIMap,
         typename HIMap,
         typename PropertyTag>
struct graph_has_property<CGAL::Face_filtered_graph<Graph, FIMap, VIMap, HIMap>, PropertyTag>
    : graph_has_property<Graph, PropertyTag> {};
}//end namespace CGAL

namespace boost {
template<typename Graph,
         typename FIMap,
         typename VIMap,
         typename HIMap,
         typename PropertyTag>
struct property_map<CGAL::Face_filtered_graph<Graph, FIMap, VIMap, HIMap>,PropertyTag> {
  typedef typename boost::property_map<Graph, PropertyTag >::type type;
  typedef typename boost::property_map<Graph, PropertyTag >::const_type const_type;
};

#define CGAL_FILTERED_FACE_GRAPH_DYNAMIC_PMAP_SPECIALIZATION(DYNAMIC_TAG) \
template<typename Graph, \
         typename FIMap, \
         typename VIMap, \
         typename HIMap, \
         typename T> \
struct property_map<CGAL::Face_filtered_graph<Graph, FIMap, VIMap, HIMap>, CGAL::DYNAMIC_TAG<T> > { \
  typedef typename boost::property_map<Graph, CGAL::DYNAMIC_TAG<T> >::type type; \
  typedef typename boost::property_map<Graph, CGAL::DYNAMIC_TAG<T> >::const_type const_type; \
};

CGAL_FILTERED_FACE_GRAPH_DYNAMIC_PMAP_SPECIALIZATION(dynamic_vertex_property_t)
CGAL_FILTERED_FACE_GRAPH_DYNAMIC_PMAP_SPECIALIZATION(dynamic_edge_property_t)
CGAL_FILTERED_FACE_GRAPH_DYNAMIC_PMAP_SPECIALIZATION(dynamic_halfedge_property_t)
CGAL_FILTERED_FACE_GRAPH_DYNAMIC_PMAP_SPECIALIZATION(dynamic_face_property_t)

#undef CGAL_FILTERED_FACE_GRAPH_DYNAMIC_PMAP_SPECIALIZATION

//specializations for indices
template<typename Graph, typename FIMap, typename VIMap, typename HIMap>
struct property_map<CGAL::Face_filtered_graph<Graph, FIMap, VIMap, HIMap>, CGAL::face_index_t>
{
  typedef typename CGAL::Face_filtered_graph<Graph, FIMap, VIMap, HIMap>::FIM         FIM;
  typedef typename CGAL::Property_map_binder<FIM,
                     typename CGAL::Pointer_property_map<
                       typename boost::property_traits<FIM>::value_type>::type>       type;
  typedef type                                                                        const_type;
};

template<typename Graph, typename FIMap, typename VIMap, typename HIMap>
struct property_map<CGAL::Face_filtered_graph<Graph, FIMap, VIMap, HIMap>, boost::vertex_index_t>
{
  typedef typename CGAL::Face_filtered_graph<Graph, FIMap, VIMap, HIMap>::VIM         VIM;
  typedef typename CGAL::Property_map_binder<VIM,
                     typename CGAL::Pointer_property_map<
                       typename boost::property_traits<VIM>::value_type>::type>       type;
  typedef type                                                                        const_type;
};

template<typename Graph,
         typename FIMap,
         typename VIMap,
         typename HIMap>
struct property_map<CGAL::Face_filtered_graph<Graph, FIMap, VIMap, HIMap>, CGAL::halfedge_index_t>
{
  typedef typename CGAL::Face_filtered_graph<Graph, FIMap, VIMap, HIMap>::HIM         HIM;
  typedef typename CGAL::Property_map_binder<HIM,
                     typename CGAL::Pointer_property_map<
                       typename boost::property_traits<HIM>::value_type>::type>       type;
  typedef type                                                                        const_type;
};

} // namespace boost

#endif // CGAL_BOOST_GRAPH_FACE_FILTERED_GRAPH_H<|MERGE_RESOLUTION|>--- conflicted
+++ resolved
@@ -134,23 +134,6 @@
   template <typename FacePatchIndexMap, class FacePatchIndexRange, class CGAL_BGL_NP_TEMPLATE_PARAMETERS>
   Face_filtered_graph(const Graph& graph,
                       const FacePatchIndexRange& selected_face_patch_indices,
-<<<<<<< HEAD
-                            FacePatchIndexMap face_patch_index_map,
-                            const CGAL_BGL_NP_CLASS& np
-                           #ifndef DOXYGEN_RUNNING
-                              , typename boost::enable_if<
-                                  typename boost::has_range_const_iterator<FacePatchIndexRange>::type
-                                >::type* = 0
-                           #endif
-                             )
-    : _graph(const_cast<Graph&>(graph))
-    , fimap(parameters::choose_parameter(parameters::get_parameter(np, internal_np::face_index),
-                                         get_const_property_map(face_index, graph)))
-    , vimap(parameters::choose_parameter(parameters::get_parameter(np, internal_np::vertex_index),
-                                         get_const_property_map(boost::vertex_index, graph)))
-    , himap(parameters::choose_parameter(parameters::get_parameter(np, internal_np::halfedge_index),
-                                         get_const_property_map(halfedge_index, graph)))
-=======
                       FacePatchIndexMap face_patch_index_map,
                       const CGAL_BGL_NP_CLASS& np
 #ifndef DOXYGEN_RUNNING
@@ -163,7 +146,6 @@
       fimap(CGAL::get_initialized_face_index_map(graph, np)),
       vimap(CGAL::get_initialized_vertex_index_map(graph, np)),
       himap(CGAL::get_initialized_halfedge_index_map(graph, np))
->>>>>>> 1454b990
   {
     set_selected_faces(selected_face_patch_indices, face_patch_index_map);
   }
@@ -259,20 +241,10 @@
   Face_filtered_graph(const Graph& graph,
                       const FaceRange& selected_faces,
                       const CGAL_BGL_NP_CLASS& np)
-<<<<<<< HEAD
-    : _graph(const_cast<Graph&>(graph))
-    , fimap(parameters::choose_parameter(parameters::get_parameter(np, internal_np::face_index),
-                                         get_const_property_map(face_index, graph)))
-    , vimap(parameters::choose_parameter(parameters::get_parameter(np, internal_np::vertex_index),
-                                         get_const_property_map(boost::vertex_index, graph)))
-    , himap(parameters::choose_parameter(parameters::get_parameter(np, internal_np::halfedge_index),
-                                         get_const_property_map(halfedge_index, graph)))
-=======
     : _graph(const_cast<Graph&>(graph)),
       fimap(CGAL::get_initialized_face_index_map(graph, np)),
       vimap(CGAL::get_initialized_vertex_index_map(graph, np)),
       himap(CGAL::get_initialized_halfedge_index_map(graph, np))
->>>>>>> 1454b990
   {
     set_selected_faces(selected_faces);
   }
