--- conflicted
+++ resolved
@@ -25,17 +25,10 @@
 
   // Reads a .xyz point set file in points[], *with normals*.
   std::vector<PointVectorPair> points;
-<<<<<<< HEAD
-  if(!CGAL::read_points(input_filename,
-                        std::back_inserter(points),
-                        CGAL::parameters::point_map(CGAL::First_of_pair_property_map<PointVectorPair>())
-                                         .normal_map(CGAL::Second_of_pair_property_map<PointVectorPair>())))
-=======
   if(!CGAL::IO::read_points(input_filename,
                             std::back_inserter(points),
                             CGAL::parameters::point_map(CGAL::First_of_pair_property_map<PointVectorPair>())
                                              .normal_map(CGAL::Second_of_pair_property_map<PointVectorPair>())))
->>>>>>> cf69d322
   {
     std::cerr << "Error: cannot read file " << input_filename << std::endl;
     return EXIT_FAILURE;
@@ -59,17 +52,10 @@
     number_of_output_points(number_of_output_points));
 
   // Saves point set.
-<<<<<<< HEAD
-  if(!CGAL::write_points(output_filename, points,
-                         CGAL::parameters::point_map(CGAL::First_of_pair_property_map<PointVectorPair>())
-                                          .normal_map(CGAL::Second_of_pair_property_map<PointVectorPair>())
-                                          .stream_precision(17)))
-=======
   if(!CGAL::IO::write_points(output_filename, points,
                              CGAL::parameters::point_map(CGAL::First_of_pair_property_map<PointVectorPair>())
                                               .normal_map(CGAL::Second_of_pair_property_map<PointVectorPair>())
                                               .stream_precision(17)))
->>>>>>> cf69d322
     return EXIT_FAILURE;
 
   return EXIT_SUCCESS;
