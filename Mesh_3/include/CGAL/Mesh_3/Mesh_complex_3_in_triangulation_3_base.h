--- conflicted
+++ resolved
@@ -31,11 +31,7 @@
 #include <CGAL/Mesh_3/utilities.h>
 #include <CGAL/iterator.h>
 #include <CGAL/IO/File_medit.h>
-<<<<<<< HEAD
 #include <CGAL/IO/File_maya.h>
-=======
-#include <CGAL/Mesh_3/Dump_c3t3.h>
->>>>>>> 337d8e86
 #include <CGAL/Bbox_3.h>
 #include <iostream>
 #include <fstream>
@@ -98,12 +94,8 @@
 class Mesh_complex_3_in_triangulation_3_base
   : public details::C3t3_helper_class<Tr>
 {
-<<<<<<< HEAD
   typedef Mesh_complex_3_in_triangulation_3_base<Tr, Concurrency_tag> Self;
-=======
-  typedef Mesh_complex_3_in_triangulation_3_base<Tr> Self;
   typedef details::C3t3_helper_class<Tr> Base;
->>>>>>> 337d8e86
 
 public:
   // Triangulation types
@@ -147,8 +139,10 @@
    * Builds an empty 3D complex.
    */
   Mesh_complex_3_in_triangulation_3_base()
-<<<<<<< HEAD
-    : tr_()
+    : Base()
+    , tr_()
+    , edge_facet_counter_() //TODO: parallel!
+    , manifold_info_initialized_(false) //TODO: parallel!
   {
     // We don't put it in the initialization list because
     // tbb::atomic has no contructors
@@ -156,32 +150,16 @@
     number_of_cells_ = 0;
   }
 
-  /// Copy constructor
-  Mesh_complex_3_in_triangulation_3_base(const Self& rhs)
-    : tr_(rhs.tr_)
-  {
-    number_of_facets_ = rhs.number_of_facets_;
-    number_of_cells_ = rhs.number_of_cells_;
-  }
-=======
-    : Base()
-    , tr_()
-    , edge_facet_counter_()
-    , number_of_facets_(0)
-    , number_of_cells_(0)
-    , manifold_info_initialized_(false)
-  {}
-  
   /// Copy constructor
   Mesh_complex_3_in_triangulation_3_base(const Self& rhs)
     : Base()
     , tr_(rhs.tr_)
     , edge_facet_counter_(rhs.edge_facet_counter_)
-    , number_of_facets_(rhs.number_of_facets_)
-    , number_of_cells_(rhs.number_of_cells_)
     , manifold_info_initialized_(rhs.manifold_info_initialized_)
-  {}
->>>>>>> 337d8e86
+  {
+    number_of_facets_ = rhs.number_of_facets_;
+    number_of_cells_ = rhs.number_of_cells_;
+  }
 
   /// Destructor
   ~Mesh_complex_3_in_triangulation_3_base() {}
@@ -489,8 +467,6 @@
   /// Returns bbox
   Bbox_3 bbox() const;
 
-<<<<<<< HEAD
-=======
 private:
   void init_manifold_info() const {
     for(typename Tr::All_vertices_iterator
@@ -579,7 +555,6 @@
     return nb_components;
   }
   
->>>>>>> 337d8e86
   //-------------------------------------------------------
   // Traversal
   //-------------------------------------------------------
@@ -791,21 +766,16 @@
 
   // Private date members
   Triangulation tr_;
-<<<<<<< HEAD
+
+  typedef typename Base::Pair_of_vertices Pair_of_vertices;
+  typedef std::map<Pair_of_vertices, int> Edge_facet_counter;
+
+  mutable Edge_facet_counter edge_facet_counter_;
+
   typename Number_of_elements<Concurrency_tag>::type number_of_facets_;
   typename Number_of_elements<Concurrency_tag>::type number_of_cells_;
-=======
-
-  typedef typename Base::Pair_of_vertices Pair_of_vertices;
-  typedef std::map<Pair_of_vertices, int> Edge_facet_counter;
-
-  mutable Edge_facet_counter edge_facet_counter_;
-
-  size_type number_of_facets_;
-  size_type number_of_cells_;
 
   mutable bool manifold_info_initialized_;
->>>>>>> 337d8e86
 };  // end class Mesh_complex_3_in_triangulation_3_base
 
 
