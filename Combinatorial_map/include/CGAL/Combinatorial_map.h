--- conflicted
+++ resolved
@@ -226,7 +226,6 @@
               const Converters& converters,
               const DartInfoConverter& dartinfoconverter,
               const PointConverter& pointconverter,
-<<<<<<< HEAD
               boost::unordered_map
               <typename Combinatorial_map_base<d2, Refs2, Items2, Alloc2, Storage2>::
               Dart_const_handle, Dart_handle>* origin_to_copy=NULL,
@@ -235,10 +234,6 @@
               Alloc2, Storage2>::Dart_const_handle>* copy_to_origin=NULL)
     {
       typedef Combinatorial_map_base<d2, Refs2, Items2, Alloc2, Storage2> CMap2;
-=======
-              boost::unordered_map<typename CMap2::Dart_const_handle, Dart_handle>* dart_mapping=nullptr)
-    {
->>>>>>> 891a28db
       this->clear();
 
       this->mnb_used_marks = amap.mnb_used_marks;
@@ -260,19 +255,12 @@
       // Create an mapping between darts of the two maps (originals->copies).
       // (here we cannot use CGAL::Unique_hash_map because it does not provide
       // iterators...
-<<<<<<< HEAD
       boost::unordered_map<typename CMap2::Dart_const_handle, Dart_handle>
         local_dartmap; 
       if (origin_to_copy==NULL) // Used local_dartmap if user does not provides its own unordered_map
       { origin_to_copy=&local_dartmap; }
 
       Dart_handle new_dart;
-=======
-      boost::unordered_map<typename CMap2::Dart_const_handle, Dart_handle> local_dartmap;
-      if (dart_mapping==nullptr)
-      { dart_mapping=&local_dartmap; }
-      
->>>>>>> 891a28db
       for (typename CMap2::Dart_const_range::const_iterator
              it=amap.darts().begin(), itend=amap.darts().end();
            it!=itend; ++it)
@@ -321,7 +309,6 @@
       CGAL_assertion (is_valid());
     }
 
-<<<<<<< HEAD
     template <unsigned int d2, typename Refs2, typename Items2, typename Alloc2,
               typename Storage2>
     void copy(const Combinatorial_map_base<d2, Refs2, Items2, Alloc2, Storage2>& amap,
@@ -371,32 +358,6 @@
               boost::unordered_map
               <Dart_handle, typename Combinatorial_map_base<d2, Refs2, Items2,
               Alloc2, Storage2>::Dart_const_handle>* copy_to_origin=NULL)
-=======
-    template <typename CMap2>
-    void copy(const CMap2& amap,
-              boost::unordered_map<typename CMap2::Dart_const_handle, Dart_handle>* dart_mapping=nullptr)
-
-    {
-      std::tuple<> converters;
-      Default_converter_dart_info<CMap2, Refs> dartinfoconverter;
-      Default_converter_cmap_0attributes_with_point<CMap2, Refs> pointconverter;
-      copy(amap, converters, dartinfoconverter, pointconverter, dart_mapping);
-    }
-
-    template <typename CMap2, typename Converters>
-    void copy(const CMap2& amap, const Converters& converters,
-              boost::unordered_map<typename CMap2::Dart_const_handle, Dart_handle>* dart_mapping=nullptr)
-    {
-      Default_converter_cmap_0attributes_with_point<CMap2, Refs> pointconverter;
-      Default_converter_dart_info<CMap2, Refs> dartinfoconverter;
-      copy(amap, converters, dartinfoconverter, pointconverter, dart_mapping);
-    }
-
-    template <typename CMap2, typename Converters, typename DartInfoConverter>
-    void copy(const CMap2& amap, const Converters& converters,
-              const DartInfoConverter& dartinfoconverter,
-              boost::unordered_map<typename CMap2::Dart_const_handle, Dart_handle>* dart_mapping=nullptr)
->>>>>>> 891a28db
     {
       Default_converter_cmap_0attributes_with_point<Refs2, Refs> pointconverter;
       copy(amap, converters, dartinfoconverter, pointconverter,
