#include <CGAL/Simple_cartesian.h>
#include <CGAL/boost/graph/graph_traits_Triangulation_2.h>
#include <CGAL/boost/graph/graph_traits_Constrained_triangulation_2.h>
#include <CGAL/boost/graph/graph_traits_Delaunay_triangulation_2.h>
#include <CGAL/boost/graph/graph_traits_Regular_triangulation_2.h>
#include <CGAL/boost/graph/graph_traits_Constrained_Delaunay_triangulation_2.h>
#include <CGAL/boost/graph/graph_traits_Constrained_triangulation_plus_2.h>
#include <CGAL/boost/graph/graph_traits_Triangulation_hierarchy_2.h>

#include <CGAL/boost/graph/graph_concepts.h>

<<<<<<< HEAD
typedef CGAL::Simple_cartesian<double>                                Kernel;

typedef CGAL::Triangulation_2<Kernel>                                 Triangulation;
typedef CGAL::Delaunay_triangulation_2<Kernel>                        DT2;
typedef CGAL::Constrained_triangulation_2<Kernel>                     CT2;
typedef CGAL::Constrained_Delaunay_triangulation_2<Kernel>            CDT2;
typedef CGAL::Constrained_triangulation_plus_2<CDT2>                  CDTP2;

typedef CGAL::Triangulation_vertex_base_2<Kernel>                     Vbb;
typedef CGAL::Triangulation_hierarchy_vertex_base_2<Vbb>              Vb;
typedef CGAL::Constrained_triangulation_face_base_2<Kernel>           Fb;
typedef CGAL::Triangulation_data_structure_2<Vb, Fb>                  TDS;
typedef CGAL::Exact_predicates_tag                                    Itag;
typedef CGAL::Constrained_Delaunay_triangulation_2<Kernel, TDS, Itag> CDT;
typedef CGAL::Triangulation_hierarchy_2<CDT>                          THCDT2;
typedef CGAL::Constrained_triangulation_plus_2<THCDT2>                THCDTP2;
=======
typedef CGAL::Simple_cartesian<double> Kernel;
typedef CGAL::Triangulation_2<Kernel> Triangulation;
typedef CGAL::Delaunay_triangulation_2<Kernel> DT2;
typedef CGAL::Regular_triangulation_2<Kernel> RT2;
typedef CGAL::Constrained_triangulation_2<Kernel> CT2;
typedef CGAL::Constrained_Delaunay_triangulation_2<Kernel> CDT2;
typedef CGAL::Constrained_triangulation_plus_2<CDT2> CDTP2;
typedef CGAL::Triangulation_hierarchy_2<DT2> THDT2;
typedef CGAL::Triangulation_hierarchy_2<CDTP2> THCDTP2;
>>>>>>> 06f204e1

template<typename T>
void concept_check_triangulation()
{
  boost::function_requires< boost::GraphConcept<T> >();
  boost::function_requires< boost::IncidenceGraphConcept<T> >();
  boost::function_requires< boost::VertexListGraphConcept<T> >();
  boost::function_requires< boost::EdgeListGraphConcept<T> >();
  boost::function_requires< boost::BidirectionalGraphConcept<T> >();

  boost::function_requires< CGAL::HalfedgeGraphConcept<T> >();
  boost::function_requires< CGAL::HalfedgeListGraphConcept<T> >();
  boost::function_requires< CGAL::FaceGraphConcept<T> >();
  boost::function_requires< CGAL::FaceListGraphConcept<T> >();
//  boost::function_requires< CGAL::MutableHalfedgeGraphConcept<T> >();
//  boost::function_requires< CGAL::MutableFaceGraphConcept<T> >();

  // null
  boost::graph_traits<T>::null_vertex();
  boost::graph_traits<T>::null_halfedge();
  boost::graph_traits<T>::null_face();
}

int main()
{
  concept_check_triangulation<Triangulation>();
  concept_check_triangulation<DT2>();
  concept_check_triangulation<RT2>();
  concept_check_triangulation<CT2>();
  concept_check_triangulation<CDT2>();
  concept_check_triangulation<CDTP2>();
  concept_check_triangulation<THCDT2>();
  concept_check_triangulation<THCDTP2>();
  return 0;
}<|MERGE_RESOLUTION|>--- conflicted
+++ resolved
@@ -9,7 +9,6 @@
 
 #include <CGAL/boost/graph/graph_concepts.h>
 
-<<<<<<< HEAD
 typedef CGAL::Simple_cartesian<double>                                Kernel;
 
 typedef CGAL::Triangulation_2<Kernel>                                 Triangulation;
@@ -26,17 +25,6 @@
 typedef CGAL::Constrained_Delaunay_triangulation_2<Kernel, TDS, Itag> CDT;
 typedef CGAL::Triangulation_hierarchy_2<CDT>                          THCDT2;
 typedef CGAL::Constrained_triangulation_plus_2<THCDT2>                THCDTP2;
-=======
-typedef CGAL::Simple_cartesian<double> Kernel;
-typedef CGAL::Triangulation_2<Kernel> Triangulation;
-typedef CGAL::Delaunay_triangulation_2<Kernel> DT2;
-typedef CGAL::Regular_triangulation_2<Kernel> RT2;
-typedef CGAL::Constrained_triangulation_2<Kernel> CT2;
-typedef CGAL::Constrained_Delaunay_triangulation_2<Kernel> CDT2;
-typedef CGAL::Constrained_triangulation_plus_2<CDT2> CDTP2;
-typedef CGAL::Triangulation_hierarchy_2<DT2> THDT2;
-typedef CGAL::Triangulation_hierarchy_2<CDTP2> THCDTP2;
->>>>>>> 06f204e1
 
 template<typename T>
 void concept_check_triangulation()
@@ -70,5 +58,6 @@
   concept_check_triangulation<CDTP2>();
   concept_check_triangulation<THCDT2>();
   concept_check_triangulation<THCDTP2>();
+  
   return 0;
 }