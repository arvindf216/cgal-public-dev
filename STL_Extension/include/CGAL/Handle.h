--- conflicted
+++ resolved
@@ -54,23 +54,9 @@
       incref();
     }
 
-<<<<<<< HEAD
     Handle(Handle&& x) noexcept : PTR(x.PTR) { x.PTR = 0; }
 
     ~Handle() { reset(); }
-=======
-    Handle(Handle&& x) noexcept
-      : PTR(x.PTR)
-    {
-      x.PTR = static_cast<Rep*>(0);
-    }
-
-    ~Handle()
-    {
-        if ( PTR && (--PTR->count == 0))
-            delete PTR;
-    }
->>>>>>> e3d5fccf
 
     Handle&
     operator=(const Handle& x) noexcept(!CGAL_PRECONDITIONS_ENABLED)
@@ -85,11 +71,7 @@
     Handle&
     operator=(Handle&& x) noexcept
     {
-<<<<<<< HEAD
       swap(*this, x);
-=======
-      swap(*this,x);
->>>>>>> e3d5fccf
       return *this;
     }
 
