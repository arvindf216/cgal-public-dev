# This is the CMake script for compiling the CGAL Polyhedron demo.

project( Polyhedron )
# Find includes in corresponding build directories
set(CMAKE_INCLUDE_CURRENT_DIR ON)
# Instruct CMake to run moc automatically when needed.
set(CMAKE_AUTOMOC ON)
cmake_minimum_required(VERSION 2.8.11)
if(POLICY CMP0043)
  cmake_policy(SET CMP0043 OLD)
endif()

# Compatibility with CMake 3.0
if(POLICY CMP0042)
  # Do not enable the use of MACOSX_RPATH
  # http://www.cmake.org/cmake/help/v3.0/policy/CMP0042.html
  cmake_policy(SET CMP0042 OLD)
endif()

#Defines flags to emulate windows behavior for linking error generation
if(CMAKE_CXX_COMPILER_ID EQUAL Clang OR CMAKE_COMPILER_IS_GNUCC  OR CMAKE_COMPILER_IS_GNUCXX)
  if(UNIX OR APPLE)
    SET( CMAKE_CXX_FLAGS  "${CMAKE_CXX_FLAGS} -fvisibility=hidden" )
  endif()
  if(UNIX AND NOT APPLE)
    SET( CMAKE_EXE_LINKER_FLAGS  "${CMAKE_EXE_LINKER_FLAGS} -z defs")
    SET( CMAKE_MODULE_LINKER_FLAGS  "${CMAKE_MODULE_LINKER_FLAGS} -z defs")
    SET( CMAKE_SHARED_LINKER_FLAGS  "${CMAKE_SHARED_LINKER_FLAGS} -z defs")
  endif()
endif()
# Let plugins be compiled in the same directory as the executable.
set(CMAKE_LIBRARY_OUTPUT_DIRECTORY "${CMAKE_RUNTIME_OUTPUT_DIRECTORY}")

# Include this package's headers first
include_directories( BEFORE ./ ./include ../../include ./CGAL_demo )
list(INSERT CMAKE_MODULE_PATH 0 "${CMAKE_CURRENT_SOURCE_DIR}")

add_subdirectory( implicit_functions )

# Find CGAL

option( POLYHEDRON_QTSCRIPT_DEBUGGER 
  "Activate the use of Qt Script Debugger in Polyhedron_3 demo" OFF)

# Find Qt5 itself
find_package(CGAL COMPONENTS Qt5 ImageIO)
include( ${CGAL_USE_FILE} )

find_package(Qt5
             QUIET
             COMPONENTS            OpenGL Script Svg Xml
             OPTIONAL_COMPONENTS   ScriptTools)

# Find OpenGL
find_package(OpenGL)

# Find QGLViewer
if(Qt5_FOUND)

  add_definitions(-DQT_NO_KEYWORDS)
  add_definitions(-DSCENE_IMAGE_GL_BUFFERS_AVAILABLE)
  find_package(QGLViewer )

endif(Qt5_FOUND)

find_package(Eigen3 3.2.0) #(requires 3.2.0 or greater)
if (EIGEN3_FOUND)
  include( ${EIGEN3_USE_FILE} )
endif(EIGEN3_FOUND)

# Activate concurrency?
option(POLYHEDRON_DEMO_ACTIVATE_CONCURRENCY
  "Enable concurrency"
  ON)

if( POLYHEDRON_DEMO_ACTIVATE_CONCURRENCY )
  find_package( TBB )
  if( TBB_FOUND )
    include( ${TBB_USE_FILE} )
    list( APPEND CGAL_3RD_PARTY_LIBRARIES ${TBB_LIBRARIES} )
  else()
    message( STATUS "NOTICE: Intel TBB was not found. Bilateral smoothing and WLOP plugins are faster if TBB is linked." )
  endif()
endif()


# Activate concurrency ? (turned OFF by default)
option(ACTIVATE_CONCURRENT_MESH_3
  "Activate parallelism in Mesh_3"
  OFF)

# And add -DCGAL_CONCURRENT_MESH_3 if that option is ON
if( ACTIVATE_CONCURRENT_MESH_3 OR ENV{ACTIVATE_CONCURRENT_MESH_3} )
  add_definitions( -DCGAL_CONCURRENT_MESH_3 )
  if(NOT TBB_FOUND)
    find_package( TBB REQUIRED )
    if( TBB_FOUND )
      include(${TBB_USE_FILE})
      list(APPEND CGAL_3RD_PARTY_LIBRARIES ${TBB_LIBRARIES})
    else()
      message(STATUS "NOTICE: Intel TBB was not found. Mesh_3 is faster if TBB is linked.")
    endif()
  endif()

else( ACTIVATE_CONCURRENT_MESH_3 OR ENV{ACTIVATE_CONCURRENT_MESH_3} )
  option( LINK_WITH_TBB
    "Link with TBB anyway so we can use TBB timers for profiling"
    ON)
  if( LINK_WITH_TBB )
    find_package( TBB )
  endif( LINK_WITH_TBB )
endif()




if(CGAL_Qt5_FOUND AND Qt5_FOUND AND OPENGL_FOUND AND QGLVIEWER_FOUND)

  set(Boost_USE_MULTITHREADED      ON)
  find_package(Boost COMPONENTS thread system)

  include_directories ( ${QGLVIEWER_INCLUDE_DIR} )
  qt5_wrap_ui( MainWindowUI_files MainWindow.ui)
  qt5_wrap_ui( statisticsUI_FILES Statistics_on_item_dialog.ui)
  qt5_wrap_ui( FileLoaderDialogUI_files FileLoaderDialog.ui )
  qt5_wrap_ui( Show_point_dialogUI_FILES Show_point_dialog.ui )
  qt5_wrap_ui( PreferencesUI_FILES   Preferences.ui )
  qt5_wrap_ui( Show_point_dialogUI_FILES Show_point_dialog.ui )
  qt5_generate_moc( "File_loader_dialog.h" "${CMAKE_CURRENT_BINARY_DIR}/File_loader_dialog_moc.cpp" )
  add_file_dependencies( File_loader_dialog_moc_moc.cpp "${CMAKE_CURRENT_SOURCE_DIR}/File_loader_dialog.h" )

  qt5_generate_moc( "Viewer.h" "${CMAKE_CURRENT_BINARY_DIR}/Viewer_moc.cpp" )
  add_file_dependencies( Viewer_moc.cpp "${CMAKE_CURRENT_SOURCE_DIR}/Viewer.h" )

  include( ${CMAKE_CURRENT_SOURCE_DIR}/polyhedron_demo_macros.cmake )


  qt5_add_resources ( RESOURCE_FILES Polyhedron_3.qrc )
  qt5_add_resources(gl_splat_rc GlSplat/glsplat.qrc)
  add_library(gl_splat SHARED
      GlSplat/GlSplat.cpp GlSplat/Shader.cpp ${gl_splat_rc})
  qt5_use_modules(gl_splat OpenGL Gui Xml)

  find_path(CGAL_THREE_HEADERS_PATH
    NAME CGAL/Three/Scene_item.h
    HINTS ${CGAL_INCLUDE_DIRS}
    NO_DEFAULT_PATH
    DOC "Path to CGAL/Three/Scene_item.h")
  
  if(CGAL_THREE_HEADERS_PATH)
    qt5_generate_moc( "${CGAL_THREE_HEADERS_PATH}/CGAL/Three/Viewer_interface.h"
      "${CMAKE_CURRENT_BINARY_DIR}/Viewer_interface_moc.cpp" )
    qt5_generate_moc( "${CGAL_THREE_HEADERS_PATH}/CGAL/Three/Scene_item.h"
      "${CMAKE_CURRENT_BINARY_DIR}/Scene_item_moc.cpp" )
    qt5_generate_moc( "${CGAL_THREE_HEADERS_PATH}/CGAL/Three/Scene_group_item.h"
      "${CMAKE_CURRENT_BINARY_DIR}/Scene_group_item_moc.cpp" )
    qt5_generate_moc( "${CGAL_THREE_HEADERS_PATH}/CGAL/Three/TextRenderer.h"
      "${CMAKE_CURRENT_BINARY_DIR}/TextRenderer_moc.cpp" )
  else()
    message(FATAL_ERROR "Cannot find <CGAL/Three/Viewer_interface.h>")
  endif()

  unset(CGAL_THREE_HEADERS_PATH CACHE)

# AUXILIARY LIBRARIES

  # put s (which are shared libraries) at the same location as
  # executable files
  set(CGAL_POLYHEDRON_DEMO_PLUGINS_DIR "${RUNTIME_OUTPUT_PATH}")
  set(LIBRARY_OUTPUT_PATH "${CGAL_POLYHEDRON_DEMO_PLUGINS_DIR}")

  add_library(demo_framework SHARED
    Scene.cpp
    Viewer.cpp
    Viewer_interface_moc.cpp
    Scene_item_moc.cpp
    Scene_item.cpp
    Scene_group_item.cpp
    Scene_group_item_moc.cpp
    TextRenderer.cpp
    TextRenderer_moc.cpp
    Polyhedron_demo_plugin_helper.cpp)
    qt5_use_modules(demo_framework OpenGL Gui Widgets Script Xml)

  target_link_libraries(demo_framework
    ${QGLVIEWER_LIBRARIES}
    ${OPENGL_gl_LIBRARY}
    )

  add_library(scene_basic_objects SHARED
    Scene_plane_item.cpp
    Scene_spheres_item.cpp
)
  target_link_libraries(scene_basic_objects 
    demo_framework
    ${CGAL_LIBRARIES}
    ${QGLVIEWER_LIBRARIES}
    ${OPENGL_gl_LIBRARY}
    )
  qt5_use_modules(scene_basic_objects OpenGL Gui Xml Script Widgets)
  add_library(point_dialog SHARED Show_point_dialog.cpp Show_point_dialog.ui ${Show_point_dialogUI_FILES})
  qt5_use_modules(point_dialog OpenGL Gui Xml Script Widgets)

  macro(add_item item_name)
    add_library(${item_name} SHARED ${ARGN})
    qt5_use_modules(${item_name} OpenGL Gui Xml Script Widgets)
    target_link_libraries(${item_name} demo_framework ${CGAL_LIBRARIES} ${Boost_LIBRARIES})
  endmacro(add_item)

  add_item(scene_c2t3_item Scene_c2t3_item.cpp)
  add_item(scene_c3t3_item Scene_c3t3_item.cpp)
  target_link_libraries(scene_c3t3_item scene_polyhedron_item scene_polygon_soup_item scene_basic_objects ${TBB_LIBRARIES})
  add_item(scene_polyhedron_item Scene_polyhedron_item.cpp)
  add_item(scene_polyhedron_transform_item Plugins/PCA/Scene_polyhedron_transform_item.cpp )

  add_item(scene_image_item Scene_image_item.cpp)
 
  # special
  target_link_libraries(scene_polyhedron_transform_item scene_polyhedron_item)

  add_item(scene_combinatorial_map_item Plugins/Operations_on_polyhedra/Scene_combinatorial_map_item.cpp)
  # special
  target_link_libraries(scene_combinatorial_map_item scene_polyhedron_item)

  add_item(scene_polylines_item Scene_polylines_item.cpp)
  target_link_libraries(scene_polylines_item scene_basic_objects)

  add_item(scene_polyhedron_item_decorator Scene_polyhedron_item_decorator.cpp )
  target_link_libraries(scene_polyhedron_item_decorator scene_polyhedron_item)
  
  add_item(scene_polyhedron_item_k_ring_selection Scene_polyhedron_item_k_ring_selection.cpp)
  target_link_libraries(scene_polyhedron_item_k_ring_selection scene_polyhedron_item)
 
  add_item(scene_polyhedron_selection_item Scene_polyhedron_selection_item.cpp)
  target_link_libraries(scene_polyhedron_selection_item scene_polyhedron_item_decorator scene_polyhedron_item_k_ring_selection)

  add_item(scene_point_set_classification_item Scene_point_set_classification_item.cpp Color_ramp.cpp)
  target_link_libraries(scene_point_set_classification_item scene_points_with_normal_item)

  add_item(scene_polyhedron_shortest_path_item Plugins/Surface_mesh/Scene_polyhedron_shortest_path_item.cpp)

  add_item(scene_surface_mesh_item Scene_surface_mesh_item.cpp)
  
  target_link_libraries(scene_polyhedron_shortest_path_item scene_polyhedron_item_decorator scene_polyhedron_item scene_polylines_item)

  if(EIGEN3_FOUND )
    qt5_wrap_ui( editionUI_FILES Plugins/Surface_mesh_deformation/Deform_mesh.ui )
    add_item(scene_textured_polyhedron_item Scene_textured_polyhedron_item.cpp texture.cpp)
    add_item(scene_edit_polyhedron_item Plugins/Surface_mesh_deformation/Scene_edit_polyhedron_item.cpp
           ${editionUI_FILES})
           target_link_libraries(scene_edit_polyhedron_item scene_polyhedron_item scene_polyhedron_item_k_ring_selection
               scene_basic_objects)
  endif()

  add_item(scene_implicit_function_item Scene_implicit_function_item.cpp  Color_ramp.cpp )

  add_item(scene_polygon_soup_item Scene_polygon_soup_item.cpp)
  target_link_libraries(scene_polygon_soup_item scene_polyhedron_item)
  add_item(scene_nef_polyhedron_item Scene_nef_polyhedron_item.cpp)
  
  target_link_libraries(scene_nef_polyhedron_item scene_polyhedron_item)
  add_item(scene_points_with_normal_item Scene_points_with_normal_item.cpp)
  target_link_libraries( scene_points_with_normal_item gl_splat)

  target_link_libraries( demo_framework gl_splat)
<<<<<<< HEAD

  

=======
  
>>>>>>> a3e43381

  foreach( lib 
      demo_framework
      scene_basic_objects
      scene_polyhedron_item
      scene_polygon_soup_item
      scene_nef_polyhedron_item)
    add_to_cached_list( CGAL_EXECUTABLE_TARGETS ${lib} )
  endforeach()

  add_definitions( -DUSE_FORWARD_DECL)
  add_library(polyhedron_demo SHARED
    MainWindow.cpp
    Polyhedron_demo.cpp
    File_loader_dialog_moc.cpp
    ${FileLoaderDialogUI_files} ${MainWindowUI_files} ${PreferencesUI_FILES} ${RESOURCE_FILES} ${statisticsUI_FILES})
  target_link_libraries(polyhedron_demo demo_framework point_dialog)
  qt5_use_modules(polyhedron_demo Gui OpenGL Xml Widgets Script Svg )
  add_executable  ( Polyhedron_3 Polyhedron_3.cpp )
  target_link_libraries( Polyhedron_3 polyhedron_demo )
  add_to_cached_list( CGAL_EXECUTABLE_TARGETS Polyhedron_3 )

  if( POLYHEDRON_QTSCRIPT_DEBUGGER )
    if(TARGET Qt5::ScriptTools)
      qt5_use_modules(Polyhedron_3 ScriptTools)
    else()
      message(STATUS "POLYHEDRON_QTSCRIPT_DEBUGGER is set to TRUE but the Qt5 ScriptTools library was not found.")
    endif()
  endif()
  target_link_libraries( Polyhedron_3 demo_framework )

  # Link with CGAL
  target_link_libraries( Polyhedron_3 ${CGAL_LIBRARIES} ${CGAL_3RD_PARTY_LIBRARIES} )

  # Link with libQGLViewer, OpenGL
  target_link_libraries( Polyhedron_3 ${QGLVIEWER_LIBRARIES} ${OPENGL_gl_LIBRARY})


  add_to_cached_list( CGAL_EXECUTABLE_TARGETS Polyhedron_3 )


  ###########
  # PLUGINS #
  ###########


  file(GLOB DEMO_PLUGINS RELATIVE "${CMAKE_CURRENT_SOURCE_DIR}/Plugins/" "${CMAKE_CURRENT_SOURCE_DIR}/Plugins/*")
  FOREACH(SUB_DIR ${DEMO_PLUGINS})
      add_subdirectory("${CMAKE_CURRENT_SOURCE_DIR}/Plugins/${SUB_DIR}")
  ENDFOREACH()

#
# Exporting
#
  if(TARGET CGAL_Qt5)
    export(TARGETS CGAL CGAL_Qt5 FILE polyhedron_demo_targets.cmake NAMESPACE Polyhedron_)
  else()
    export(TARGETS FILE polyhedron_demo_targets.cmake NAMESPACE Polyhedron_)
  endif()
  export(
    TARGETS
    demo_framework
    scene_polyhedron_item
    scene_points_with_normal_item
    scene_implicit_function_item
    scene_polylines_item
    scene_basic_objects
    scene_polyhedron_selection_item
    scene_polyhedron_item_decorator
    scene_polyhedron_item_k_ring_selection
    NAMESPACE Polyhedron_
    APPEND FILE polyhedron_demo_targets.cmake)

  export(
    TARGETS
    gl_splat
    NAMESPACE Polyhedron_
    APPEND FILE polyhedron_demo_targets.cmake)

  configure_file(CGAL_polyhedron_demoConfig.cmake.in  CGAL_polyhedron_demoConfig.cmake)
#TO DO script the activation of all the plugins.

else (CGAL_Qt5_FOUND AND Qt5_FOUND AND OPENGL_FOUND AND QGLVIEWER_FOUND)

  set(POLYHEDRON_MISSING_DEPS "")

  if(NOT CGAL_Qt5_FOUND)
    set(POLYHEDRON_MISSING_DEPS "the CGAL Qt5 library, ${POLYHEDRON_MISSING_DEPS}")
  endif()

  if(NOT Qt5_FOUND)
    set(POLYHEDRON_MISSING_DEPS "Qt5, ${POLYHEDRON_MISSING_DEPS}")
  endif()

  if(NOT OPENGL_FOUND)
    set(POLYHEDRON_MISSING_DEPS "OpenGL, ${POLYHEDRON_MISSING_DEPS}")
  endif()

  if(NOT QGLVIEWER_FOUND)
    set(POLYHEDRON_MISSING_DEPS "QGLViewer, ${POLYHEDRON_MISSING_DEPS}")
  endif()

  message(STATUS "NOTICE: This demo requires ${POLYHEDRON_MISSING_DEPS}and will not be compiled.")


endif (CGAL_Qt5_FOUND AND Qt5_FOUND AND OPENGL_FOUND AND QGLVIEWER_FOUND)<|MERGE_RESOLUTION|>--- conflicted
+++ resolved
@@ -263,13 +263,6 @@
   target_link_libraries( scene_points_with_normal_item gl_splat)
 
   target_link_libraries( demo_framework gl_splat)
-<<<<<<< HEAD
-
-  
-
-=======
-  
->>>>>>> a3e43381
 
   foreach( lib 
       demo_framework
