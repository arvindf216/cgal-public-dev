#include <CGAL/Exact_predicates_inexact_constructions_kernel.h>
#include <CGAL/Polyhedron_3.h>
#include <CGAL/Polyhedron_items_with_id_3.h>

#include <CGAL/Polygon_mesh_processing/corefinement.h>
#include <CGAL/Polygon_mesh_processing/IO/polygon_mesh_io.h>

#include <fstream>
#include <iostream>

typedef CGAL::Exact_predicates_inexact_constructions_kernel     K;
typedef CGAL::Polyhedron_3<K, CGAL::Polyhedron_items_with_id_3> Mesh;

namespace PMP = CGAL::Polygon_mesh_processing;

int main(int argc, char* argv[])
{
  const char* filename1 = (argc > 1) ? argv[1] : "data/blobby.off";
  const char* filename2 = (argc > 2) ? argv[2] : "data/eight.off";

  Mesh mesh1, mesh2;
<<<<<<< HEAD
  if(!PMP::read_polygon_mesh(filename1, mesh1) || !PMP::read_polygon_mesh(filename2, mesh2))
=======
  if(!PMP::IO::read_polygon_mesh(filename1, mesh1) || !PMP::IO::read_polygon_mesh(filename2, mesh2))
>>>>>>> cf69d322
  {
    std::cerr << "Invalid input." << std::endl;
    return 1;
  }

  Mesh out;
  bool valid_union = PMP::corefine_and_compute_union(mesh1,mesh2, out);

  if (valid_union)
  {
    std::cout << "Union was successfully computed\n";
    std::ofstream output("union.off");
    output.precision(17);
    output << out;
    return 0;
  }
  std::cout << "Union could not be computed\n";
  return 1;
}<|MERGE_RESOLUTION|>--- conflicted
+++ resolved
@@ -19,11 +19,7 @@
   const char* filename2 = (argc > 2) ? argv[2] : "data/eight.off";
 
   Mesh mesh1, mesh2;
-<<<<<<< HEAD
-  if(!PMP::read_polygon_mesh(filename1, mesh1) || !PMP::read_polygon_mesh(filename2, mesh2))
-=======
   if(!PMP::IO::read_polygon_mesh(filename1, mesh1) || !PMP::IO::read_polygon_mesh(filename2, mesh2))
->>>>>>> cf69d322
   {
     std::cerr << "Invalid input." << std::endl;
     return 1;
