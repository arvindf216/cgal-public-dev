// Copyright (c) 2015 GeometryFactory (France).
// All rights reserved.
//
// This file is part of CGAL (www.cgal.org).
//
// $URL$
// $Id$
// SPDX-License-Identifier: GPL-3.0-or-later OR LicenseRef-Commercial
//
//
// Author(s)     : Jane Tournois

#ifndef CGAL_POLYGON_MESH_PROCESSING_REMESH_H
#define CGAL_POLYGON_MESH_PROCESSING_REMESH_H

#include <CGAL/license/Polygon_mesh_processing/meshing_hole_filling.h>

#include <CGAL/disable_warnings.h>

#include <CGAL/Polygon_mesh_processing/internal/Isotropic_remeshing/remesh_impl.h>

#include <CGAL/Polygon_mesh_processing/internal/named_function_params.h>
#include <CGAL/Polygon_mesh_processing/internal/named_params_helper.h>

#ifdef CGAL_PMP_REMESHING_VERBOSE
#include <CGAL/Timer.h>
#endif

namespace CGAL {

namespace Polygon_mesh_processing {

/*!
* \ingroup PMP_meshing_grp
* @brief remeshes a triangulated region of a polygon mesh.
* This operation sequentially performs edge splits, edge collapses,
* edge flips, tangential relaxation and projection to the initial surface
* to generate a smooth mesh with a prescribed edge length.
*
* @tparam PolygonMesh model of `MutableFaceGraph`.
*         The descriptor types `boost::graph_traits<PolygonMesh>::%face_descriptor`
*         and `boost::graph_traits<PolygonMesh>::%halfedge_descriptor` must be
*         models of `Hashable`.
*
* @tparam FaceRange range of `boost::graph_traits<PolygonMesh>::%face_descriptor`,
          model of `Range`. Its iterator type is `ForwardIterator`.
* @tparam NamedParameters a sequence of \ref pmp_namedparameters "Named Parameters"
*
* @param pmesh a polygon mesh with triangulated surface patches to be remeshed
* @param faces the range of triangular faces defining one or several surface patches to be remeshed
* @param target_edge_length the edge length that is targeted in the remeshed patch.
*        If `0` is passed then only the edge-flip, tangential relaxation, and projection steps will be done.
* @param np optional sequence of \ref pmp_namedparameters "Named Parameters" among the ones listed below
*
* @pre if constraints protection is activated, the constrained edges must
* not be longer than 4/3*`target_edge_length`
*
* \cgalNamedParamsBegin
*  \cgalParamBegin{geom_traits} a geometric traits class instance, model of `Kernel`.
*    Exact constructions kernels are not supported by this function.
*  \cgalParamEnd
*  \cgalParamBegin{vertex_point_map} the property map with the points associated
*    to the vertices of `pmesh`. Instance of a class model of `ReadWritePropertyMap`.
*  \cgalParamEnd
*  \cgalParamBegin{face_index_map} a property map containing the index of each face of `pmesh`
*  \cgalParamEnd
*  \cgalParamBegin{number_of_iterations} the number of iterations for the
*    sequence of atomic operations performed (listed in the above description)
*  \cgalParamEnd
*  \cgalParamBegin{edge_is_constrained_map} a property map containing the
*    constrained-or-not status of each edge of `pmesh`. A constrained edge can be split
*    or collapsed, but not flipped, nor its endpoints moved by smoothing.
*    Sub-edges generated by splitting are set to be constrained.
*    Note that patch boundary edges (i.e. incident to only one face in the range)
*    are always considered as constrained edges.
*  \cgalParamEnd
*  \cgalParamBegin{vertex_is_constrained_map} a property map containing the
*    constrained-or-not status of each vertex of `pmesh`. A constrained vertex
*    cannot be modified at all during remeshing
*  \cgalParamEnd
*  \cgalParamBegin{protect_constraints} If `true`, the edges set as constrained
*     in `edge_is_constrained_map` (or by default the boundary edges)
*     are not split nor collapsed during remeshing.
*     Note that around constrained edges that have their length higher than
*     twice `target_edge_length`, remeshing will fail to provide
*     good quality results. It can even fail to terminate because of cascading vertex
*     insertions.
*  \cgalParamEnd
*  \cgalParamBegin{collapse_constraints} If `true`, the edges set as constrained
*     in `edge_is_constrained_map` (or by default the boundary edges)
*     are collapsed during remeshing. This value is ignored if `protect_constraints` is true;
*  \cgalParamEnd
*  \cgalParamBegin{face_patch_map} a property map with the patch id's associated to the
     faces of `faces`. Instance of a class model of `ReadWritePropertyMap`. It gets
     updated during the remeshing process while new faces are created.
*  \cgalParamEnd
*  \cgalParamBegin{number_of_relaxation_steps} the number of iterations of tangential
*    relaxation that are performed at each iteration of the remeshing process
*  \cgalParamEnd
*  \cgalParamBegin{relax_constraints} If `true`, the end vertices of the edges set as
*    constrained in `edge_is_constrained_map` and boundary edges move along the
*    constrained polylines they belong to.
*  \cgalParamEnd
*  \cgalParamBegin{do_project} a boolean that sets whether vertices should be reprojected
*    on the input surface after creation or displacement.
*  \cgalParamEnd
*  \cgalParamBegin{projection_functor}
*  A function object used to project input vertices (moved by the smoothing) and created vertices.
*  It must have `%Point_3 operator()(vertex_descriptor)`, `%Point_3` being the value type
*  of the vertex point map.
*  If not provided, vertices are projected on the input surface mesh.
*  \cgalParamEnd
* \cgalNamedParamsEnd
*
* @sa `split_long_edges()`
*
*@todo Deal with exact constructions Kernel. The only thing that makes sense is to
*      guarantee that the output vertices are exactly on the input surface.
*      To do so, we can do every construction in `double`, and use an exact process for
*      projection. For each vertex, the `AABB_tree` would be used in an inexact manner
*      to find the triangle on which projection has to be done. Then, use
*      `CGAL::intersection(triangle, line)` in the exact constructions kernel to
*      get a point which is exactly on the surface.
*
*/
template<typename PolygonMesh
       , typename FaceRange
       , typename NamedParameters>
void isotropic_remeshing(const FaceRange& faces
                       , const double& target_edge_length
                       , PolygonMesh& pmesh
                       , const NamedParameters& np)
{
  if (boost::begin(faces)==boost::end(faces))
    return;

  typedef PolygonMesh PM;
  typedef typename boost::graph_traits<PM>::vertex_descriptor vertex_descriptor;
  typedef typename boost::graph_traits<PM>::edge_descriptor edge_descriptor;

  using parameters::get_parameter;
  using parameters::choose_parameter;

#ifdef CGAL_PMP_REMESHING_VERBOSE
  std::cout << std::endl;
  CGAL::Timer t;
  std::cout << "Remeshing parameters...";
  std::cout.flush();
  t.start();
#endif

  static const bool need_aabb_tree =
    parameters::is_default_parameter(get_parameter(np, internal_np::projection_functor));

  typedef typename GetGeomTraits<PM, NamedParameters>::type GT;
  GT gt = choose_parameter<GT>(get_parameter(np, internal_np::geom_traits));

  typedef typename GetVertexPointMap<PM, NamedParameters>::type VPMap;
  VPMap vpmap = choose_parameter(get_parameter(np, internal_np::vertex_point),
                                 get_property_map(vertex_point, pmesh));

<<<<<<< HEAD
  typedef typename GetFaceIndexMap<PM, NamedParameters>::type FIMap;
  FIMap fimap = choose_parameter(get_parameter(np, internal_np::face_index),
                                 get_property_map(face_index, pmesh));
=======
  typedef typename GetInitializedFaceIndexMap<PolygonMesh, NamedParameters>::type FIMap;
  FIMap fimap = CGAL::get_initialized_face_index_map(pmesh, np);
>>>>>>> 1454b990

  typedef typename internal_np::Lookup_named_param_def <
      internal_np::edge_is_constrained_t,
      NamedParameters,
      Constant_property_map<edge_descriptor, bool> // default (no constraint pmap)
    > ::type ECMap;
  ECMap ecmap = choose_parameter(get_parameter(np, internal_np::edge_is_constrained),
                                 Constant_property_map<edge_descriptor, bool>(false));

  typedef typename internal_np::Lookup_named_param_def <
      internal_np::vertex_is_constrained_t,
      NamedParameters,
      Constant_property_map<vertex_descriptor, bool> // default (no constraint pmap)
    > ::type VCMap;
  VCMap vcmap = choose_parameter(get_parameter(np, internal_np::vertex_is_constrained),
                                 Constant_property_map<vertex_descriptor, bool>(false));

  bool protect = choose_parameter(get_parameter(np, internal_np::protect_constraints), false);
  typedef typename internal_np::Lookup_named_param_def <
      internal_np::face_patch_t,
      NamedParameters,
      internal::Connected_components_pmap<PM, FIMap>//default
    > ::type FPMap;
  FPMap fpmap = choose_parameter(
    get_parameter(np, internal_np::face_patch),
    internal::Connected_components_pmap<PM, FIMap>(faces, pmesh, ecmap, fimap,
      parameters::is_default_parameter(get_parameter(np, internal_np::face_patch)) && (need_aabb_tree
#if !defined(CGAL_NO_PRECONDITIONS)
      || protect // face patch map is used to identify patch border edges to check protected edges are short enough
#endif
    ) ) );

  double low = 4. / 5. * target_edge_length;
  double high = 4. / 3. * target_edge_length;

#if !defined(CGAL_NO_PRECONDITIONS)
  if(protect)
  {
    std::string msg("Isotropic remeshing : protect_constraints cannot be set to");
    msg.append(" true with constraints larger than 4/3 * target_edge_length.");
    msg.append(" Remeshing aborted.");
    CGAL_precondition_msg(
      internal::constraints_are_short_enough(pmesh, ecmap, vpmap, fpmap, high),
      msg.c_str());
  }
#endif

#ifdef CGAL_PMP_REMESHING_VERBOSE
  t.stop();
  std::cout << "\rRemeshing parameters done ("<< t.time() <<" sec)" << std::endl;
  std::cout << "Remesher construction...";
  std::cout.flush();
  t.reset(); t.start();
#endif

  typename internal::Incremental_remesher<PM, VPMap, GT, ECMap, VCMap, FPMap, FIMap>
    remesher(pmesh, vpmap, gt, protect, ecmap, vcmap, fpmap, fimap, need_aabb_tree);
  remesher.init_remeshing(faces);

#ifdef CGAL_PMP_REMESHING_VERBOSE
  t.stop();
  std::cout << " done ("<< t.time() <<" sec)." << std::endl;
#endif

  bool collapse_constraints = choose_parameter(get_parameter(np, internal_np::collapse_constraints), true);
  unsigned int nb_iterations = choose_parameter(get_parameter(np, internal_np::number_of_iterations), 1);
  bool smoothing_1d = choose_parameter(get_parameter(np, internal_np::relax_constraints), false);
  unsigned int nb_laplacian = choose_parameter(get_parameter(np, internal_np::number_of_relaxation_steps), 1);

#ifdef CGAL_PMP_REMESHING_VERBOSE
  std::cout << std::endl;
  std::cout << "Remeshing (size = " << target_edge_length;
  std::cout << ", #iter = " << nb_iterations << ")..." << std::endl;
  t.reset(); t.start();
#endif

  for (unsigned int i = 0; i < nb_iterations; ++i)
  {
#ifdef CGAL_PMP_REMESHING_VERBOSE
    std::cout << " * Iteration " << (i + 1) << " *" << std::endl;
#endif
    if (target_edge_length>0)
    {
      remesher.split_long_edges(high);
      remesher.collapse_short_edges(low, high, collapse_constraints);
    }
    remesher.equalize_valences();
    remesher.tangential_relaxation(smoothing_1d, nb_laplacian);
    if ( choose_parameter(get_parameter(np, internal_np::do_project), true) )
      remesher.project_to_surface(get_parameter(np, internal_np::projection_functor));
#ifdef CGAL_PMP_REMESHING_VERBOSE
    std::cout << std::endl;
#endif
  }

#ifdef CGAL_PMP_REMESHING_VERBOSE
  t.stop();
  std::cout << "Remeshing done (size = " << target_edge_length;
  std::cout << ", #iter = " << nb_iterations;
  std::cout << ", " << t.time() << " sec )." << std::endl;
#endif
}

template<typename PolygonMesh
       , typename FaceRange>
void isotropic_remeshing(
    const FaceRange& faces
  , const double& target_edge_length
  , PolygonMesh& pmesh)
{
  isotropic_remeshing(
    faces,
    target_edge_length,
    pmesh,
    parameters::all_default());
}

/*!
* \ingroup PMP_meshing_grp
* @brief splits the edges listed in `edges` into sub-edges
* that are not longer than the given threshold `max_length`.
*
* Note this function is useful to split constrained edges before
* calling `isotropic_remeshing()` with protection of constraints
* activated (to match the constrained edge length required by the
* remeshing algorithm to be guaranteed to terminate)
*
* @tparam PolygonMesh model of `MutableFaceGraph` that
*         has an internal property map for `CGAL::vertex_point_t`.
* @tparam EdgeRange range of `boost::graph_traits<PolygonMesh>::%edge_descriptor`,
*   model of `Range`. Its iterator type is `InputIterator`.
* @tparam NamedParameters a sequence of \ref pmp_namedparameters "Named Parameters"
*
* @param pmesh a polygon mesh
* @param edges the range of edges to be split if they are longer than given threshold
* @param max_length the edge length above which an edge from `edges` is split
*        into to sub-edges
* @param np optional \ref pmp_namedparameters "Named Parameters", amongst those described below

* \cgalNamedParamsBegin
*  \cgalParamBegin{vertex_point_map} the property map with the points associated
*    to the vertices of `pmesh`. Instance of a class model of `ReadWritePropertyMap`.
*  \cgalParamEnd
*  \cgalParamBegin{face_index_map} a property map containing the index of each face of `pmesh`
*  \cgalParamEnd
*  \cgalParamBegin{edge_is_constrained_map} a property map containing the
*    constrained-or-not status of each edge of `pmesh`. A constrained edge can be split,
*    and the sub-edges are set to be constrained.
*  \cgalParamEnd
* \cgalNamedParamsEnd
*
* @sa `isotropic_remeshing()`
*
*/
template<typename PolygonMesh
       , typename EdgeRange
       , typename NamedParameters>
void split_long_edges(const EdgeRange& edges
                    , const double& max_length
                    , PolygonMesh& pmesh
                    , const NamedParameters& np)
{
  typedef PolygonMesh PM;
  typedef typename boost::graph_traits<PM>::edge_descriptor edge_descriptor;
  typedef typename boost::graph_traits<PM>::vertex_descriptor vertex_descriptor;
  using parameters::choose_parameter;
  using parameters::get_parameter;

  typedef typename GetGeomTraits<PM, NamedParameters>::type GT;
  GT gt = choose_parameter<GT>(get_parameter(np, internal_np::geom_traits));

  typedef typename GetVertexPointMap<PM, NamedParameters>::type VPMap;
  VPMap vpmap = choose_parameter(get_parameter(np, internal_np::vertex_point),
                                 get_property_map(vertex_point, pmesh));

<<<<<<< HEAD
  typedef typename GetFaceIndexMap<PM, NamedParameters>::type FIMap;
  FIMap fimap = choose_parameter(get_parameter(np, internal_np::face_index),
                                 get_property_map(face_index, pmesh));
=======
  typedef typename GetInitializedFaceIndexMap<PolygonMesh, NamedParameters>::type FIMap;
  FIMap fimap = CGAL::get_initialized_face_index_map(pmesh, np);
>>>>>>> 1454b990

  typedef typename internal_np::Lookup_named_param_def <
        internal_np::edge_is_constrained_t,
        NamedParameters,
        Constant_property_map<edge_descriptor, bool> // default (no constraint pmap)
      > ::type ECMap;
  ECMap ecmap = choose_parameter(get_parameter(np, internal_np::edge_is_constrained),
                                 Constant_property_map<edge_descriptor, bool>(false));
  
  typename internal::Incremental_remesher<PM, VPMap, GT, ECMap,
    Constant_property_map<vertex_descriptor, bool>, // no constraint pmap
    internal::Connected_components_pmap<PM, FIMap>,
    FIMap
  >
    remesher(pmesh, vpmap, gt, false/*protect constraints*/, ecmap,
             Constant_property_map<vertex_descriptor, bool>(false),
             internal::Connected_components_pmap<PM, FIMap>(faces(pmesh), pmesh, ecmap, fimap, false),
             fimap,
             false/*need aabb_tree*/);

  remesher.split_long_edges(edges, max_length);
}

template<typename PolygonMesh, typename EdgeRange>
void split_long_edges(const EdgeRange& edges
                    , const double& max_length
                    , PolygonMesh& pmesh)
{
  split_long_edges(edges,
    max_length,
    pmesh,
    parameters::all_default());
}

} //end namespace Polygon_mesh_processing
} //end namespace CGAL

#include <CGAL/enable_warnings.h>

#endif<|MERGE_RESOLUTION|>--- conflicted
+++ resolved
@@ -159,14 +159,8 @@
   VPMap vpmap = choose_parameter(get_parameter(np, internal_np::vertex_point),
                                  get_property_map(vertex_point, pmesh));
 
-<<<<<<< HEAD
-  typedef typename GetFaceIndexMap<PM, NamedParameters>::type FIMap;
-  FIMap fimap = choose_parameter(get_parameter(np, internal_np::face_index),
-                                 get_property_map(face_index, pmesh));
-=======
   typedef typename GetInitializedFaceIndexMap<PolygonMesh, NamedParameters>::type FIMap;
   FIMap fimap = CGAL::get_initialized_face_index_map(pmesh, np);
->>>>>>> 1454b990
 
   typedef typename internal_np::Lookup_named_param_def <
       internal_np::edge_is_constrained_t,
@@ -342,14 +336,8 @@
   VPMap vpmap = choose_parameter(get_parameter(np, internal_np::vertex_point),
                                  get_property_map(vertex_point, pmesh));
 
-<<<<<<< HEAD
-  typedef typename GetFaceIndexMap<PM, NamedParameters>::type FIMap;
-  FIMap fimap = choose_parameter(get_parameter(np, internal_np::face_index),
-                                 get_property_map(face_index, pmesh));
-=======
   typedef typename GetInitializedFaceIndexMap<PolygonMesh, NamedParameters>::type FIMap;
   FIMap fimap = CGAL::get_initialized_face_index_map(pmesh, np);
->>>>>>> 1454b990
 
   typedef typename internal_np::Lookup_named_param_def <
         internal_np::edge_is_constrained_t,
