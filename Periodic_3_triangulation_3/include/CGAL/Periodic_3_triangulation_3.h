// Copyright (c) 1999-2003,2006-2009,2014-2015,2017   INRIA Sophia-Antipolis (France).
// All rights reserved.
//
// This file is part of CGAL (www.cgal.org).
// You can redistribute it and/or modify it under the terms of the GNU
// General Public License as published by the Free Software Foundation,
// either version 3 of the License, or (at your option) any later version.
//
// Licensees holding a valid commercial license may use this file in
// accordance with the commercial license agreement provided with the software.
//
// This file is provided AS IS with NO WARRANTY OF ANY KIND, INCLUDING THE
// WARRANTY OF DESIGN, MERCHANTABILITY AND FITNESS FOR A PARTICULAR PURPOSE.
//
// Author(s)     : Monique Teillaud <Monique.Teillaud@sophia.inria.fr>
//                 Sylvain Pion <Sylvain.Pion@sophia.inria.fr>
//                 Nico Kruithof <Nico.Kruithof@sophia.inria.fr>
//                 Manuel Caroli <Manuel.Caroli@sophia.inria.fr>
//                 Aymeric Pelle <Aymeric.Pelle@sophia.inria.fr>
//                 Mael Rouxel-Labbé

#ifndef CGAL_PERIODIC_3_TRIANGULATION_3_H
#define CGAL_PERIODIC_3_TRIANGULATION_3_H

#include <CGAL/license/Periodic_3_triangulation_3.h>

#include <CGAL/basic.h>
<<<<<<< HEAD
=======
#include <CGAL/Exact_kernel_selector.h>
>>>>>>> b330f053

#include <boost/tuple/tuple.hpp>
#include <boost/random/linear_congruential.hpp>
#include <boost/random/uniform_smallint.hpp>
#include <boost/random/variate_generator.hpp>

#include <CGAL/internal/Periodic_3_triangulation_iterators_3.h>
#include <CGAL/Periodic_3_triangulation_ds_cell_base_3.h>
#include <CGAL/Periodic_3_triangulation_ds_vertex_base_3.h>
#include <CGAL/Periodic_3_triangulation_traits_3.h>
#include <CGAL/Triangulation_data_structure_3.h>
#include <CGAL/Triangulation_cell_base_3.h>
#include <CGAL/Triangulation_vertex_base_3.h>
#include <CGAL/triangulation_assertions.h>

<<<<<<< HEAD
#include <CGAL/internal/Periodic_3_triangulation_iterators_3.h>

#include <CGAL/Unique_hash_map.h>

=======
>>>>>>> b330f053
#include <CGAL/array.h>
#include <CGAL/internal/Exact_type_selector.h>
#include <CGAL/NT_converter.h>
#include <CGAL/Unique_hash_map.h>
#include <CGAL/use.h>

#ifndef CGAL_NO_STRUCTURAL_FILTERING
#include <CGAL/internal/Static_filters/tools.h>
#include <CGAL/Triangulation_structural_filtering_traits.h>
#include <CGAL/determinant.h>
#endif // no CGAL_NO_STRUCTURAL_FILTERING

#include <iostream>
#include <algorithm>
#include <cmath>
#include <functional>
#include <list>
#include <utility>

namespace CGAL {

template < class GT, class TDS > class Periodic_3_triangulation_3;

template < class GT, class TDS > std::istream& operator>>
    (std::istream& is, Periodic_3_triangulation_3<GT,TDS>& tr);
template < class GT, class TDS > std::ostream& operator<<
    (std::ostream& os, const Periodic_3_triangulation_3<GT,TDS>& tr);

#ifndef CGAL_NO_STRUCTURAL_FILTERING
namespace internal {
// structural filtering is performed only for EPIC
struct Periodic_structural_filtering_3_tag {};
struct No_periodic_structural_filtering_3_tag {};

template <bool filter>
struct Periodic_structural_filtering_selector_3
{
#ifdef FORCE_STRUCTURAL_FILTERING
  typedef Periodic_structural_filtering_3_tag  Tag;
#else
  typedef No_periodic_structural_filtering_3_tag  Tag;
#endif
};

template <>
struct Periodic_structural_filtering_selector_3<true>
{
  typedef Periodic_structural_filtering_3_tag  Tag;
};
}
#endif // no CGAL_NO_STRUCTURAL_FILTERING

/**\class Periodic_3_triangulation_3
 *
 * \brief Implements functionality for computing in periodic space.
 *
 * There are several things that are special to computing in $\mathbb{T}^3$
 * such as
 * - periodicity --> offsets
 * - no infinite vertex
 * - no degenerate dimensions
 * All functions that are affected can be found in this class. When it is
 * necessary to provide different implementations for Delaunay and regular
 * triangulation, we work with visitors.
 */

template < class GT,
           class TDS = Triangulation_data_structure_3 <
                         Triangulation_vertex_base_3<GT,
                           Periodic_3_triangulation_ds_vertex_base_3<> >,
                         Triangulation_cell_base_3<GT,
                           Periodic_3_triangulation_ds_cell_base_3<> > > >
class Periodic_3_triangulation_3
  : public Triangulation_utils_3
{
  friend std::istream& operator>> <>
  (std::istream& is, Periodic_3_triangulation_3<GT, TDS>& tr);

  typedef Periodic_3_triangulation_3<GT,TDS>   Self;

public:
  typedef GT                                   Geometric_traits;
  typedef TDS                                  Triangulation_data_structure;

  typedef typename GT::Periodic_3_offset_3     Offset;
  typedef typename GT::Iso_cuboid_3            Iso_cuboid;
  typedef CGAL::cpp11::array<int, 3>           Covering_sheets;

  // point types
  typedef typename TDS::Vertex::Point          Point;
  typedef typename GT::Point_3                 Point_3;
  typedef std::pair<Point, Offset>             Periodic_point;
  typedef std::pair<Point_3, Offset>           Periodic_point_3;

  typedef typename GT::Segment_3               Segment;
  typedef typename GT::Triangle_3              Triangle;
  typedef typename GT::Tetrahedron_3           Tetrahedron;

  typedef CGAL::cpp11::array<Periodic_point, 2> Periodic_segment;
  typedef CGAL::cpp11::array<Periodic_point, 3> Periodic_triangle;
  typedef CGAL::cpp11::array<Periodic_point, 4> Periodic_tetrahedron;

  typedef CGAL::cpp11::array<Periodic_point_3, 2> Periodic_segment_3;
  typedef CGAL::cpp11::array<Periodic_point_3, 3> Periodic_triangle_3;
  typedef CGAL::cpp11::array<Periodic_point_3, 4> Periodic_tetrahedron_3;

  typedef typename TDS::Vertex                 Vertex;
  typedef typename TDS::Cell                   Cell;
  typedef typename TDS::Facet                  Facet;
  typedef typename TDS::Edge                   Edge;

  typedef typename TDS::Vertex_handle          Vertex_handle;
  typedef typename TDS::Cell_handle            Cell_handle;

  typedef typename TDS::size_type              size_type;
  typedef typename TDS::difference_type        difference_type;

  typedef typename TDS::Cell_iterator          Cell_iterator;
  typedef typename TDS::Facet_iterator         Facet_iterator;
  typedef typename TDS::Edge_iterator          Edge_iterator;
  typedef typename TDS::Vertex_iterator        Vertex_iterator;

  typedef typename TDS::Cell_circulator        Cell_circulator;
  typedef typename TDS::Facet_circulator       Facet_circulator;

  typedef Cell_iterator                        All_cells_iterator;
  typedef Facet_iterator                       All_facets_iterator;
  typedef Edge_iterator                        All_edges_iterator;
  typedef Vertex_iterator                      All_vertices_iterator;
  typedef Periodic_3_triangulation_unique_vertex_iterator_3<Self>
                                               Unique_vertex_iterator;

private:
  typedef typename GT::FT                      FT;
  typedef std::pair< Vertex_handle, Offset >   Virtual_vertex;
  typedef std::map<Vertex_handle, Virtual_vertex>
                                               Virtual_vertex_map;
  typedef typename Virtual_vertex_map::const_iterator
                                               Virtual_vertex_map_it;
  typedef std::map<Vertex_handle, std::vector<Vertex_handle > >
                                               Virtual_vertex_reverse_map;
  typedef typename Virtual_vertex_reverse_map::const_iterator
                                               Virtual_vertex_reverse_map_it;
  typedef Triple< Vertex_handle, Vertex_handle, Vertex_handle >
                                               Vertex_triple;

public:
  typedef Periodic_3_triangulation_tetrahedron_iterator_3<Self>
                                               Periodic_tetrahedron_iterator;
  typedef Periodic_3_triangulation_triangle_iterator_3<Self>
                                               Periodic_triangle_iterator;
  typedef Periodic_3_triangulation_segment_iterator_3<Self>
                                               Periodic_segment_iterator;
  typedef Periodic_3_triangulation_point_iterator_3<Self>
                                               Periodic_point_iterator;

  typedef Point                                value_type;
  typedef const value_type&                    const_reference;

  typedef Tag_false Weighted_tag;

public:
  enum Iterator_type {
    STORED=0,
    UNIQUE, //1
    STORED_COVER_DOMAIN, //2
    UNIQUE_COVER_DOMAIN };//3

  enum Locate_type {
    VERTEX=0,
    EDGE, //1
    FACET, //2
    CELL, //3
    EMPTY , //4
    OUTSIDE_CONVEX_HULL, // unused, for compatibility with Alpha_shape_3
    OUTSIDE_AFFINE_HULL }; // unused, for compatibility with Alpha_shape_3

private:
  Geometric_traits  _gt;
  Triangulation_data_structure _tds;

protected:
  /// map of offsets for periodic copies of vertices
  Virtual_vertex_map virtual_vertices;
  Virtual_vertex_reverse_map  virtual_vertices_reverse;

protected:
  /// v_offsets temporarily stores all the vertices on the border of a
  /// conflict region.
  mutable std::vector<Vertex_handle> v_offsets;

public:
  /// Determines if we currently compute in 3-cover or 1-cover.
  Covering_sheets _cover;

public:
  /** @name Creation */ //@{
  Periodic_3_triangulation_3(const Iso_cuboid& domain = Iso_cuboid(0,0,0, 1,1,1),
                             const Geometric_traits& gt = Geometric_traits())
    : _gt(gt), _tds()
  {
    set_domain(domain);
    typedef typename internal::Exact_field_selector<FT>::Type EFT;
    typedef NT_converter<FT,EFT> NTC;
    CGAL_USE_TYPE(NTC);
    CGAL_triangulation_precondition_code( NTC ntc; )
    CGAL_triangulation_precondition(ntc(domain.xmax())-ntc(domain.xmin())
                                    == ntc(domain.ymax())-ntc(domain.ymin()));
    CGAL_triangulation_precondition(ntc(domain.ymax())-ntc(domain.ymin())
                                    == ntc(domain.zmax())-ntc(domain.zmin()));
    CGAL_triangulation_precondition(ntc(domain.zmax())-ntc(domain.zmin())
                                    == ntc(domain.xmax())-ntc(domain.xmin()));
    _cover = CGAL::make_array(3,3,3);
    init_tds();
  }

protected:
  // Copy constructor helpers
  class Finder;
public:
  // Copy constructor duplicates vertices and cells
  Periodic_3_triangulation_3(const Periodic_3_triangulation_3& tr)
    : _gt(tr.geom_traits()),
      _cover(tr._cover)
  { }

  virtual ~Periodic_3_triangulation_3() {}

  /** @name Assignment */ //@{
  Periodic_3_triangulation_3& operator=(Periodic_3_triangulation_3& tr)
  {
    swap(tr);
    return *this;
  }

  void swap(Periodic_3_triangulation_3& tr)
  {
    std::swap(tr._gt, _gt);
    _tds.swap(tr._tds);
    std::swap(virtual_vertices,tr.virtual_vertices);
    std::swap(virtual_vertices_reverse,tr.virtual_vertices_reverse);
    std::swap(_cover, tr._cover);
  }

  /// Clears the triangulation and initializes it again.
  virtual void clear_covering_data() {}//= 0;
  void clear()
  {
    _tds.clear();
    init_tds();
    clear_covering_data();
    virtual_vertices.clear();
    virtual_vertices_reverse.clear();
    _cover = CGAL::make_array(3,3,3);
    v_offsets.clear();
  }
  //@}

private:
  /// Initializes the triangulation data structure
  void init_tds()
  {
    _tds.set_dimension(-2);
    v_offsets.reserve(48);
  }

public:
  /** @name Access functions */ //@{
  const Geometric_traits& geom_traits() const { return _gt; }
  const TDS& tds() const { return _tds; }
  TDS& tds() { return _tds; }

<<<<<<< HEAD
  virtual void gather_cell_hidden_points(const Cell_handle /*cit*/, std::vector<Point>& /* hidden_points*/) { }
  virtual void reinsert_hidden_points_after_converting_to_1_sheeted(const std::vector<Point>& /* hidden_points*/) { }

  const Iso_cuboid& domain() const { return _gt.get_domain(); }

=======
  bool is_parallel() const { return false; }

  virtual void gather_cell_hidden_points(const Cell_handle /*cit*/, std::vector<Point>& /* hidden_points*/) { }
  virtual void reinsert_hidden_points_after_converting_to_1_sheeted(const std::vector<Point>& /* hidden_points*/) { }

  const Iso_cuboid& domain() const { return _gt.get_domain(); }

>>>>>>> b330f053
  virtual void update_cover_data_after_setting_domain() {}

  void set_domain(const Iso_cuboid& domain)
  {
    clear();
    _gt.set_domain(domain);
    update_cover_data_after_setting_domain();
  }

  const Covering_sheets& number_of_sheets() const { return _cover; }
  const std::pair<Vertex_handle, Offset> original_vertex(const Vertex_handle v) const
  {
    return (virtual_vertices.find(v) == virtual_vertices.end()) ?
      std::make_pair(v,Offset()) : virtual_vertices.find(v)->second;
  }
  const std::vector<Vertex_handle>& periodic_copies(const Vertex_handle v) const
  {
    CGAL_triangulation_precondition(number_of_sheets() != CGAL::make_array(1,1,1));
    CGAL_triangulation_precondition(virtual_vertices.find(v) == virtual_vertices.end());
    CGAL_triangulation_assertion(
        virtual_vertices_reverse.find(v) != virtual_vertices_reverse.end());
    return virtual_vertices_reverse.find(v)->second;
  }

  bool is_triangulation_in_1_sheet() const;

  void convert_to_1_sheeted_covering();
  virtual void update_cover_data_after_converting_to_27_sheeted_covering() { }
  void convert_to_27_sheeted_covering();

  size_type number_of_cells() const {
    if(is_1_cover()) return _tds.number_of_cells();
    else return _tds.number_of_cells()/27;
  }
  size_type number_of_facets() const {
    if(is_1_cover()) return _tds.number_of_facets();
    else return _tds.number_of_facets()/27;
  }
  size_type number_of_edges() const {
    if(is_1_cover()) return _tds.number_of_edges();
    else return _tds.number_of_edges()/27;
  }
  size_type number_of_vertices() const {
    if(is_1_cover()) return _tds.number_of_vertices();
    else return _tds.number_of_vertices()/27;
  }

  size_type number_of_finite_cells() const {
    return number_of_cells();
  }
  size_type number_of_finite_facets() const {
    return number_of_facets();
  }
  size_type number_of_finite_edges() const {
<<<<<<< HEAD
    return number_of_edges();
=======
    return number_of_finite_edges();
>>>>>>> b330f053
  }

  size_type number_of_stored_cells() const {
    return _tds.number_of_cells();
  }
  size_type number_of_stored_facets() const {
    return _tds.number_of_facets();
  }
  size_type number_of_stored_edges() const {
    return _tds.number_of_edges();
  }
  size_type number_of_stored_vertices() const {
    return _tds.number_of_vertices();
  }

protected:
  bool is_1_cover() const
  {
    bool flag;
    flag = ((_cover[0] == 1) && (_cover[1] == 1) && (_cover[2] == 1));
    return flag;
  }

  void set_cover(const Covering_sheets& cover)
  {
    _cover = cover;
  }

public:
  bool is_virtual(Vertex_handle v)
  {
    if(is_1_cover())
      return false;
    return (virtual_vertices.find(v) != virtual_vertices.end());
  }

public:
  // Offset converters
  int off_to_int(const Offset& off) const
  {
    CGAL_triangulation_assertion( off.x()==0 || off.x() ==1 );
    CGAL_triangulation_assertion( off.y()==0 || off.y() ==1 );
    CGAL_triangulation_assertion( off.z()==0 || off.z() ==1 );
    int i = ((off.x()&1)<<2) + ((off.y()&1)<<1) + ((off.z()&1));
    return i;
  }

  Offset int_to_off(int i) const
  {
    return Offset((i>>2)&1,(i>>1)&1,i&1);
  }

  void set_offsets(Cell_handle c, int o0,int o1,int o2,int o3)
  {
    int off0[3] = {(o0>>2)&1,(o0>>1)&1,(o0&1)};
    int off1[3] = {(o1>>2)&1,(o1>>1)&1,(o1&1)};
    int off2[3] = {(o2>>2)&1,(o2>>1)&1,(o2&1)};
    int off3[3] = {(o3>>2)&1,(o3>>1)&1,(o3&1)};
    for(int i=0; i<3; i++) {
      int min_off = (std::min)((std::min)(off0[i],off1[i]),
                               (std::min)(off2[i],off3[i]));
      if(min_off != 0) {
        off0[i] -= min_off; off1[i] -= min_off;
        off2[i] -= min_off; off3[i] -= min_off;
      }
    }
    o0 = ((off0[0]&1)<<2)+((off0[1]&1)<<1)+(off0[2]&1);
    o1 = ((off1[0]&1)<<2)+((off1[1]&1)<<1)+(off1[2]&1);
    o2 = ((off2[0]&1)<<2)+((off2[1]&1)<<1)+(off2[2]&1);
    o3 = ((off3[0]&1)<<2)+((off3[1]&1)<<1)+(off3[2]&1);
    c->set_offsets(o0,o1,o2,o3);
  }

  template <class Offset>
  void set_offsets(Cell_handle c, Offset o0,Offset o1,Offset o2,Offset o3)
  {
    int off0[3] = {o0.x(),o0.y(),o0.z()};
    int off1[3] = {o1.x(),o1.y(),o1.z()};
    int off2[3] = {o2.x(),o2.y(),o2.z()};
    int off3[3] = {o3.x(),o3.y(),o3.z()};
    for(int i=0; i<3; i++) {
      int min_off = (std::min)((std::min)(off0[i],off1[i]),
                               (std::min)(off2[i],off3[i]));
      if(min_off != 0) {
        off0[i] -= min_off; off1[i] -= min_off;
        off2[i] -= min_off; off3[i] -= min_off;
      }
    }

    CGAL_triangulation_assertion((std::min)((std::min)(off0[0],off1[0]),
                                            (std::min)(off2[0],off3[0])) == 0);
    CGAL_triangulation_assertion((std::min)((std::min)(off0[1],off1[1]),
                                            (std::min)(off2[1],off3[1])) == 0);
    CGAL_triangulation_assertion((std::min)((std::min)(off0[2],off1[2]),
                                            (std::min)(off2[2],off3[2])) == 0);
    CGAL_triangulation_assertion((0 <= off0[0]) && (off0[0] < 2));
    CGAL_triangulation_assertion((0 <= off1[0]) && (off1[0] < 2));
    CGAL_triangulation_assertion((0 <= off2[0]) && (off2[0] < 2));
    CGAL_triangulation_assertion((0 <= off3[0]) && (off3[0] < 2));
    CGAL_triangulation_assertion((0 <= off0[1]) && (off0[1] < 2));
    CGAL_triangulation_assertion((0 <= off1[1]) && (off1[1] < 2));
    CGAL_triangulation_assertion((0 <= off2[1]) && (off2[1] < 2));
    CGAL_triangulation_assertion((0 <= off3[1]) && (off3[1] < 2));
    CGAL_triangulation_assertion((0 <= off0[2]) && (off0[2] < 2));
    CGAL_triangulation_assertion((0 <= off1[2]) && (off1[2] < 2));
    CGAL_triangulation_assertion((0 <= off2[2]) && (off2[2] < 2));
    CGAL_triangulation_assertion((0 <= off3[2]) && (off3[2] < 2));

    int o0i = ((off0[0]&1)<<2)+((off0[1]&1)<<1)+(off0[2]&1);
    int o1i = ((off1[0]&1)<<2)+((off1[1]&1)<<1)+(off1[2]&1);
    int o2i = ((off2[0]&1)<<2)+((off2[1]&1)<<1)+(off2[2]&1);
    int o3i = ((off3[0]&1)<<2)+((off3[1]&1)<<1)+(off3[2]&1);
    c->set_offsets(o0i,o1i,o2i,o3i);
  }

public:
  /** @name Wrapping the traits */
  // Note that calling functors with "construct_point(p), offset" and not
  // construct_point(p, offset) is done on purpose. Indeed, construct_point(p)
  // is not a real construction: it's either the identity (when `Point` is `Point_3`)
  // or getting the bare point within a weighted point. However, construct_point(p, offset)
  // is a real construction. When using filters, construct_point() must be done
  // within the filtered predicates with the appropriate construct_point_3_object.

  template<typename P> // can be Point or Point_3
  Comparison_result compare_xyz(const P& p1, const P& p2) const {
    return geom_traits().compare_xyz_3_object()(construct_point(p1),
                                                construct_point(p2));
  }
  template<typename P> // can be Point or Point_3
  Comparison_result compare_xyz(const P& p1, const P& p2,
                                const Offset& o1, const Offset& o2) const {
    return geom_traits().compare_xyz_3_object()(
             construct_point(p1), construct_point(p2), o1, o2);
  }
  template<typename P> // can be Point or Point_3
  Comparison_result compare_xyz(const std::pair<P, Offset>& pp1,
                                const std::pair<P, Offset>& pp2) const {
    return geom_traits().compare_xyz_3_object()(
             construct_point(pp1.first), construct_point(pp2.first), pp1.second, pp2.second);
  }

  template<typename P> // can be Point or Point_3
  Orientation orientation(const P& p1, const P& p2, const P& p3, const P& p4) const {
    return geom_traits().orientation_3_object()(construct_point(p1), construct_point(p2),
                                                construct_point(p3), construct_point(p4));
  }
  template<typename P> // can be Point or Point_3
  Orientation orientation(const P& p1, const P& p2, const P& p3, const P& p4,
                          const Offset& o1, const Offset& o2,
                          const Offset& o3, const Offset& o4) const {
    return geom_traits().orientation_3_object()(
             construct_point(p1), construct_point(p2), construct_point(p3), construct_point(p4),
             o1, o2, o3, o4);
  }
  template<typename P>  // can be Point or Point_3
  Orientation orientation(const std::pair<P, Offset>& pp1, const std::pair<P, Offset>& pp2,
                          const std::pair<P, Offset>& pp3, const std::pair<P, Offset>& pp4) const {
    return geom_traits().orientation_3_object()(
             construct_point(pp1.first), construct_point(pp2.first),
             construct_point(pp3.first), construct_point(pp4.first),
             pp1.second, pp2.second, pp3.second, pp4.second);
  }

  template<typename P>  // can be Point or Point_3
  bool equal(const P& p1, const P& p2) const {
    return compare_xyz(construct_point(p1), construct_point(p2)) == EQUAL;
  }
  template<typename P> // can be Point or Point_3
  bool equal(const P& p1, const P& p2, const Offset& o1, const Offset& o2) const {
    return compare_xyz(construct_point(p1), construct_point(p2), o1, o2) == EQUAL;
  }
  template<typename P>  // can be Point or Point_3
  bool equal(const std::pair<P, Offset>& pp1, const std::pair<P, Offset>& pp2) const {
    return compare_xyz(construct_point(pp1.first), construct_point(pp1.second),
                       pp2.first, pp2.second) == EQUAL;
  }

  template<typename P>  // can be Point or Point_3
  bool coplanar(const P& p1, const P& p2, const P& p3, const P& p4) const {
    return orientation(construct_point(p1), construct_point(p2),
                       construct_point(p3), construct_point(p4)) == COPLANAR;
  }
  template<typename P> // can be Point or Point_3
  bool coplanar(const P& p1, const P& p2, const P& p3, const P& p4,
                const Offset& o1, const Offset& o2, const Offset& o3, const Offset& o4) const {
    return orientation(construct_point(p1), construct_point(p2),
                       construct_point(p3), construct_point(p4),
                       o1, o2, o3, o4) == COPLANAR;
  }
  template<typename P>  // can be Point or Point_3
  bool coplanar(const std::pair<P, Offset>& pp1, const std::pair<P, Offset>& pp2,
                const std::pair<P, Offset>& pp3, const std::pair<P, Offset>& pp4) const {
    return orientation(construct_point(pp1.first), construct_point(pp2.first),
                       construct_point(pp3.first), construct_point(pp4.first),
                       pp1.second, pp2.second, pp3.second, pp4.second) == COPLANAR;
  }

public:
  /** @name Geometric access functions */
  /// @{

  // *************************************************************************
  // -*-*-*-*-*-*-*-*-*-*-*-*-*-* POINT -*-*-*-*-*-*-*-*-*-*-*-*-*-*-*-*-*-*
  // *************************************************************************

  // Note that construct_point()-like functions have return type Point_3,
  // but       point()          -like functions have return type Point

  template<typename P> // can be Point or Point_3
  Point_3 construct_point(const P& p) const {
    return geom_traits().construct_point_3_object()(p);
  }

  template<typename P> // can be Point or Point_3
  Point_3 construct_point(const P& p, const Offset& o) const {
    return geom_traits().construct_point_3_object()(p, o);
  }
  template<typename P> // can be Point or Point_3
  Point_3 construct_point(const std::pair<P, Offset>& pp) const {
    return construct_point(pp.first, pp.second);
  }

<<<<<<< HEAD
  // Given a point `p` in space, compute its offset `o` with respect
  // to the canonical domain and returns (p, o)
  Periodic_point_3 construct_periodic_point(const Point_3& p) const
  {
    // Check if p lies within the domain. If not, translate.
    const Iso_cuboid& dom = domain();
    if(!(p.x() < dom.xmin()) && p.x() < dom.xmax() &&
        !(p.y() < dom.ymin()) && p.y() < dom.ymax() &&
        !(p.z() < dom.zmin()) && p.z() < dom.zmax())
      return std::make_pair(p, Offset());

    int ox = -1, oy = -1, oz = -1;
    if(p.x() < dom.xmin())
      ox = 1;
    else if(p.x() < dom.xmax())
      ox = 0;

    if(p.y() < dom.ymin())
      oy = 1;
    else if(p.y() < dom.ymax())
      oy = 0;

    if(p.z() < dom.zmin())
      oz = 1;
    else if(p.z() < dom.zmax())
      oz = 0;

    Offset transl_offx(0, 0, 0);
    Offset transl_offy(0, 0, 0);
    Offset transl_offz(0, 0, 0);
    Point_3 dp(p);

    // Find the right offset such that the translation will yield a
    // point inside the original domain.
    while(dp.x() < dom.xmin() || !(dp.x() < dom.xmax()))
    {
      transl_offx.x() += ox;
      dp = construct_point(std::make_pair(p, transl_offx));
    }
    while(dp.y() < dom.ymin() || !(dp.y() < dom.ymax()))
    {
      transl_offy.y() += oy;
      dp = construct_point(std::make_pair(p, transl_offy));
    }
    while(dp.z() < dom.zmin() || !(dp.z() < dom.zmax()))
    {
      transl_offz.z() += oz;
      dp = construct_point(std::make_pair(p, transl_offz));
    }

    Offset transl_off(transl_offx.x(), transl_offy.y(), transl_offz.z());
    Periodic_point_3 pp(std::make_pair(p, transl_off));

    CGAL_triangulation_assertion_code(
      Point_3 rp = construct_point(pp.first, pp.second);
    )
    CGAL_triangulation_assertion(!(rp.x() < dom.xmin()) && rp.x() < dom.xmax());
    CGAL_triangulation_assertion(!(rp.y() < dom.ymin()) && rp.y() < dom.ymax());
    CGAL_triangulation_assertion(!(rp.z() < dom.zmin()) && rp.z() < dom.zmax());

    return pp;
=======
  Periodic_point_3 exact_construct_periodic_point(const Point_3& p) const
  {
    typedef typename Geometric_traits::Kernel                    K;
    typedef typename Exact_kernel_selector<K>::Exact_kernel      EK;
    typedef typename Exact_kernel_selector<K>::C2E               C2E;

    C2E to_exact;

    typedef Periodic_3_triangulation_traits_3<EK> Exact_traits;
    Exact_traits etraits(to_exact(domain()));

    Offset transl(0, 0, 0);
    typename EK::Point_3 ep = to_exact(p);
    typename EK::Point_3 dp;

    const typename EK::Iso_cuboid_3& dom = etraits.get_domain();

    while(true) /* while not in */
    {
      dp = etraits.construct_point_3_object()(ep, transl);

      if(dp.x() < dom.xmin())
        transl.x() += 1;
      else if(dp.y() < dom.ymin())
        transl.y() += 1;
      else if(dp.z() < dom.zmin())
        transl.z() += 1;
      else if(!(dp.x() < dom.xmax()))
        transl.x() -= 1;
      else if(!(dp.y() < dom.ymax()))
        transl.y() -= 1;
      else if(!(dp.z() < dom.zmax()))
        transl.z() -= 1;
      else
        break;
    }

    Periodic_point_3 pp(std::make_pair(p, transl));

    return pp;
  }

  // Given a point `p` in space, compute its offset `o` with respect
  // to the canonical domain and returns (p, o)
  Periodic_point_3 construct_periodic_point(const Point_3& p,
                                            bool& had_to_use_exact) const
  {
    // Check if p lies within the domain. If not, translate.
    const Iso_cuboid& dom = domain();
    if(!(p.x() < dom.xmin()) && p.x() < dom.xmax() &&
       !(p.y() < dom.ymin()) && p.y() < dom.ymax() &&
       !(p.z() < dom.zmin()) && p.z() < dom.zmax())
      return std::make_pair(p, Offset());

    enum Last_change {
      NO_LAST_CHANGE,
      INCREASED_X, DECREASED_X, INCREASED_Y, DECREASED_Y, INCREASED_Z, DECREASED_Z
    };

    Last_change lc = NO_LAST_CHANGE;
    bool in = false;

    Offset transl(0, 0, 0);
    Point_3 dp;

    while(!in)
    {
      dp = construct_point(std::make_pair(p, transl));

      if(dp.x() < dom.xmin())
      {
        if(lc == DECREASED_X) // stuck in a loop
          break;

        lc = INCREASED_X;
        transl.x() += 1;
      }
      else if(dp.y() < dom.ymin())
      {
        if(lc == DECREASED_Y) // stuck in a loop
          break;

        lc = INCREASED_Y;
        transl.y() += 1;
      }
      else if(dp.z() < dom.zmin())
      {
        if(lc == DECREASED_Z) // stuck in a loop
          break;

        lc = INCREASED_Z;
        transl.z() += 1;
      }
      else if(!(dp.x() < dom.xmax()))
      {
        if(lc == INCREASED_X) // stuck in a loop
          break;

        lc = DECREASED_X;
        transl.x() -= 1;
      }
      else if(!(dp.y() < dom.ymax()))
      {
        if(lc == INCREASED_Y) // stuck in a loop
          break;

        lc = DECREASED_Y;
        transl.y() -= 1;
      }
      else if(!(dp.z() < dom.zmax()))
      {
        if(lc == INCREASED_Z) // stuck in a loop
          break;

        lc = DECREASED_Z;
        transl.z() -= 1;
      }
      else
      {
        in = true;
      }
    }

    Periodic_point_3 pp(std::make_pair(p, transl));

    if(dp.x() < dom.xmin() || !(dp.x() < dom.xmax()) ||
       dp.y() < dom.ymin() || !(dp.y() < dom.ymax()) ||
       dp.z() < dom.zmin() || !(dp.z() < dom.zmax()))
    {
      // approximate construction does not manage
      had_to_use_exact = true;
      pp = exact_construct_periodic_point(p);
    }

    return pp;
  }

  Periodic_point_3 construct_periodic_point(const Point_3& p) const
  {
    bool useless = false;
    return construct_periodic_point(p, useless);
>>>>>>> b330f053
  }

  // ---------------------------------------------------------------------------
  // The following functions return objects of type Point and Periodic_point,
  // _not_ Point_3 and Periodic_point_3.
  // They are templated by `construct_point` to distingush between Delaunay and
  // regular triangulations
  // ---------------------------------------------------------------------------

  template <class ConstructPoint>
  Point point(const Periodic_point& pp, ConstructPoint cp) const
  {
    return cp(pp.first, pp.second);
  }

  // The following functions return the "real" position in space (unrestrained
  // to the original periodic domain) of the vertices v and c->vertex(idx),
  // respectively

  template <class ConstructPoint>
  Point point(Vertex_handle v, ConstructPoint cp) const {
    return point(periodic_point(v), cp);
  }

  template <class ConstructPoint>
  Point point(Cell_handle c, int idx, ConstructPoint cp) const
  {
//    if(is_1_cover())
      return point(periodic_point(c, idx), cp);

    Offset vec_off[4];
    for(int i=0; i<4; i++)
      vec_off[i] = periodic_point(c,i).second;

    int ox = vec_off[0].x();
    int oy = vec_off[0].y();
    int oz = vec_off[0].z();
    for(int i=1; i<4; i++) {
      ox = (std::min)(ox, vec_off[i].x());
      oy = (std::min)(oy, vec_off[i].y());
      oz = (std::min)(oz, vec_off[i].z());
    }
    Offset diff_off(-ox, -oy, -oz);
    if(diff_off.is_null())
      return point(periodic_point(c, idx), cp);

    for(unsigned int i=0; i<4; i++)
      vec_off[i] += diff_off;
    Vertex_handle canonic_vh[4];
    for(int i=0; i<4; i++) {
      Virtual_vertex_map_it vvmit = virtual_vertices.find(c->vertex(i));
      Vertex_handle orig_vh;
      if(vvmit == virtual_vertices.end())
        orig_vh = c->vertex(i);
      else
        orig_vh = vvmit->second.first;

      if(vec_off[i].is_null()) {
        canonic_vh[i] = orig_vh;
      }
      else {
        CGAL_assertion(virtual_vertices_reverse.find(orig_vh)
                       != virtual_vertices_reverse.end());
        canonic_vh[i] = virtual_vertices_reverse.find(orig_vh)->
                          second[9*vec_off[i][0]+3*vec_off[i][1]+vec_off[i][2]-1];
      }
    }

    std::vector<Cell_handle> cells;
    incident_cells(canonic_vh[0], std::back_inserter(cells));
    for(unsigned int i=0; i<cells.size(); i++) {
      CGAL_assertion(cells[i]->has_vertex(canonic_vh[0]));
      if(cells[i]->has_vertex(canonic_vh[1])
          && cells[i]->has_vertex(canonic_vh[2])
          && cells[i]->has_vertex(canonic_vh[3]) )
        return point(periodic_point(cells[i], cells[i]->index(canonic_vh[idx])), cp);
    }
    CGAL_assertion(false);
    return Point();
  }

  Periodic_point periodic_point(const Vertex_handle v) const
  {
    if(is_1_cover())
      return std::make_pair(v->point(), Offset(0,0,0));

    Virtual_vertex_map_it it = virtual_vertices.find(v);
    if(it == virtual_vertices.end()) {
      // if v is not contained in virtual_vertices, then it is in the
      // original domain.
      return std::make_pair(v->point(), Offset(0,0,0));
    } else {
      // otherwise it has to be looked up as well as its offset.
      return std::make_pair(it->second.first->point(), it->second.second);
    }
  }

  Periodic_point periodic_point(const Cell_handle c, int i) const
  {
    if(is_1_cover())
      return std::make_pair(c->vertex(i)->point(), int_to_off(c->offset(i)));

    Virtual_vertex_map_it it = virtual_vertices.find(c->vertex(i));
    if(it == virtual_vertices.end()) {
      // if c->vertex(i) is not contained in virtual_vertices, then it
      // is in the original domain.
      return std::make_pair(c->vertex(i)->point(),
                            combine_offsets(Offset(),int_to_off(c->offset(i))) );
    } else {
      // otherwise it has to be looked up as well as its offset.
      return std::make_pair(it->second.first->point(),
                            combine_offsets(it->second.second, int_to_off(c->offset(i))) );
    }
  }

  // *************************************************************************
  // -*-*-*-*-*-*-*-*-*-*-*-*-*-* SEGMENT -*-*-*-*-*-*-*-*-*-*-*-*-*-*-*-*-*-*
  // *************************************************************************

  // Note that an object of type `Segment` is constructed from two objects of type `Point_3`
  // while an object of type `Periodic_segment` is constructed from two objects of type `Point`

  template<typename P> // can be Point or Point_3
  Segment construct_segment(const P& p1, const P& p2) const {
    return geom_traits().construct_segment_3_object()(construct_point(p1),
                                                      construct_point(p2));
  }
  template<typename P> // can be Point or Point_3
  Segment construct_segment(const P& p1, const P& p2,
                            const Offset& o1, const Offset& o2) const {
    return geom_traits().construct_segment_3_object()(construct_point(p1, o1),
                                                      construct_point(p2, o2));
  }
  template<typename PS> // can be Periodic_segment or Periodic_segment_3
  Segment construct_segment(const PS& ps) const {
    return geom_traits().construct_segment_3_object()(
             construct_point(ps[0].first, ps[0].second),
             construct_point(ps[1].first, ps[1].second));
  }
  template<typename P> // can be Point or Point_3
  Periodic_segment construct_periodic_segment(const P& p1, const P& p2,
                                              const Offset& o1 = Offset(),
                                              const Offset& o2 = Offset()) const {
    return CGAL::make_array(std::make_pair(construct_point(p1), o1),
                            std::make_pair(construct_point(p2), o2));
  }

  Periodic_segment periodic_segment(const Cell_handle c, int i, int j) const {
    CGAL_triangulation_precondition( i != j );
    CGAL_triangulation_precondition( number_of_vertices() != 0 );
    CGAL_triangulation_precondition( i >= 0 && i <= 3 && j >= 0 && j <= 3 );
    return CGAL::make_array(std::make_pair(c->vertex(i)->point(), get_offset(c,i)),
                            std::make_pair(c->vertex(j)->point(), get_offset(c,j)));
  }
  Periodic_segment periodic_segment(const Edge& e) const {
    return periodic_segment(e.first,e.second,e.third);
  }
  Periodic_segment periodic_segment(const Cell_handle c, Offset offset, int i, int j) const {
    Periodic_segment result = periodic_segment(c,i,j);
    offset.x() *= _cover[0];
    offset.y() *= _cover[1];
    offset.z() *= _cover[2];
    result[0].second += offset;
    result[1].second += offset;
    return result;
  }

  // *************************************************************************
  // -*-*-*-*-*-*-*-*-*-*-*-*-*-* TRIANGLE -*-*-*-*-*-*-*-*-*-*-*-*-*-*-*-*-*
  // *************************************************************************

  // Note that an object of type `Triangle` is constructed from three objects of type `Point_3`
  // while an object of type `Periodic_triangle` is constructed from three objects of type `Point`

  template<typename P> // can be Point or Point_3
  Triangle construct_triangle(const P& p1, const P& p2, const P& p3) const {
    return geom_traits().construct_triangle_3_object()(construct_point(p1),
                                                       construct_point(p2),
                                                       construct_point(p3));
  }
  template<typename P> // can be Point or Point_3
  Triangle construct_triangle(const P& p1, const P& p2, const P& p3,
                              const Offset& o1, const Offset& o2, const Offset& o3) const {
    return geom_traits().construct_triangle_3_object()(construct_point(p1, o1),
                                                       construct_point(p2, o2),
                                                       construct_point(p3, o3));
  }
  template<typename PT> // can be Periodic_triangle or Periodic_triangle_3
  Triangle construct_triangle(const PT& tri) const {
    return geom_traits().construct_triangle_3_object()(
             construct_point(tri[0].first, tri[0].second),
             construct_point(tri[1].first, tri[1].second),
             construct_point(tri[2].first, tri[2].second));
  }
  template<typename P> // can be Point or Point_3
  Periodic_triangle construct_periodic_triangle(const P& p1, const P& p2,
                                                const P& p3,
                                                const Offset& o1 = Offset(),
                                                const Offset& o2 = Offset(),
                                                const Offset& o3 = Offset()) const {
    return CGAL::make_array(std::make_pair(construct_point(p1), o1),
                            std::make_pair(construct_point(p2), o2),
                            std::make_pair(construct_point(p3), o3));
  }

  Periodic_triangle periodic_triangle(const Cell_handle c, int i) const {
    CGAL_triangulation_precondition( number_of_vertices() != 0 );
    CGAL_triangulation_precondition( i >= 0 && i <= 3 );
    if( (i&1)==0 )
      return CGAL::make_array(std::make_pair(c->vertex((i+2)&3)->point(), get_offset(c,(i+2)&3)),
                              std::make_pair(c->vertex((i+1)&3)->point(), get_offset(c,(i+1)&3)),
                              std::make_pair(c->vertex((i+3)&3)->point(), get_offset(c,(i+3)&3)) );

    return CGAL::make_array(std::make_pair(c->vertex((i+1)&3)->point(), get_offset(c,(i+1)&3)),
                            std::make_pair(c->vertex((i+2)&3)->point(), get_offset(c,(i+2)&3)),
                            std::make_pair(c->vertex((i+3)&3)->point(), get_offset(c,(i+3)&3)) );
  }
  Periodic_triangle periodic_triangle(const Facet& f) const {
    return periodic_triangle(f.first, f.second);
  }
  Periodic_triangle periodic_triangle(const Cell_handle c, Offset offset, int i) const {
    Periodic_triangle result = periodic_triangle(c,i);
    offset.x() *= _cover[0];
    offset.y() *= _cover[1];
    offset.z() *= _cover[2];
    result[0].second += offset;
    result[1].second += offset;
    result[2].second += offset;
    return result;
  }

  // *************************************************************************
  // -*-*-*-*-*-*-*-*-*-*-*-*-*-* TETRAHEDRON -*-*-*-*-*-*-*-*-*-*-*-*-*-*-*-*
  // *************************************************************************

  // Note that an object of type `Tetrahedron` is constructed from four objects of type `Point_3`
  // while an object of type `Periodic_tetrahedron` is constructed from four objects of type `Point`

  template<typename P> // can be Point or Point_3
  Tetrahedron construct_tetrahedron(const P& p1, const P& p2,
                                    const P& p3, const P& p4) const {
    return geom_traits().construct_tetrahedron_3_object()(construct_point(p1),
                                                          construct_point(p2),
                                                          construct_point(p3),
                                                          construct_point(p4));
  }
  template<typename P> // can be Point or Point_3
  Tetrahedron construct_tetrahedron(const P& p1, const P& p2,
                                    const P& p3, const P& p4,
                                    const Offset& o1, const Offset& o2,
                                    const Offset& o3, const Offset& o4) const {
    return geom_traits().construct_tetrahedron_3_object()(
             construct_point(p1, o1), construct_point(p2, o2),
             construct_point(p3, o3), construct_point(p4, o4));
  }
  template<typename PT> // can be Periodic_tetrahedron or Periodic_tetrahedron_3
  Tetrahedron construct_tetrahedron(const PT& tet) const {
    return geom_traits().construct_tetrahedron_3_object()(
             construct_point(tet[0].first, tet[0].second),
             construct_point(tet[1].first, tet[1].second),
             construct_point(tet[2].first, tet[2].second),
             construct_point(tet[3].first, tet[3].second));
  }
  template<typename P> // can be Point or Point_3
  Periodic_tetrahedron construct_periodic_tetrahedron(const P& p1, const P& p2,
                                                      const P& p3, const P& p4,
                                                      const Offset& o1 = Offset(),
                                                      const Offset& o2 = Offset(),
                                                      const Offset& o3 = Offset(),
                                                      const Offset& o4 = Offset()) const {
    return CGAL::make_array(std::make_pair(construct_point(p1), o1),
                            std::make_pair(construct_point(p2), o2),
                            std::make_pair(construct_point(p3), o3),
                            std::make_pair(construct_point(p4), o4));
  }

  Periodic_tetrahedron periodic_tetrahedron(const Cell_handle c) const
  {
    CGAL_triangulation_precondition( number_of_vertices() != 0 );
    return CGAL::make_array(std::make_pair(c->vertex(0)->point(), get_offset(c,0)),
                            std::make_pair(c->vertex(1)->point(), get_offset(c,1)),
                            std::make_pair(c->vertex(2)->point(), get_offset(c,2)),
                            std::make_pair(c->vertex(3)->point(), get_offset(c,3)) );
  }
  Periodic_tetrahedron periodic_tetrahedron(const Cell_handle c, Offset offset) const
  {
    Periodic_tetrahedron result = periodic_tetrahedron(c);
    offset.x() *= _cover[0];
    offset.y() *= _cover[1];
    offset.z() *= _cover[2];
    result[0].second += offset;
    result[1].second += offset;
    result[2].second += offset;
    result[3].second += offset;
    return result;
  }

  // end of geometric functions
  /// @}

public:
  /** @name Queries */ //@{
  bool is_vertex(const Point& p, Vertex_handle& v) const;

  bool is_vertex(Vertex_handle v) const {
    return _tds.is_vertex(v);
  }

  bool is_edge(Vertex_handle u, Vertex_handle v, Cell_handle& c, int& i, int& j) const {
    return _tds.is_edge(u, v, c, i, j);
  }

  bool is_edge(Vertex_handle u, const Offset& off_u,
               Vertex_handle v, const Offset& off_v,
               Cell_handle& c, int& i, int& j) const
  {
    if(!_tds.is_edge(u,v,c,i,j))
      return false;

    if((get_offset(c,i) == off_u) && (get_offset(c,j) == off_v))
      return true;

    // it might be that different cells containing (u,v) yield
    // different offsets, which forces us to test for all possibilities.
    else {
      Cell_circulator ccirc = incident_cells(c,i,j,c);
      while(++ccirc != c) {
        i = ccirc->index(u);
        j = ccirc->index(v);
        if((get_offset(ccirc,i) == off_u) && (get_offset(ccirc,j) == off_v)) {
          c = ccirc;
          return true;
        }
      }
      return false;
    }
  }

  bool is_facet(Vertex_handle u, Vertex_handle v, Vertex_handle w,
                Cell_handle& c, int& i, int& j, int& k) const {
    return _tds.is_facet(u, v, w, c, i, j, k);
  }

  bool is_facet(Vertex_handle u, const Offset& off_u,
                Vertex_handle v, const Offset& off_v,
                Vertex_handle w, const Offset& off_w,
                Cell_handle& c, int& i, int& j, int& k) const
  {
    if(!_tds.is_facet(u,v,w,c,i,j,k)) return false;
    if((get_offset(c,i) == off_u)
        && (get_offset(c,j) == off_v)
        && (get_offset(c,k) == off_w) )
      return true;
    // it might be that c and c->neighbor(l) yield different offsets
    // which forces us to test for both possibilities.
    else {
      int l = 6-i-j-k;
      c = c->neighbor(l);
      i = c->index(u);
      j = c->index(v);
      k = c->index(w);
      return ((get_offset(c,i) == off_u)
              && (get_offset(c,j) == off_v)
              && (get_offset(c,k) == off_w) );
    }
  }

  bool is_cell(Cell_handle c) const {
    return _tds.is_cell(c);
  }

  bool is_cell(Vertex_handle u, Vertex_handle v,
      Vertex_handle w, Vertex_handle t,
      Cell_handle& c, int& i, int& j, int& k, int& l) const {
    return _tds.is_cell(u, v, w, t, c, i, j, k, l);
  }

  bool is_cell(Vertex_handle u, Vertex_handle v, Vertex_handle w,
      Vertex_handle t, Cell_handle& c) const
  {
    int i,j,k,l;
    return _tds.is_cell(u, v, w, t, c, i, j, k, l);
  }

  bool is_cell(Vertex_handle u, const Offset& off_u,
               Vertex_handle v, const Offset& off_v,
               Vertex_handle w, const Offset& off_w,
               Vertex_handle t, const Offset& off_t,
               Cell_handle& c, int& i, int& j, int& k, int& l) const
  {
    if(!_tds.is_cell(u,v,w,t,c,i,j,k,l)) return false;
    return ((get_offset(c,i) == off_u)
            && (get_offset(c,j) == off_v)
            && (get_offset(c,k) == off_w)
            && (get_offset(c,l) == off_t) );
    return false;
  }

  bool is_cell(Vertex_handle u, const Offset& off_u,
               Vertex_handle v, const Offset& off_v,
               Vertex_handle w, const Offset& off_w,
               Vertex_handle t, const Offset& off_t,
               Cell_handle& c) const
  {
    int i, j, k, l;
    return is_cell(u,off_u,v,off_v,w,off_w,t,off_t,c,i,j,k,l);
  }

  bool has_vertex(const Facet& f, Vertex_handle v, int& j) const {
    return _tds.has_vertex(f.first, f.second, v, j);
  }
  bool has_vertex(Cell_handle c, int i, Vertex_handle v, int& j) const {
    return _tds.has_vertex(c, i, v, j);
  }
  bool has_vertex(const Facet& f, Vertex_handle v) const {
    return _tds.has_vertex(f.first, f.second, v);
  }
  bool has_vertex(Cell_handle c, int i, Vertex_handle v) const {
    return _tds.has_vertex(c, i, v);
  }

  bool are_equal(Cell_handle c, int i, Cell_handle n, int j) const {
    return _tds.are_equal(c, i, n, j);
  }
  bool are_equal(const Facet& f, const Facet& g) const {
    return _tds.are_equal(f.first, f.second, g.first, g.second);
  }
  bool are_equal(const Facet& f, Cell_handle n, int j) const {
    return _tds.are_equal(f.first, f.second, n, j);
  }
  //@}

#ifdef CGAL_NO_STRUCTURAL_FILTERING
  Cell_handle
  periodic_locate(const Point& p, const Offset& o_p, Offset& lo,
                  Locate_type& lt, int& li, int& lj,
                  Cell_handle start = Cell_handle()) const;
#else // no CGAL_NO_STRUCTURAL_FILTERING
#  ifndef CGAL_P3T3_STRUCTURAL_FILTERING_MAX_VISITED_CELLS
#    define CGAL_P3T3_STRUCTURAL_FILTERING_MAX_VISITED_CELLS 2500
#  endif // no CGAL_P3T3_STRUCTURAL_FILTERING_MAX_VISITED_CELLS

public:
  Cell_handle
  inexact_periodic_locate(const Point& p, const Offset& o_p,
                 Cell_handle start = Cell_handle(),
                 int max_num_cells = CGAL_P3T3_STRUCTURAL_FILTERING_MAX_VISITED_CELLS) const;
protected:
  Cell_handle
  exact_periodic_locate(const Point& p, const Offset& o_p, Offset& lo,
                        Locate_type& lt,
                        int& li, int& lj,
                        Cell_handle start) const;

  Cell_handle
  generic_periodic_locate(const Point& p, const Offset& o_p, Offset& lo,
                          Locate_type& lt,
                          int& li, int& lj,
                          Cell_handle start,
                          internal::Periodic_structural_filtering_3_tag) const {
    return exact_periodic_locate(p, o_p, lo, lt, li, lj, inexact_periodic_locate(p, o_p, start));
  }

  Cell_handle
  generic_periodic_locate(const Point& p, const Offset& o_p, Offset& lo,
                          Locate_type& lt,
                          int& li, int& lj,
                          Cell_handle start,
                          internal::No_periodic_structural_filtering_3_tag) const {
    return exact_periodic_locate(p, o_p, lo, lt, li, lj, start);
  }

  Orientation
  inexact_orientation(const Point& p, const Point& q,
                      const Point& r, const Point& s,
                      const Offset& o_p = Offset(), const Offset& o_q = Offset(),
                      const Offset& o_r = Offset(), const Offset& o_s = Offset()) const
  {
    const Point_3 bp = construct_point(p, o_p);
    const Point_3 bq = construct_point(q, o_q);
    const Point_3 br = construct_point(r, o_r);
    const Point_3 bs = construct_point(s, o_s);

    // So that this code works well with Lazy_kernel
    internal::Static_filters_predicates::Get_approx<Point_3> get_approx;
    const double px = to_double(get_approx(bp).x());
    const double py = to_double(get_approx(bp).y());
    const double pz = to_double(get_approx(bp).z());
    const double qx = to_double(get_approx(bq).x());
    const double qy = to_double(get_approx(bq).y());
    const double qz = to_double(get_approx(bq).z());
    const double rx = to_double(get_approx(br).x());
    const double ry = to_double(get_approx(br).y());
    const double rz = to_double(get_approx(br).z());
    const double sx = to_double(get_approx(bs).x());
    const double sy = to_double(get_approx(bs).y());
    const double sz = to_double(get_approx(bs).z());

    const double pqx = qx - px;
    const double pqy = qy - py;
    const double pqz = qz - pz;
    const double prx = rx - px;
    const double pry = ry - py;
    const double prz = rz - pz;
    const double psx = sx - px;
    const double psy = sy - py;
    const double psz = sz - pz;

    const double det = determinant(pqx, pqy, pqz,
                                   prx, pry, prz,
                                   psx, psy, psz);
    if(det > 0) return POSITIVE;
    if(det < 0) return NEGATIVE;
    return ZERO;
  }

public:
  Cell_handle
  periodic_locate(const Point& p, const Offset& o_p, Offset& lo,
                  Locate_type& lt, int& li, int& lj,
                  Cell_handle start = Cell_handle()) const
  {
    typedef Triangulation_structural_filtering_traits<Geometric_traits> TSFT;
    typedef typename internal::Periodic_structural_filtering_selector_3<
      TSFT::Use_structural_filtering_tag::value >::Tag Should_filter_tag;

    return generic_periodic_locate(p, o_p, lo, lt, li, lj, start, Should_filter_tag());
  }

  Cell_handle
  inexact_locate(const Point& p,
                 Cell_handle start = Cell_handle(),
                 int max_num_cells = CGAL_P3T3_STRUCTURAL_FILTERING_MAX_VISITED_CELLS) const
  {
    return inexact_periodic_locate(p, Offset(), start, max_num_cells);
  }
#endif // no CGAL_NO_STRUCTURAL_FILTERING

protected:
  /** @name Location helpers */ //@{
//  Cell_handle periodic_locate(const Point& p, const Offset& o_p,
//    Locate_type& lt, int& li, int& lj, Cell_handle start) const;

  Bounded_side side_of_cell(const Point& p, const Offset& off, Cell_handle c,
                            Locate_type& lt, int& i, int& j) const;
  //@}

public:
  /** @name Point Location */ //@{
  /** Wrapper function for locate if only the request point is given.
    */
  Cell_handle locate(const Point& p, Cell_handle start = Cell_handle()) const
  {
    Locate_type lt;
    int li, lj;
    return locate( p, lt, li, lj, start);
  }

  /** Wrapper function calling locate with an empty offset if there was no
    * offset given.
    */
  Cell_handle locate(const Point& p,
                     Locate_type& lt, int& li, int& lj,
                     Cell_handle start = Cell_handle()) const
  {
    Offset lo;
    return locate( p, lo, lt, li, lj, start);
  }

  Cell_handle locate(const Point& p, Offset& lo,
                     Cell_handle start = Cell_handle()) const
  {
    Locate_type lt;
    int li, lj;
    return locate( p, lo, lt, li, lj, start);
<<<<<<< HEAD
  }

  Cell_handle locate(const Point& p, Offset& lo,
                     Locate_type& lt, int& li, int& lj,
                     Cell_handle start = Cell_handle()) const
  {
    Cell_handle ch = periodic_locate(p, Offset(), lo, lt, li, lj, start);
    for(unsigned i = 0; i < 3; ++i)
      if(lo[i] >= 1)
        lo[i] = -1;
    return ch;
  }

=======
  }

  Cell_handle locate(const Point& p, Offset& lo,
                     Locate_type& lt, int& li, int& lj,
                     Cell_handle start = Cell_handle()) const
  {
    Cell_handle ch = periodic_locate(p, Offset(), lo, lt, li, lj, start);
    for(unsigned i = 0; i < 3; ++i)
      if(lo[i] >= 1)
        lo[i] = -1;
    return ch;
  }

>>>>>>> b330f053
  Bounded_side side_of_cell(const Point& p, Cell_handle c,
                            Locate_type& lt, int& i, int& j) const
  {
    if(number_of_vertices() == 0) {
      lt = EMPTY;
      return ON_UNBOUNDED_SIDE;
    }
    return side_of_cell(p,Offset(),c,lt,i,j);
  }
  //@}

private:
  /** @name Insertion helpers */ //@{
  template < class Conflict_tester, class Point_hider, class CoverManager >
  Vertex_handle periodic_insert(const Point& p, const Offset& o, Locate_type lt,
                                Cell_handle c, const Conflict_tester& tester,
                                Point_hider& hider, CoverManager& cover_manager,
                                Vertex_handle vh = Vertex_handle());

  template <class Point_iterator, class Offset_iterator>
  void periodic_sort(Point_iterator /*p_begin*/, Point_iterator /*p_end*/,
                     Offset_iterator /*o_begin*/, Offset_iterator /*o_end*/) const {
    std::cout << "Periodic_sort not yet implemented" << std::endl;
  }

  Vertex_handle create_initial_triangulation(const Point& p);

public:
  std::vector<Vertex_handle> insert_dummy_points();

protected:
  // this is needed for compatibility reasons
  template <class Conflict_test, class OutputIteratorBoundaryFacets,
            class OutputIteratorCells, class OutputIteratorInternalFacets>
  Triple<OutputIteratorBoundaryFacets, OutputIteratorCells,
         OutputIteratorInternalFacets>
  find_conflicts(Cell_handle c,
                 const Conflict_test& tester,
                 Triple<OutputIteratorBoundaryFacets, OutputIteratorCells,
                 OutputIteratorInternalFacets> it) const
  {
    bool b = false;
    Offset off = get_location_offset(tester, c, b);
    if(b)
      return find_conflicts(c,off,tester,it);
    return it;
  }

  template <class Conflict_test, class OutputIteratorBoundaryFacets,
            class OutputIteratorCells, class OutputIteratorInternalFacets>
  Triple<OutputIteratorBoundaryFacets, OutputIteratorCells,
         OutputIteratorInternalFacets>
  find_conflicts(Cell_handle c, const Offset& current_off,
                 const Conflict_test& tester,
                 Triple<OutputIteratorBoundaryFacets,
                        OutputIteratorCells,
                        OutputIteratorInternalFacets> it) const;
  //@}

protected:

  // COMMON INSERTION for DELAUNAY and REGULAR TRIANGULATION
  template < class Conflict_tester, class Point_hider, class CoverManager >
  Vertex_handle insert_in_conflict(const Point& p, Cell_handle start,
                                   const Conflict_tester& tester,
                                   Point_hider& hider,
                                   CoverManager& cover_manager)
  {
    Locate_type lt = Locate_type();
    int li=0, lj=0;
    Offset lo;
    Cell_handle c = periodic_locate(p, Offset(), lo, lt, li, lj, start);
    return insert_in_conflict(p,lt,c,li,lj,tester,hider, cover_manager);
  }

  template < class Conflict_tester, class Point_hider, class CoverManager >
  Vertex_handle insert_in_conflict(const Point& p, Locate_type lt,
                                   Cell_handle c, int li, int lj,
                                   const Conflict_tester& tester,
                                   Point_hider& hider,
                                   CoverManager& cover_manager);

  template < class InputIterator, class Conflict_tester,
             class Point_hider, class CoverManager>
  std::vector<Vertex_handle> insert_in_conflict(
      InputIterator begin, InputIterator end, Cell_handle start,
      Conflict_tester& tester, Point_hider& hider, CoverManager& cover_manager)
  {
    Vertex_handle new_vertex;
    std::vector<Vertex_handle> double_vertices;
    Locate_type lt = Locate_type();
    int li=0, lj=0;
    CGAL_triangulation_assertion_code( Locate_type lta = Locate_type(); )
    CGAL_triangulation_assertion_code( int ia = 0; )
    CGAL_triangulation_assertion_code( int ja = 0; )
    Cell_handle hint;
    while(begin!=end) {
      tester.set_point(*begin);
      Offset lo;
      hint = periodic_locate(*begin, Offset(), lo, lt, li, lj, start);
      CGAL_triangulation_assertion_code( if(number_of_vertices() != 0) { );
      CGAL_triangulation_assertion(side_of_cell(
        *begin,Offset(), hint, lta, ia, ja) != ON_UNBOUNDED_SIDE);
        CGAL_triangulation_assertion(lta == lt);
        CGAL_triangulation_assertion(ia == li);
        CGAL_triangulation_assertion(ja == lj);
        CGAL_triangulation_assertion_code( }
      );

      new_vertex = insert_in_conflict(*begin,lt,hint,li,lj,tester,hider, cover_manager);
      if(lt == VERTEX)
        double_vertices.push_back(new_vertex);
      if(new_vertex != Vertex_handle())
        start = new_vertex->cell();
      begin++;
    }
    return double_vertices;
  }
  //@}

private:
  /** @name Removal helpers */ //@{
  Vertex_triple make_vertex_triple(const Facet& f) const
  {
    Cell_handle ch = f.first;
    int i = f.second;
    return Vertex_triple(ch->vertex(vertex_triple_index(i,0)),
                         ch->vertex(vertex_triple_index(i,1)),
                         ch->vertex(vertex_triple_index(i,2)));
  }

  void make_canonical(Vertex_triple& t) const;

  void make_hole(Vertex_handle v, std::map<Vertex_triple,Facet>& outer_map,
                 std::vector<Cell_handle>& hole);

  template < class PointRemover, class CoverManager >
  void periodic_remove(Vertex_handle v, PointRemover& remover, CoverManager& cover_manager);
  //@}

protected:
  /** @name Removal */ //@{
  template < class PointRemover, class CT, class CoverManager >
  void remove(Vertex_handle v, PointRemover& remover, CT& ct, CoverManager& cover_manager);
  //@}

  void delete_vertex(Vertex_handle vertex_handle)
  {
    tds().delete_vertex(vertex_handle);

    if(!is_1_cover())
    {
      typename Virtual_vertex_map::iterator iter = this->virtual_vertices.find(vertex_handle);
      if(iter != this->virtual_vertices.end())
      {
<<<<<<< HEAD
        Vertex_handle vh = iter->second.first;
        this->virtual_vertices.erase(iter);

        typename Virtual_vertex_reverse_map::iterator origin_it = this->virtual_vertices_reverse.find(vh);
=======
        this->virtual_vertices.erase(iter);

        typename Virtual_vertex_reverse_map::iterator origin_it = this->virtual_vertices_reverse.find(iter->second.first);
>>>>>>> b330f053
        std::vector<Vertex_handle>& copies = origin_it->second;
        typename std::vector<Vertex_handle>::iterator copy_iter = std::find(copies.begin(), copies.end(), vertex_handle);
        CGAL_triangulation_assertion(copy_iter != copies.end());
        copies.erase(copy_iter);
        if(copies.empty())
          virtual_vertices_reverse.erase(origin_it);
      }
      return;
    }

    CGAL_triangulation_assertion(this->virtual_vertices.find(vertex_handle) == this->virtual_vertices.end());
    CGAL_triangulation_assertion(this->virtual_vertices_reverse.find(vertex_handle) == this->virtual_vertices_reverse.end());
  }

public:
  /** @name Traversal */ //@{
  Cell_iterator cells_begin() const {
    return _tds.cells_begin();
  }
  Cell_iterator cells_end() const {
    return _tds.cells_end();
  }

  Vertex_iterator vertices_begin() const {
    return _tds.vertices_begin();
  }
  Vertex_iterator vertices_end() const {
    return _tds.vertices_end();
  }

  Edge_iterator edges_begin() const {
    return _tds.edges_begin();
  }
  Edge_iterator edges_end() const {
    return _tds.edges_end();
  }

  Facet_iterator facets_begin() const {
    return _tds.facets_begin();
  }
  Facet_iterator facets_end() const {
    return _tds.facets_end();
  }

  Cell_iterator finite_cells_begin() const {
    return _tds.cells_begin();
  }
  Cell_iterator finite_cells_end() const {
    return _tds.cells_end();
  }

  Vertex_iterator finite_vertices_begin() const {
    return _tds.vertices_begin();
  }
  Vertex_iterator finite_vertices_end() const {
    return _tds.vertices_end();
  }

  Edge_iterator finite_edges_begin() const {
    return _tds.edges_begin();
  }
  Edge_iterator finite_edges_end() const {
    return _tds.edges_end();
  }

  Facet_iterator finite_facets_begin() const {
    return _tds.facets_begin();
  }
  Facet_iterator finite_facets_end() const {
    return _tds.facets_end();
  }

  All_cells_iterator all_cells_begin() const {
    return _tds.cells_begin();
  }
  All_cells_iterator all_cells_end() const {
    return _tds.cells_end();
  }

  All_vertices_iterator all_vertices_begin() const {
    return _tds.vertices_begin();
  }
  All_vertices_iterator all_vertices_end() const {
    return _tds.vertices_end();
  }

  All_edges_iterator all_edges_begin() const {
    return _tds.edges_begin();
  }
  All_edges_iterator all_edges_end() const {
    return _tds.edges_end();
  }

  All_facets_iterator all_facets_begin() const {
    return _tds.facets_begin();
  }
  All_facets_iterator all_facets_end() const {
    return _tds.facets_end();
  }

  Unique_vertex_iterator unique_vertices_begin() const {
    return CGAL::filter_iterator(vertices_end(), Domain_tester<Self>(this),
                                 vertices_begin());
  }
  Unique_vertex_iterator unique_vertices_end() const {
    return CGAL::filter_iterator(vertices_end(), Domain_tester<Self>(this));
  }

  // Geometric iterators
  Periodic_tetrahedron_iterator periodic_tetrahedra_begin(
      Iterator_type it = STORED) const {
    return Periodic_tetrahedron_iterator(this, it);
  }
  Periodic_tetrahedron_iterator periodic_tetrahedra_end(
      Iterator_type it = STORED) const {
    return Periodic_tetrahedron_iterator(this, 1, it);
  }

  Periodic_triangle_iterator periodic_triangles_begin(
      Iterator_type it = STORED) const {
    return Periodic_triangle_iterator(this, it);
  }
  Periodic_triangle_iterator periodic_triangles_end(
      Iterator_type it = STORED) const {
    return Periodic_triangle_iterator(this, 1, it);
  }

  Periodic_segment_iterator periodic_segments_begin(
      Iterator_type it = STORED) const {
    return Periodic_segment_iterator(this, it);
  }
  Periodic_segment_iterator periodic_segments_end(
      Iterator_type it = STORED) const {
    return Periodic_segment_iterator(this, 1, it);
  }

  Periodic_point_iterator periodic_points_begin(
      Iterator_type it = STORED) const {
    return Periodic_point_iterator(this, it);
  }
  Periodic_point_iterator periodic_points_end(
      Iterator_type it = STORED) const  {
    return Periodic_point_iterator(this, 1, it);
  }

  // Circulators
  Cell_circulator incident_cells(const Edge& e) const {
    return _tds.incident_cells(e);
  }
  Cell_circulator incident_cells(Cell_handle c, int i, int j) const {
    return _tds.incident_cells(c, i, j);
  }
  Cell_circulator incident_cells(const Edge& e, Cell_handle start) const {
    return _tds.incident_cells(e, start);
  }
  Cell_circulator incident_cells(Cell_handle c, int i, int j,
      Cell_handle start) const {
    return _tds.incident_cells(c, i, j, start);
  }

  Facet_circulator incident_facets(const Edge& e) const {
    return _tds.incident_facets(e);
  }
  Facet_circulator incident_facets(Cell_handle c, int i, int j) const {
    return _tds.incident_facets(c, i, j);
  }
  Facet_circulator incident_facets(const Edge& e, const Facet& start) const {
    return _tds.incident_facets(e, start);
  }
  Facet_circulator incident_facets(Cell_handle c, int i, int j,
      const Facet& start) const {
    return _tds.incident_facets(c, i, j, start);
  }
  Facet_circulator incident_facets(const Edge& e,
      Cell_handle start, int f) const {
    return _tds.incident_facets(e, start, f);
  }
  Facet_circulator incident_facets(Cell_handle c, int i, int j,
      Cell_handle start, int f) const {
    return _tds.incident_facets(c, i, j, start, f);
  }

  // around a vertex
  template <class OutputIterator>
  OutputIterator incident_cells(Vertex_handle v, OutputIterator cells) const {
    return _tds.incident_cells(v, cells);
  }

  template <class OutputIterator>
  OutputIterator incident_facets(Vertex_handle v, OutputIterator facets) const {
    return _tds.incident_facets(v, facets);
  }

  template <class OutputIterator>
  OutputIterator incident_edges(Vertex_handle v, OutputIterator edges) const {
    return _tds.incident_edges(v, edges);
  }

  template <class OutputIterator>
  OutputIterator adjacent_vertices(Vertex_handle v, OutputIterator vertices) const {
    return _tds.adjacent_vertices(v, vertices);
  }

  //deprecated, don't use anymore
  template <class OutputIterator>
  OutputIterator incident_vertices(Vertex_handle v, OutputIterator vertices) const {
    return _tds.adjacent_vertices(v, vertices);
  }

  size_type degree(Vertex_handle v) const {
    return _tds.degree(v);
  }

  // Functions forwarded from TDS.
  int mirror_index(Cell_handle c, int i) const {
    return _tds.mirror_index(c, i);
  }

  Vertex_handle mirror_vertex(Cell_handle c, int i) const {
    return _tds.mirror_vertex(c, i);
  }

  Facet mirror_facet(Facet f) const {
    return _tds.mirror_facet(f);
  }
  //@}

private:
  /** @name Checking helpers */ //@{
  /// calls has_self_edges for every cell of the triangulation
  bool has_self_edges() const
  {
    Cell_iterator it;
    for( it = all_cells_begin(); it != all_cells_end(); ++it )
      if(has_self_edges(it)) return true;
    return false;
  }

  bool has_self_edges(Cell_handle c) const;
  //@}

public:
  /** @name Checking */ //@{
  bool is_valid(bool verbose = false, int level = 0) const;
  bool is_valid(Cell_handle c, bool verbose = false, int level = 0) const;

protected:
  template <class ConflictTester>
  bool is_valid_conflict(ConflictTester& tester, bool verbose = false,
                         int level = 0) const;
  //@}

public:
  /** @name Functors */
  class Perturbation_order
  {
    const Self *t;

  public:
    Perturbation_order(const Self *tr)
      : t(tr) {}

    template<typename P>
    bool operator()(const P* p, const P* q) const {
      return t->compare_xyz(*p, *q) == SMALLER;
    }
  };

public:
  // undocumented access functions
  Offset get_offset(Cell_handle ch, int i) const
  {
    if(is_1_cover())
      return int_to_off(ch->offset(i));

    Virtual_vertex_map_it it = virtual_vertices.find(ch->vertex(i));
    if(it != virtual_vertices.end())
      return combine_offsets(it->second.second, int_to_off(ch->offset(i)));
    else
      return combine_offsets(Offset(), int_to_off(ch->offset(i)));
  }

  Offset get_offset(Vertex_handle vh) const
  {
    if(is_1_cover())
      return Offset();

    Virtual_vertex_map_it it = virtual_vertices.find(vh);
    if(it != virtual_vertices.end())
      return it->second.second;
    else
      return Offset();
  }

  Vertex_handle get_original_vertex(Vertex_handle vh) const
  {
    if(is_1_cover())
      return vh;

    Virtual_vertex_map_it it = virtual_vertices.find(vh);
    if(it != virtual_vertices.end())
      return it->second.first;
    else
      return vh;
  }

  Offset combine_offsets(const Offset& o_c, const Offset& o_t) const
  {
<<<<<<< HEAD
    Offset o_ct(_cover[0]*o_t.x(),_cover[1]*o_t.y(),_cover[2]*o_t.z());
=======
    Offset o_ct(_cover[0]*o_t.x(), _cover[1]*o_t.y(), _cover[2]*o_t.z());
>>>>>>> b330f053
    return o_c + o_ct;
  }

  // These functions give the pair (vertex, offset) that corresponds to the
  // i-th vertex of cell ch or vertex vh, respectively.
  void get_vertex(Cell_handle ch, int i, Vertex_handle& vh, Offset& off) const;
  void get_vertex(Vertex_handle vh_i, Vertex_handle& vh, Offset& off) const;

protected:
  // Auxiliary functions
  Cell_handle get_cell(const Vertex_handle* vh) const;

  template<class Conflict_tester>
  Offset get_location_offset(const Conflict_tester& tester,
                             Cell_handle c) const;
<<<<<<< HEAD

  template<class Conflict_tester>
  Offset get_location_offset(const Conflict_tester& tester,
                             Cell_handle c, bool& found) const;

  Offset neighbor_offset(Cell_handle ch, int i, Cell_handle nb) const;

=======

  template<class Conflict_tester>
  Offset get_location_offset(const Conflict_tester& tester,
                             Cell_handle c, bool& found) const;

  Offset neighbor_offset(Cell_handle ch, int i, Cell_handle nb) const;

>>>>>>> b330f053
public:
  Offset neighbor_offset(Cell_handle ch, int i) const
  {
    return neighbor_offset(ch, i, ch->neighbor(i));
  }

protected:
  /** @name Friends */ //@{
  friend std::istream& operator>> <>
      (std::istream& is, Periodic_3_triangulation_3<GT,TDS>& tr);
  friend std::ostream& operator<< <>
      (std::ostream& os, const Periodic_3_triangulation_3<GT,TDS>& tr);
  //@}

protected:
  template <class ConstructCircumcenter>
  Periodic_point_3 periodic_circumcenter(Cell_handle c,
                                         ConstructCircumcenter construct_circumcenter) const
  {
    CGAL_triangulation_precondition(c != Cell_handle());

    Point_3 p = construct_circumcenter(c->vertex(0)->point(), c->vertex(1)->point(),
                                       c->vertex(2)->point(), c->vertex(3)->point(),
                                       get_offset(c, 0), get_offset(c, 1),
                                       get_offset(c, 2), get_offset(c, 3));

    return construct_periodic_point(p);
  }

public:
  bool is_canonical(const Facet& f) const
  {
    if(number_of_sheets() == CGAL::make_array(1,1,1))
      return true;

    Offset cell_off0 = int_to_off(f.first->offset((f.second+1)&3));
    Offset cell_off1 = int_to_off(f.first->offset((f.second+2)&3));
    Offset cell_off2 = int_to_off(f.first->offset((f.second+3)&3));
    Offset diff_off((cell_off0.x() == 1
                     && cell_off1.x() == 1
                     && cell_off2.x() == 1) ? -1 : 0,
                    (cell_off0.y() == 1
                     && cell_off1.y() == 1
                     && cell_off2.y() == 1) ? -1 : 0,
                    (cell_off0.z() == 1
                     && cell_off1.z() == 1
                     && cell_off2.z() == 1) ? -1 : 0);
    Offset off0 = combine_offsets(get_offset(f.first, (f.second+1)&3), diff_off);
    Offset off1 = combine_offsets(get_offset(f.first, (f.second+2)&3), diff_off);
    Offset off2 = combine_offsets(get_offset(f.first, (f.second+3)&3), diff_off);

    // If there is one offset with entries larger than 1 then we are
    // talking about a vertex that is too far away from the original
    // domain to belong to a canonical triangle.
    if(off0.x() > 1) return false;
    if(off0.y() > 1) return false;
    if(off0.z() > 1) return false;
    if(off1.x() > 1) return false;
    if(off1.y() > 1) return false;
    if(off1.z() > 1) return false;
    if(off2.x() > 1) return false;
    if(off2.y() > 1) return false;
    if(off2.z() > 1) return false;

    // If there is one direction of space for which all offsets are
    // non-zero then the edge is not canonical because we can
    // take the copy closer towards the origin in that direction.
    int offx = off0.x() & off1.x() & off2.x();
    int offy = off0.y() & off1.y() & off2.y();
    int offz = off0.z() & off1.z() & off2.z();

    return (offx == 0 && offy == 0 && offz == 0);
  }

protected:
  template <class ConstructCircumcenter>
  bool canonical_dual_segment(Cell_handle c, int i, Periodic_segment_3& ps,
                              ConstructCircumcenter construct_circumcenter) const
  {
    CGAL_triangulation_precondition(c != Cell_handle());
    Offset off = neighbor_offset(c,i,c->neighbor(i));
    Periodic_point_3 p1 = periodic_circumcenter(c, construct_circumcenter);
    Periodic_point_3 p2 = periodic_circumcenter(c->neighbor(i), construct_circumcenter);
    Offset o1 = -p1.second;
    Offset o2 = combine_offsets(-p2.second,-off);
    Offset cumm_off((std::min)(o1.x(),o2.x()),
<<<<<<< HEAD
                    (std::min)(o1.y(),o2.y()),(std::min)(o1.z(),o2.z()));
=======
                    (std::min)(o1.y(),o2.y()),
                    (std::min)(o1.z(),o2.z()));
>>>>>>> b330f053
    const Periodic_point_3 pp1 = std::make_pair(construct_point(p1), o1-cumm_off);
    const Periodic_point_3 pp2 = std::make_pair(construct_point(p2), o2-cumm_off);
    ps = CGAL::make_array(pp1, pp2);
    return (cumm_off == Offset(0,0,0));
  }

  template <class OutputIterator, class ConstructCircumcenter>
  OutputIterator dual(Cell_handle c, int i, int j,
                      OutputIterator points,
                      ConstructCircumcenter construct_circumcenter) const
  {
    Cell_circulator cstart = incident_cells(c, i, j);

    Offset offv = periodic_point(c,i).second;
    Vertex_handle v = c->vertex(i);

    Cell_circulator ccit = cstart;
    do {
      Point_3 dual_orig = periodic_circumcenter(ccit, construct_circumcenter).first;
      int idx = ccit->index(v);
      Offset off = periodic_point(ccit,idx).second;
      Point_3 dual = construct_point(std::make_pair(dual_orig, -off+offv));
      *points++ = dual;
      ++ccit;
    } while(ccit != cstart);
<<<<<<< HEAD
=======

>>>>>>> b330f053
    return points;
  }

  template <class OutputIterator, class ConstructCircumcenter>
  OutputIterator dual(Vertex_handle v, OutputIterator points,
                      ConstructCircumcenter construct_circumcenter) const
  {
    std::vector<Cell_handle> cells;
    incident_cells(v,std::back_inserter(cells));

    for(unsigned int i=0; i<cells.size(); i++) {
      Point_3 dual_orig = periodic_circumcenter(cells[i], construct_circumcenter).first;
      int idx = cells[i]->index(v);
      Offset off = periodic_point(cells[i],idx).second;
      Point_3 dual = construct_point(std::make_pair(dual_orig, -off));
      *points++ = dual;
    }
<<<<<<< HEAD
=======

>>>>>>> b330f053
    return points;
  }

  template <class Stream, class ConstructCircumcenter>
  Stream& draw_dual(Stream& os, ConstructCircumcenter construct_circumcenter) const
  {
    CGAL_triangulation_assertion_code( unsigned int i = 0; )
    for(Facet_iterator fit = facets_begin(), end = facets_end();
         fit != end; ++fit) {
      if(!is_canonical(*fit))
        continue;

      Periodic_segment_3 pso;
      canonical_dual_segment(fit->first, fit->second, pso, construct_circumcenter);
      Segment so = construct_segment(pso);
      CGAL_triangulation_assertion_code ( ++i; )
      os << so.source() << '\n';
      os << so.target() << '\n';
    }
    CGAL_triangulation_assertion( i == number_of_facets() );
<<<<<<< HEAD
=======

>>>>>>> b330f053
    return os;
  }

  /// Volume computations

  // Note: Polygon area computation requires to evaluate square roots
  // and thus cannot be done without changing the Traits concept.

  template <class ConstructCircumcenter>
  FT dual_volume(Vertex_handle v, ConstructCircumcenter construct_circumcenter) const
  {
    std::list<Edge> edges;
    incident_edges(v, std::back_inserter(edges));

    FT vol(0);
    for(typename std::list<Edge>::iterator eit = edges.begin();
         eit != edges.end(); ++eit) {

      // compute the dual of the edge *eit but handle the translations
      // with respect to the dual of v. That is why we cannot use one
      // of the existing dual functions here.
      Facet_circulator fstart = incident_facets(*eit);
      Facet_circulator fcit = fstart;
      std::vector<Point_3> pts;
      do {
        // TODO: possible speed-up by caching the circumcenters
        Point_3 dual_orig = periodic_circumcenter(fcit->first, construct_circumcenter).first;
        int idx = fcit->first->index(v);
        Offset off = periodic_point(fcit->first,idx).second;
        pts.push_back(construct_point(std::make_pair(dual_orig,-off)));
        ++fcit;
      } while(fcit != fstart);

      Point_3 orig(0,0,0);
      for(unsigned int i=1; i<pts.size()-1; i++)
        vol += Tetrahedron(orig,pts[0],pts[i],pts[i+1]).volume();
    }
    return vol;
  }

  /// Centroid computations

  // Note: Centroid computation for polygons requires to evaluate
  // square roots and thus cannot be done without changing the
  // Traits concept.

  template <class ConstructCircumcenter>
  Point_3 dual_centroid(Vertex_handle v, ConstructCircumcenter construct_circumcenter) const
  {
    std::list<Edge> edges;
    incident_edges(v, std::back_inserter(edges));

    FT vol(0);
    FT x(0), y(0), z(0);
    for(typename std::list<Edge>::iterator eit = edges.begin();
         eit != edges.end(); ++eit) {

      // compute the dual of the edge *eit but handle the translations
      // with respect to the dual of v. That is why we cannot use one
      // of the existing dual functions here.
      Facet_circulator fstart = incident_facets(*eit);
      Facet_circulator fcit = fstart;
      std::vector<Point_3> pts;
      do {
        // TODO: possible speed-up by caching the circumcenters
        Point_3 dual_orig = periodic_circumcenter(fcit->first, construct_circumcenter).first;
        int idx = fcit->first->index(v);
        Offset off = periodic_point(fcit->first,idx).second;
        pts.push_back(construct_point(std::make_pair(dual_orig,-off)));
        ++fcit;
      } while(fcit != fstart);

      Point_3 orig(0,0,0);
      FT tetvol;
      for(unsigned int i=1; i<pts.size()-1; i++) {
        tetvol = Tetrahedron(orig,pts[0],pts[i],pts[i+1]).volume();
        x += (pts[0].x() + pts[i].x() + pts[i+1].x()) * tetvol;
        y += (pts[0].y() + pts[i].y() + pts[i+1].y()) * tetvol;
        z += (pts[0].z() + pts[i].z() + pts[i+1].z()) * tetvol;
        vol += tetvol;
      }
    }
    x /= ( 4 * vol );
    y /= ( 4 * vol );
    z /= ( 4 * vol );

    Iso_cuboid d = domain();
    x = (x < d.xmin() ? x+d.xmax()-d.xmin()
  : (x >= d.xmax() ? x-d.xmax()+d.xmin() : x));
    y = (y < d.ymin() ? y+d.ymax()-d.ymin()
  : (y >= d.ymax() ? y-d.ymax()+d.ymin() : y));
    z = (z < d.zmin() ? z+d.zmax()-d.zmin()
  : (z >= d.zmax() ? z-d.zmax()+d.zmin() : z));

    CGAL_triangulation_postcondition((d.xmin()<=x)&&(x<d.xmax()));
    CGAL_triangulation_postcondition((d.ymin()<=y)&&(y<d.ymax()));
    CGAL_triangulation_postcondition((d.zmin()<=z)&&(z<d.zmax()));

    return Point_3(x,y,z);
  }
};

template < class GT, class TDS >
inline bool
Periodic_3_triangulation_3<GT,TDS>::
is_triangulation_in_1_sheet() const
{
  if(is_1_cover())
    return true;

  for(Vertex_iterator vit = vertices_begin(); vit != vertices_end(); ++vit) {
    if(virtual_vertices.find(vit) == virtual_vertices.end())
      continue;

    std::vector<Vertex_handle> nb_v;
    std::set<Vertex_handle> nb_v_odom;
    Vertex_handle vh;
    Offset off;
    adjacent_vertices(vit, std::back_inserter(nb_v));
    for(unsigned int i=0; i<nb_v.size(); i++) {
      get_vertex(nb_v[i],vh,off);
      nb_v_odom.insert(vh);
    }
    if(nb_v.size() != nb_v_odom.size())
      return false;
  }
  return true;
}

template < class GT, class TDS >
inline bool
Periodic_3_triangulation_3<GT,TDS>::
is_vertex(const Point& p, Vertex_handle& v) const
{
  Locate_type lt;
  int li, lj;
  Cell_handle c = locate( p, lt, li, lj );
  if( lt != VERTEX )
    return false;
  v = c->vertex(li);
  return true;
}

template < class GT, class TDS >
inline void
Periodic_3_triangulation_3<GT,TDS>::
make_canonical(Vertex_triple& t) const
{
  int i = (&*(t.first) < &*(t.second))? 0 : 1;
  if(i==0) {
    i = (&*(t.first) < &*(t.third))? 0 : 2;
  } else {
    i = (&*(t.second) < &*(t.third))? 1 : 2;
  }
  Vertex_handle tmp;
  switch(i) {
  case 0: return;
  case 1:
    tmp = t.first;
    t.first = t.second;
    t.second = t.third;
    t.third = tmp;
    return;
  default:
    tmp = t.first;
    t.first = t.third;
    t.third = t.second;
    t.second = tmp;
  }
}

/** Assumes a point, an offset, and a cell to start from.
  * Gives the locate type and the simplex (cell and indices) containing p.
  *
  * Performs a remembering stochastic walk if the triangulation is not empty.
  * After the walk the type of the simplex containing p is determined.
  *
  * returns the cell p lies in
  * starts at cell "start"
  * returns a cell Cell_handel if lt == CELL
  * returns a facet (Cell_handle,li) if lt == FACET
  * returns an edge (Cell_handle,li,lj) if lt == EDGE
  * returns a vertex (Cell_handle,li) if lt == VERTEX
  */
template < class GT, class TDS >
inline typename Periodic_3_triangulation_3<GT,TDS>::Cell_handle
Periodic_3_triangulation_3<GT,TDS>::
#ifdef CGAL_NO_STRUCTURAL_FILTERING
periodic_locate
#else
exact_periodic_locate
#endif
(const Point& p, const Offset& o_p, Offset& lo,
 Locate_type& lt, int& li, int& lj, Cell_handle start) const
{
  int cumm_off = 0;
  Offset off_query = o_p;
  if(number_of_vertices() == 0) {
    lo = Offset();
    lt = EMPTY;
    return Cell_handle();
  }
  CGAL_triangulation_assertion(number_of_vertices() != 0);

  if(start == Cell_handle()) {
    start = cells_begin();
  }

  cumm_off = start->offset(0) | start->offset(1)
           | start->offset(2) | start->offset(3);
  if(is_1_cover() && cumm_off != 0) {
    if(((cumm_off & 4) == 4) && (FT(2)*p.x()<(domain().xmax()+domain().xmin())))
      off_query += Offset(1,0,0);
    if(((cumm_off & 2) == 2) && (FT(2)*p.y()<(domain().ymax()+domain().ymin())))
      off_query += Offset(0,1,0);
    if(((cumm_off & 1) == 1) && (FT(2)*p.z()<(domain().zmax()+domain().zmin())))
      off_query += Offset(0,0,1);
  }

  CGAL_triangulation_postcondition(start!=Cell_handle());
  CGAL_triangulation_assertion(start->neighbor(0)->neighbor(
      start->neighbor(0)->index(start))==start);
  CGAL_triangulation_assertion(start->neighbor(1)->neighbor(
      start->neighbor(1)->index(start))==start);
  CGAL_triangulation_assertion(start->neighbor(2)->neighbor(
      start->neighbor(2)->index(start))==start);
  CGAL_triangulation_assertion(start->neighbor(3)->neighbor(
      start->neighbor(3)->index(start))==start);

  // We implement the remembering visibility/stochastic walk.

  // Remembers the previous cell to avoid useless orientation tests.
  Cell_handle previous = Cell_handle();
  Cell_handle c = start;

  // Stores the results of the 4 orientation tests.  It will be used
  // at the end to decide if p lies on a face/edge/vertex/interior.
  Orientation o[4];

  boost::rand48 rng;
  boost::uniform_smallint<> four(0, 3);
  boost::variate_generator<boost::rand48&, boost::uniform_smallint<> > die4(rng, four);

  // Now treat the cell c.
try_next_cell:
  // For the remembering stochastic walk,
  // we need to start trying with a random index :
  int i = die4();
  // For the remembering visibility walk (Delaunay only), we don't :
  // int i = 0;

  cumm_off = c->offset(0) | c->offset(1) | c->offset(2) | c->offset(3);

  bool simplicity_criterion = (cumm_off == 0) && (off_query.is_null());

  // We know that the 4 vertices of c are positively oriented.
  // So, in order to test if p is seen outside from one of c's facets,
  // we just replace the corresponding point by p in the orientation
  // test.  We do this using the arrays below.

  Offset off[4];
  const Point* pts[4] = { &(c->vertex(0)->point()),
                          &(c->vertex(1)->point()),
                          &(c->vertex(2)->point()),
                          &(c->vertex(3)->point()) };

  if(!simplicity_criterion && is_1_cover() ) {
    for(int i=0; i<4; i++) {
      off[i] = int_to_off(c->offset(i));
    }
  }

  if(!is_1_cover()) {
    // Just fetch the vertices of c as points with offsets
    for(int i=0; i<4; i++) {
      pts[i] = &(c->vertex(i)->point());
      off[i] = get_offset(c,i);
    }
  }

  for(int j=0; j != 4; ++j, i = (i+1)&3) {
    Cell_handle next = c->neighbor(i);
    if(previous == next) {
      o[i] = POSITIVE;
      continue;
    }

    CGAL_triangulation_assertion(next->neighbor(next->index(c)) == c);

    // We temporarily put p at i's place in pts.
    const Point* backup = pts[i];
    pts[i] = &p;

    if(simplicity_criterion && is_1_cover() ) {
      o[i] = orientation(*pts[0], *pts[1], *pts[2], *pts[3]);

      if( o[i] != NEGATIVE ) {
        pts[i] = backup;
        continue;
      }
    }
    else {
      Offset backup_off;

      backup_off = off[i];
      off[i] = off_query;
      o[i] = orientation(*pts[0], *pts[1], *pts[2], *pts[3],
          off[0], off[1], off[2], off[3]);

      if( o[i] != NEGATIVE ) {
        pts[i] = backup;
        off[i] = backup_off;
        continue;
      }
    }

    // Test whether we need to adapt the offset of the query point.
    // This means, if we get out of the current cover.
    off_query = combine_offsets(off_query, neighbor_offset(c,i,next));
    previous = c;
    c = next;
    goto try_next_cell;
  }


  // Ok, now we have found the cell. It remains to find the dimension of the
  // intersected simplex.
  // now p is in c or on its boundary
  int sum = ( o[0] == COPLANAR )
          + ( o[1] == COPLANAR )
          + ( o[2] == COPLANAR )
          + ( o[3] == COPLANAR );
  switch(sum) {
  case 0:
      lt = CELL;
      break;
  case 1:
      lt = FACET;
      li = ( o[0] == COPLANAR ) ? 0 :
             ( o[1] == COPLANAR ) ? 1 :
               ( o[2] == COPLANAR ) ? 2 : 3;
      break;
  case 2:
    lt = EDGE;
    li = ( o[0] != COPLANAR ) ? 0 :
           ( o[1] != COPLANAR ) ? 1 : 2;
    lj = ( o[li+1] != COPLANAR ) ? li+1 :
           ( o[li+2] != COPLANAR ) ? li+2 : li+3;
    break;
  case 3:
    lt = VERTEX;
    li = ( o[0] != COPLANAR ) ? 0 :
           ( o[1] != COPLANAR ) ? 1 :
             ( o[2] != COPLANAR ) ? 2 : 3;
    break;
  default:
<<<<<<< HEAD
    // Vertex can not lie on four facets
=======
    // the point cannot lie on four facets
>>>>>>> b330f053
    CGAL_triangulation_assertion(false);
  }
  lo = off_query;
  return c;
}


#ifndef CGAL_NO_STRUCTURAL_FILTERING
template < class GT, class TDS >
typename Periodic_3_triangulation_3<GT,TDS>::Cell_handle
Periodic_3_triangulation_3<GT,TDS>::
inexact_periodic_locate(const Point& p, const Offset& o_p,
                        Cell_handle start,
                        int n_of_turns) const
{
  int cumm_off = 0;
  Offset off_query = o_p;
  if(number_of_vertices() == 0) {
    return Cell_handle();
  }
  CGAL_triangulation_assertion(number_of_vertices() != 0);

  if(start == Cell_handle()) {
    start = cells_begin();
  }

  cumm_off = start->offset(0) | start->offset(1)
          | start->offset(2) | start->offset(3);
  if(is_1_cover() && cumm_off != 0) {
    if(((cumm_off & 4) == 4) && (FT(2)*p.x()<(domain().xmax()+domain().xmin())))
      off_query += Offset(1,0,0);
    if(((cumm_off & 2) == 2) && (FT(2)*p.y()<(domain().ymax()+domain().ymin())))
      off_query += Offset(0,1,0);
    if(((cumm_off & 1) == 1) && (FT(2)*p.z()<(domain().zmax()+domain().zmin())))
      off_query += Offset(0,0,1);
  }

  CGAL_triangulation_postcondition(start!=Cell_handle());
  CGAL_triangulation_assertion(start->neighbor(0)->neighbor(
      start->neighbor(0)->index(start))==start);
  CGAL_triangulation_assertion(start->neighbor(1)->neighbor(
      start->neighbor(1)->index(start))==start);
  CGAL_triangulation_assertion(start->neighbor(2)->neighbor(
      start->neighbor(2)->index(start))==start);
  CGAL_triangulation_assertion(start->neighbor(3)->neighbor(
      start->neighbor(3)->index(start))==start);

  // We implement the remembering visibility/stochastic walk.

  // Remembers the previous cell to avoid useless orientation tests.
  Cell_handle previous = Cell_handle();
  Cell_handle c = start;

  // Now treat the cell c.
try_next_cell:
  --n_of_turns;
  cumm_off = c->offset(0) | c->offset(1) | c->offset(2) | c->offset(3);

  bool simplicity_criterion = (cumm_off == 0) && (off_query.is_null());

  // We know that the 4 vertices of c are positively oriented.
  // So, in order to test if p is seen outside from one of c's facets,
  // we just replace the corresponding point by p in the orientation
  // test.  We do this using the arrays below.

  Offset off[4];
  const Point* pts[4] = { &(c->vertex(0)->point()),
                          &(c->vertex(1)->point()),
                          &(c->vertex(2)->point()),
                          &(c->vertex(3)->point()) };

  if(!simplicity_criterion && is_1_cover() ) {
    for(int i=0; i<4; i++) {
      off[i] = int_to_off(c->offset(i));
    }
  }

  if(!is_1_cover()) {
    // Just fetch the vertices of c as points with offsets
    for(int i=0; i<4; i++) {
      pts[i] = &(c->vertex(i)->point());
      off[i] = get_offset(c,i);
    }
  }

  for(int i=0; i != 4; ++i) {
    Cell_handle next = c->neighbor(i);
    if(previous == next) {
      continue;
    }

    // We temporarily put p at i's place in pts.
    const Point* backup = pts[i];
    pts[i] = &p;

    if(simplicity_criterion && is_1_cover() ) {
      if( inexact_orientation(*pts[0], *pts[1], *pts[2], *pts[3]) != NEGATIVE ) {
        pts[i] = backup;
        continue;
      }
    }
    else {
      Offset backup_off;

      backup_off = off[i];
      off[i] = off_query;

      if( inexact_orientation(*pts[0], *pts[1], *pts[2], *pts[3],
          off[0], off[1], off[2], off[3]) != NEGATIVE ) {
        pts[i] = backup;
        off[i] = backup_off;
        continue;
      }
    }

    // Test whether we need to adapt the offset of the query point.
    // This means, if we get out of the current cover.
    off_query = combine_offsets(off_query, neighbor_offset(c,i,next));
    previous = c;
    c = next;
    if(n_of_turns)
      goto try_next_cell;
  }

  return c;
}
#endif


/**
 * returns
<<<<<<< HEAD
 * ON_BOUNDED_SIDE if p inside the cell
 * (for an infinite cell this means that p lies strictly in the half space
 * limited by its finite facet)
 * ON_BOUNDARY if p on the boundary of the cell
 * (for an infinite cell this means that p lies on the *finite* facet)
 * ON_UNBOUNDED_SIDE if p lies outside the cell
 * (for an infinite cell this means that p is not in the preceding
 * two cases)
=======
 * ON_BOUNDED_SIDE if (q, off) inside the cell
 * ON_BOUNDARY if (q, off) on the boundary of the cell
 * ON_UNBOUNDED_SIDE if (q, off) lies outside the cell
>>>>>>> b330f053
 *
 * lt has a meaning only when ON_BOUNDED_SIDE or ON_BOUNDARY
 */
template < class GT, class TDS >
inline Bounded_side Periodic_3_triangulation_3<GT,TDS>::side_of_cell(
    const Point& q, const Offset& off, Cell_handle c,
    Locate_type& lt, int& i, int& j) const
{
  CGAL_triangulation_precondition( number_of_vertices() != 0 );

  Orientation o0,o1,o2,o3;
  o0 = o1 = o2 = o3 = ZERO;

  int cumm_off = c->offset(0) | c->offset(1) | c->offset(2) | c->offset(3);
  if((cumm_off == 0) && (is_1_cover())) {
    CGAL_triangulation_assertion(off == Offset());
    const Point& p0  = c->vertex(0)->point();
    const Point& p1  = c->vertex(1)->point();
    const Point& p2  = c->vertex(2)->point();
    const Point& p3  = c->vertex(3)->point();

    if(((o0 = orientation(q ,p1,p2,p3)) == NEGATIVE) ||
        ((o1 = orientation(p0,q ,p2,p3)) == NEGATIVE) ||
        ((o2 = orientation(p0,p1,q ,p3)) == NEGATIVE) ||
        ((o3 = orientation(p0,p1,p2,q )) == NEGATIVE) ) {
      return ON_UNBOUNDED_SIDE;
    }
  } else { // Special case for the periodic space.
    Offset off_q;
    Offset offs[4];
    const Point *p[4];
    for(int i=0; i<4; i++) {
      p[i] = &(c->vertex(i)->point());
      offs[i] = get_offset(c,i);
    }
    CGAL_triangulation_assertion(orientation(*p[0], *p[1], *p[2], *p[3],
                               offs[0], offs[1], offs[2], offs[3]) == POSITIVE);
    bool found=false;
    for(int i=0; (i<8)&&(!found); i++) {
      if((cumm_off | ((~i)&7)) == 7) {
        o0 = o1 = o2 = o3 = NEGATIVE;
        off_q = combine_offsets(off, int_to_off(i));

        if(((o0 = orientation(q,  *p[1],  *p[2],  *p[3],
                               off_q  ,offs[1],offs[2],offs[3])) != NEGATIVE)&&
            ((o1 = orientation(*p[0],      q,  *p[2],  *p[3],
                               offs[0],  off_q,offs[2],offs[3])) != NEGATIVE)&&
            ((o2 = orientation(*p[0],  *p[1],      q,  *p[3],
                               offs[0],offs[1],  off_q,offs[3])) != NEGATIVE)&&
            ((o3 = orientation(*p[0],  *p[1],  *p[2],      q,
                               offs[0],offs[1],offs[2],  off_q)) != NEGATIVE)) {
          found = true;
        }
      }
    }
    if(!found) return ON_UNBOUNDED_SIDE;
  }

  // now all the oi's are >=0
  // sum gives the number of facets p lies on
  int sum = ( (o0 == ZERO) ? 1 : 0 )
            + ( (o1 == ZERO) ? 1 : 0 )
            + ( (o2 == ZERO) ? 1 : 0 )
            + ( (o3 == ZERO) ? 1 : 0 );

  switch(sum) {
  case 0:
    {
      lt = CELL;
      return ON_BOUNDED_SIDE;
    }
  case 1:
    {
      lt = FACET;
      // i = index such that p lies on facet(i)
      i = ( o0 == ZERO ) ? 0 :
            ( o1 == ZERO ) ? 1 :
              ( o2 == ZERO ) ? 2 : 3;
      return ON_BOUNDARY;
    }
  case 2:
    {
      lt = EDGE;
      // i = smallest index such that p does not lie on facet(i)
      // i must be < 3 since p lies on 2 facets
      i = ( o0 == POSITIVE ) ? 0 :
            ( o1 == POSITIVE ) ? 1 : 2;
      // j = larger index such that p not on facet(j)
      // j must be > 0 since p lies on 2 facets
      j = ( o3 == POSITIVE ) ? 3 :
            ( o2 == POSITIVE ) ? 2 : 1;
      return ON_BOUNDARY;
    }
  case 3:
    {
      lt = VERTEX;
      // i = index such that p does not lie on facet(i)
      i = ( o0 == POSITIVE ) ? 0 :
            ( o1 == POSITIVE ) ? 1 :
              ( o2 == POSITIVE ) ? 2 : 3;
      return ON_BOUNDARY;
    }
  default:
    {
      // impossible : cannot be on 4 facets for a real tetrahedron
      CGAL_triangulation_assertion(false);
      return ON_BOUNDARY;
    }
  }
} // side_of_cell

/*! \brief Insert point.
*
* Inserts the point p into the triangulation. It assumes that
* the cell c containing p is already known.
*
* Implementation:
* - some precondition checking
* - find and mark conflicting cells --> find_conflicts
* Conflicting cells are stored in the vector cells.
* - backup hidden points
* - Delete the edges of the marked cells from too_long_edges
* - Insert the new vertex in the hole obtained by removing the
*   conflicting cells (star-approach) --> _tds._insert_in_hole
* - find out about offsets
* - Insert the newly added edges that are "too long"
*   to too_long_edges
* - reinsert hidden points
*/
template < class GT, class TDS >
template < class Conflict_tester, class Point_hider, class CoverManager >
inline typename Periodic_3_triangulation_3<GT,TDS>::Vertex_handle
Periodic_3_triangulation_3<GT,TDS>::periodic_insert(
    const Point& p, const Offset& o,
    Locate_type /*lt*/, Cell_handle c, const Conflict_tester& tester,
    Point_hider& hider, CoverManager& cover_manager, Vertex_handle vh)
{
  Vertex_handle v;
  CGAL_triangulation_precondition(number_of_vertices() != 0);
  CGAL_triangulation_assertion_code(
      Locate_type lt_assert; int i_assert; int j_assert;);
  CGAL_triangulation_precondition(side_of_cell(tester.point(),o, c,
      lt_assert, i_assert, j_assert) != ON_UNBOUNDED_SIDE);

  tester.set_offset(o);

<<<<<<< HEAD
  // Choose the periodic copy of tester.point() that is inside c.
=======
  // Choose the periodic copy of tester.point() that is in conflict with c.
>>>>>>> b330f053
  bool found = false;
  Offset current_off = get_location_offset(tester, c, found);

  CGAL_triangulation_assertion(side_of_cell(tester.point(),
      combine_offsets(o,current_off),c,lt_assert,i_assert,j_assert)
      != ON_UNBOUNDED_SIDE);

  // If the new point is not in conflict with its cell, it is hidden.
  if(!found || !tester.test_initial_cell(c, current_off)) {
    hider.hide_point(c,p);
    return Vertex_handle();
  }

  // Ok, we really insert the point now.
  // First, find the conflict region.
  std::vector<Cell_handle> cells;
  cells.reserve(32);

  Facet facet;

  find_conflicts(c, current_off, tester,
                 make_triple(Oneset_iterator<Facet>(facet),
                             std::back_inserter(cells),
                             Emptyset_iterator()));

  // Remember the points that are hidden by the conflicting cells,
  // as they will be deleted during the insertion.
  hider.set_vertices(cells.begin(), cells.end());

  if(!is_1_cover())
    cover_manager.delete_unsatisfying_elements(cells.begin(), cells.end());

  // Insertion. Attention: facets[0].first MUST be in conflict!
  // Compute the star and put it into the data structure.
  // Store the new cells from the star in nbs.
  v = _tds._insert_in_hole(cells.begin(), cells.end(), facet.first, facet.second);
  v->set_point(p);

  //TODO: this could be done within the _insert_in_hole without losing any
  //time because each cell is visited in any case.
  //- Do timings to argue to modify _insert_in_conflicts if need be
  //- Find the modified _insert_in_hole in the branch svn history of TDS
  std::vector<Cell_handle> nbs;
  incident_cells(v, std::back_inserter(nbs));
  // For all neighbors of the newly added vertex v: fetch their offsets from
  // the tester and reset them in the triangulation data structure.
  for(typename std::vector<Cell_handle>::iterator cit = nbs.begin();
      cit != nbs.end(); cit++) {
    Offset off[4];
    for(int i=0; i<4; i++) {
      off[i] = (*cit)->vertex(i)->offset();
    }
    set_offsets(*cit, off[0], off[1], off[2], off[3]);
  }

  for(typename std::vector<Vertex_handle>::iterator voit = v_offsets.begin();
      voit != v_offsets.end(); ++voit) {
    (*voit)->clear_offset();
  }
  v_offsets.clear();

  if(vh != Vertex_handle()) {
//    CGAL_triangulation_assertion(virtual_vertices.find(v) == virtual_vertices.end());
    virtual_vertices[v] = Virtual_vertex(vh,o);
    virtual_vertices_reverse[vh].push_back(v);
  }

  if(!is_1_cover())
    cover_manager.insert_unsatisfying_elements(v, nbs.begin(), nbs.end());

  // Store the hidden points in their new cells.
  hider.reinsert_vertices(v);
  return v;
}

/** Inserts the first point to a triangulation.
  *
  * With inserting the first point the 3-sheeted covering is constructed.
  * So first, the 27 vertices are inserted and are added to virtual_vertices
  * Then 6*27 cells are created.
  * Then all links are set.
 */
template < class GT, class TDS >
inline typename Periodic_3_triangulation_3<GT,TDS>::Vertex_handle
Periodic_3_triangulation_3<GT,TDS>::create_initial_triangulation(const Point& p)
{
  /// Virtual vertices, one per periodic domain
  Vertex_handle vir_vertices[3][3][3];
  /// Virtual cells, 6 per periodic domain
  Cell_handle cells[3][3][3][6];

  // Initialise vertices:
  vir_vertices[0][0][0] = _tds.create_vertex();
  vir_vertices[0][0][0]->set_point(p);
  virtual_vertices_reverse[vir_vertices[0][0][0]] = std::vector<Vertex_handle>();
  for(int i=0; i<_cover[0]; i++) {
    for(int j=0; j<_cover[1]; j++) {
      for(int k=0; k<_cover[2]; k++) {
        if((i!=0)||(j!=0)||(k!=0)) {
          // Initialise virtual vertices out of the domain for debugging
          vir_vertices[i][j][k] =
            _tds.create_vertex();
          vir_vertices[i][j][k]->set_point(p); //+Offset(i,j,k));
          virtual_vertices[vir_vertices[i][j][k]] =
            Virtual_vertex(vir_vertices[0][0][0], Offset(i,j,k));
          virtual_vertices_reverse[vir_vertices[0][0][0]].push_back(
            vir_vertices[i][j][k]);
        }
        CGAL_triangulation_assertion(vir_vertices[i][j][k] != Vertex_handle());
        CGAL_triangulation_assertion(vir_vertices[0][0][0]->point() == p);
      }
    }
  }

  // Create cells:
  for(int i=0; i<_cover[0]; i++) {
    for(int j=0; j<_cover[1]; j++) {
      for(int k=0; k<_cover[2]; k++) {
        for(int l=0; l<6; l++) {
          // 6 cells per 'cube'
          cells[i][j][k][l] = _tds.create_cell();
          for(int n=0; n<4; n++)
            CGAL_triangulation_assertion(cells[i][j][k][l] != Cell_handle());
        }
      }
    }
  }
  // set vertex and neighbor information
  // index to the right vertex: [number of cells][vertex][offset]
  int vertex_ind[6][4][3] = {
    { {0, 0, 0},  {0, 1, 0},  {0, 0, 1},  {1, 0, 0} },
    { {1, 1, 0},  {0, 1, 1},  {1, 0, 1},  {1, 1, 1} },
    { {1, 0, 0},  {0, 1, 1},  {0, 1, 0},  {0, 0, 1} },
    { {1, 0, 0},  {0, 1, 1},  {0, 0, 1},  {1, 0, 1} },
    { {1, 0, 0},  {0, 1, 1},  {1, 0, 1},  {1, 1, 0} },
    { {1, 0, 0},  {0, 1, 1},  {1, 1, 0},  {0, 1, 0} }
  };
  int neighb_ind[6][4][4] = {
    { { 0, 0, 0, 2},  { 0,-1, 0, 5},  { 0, 0,-1, 3},  {-1, 0, 0, 4} },
    { { 0, 0, 1, 5},  { 1, 0, 0, 2},  { 0, 1, 0, 3},  { 0, 0, 0, 4} },
    { {-1, 0, 0, 1},  { 0, 0, 0, 0},  { 0, 0, 0, 3},  { 0, 0, 0, 5} },
    { { 0, 0, 1, 0},  { 0,-1, 0, 1},  { 0, 0, 0, 4},  { 0, 0, 0, 2} },
    { { 0, 0, 0, 1},  { 1, 0, 0, 0},  { 0, 0, 0, 5},  { 0, 0, 0, 3} },
    { { 0, 1, 0, 0},  { 0, 0,-1, 1},  { 0, 0, 0, 2},  { 0, 0, 0, 4} }
  };
  for(int i=0; i<_cover[0]; i++) {
    for(int j=0; j<_cover[1]; j++) {
      for(int k=0; k<_cover[2]; k++) {
        int offset = (i==_cover[0]-1 ? 4 : 0) |
                     (j==_cover[1]-1 ? 2 : 0) |
                     (k==_cover[2]-1 ? 1 : 0);
        for(int l=0; l<6; l++) {
          // cell 0:
          cells[i][j][k][l]->set_vertices(
              vir_vertices
                [(i+vertex_ind[l][0][0])%_cover[0]]
                [(j+vertex_ind[l][0][1])%_cover[1]]
                [(k+vertex_ind[l][0][2])%_cover[2]],
              vir_vertices
                [(i+vertex_ind[l][1][0])%_cover[0]]
                [(j+vertex_ind[l][1][1])%_cover[1]]
                [(k+vertex_ind[l][1][2])%_cover[2]],
              vir_vertices
                [(i+vertex_ind[l][2][0])%_cover[0]]
                [(j+vertex_ind[l][2][1])%_cover[1]]
                [(k+vertex_ind[l][2][2])%_cover[2]],
              vir_vertices
                [(i+vertex_ind[l][3][0])%_cover[0]]
                [(j+vertex_ind[l][3][1])%_cover[1]]
                [(k+vertex_ind[l][3][2])%_cover[2]]);
          set_offsets(cells[i][j][k][l],
              offset & (vertex_ind[l][0][0]*4 +
                        vertex_ind[l][0][1]*2 +
                        vertex_ind[l][0][2]*1),
              offset & (vertex_ind[l][1][0]*4 +
                        vertex_ind[l][1][1]*2 +
                        vertex_ind[l][1][2]*1),
              offset & (vertex_ind[l][2][0]*4 +
                        vertex_ind[l][2][1]*2 +
                        vertex_ind[l][2][2]*1),
              offset & (vertex_ind[l][3][0]*4 +
                        vertex_ind[l][3][1]*2 +
                        vertex_ind[l][3][2]*1));
          cells[i][j][k][l]->set_neighbors(
              cells [(i+_cover[0]+neighb_ind[l][0][0])%_cover[0]]
                    [(j+_cover[1]+neighb_ind[l][0][1])%_cover[1]]
                    [(k+_cover[2]+neighb_ind[l][0][2])%_cover[2]]
                    [         neighb_ind[l][0][3]       ],
              cells [(i+_cover[0]+neighb_ind[l][1][0])%_cover[0]]
                    [(j+_cover[1]+neighb_ind[l][1][1])%_cover[1]]
                    [(k+_cover[2]+neighb_ind[l][1][2])%_cover[2]]
                    [         neighb_ind[l][1][3]       ],
              cells [(i+_cover[0]+neighb_ind[l][2][0])%_cover[0]]
                    [(j+_cover[1]+neighb_ind[l][2][1])%_cover[1]]
                    [(k+_cover[2]+neighb_ind[l][2][2])%_cover[2]]
                    [         neighb_ind[l][2][3]       ],
              cells [(i+_cover[0]+neighb_ind[l][3][0])%_cover[0]]
                    [(j+_cover[1]+neighb_ind[l][3][1])%_cover[1]]
                    [(k+_cover[2]+neighb_ind[l][3][2])%_cover[2]]
                    [         neighb_ind[l][3][3]       ]
          );
        }
      }
    }
  }
  // set pointers from the vertices to incident cells.
  for(int i=0; i<_cover[0]; i++) {
    for(int j=0; j<_cover[1]; j++) {
      for(int k=0; k<_cover[2]; k++) {
        vir_vertices[i][j][k]->set_cell(cells[i][j][k][0]);
      }
    }
  }

  _tds.set_dimension(3);

  return vir_vertices[0][0][0];
}
#define CGAL_INCLUDE_FROM_PERIODIC_3_TRIANGULATION_3_H
#include <CGAL/internal/Periodic_3_triangulation_dummy_36.h>
#undef CGAL_INCLUDE_FROM_PERIODIC_3_TRIANGULATION_3_H

/** finds all cells that are in conflict with the currently added point
  * (stored in tester).
  *
  * The result will be a hole of which the following data is returned:
  * - boundary facets
  * - cells
  * - internal facets.
  *
  * c is the current cell, which must be in conflict.
  * tester is the function object that tests if a cell is in conflict.
  */
template <class GT, class TDS>
template <class Conflict_test,
          class OutputIteratorBoundaryFacets,
          class OutputIteratorCells,
          class OutputIteratorInternalFacets>
Triple<OutputIteratorBoundaryFacets,
       OutputIteratorCells,
       OutputIteratorInternalFacets>
Periodic_3_triangulation_3<GT,TDS>::
find_conflicts(Cell_handle d, const Offset& current_off,
               const Conflict_test& tester,
               Triple<OutputIteratorBoundaryFacets,
               OutputIteratorCells,
               OutputIteratorInternalFacets> it) const
{
  CGAL_triangulation_precondition( number_of_vertices() != 0 );
  CGAL_triangulation_precondition( tester(d, current_off) );

  std::stack<std::pair<Cell_handle, Offset> > cell_stack;
  cell_stack.push(std::make_pair(d,current_off));
  d->tds_data().mark_in_conflict();
  *it.second++ = d;

  do {
    Cell_handle c = cell_stack.top().first;
    Offset current_off2 = cell_stack.top().second;
    cell_stack.pop();

    for(int i=0; i< 4; ++i) {
      Cell_handle test = c->neighbor(i);
      if(test->tds_data().is_in_conflict()) {
        if(c < test) {
          *it.third++ = Facet(c, i); // Internal facet.
        }
        continue; // test was already in conflict.
      }
      if(test->tds_data().is_clear()) {
        Offset o_test = current_off2 + neighbor_offset(c, i, test);
        if(tester(test,o_test)) {
          if(c < test)
            *it.third++ = Facet(c, i); // Internal facet.

          cell_stack.push(std::make_pair(test,o_test));
          test->tds_data().mark_in_conflict();
          *it.second++ = test;
          continue;
        }
        test->tds_data().mark_on_boundary(); // test is on the boundary.
      }
      *it.first++ = Facet(c, i);
      for(int j = 0; j<4; j++) {
        if(j==i) continue;
        if(!c->vertex(j)->get_offset_flag()) {
          c->vertex(j)->set_offset(int_to_off(c->offset(j))-current_off2);
          v_offsets.push_back(c->vertex(j));
        }
      }
    }
  } while(!cell_stack.empty());
  return it;
}

/*! \brief Insert point into triangulation.
 *
 * Inserts the point p into the triangulation. It expects
 * - a cell to start the point location
 * - a testing function to determine cells in conflict
 * - a testing function to determine if a vertex is hidden.
 *
 * Implementation:
 * - If the triangulation is empty call a special function
 * (create_initial_triangulation) to construct the basic
 * triangulation.
 * - Run point location to get the cell c containing point p.
 * - Call periodic_insert to insert p into the 3-cover.
 * - Also insert the eight periodic copies of p.
 */
template < class GT, class TDS >
template < class Conflict_tester, class Point_hider, class CoverManager >
inline typename Periodic_3_triangulation_3<GT,TDS>::Vertex_handle
Periodic_3_triangulation_3<GT,TDS>::insert_in_conflict(const Point& p,
    Locate_type lt, Cell_handle c, int li, int lj,
    const Conflict_tester& tester, Point_hider& hider, CoverManager& cover_manager) {
  CGAL_triangulation_assertion((domain().xmin() <= p.x())
                               && (p.x() < domain().xmax()));
  CGAL_triangulation_assertion((domain().ymin() <= p.y())
                               && (p.y() < domain().ymax()));
  CGAL_triangulation_assertion((domain().zmin() <= p.z())
                               && (p.z() < domain().zmax()));

  if(number_of_vertices() == 0) {
    Vertex_handle vh = create_initial_triangulation(p);
    cover_manager.create_initial_triangulation();
    return vh;
  }

  if((lt == VERTEX) &&
      (tester.compare_weight(c->vertex(li)->point(),p) == 0) ) {
    return c->vertex(li);
  }

  Vertex_handle vstart;
  if(!is_1_cover()) {
    Virtual_vertex_map_it vvmit = virtual_vertices.find(c->vertex(0));
    if(vvmit == virtual_vertices.end())
      vstart = c->vertex(0);
    else
      vstart = vvmit->second.first;
    CGAL_triangulation_assertion(virtual_vertices.find(vstart)
<<<<<<< HEAD
                                 ==virtual_vertices.end());
=======
                                 == virtual_vertices.end());
>>>>>>> b330f053
    CGAL_triangulation_assertion(virtual_vertices_reverse.find(vstart)
                                 != virtual_vertices_reverse.end());
  }

  CGAL_triangulation_assertion( number_of_vertices() != 0 );
  CGAL_triangulation_expensive_assertion(is_valid());
  hider.set_original_cube(true);
  Vertex_handle vh = periodic_insert(p, Offset(), lt, c, tester, hider, cover_manager);
  if(is_1_cover()) {
    return vh;
  }

  hider.set_original_cube(false);
  for(Cell_iterator it = all_cells_begin();
      it != all_cells_end(); it++) {
    CGAL_triangulation_assertion(it->neighbor(0)->neighbor(
        it->neighbor(0)->index(it))==it);
    CGAL_triangulation_assertion(it->neighbor(1)->neighbor(
        it->neighbor(1)->index(it))==it);
    CGAL_triangulation_assertion(it->neighbor(2)->neighbor(
        it->neighbor(2)->index(it))==it);
    CGAL_triangulation_assertion(it->neighbor(3)->neighbor(
        it->neighbor(3)->index(it))==it);
  }

  virtual_vertices_reverse[vh] = std::vector<Vertex_handle>();
  Offset lo;
  // insert 26 periodic copies
  for(int i=0; i<_cover[0]; i++) {
    for(int j=0; j<_cover[1]; j++) {
      for(int k=0; k<_cover[2]; k++) {
        if((i!=0)||(j!=0)||(k!=0)) {
          c = periodic_locate(p, Offset(i,j,k), lo, lt, li, lj, Cell_handle());
          periodic_insert(p, Offset(i,j,k), lt, c, tester, hider,cover_manager,vh);
        }
      }
    }
  }
  CGAL_triangulation_expensive_assertion(is_valid());

  // Fall back to 1-cover if the criterion that the longest edge is shorter
  // than sqrt(0.166) is fulfilled.
  if( cover_manager.can_be_converted_to_1_sheet() ) {
    CGAL_triangulation_expensive_assertion(is_valid());
    convert_to_1_sheeted_covering();
    CGAL_triangulation_expensive_assertion( is_valid() );
  }
  return vh;
}

/// tests if two vertices of one cell are just periodic copies of each other
template < class GT, class TDS >
inline bool Periodic_3_triangulation_3<GT,TDS>::has_self_edges(Cell_handle c) const {
  CGAL_triangulation_assertion((c->vertex(0) != c->vertex(1)) ||
                               (c->offset(0) != c->offset(1)));
  CGAL_triangulation_assertion((c->vertex(0) != c->vertex(2)) ||
                               (c->offset(0) != c->offset(2)));
  CGAL_triangulation_assertion((c->vertex(0) != c->vertex(3)) ||
                               (c->offset(0) != c->offset(3)));
  CGAL_triangulation_assertion((c->vertex(1) != c->vertex(2)) ||
                               (c->offset(1) != c->offset(2)));
  CGAL_triangulation_assertion((c->vertex(1) != c->vertex(3)) ||
                               (c->offset(1) != c->offset(3)));
  CGAL_triangulation_assertion((c->vertex(2) != c->vertex(3)) ||
                               (c->offset(2) != c->offset(3)));
  return ((c->vertex(0) == c->vertex(1)) ||
          (c->vertex(0) == c->vertex(2)) ||
          (c->vertex(0) == c->vertex(3)) ||
      (c->vertex(1) == c->vertex(2)) ||
      (c->vertex(1) == c->vertex(3)) ||
      (c->vertex(2) == c->vertex(3)));
}

/*! \brief Tests if the triangulation is valid.
 *
 * A triangulation is valid if
 * - A cell is not its own neighbor.
 * - A cell has no two equal neighbors
 * - A cell has no two equal vertex-offset pairs
 * - A cell is positively oriented.
 * - The point of a neighbor of cell c that does not belong to c is not inside
 *   the circumcircle of c.
 */
template < class GT, class TDS >
bool
Periodic_3_triangulation_3<GT,TDS>::
is_valid(bool verbose, int level) const
{
  if(!is_1_cover())
  {
    for(Virtual_vertex_reverse_map_it iter = virtual_vertices_reverse.begin(), end_iter = virtual_vertices_reverse.end();
         iter != end_iter;
         ++iter)
    {
      for(typename Virtual_vertex_reverse_map::mapped_type::const_iterator iter_2 = iter->second.begin(),
           end_iter_2 = iter->second.end();
           iter_2 != end_iter_2;
           ++iter_2)
      {
        CGAL_triangulation_assertion(virtual_vertices.find(*iter_2) != virtual_vertices.end());
        CGAL_triangulation_assertion(virtual_vertices.at(*iter_2).first == iter->first);
      }
    }
  }

  bool error = false;
  for(Cell_iterator cit = cells_begin();
       cit != cells_end(); ++cit) {
    for(int i=0; i<4; i++) {
      CGAL_triangulation_assertion(cit != cit->neighbor(i));
      for(int j=i+1; j<4; j++) {
        CGAL_triangulation_assertion(cit->neighbor(i) != cit->neighbor(j));
        CGAL_triangulation_assertion(cit->vertex(i) != cit->vertex(j));
      }
    }
    // Check positive orientation:
    const Point *p[4]; Offset off[4];
    for(int i=0; i<4; i++) {
      p[i] = &cit->vertex(i)->point();
      off[i] = get_offset(cit,i);
    }
    if(orientation(*p[0], *p[1], *p[2], *p[3],
                   off[0], off[1], off[2], off[3]) != POSITIVE) {
      if(verbose) {
        std::cerr<<"Periodic_3_triangulation_3: wrong orientation:"<<std::endl;
        std::cerr<<off[0]<<'\t'<<*p[0]<<'\n'
                         <<off[1]<<'\t'<<*p[1]<<'\n'
                         <<off[2]<<'\t'<<*p[2]<<'\n'
                         <<off[3]<<'\t'<<*p[3]<<std::endl;
      }
      error = true;
    }
  }

  if(!has_self_edges()) {
    if(! _tds.is_valid(verbose, level) ) {
      return false;
    }
  }

  return !error;
}

template < class GT, class TDS >
bool Periodic_3_triangulation_3<GT,TDS>::is_valid(Cell_handle ch,
                                                  bool verbose, int level) const
{
  if( ! _tds.is_valid(ch,verbose,level) )
    return false;

  bool error = false;
  const Point *p[4]; Offset off[4];
  for(int i=0; i<4; i++) {
    p[i] = &ch->vertex(i)->point();
    off[i] = get_offset(ch,i);
  }

  if(orientation(*p[0], *p[1], *p[2], *p[3],
                  off[0], off[1], off[2], off[3]) != POSITIVE) {
    error = true;
  }

  return !error;
}

template < class GT, class TDS >
template < class ConflictTester >
bool Periodic_3_triangulation_3<GT,TDS>::
is_valid_conflict(ConflictTester& tester, bool verbose, int level) const
{
  Cell_iterator it;
  for( it = cells_begin(); it != cells_end(); ++it ) {
    is_valid(it, verbose, level);
    for(int i=0; i<4; i++ ) {
      Offset o_nb = neighbor_offset(it,i,it->neighbor(i));
      Offset o_vt = get_offset(it->neighbor(i),
                               it->neighbor(i)->index(it));
      if(tester(it,
                 it->neighbor(i)->vertex(it->neighbor(i)->index(it))->point(),
                 o_vt-o_nb)) {
        if(verbose) {
          std::cerr << "non-empty sphere: "
                    << it->vertex(0)->point()<<'\t'
                    << it->vertex(1)->point()<<'\t'
                    << it->vertex(2)->point()<<'\t'
                    << it->vertex(3)->point()<<'\n'
                    << it->neighbor(i)->vertex(it->neighbor(i)->index(it))->point()
                    << '\t'<<o_vt-o_nb
                    << std::endl;
        }
        return false;
      }
    }
  }
  return true;
}

template < class GT, class TDS >
inline void Periodic_3_triangulation_3<GT,TDS>::make_hole(Vertex_handle v,
                                      std::map<Vertex_triple,Facet>& outer_map,
                                      std::vector<Cell_handle>& hole)
{
  //CGAL_triangulation_precondition( all_vertices_begin()++ != all_vertices_end() );

  incident_cells(v, std::back_inserter(hole));

  for(typename std::vector<Cell_handle>::iterator cit = hole.begin();
       cit != hole.end(); ++cit) {
    int indv = (*cit)->index(v);
    Cell_handle opp_cit = (*cit)->neighbor( indv );
    Facet f(opp_cit, opp_cit->index(*cit));
    Vertex_triple vt = make_vertex_triple(f);
    make_canonical(vt);
    outer_map[vt] = f;
    for(int i=0; i<4; i++)
      if( i != indv )
        (*cit)->vertex(i)->set_cell(opp_cit);
  }
}

/*! \brief Remove a vertex from the triangulation.
 *
 * Removes vertex v from the triangulation.
 */
template < class GT, class TDS >
template < class PointRemover, class Conflict_tester, class CoverManager>
inline void Periodic_3_triangulation_3<GT,TDS>::remove(
    Vertex_handle v, PointRemover& r,
    Conflict_tester& t, CoverManager& cover_manager)
{
  CGAL_expensive_precondition(is_vertex(v));
  std::vector<Vertex_handle> vhrem;
  if(!is_1_cover()) {
    if(number_of_vertices() == 1) {
      clear();
      return;
    }
    Virtual_vertex_map_it vvmit = virtual_vertices.find(v);
    if(vvmit != virtual_vertices.end()) v = vvmit->second.first;
    CGAL_triangulation_assertion(virtual_vertices_reverse.find(v)
                                 != virtual_vertices_reverse.end());
    vhrem = virtual_vertices_reverse.find(v)->second;
    virtual_vertices_reverse.erase(v);
    CGAL_triangulation_assertion(vhrem.size()==26);
    for(int i=0; i<26; i++) {
      periodic_remove(vhrem[i],r, cover_manager);
      virtual_vertices.erase(vhrem[i]);
      CGAL_triangulation_expensive_assertion(is_valid());
    }
    periodic_remove(v,r, cover_manager);
  } else {
    periodic_remove(v,r, cover_manager);
    if(!is_1_cover())
      remove(v,r, t, cover_manager);
  }
}

/*! \brief Remove a vertex from the triangulation.
 *
 * Removes vertex v from the triangulation.
 * It expects a reference to an instance of a PointRemover.
 *
 * Implementation:
 * - Compute the hole, that is, all cells incident to v. Cells outside of
 *   this hole are not affected by the deletion of v.
 * - Triangulate the hole. This is done computing the triangulation
 *   in Euclidean space for the points on the border of the hole.
 * - Sew this triangulation into the hole.
 * - Test for all newly added edges, whether they are shorter than the
 *   edge_length_threshold. If not, convert to 3-cover.
 */
template < class GT, class TDS >
template < class PointRemover, class CoverManager >
inline void Periodic_3_triangulation_3<GT,TDS>::periodic_remove(
    Vertex_handle v, PointRemover& remover, CoverManager& cover_manager)
{
  // Construct the set of vertex triples on the boundary
  // with the facet just behind
  typedef std::map<Vertex_triple,Facet>           Vertex_triple_Facet_map;
  typedef PointRemover                            Point_remover;
  typedef typename Point_remover::CellE_handle    CellE_handle;
  typedef typename Point_remover::VertexE_handle  VertexE_handle;
  typedef typename Point_remover::FacetE          FacetE;
  typedef typename Point_remover::VertexE_triple  VertexE_triple;
  typedef typename Point_remover::Finite_cellsE_iterator
      Finite_cellsE_iterator;
  typedef typename Point_remover::Vertex_triple_FacetE_map
      Vertex_triple_FacetE_map;

  // First compute the hole and its boundary vertices.
  std::vector<Cell_handle> hole;
  hole.reserve(64);
  Vertex_triple_Facet_map outer_map;
  Vertex_triple_FacetE_map inner_map;

  make_hole(v, outer_map, hole);

  CGAL_triangulation_assertion(outer_map.size()==hole.size());

  if(!is_1_cover()) {
    cover_manager.delete_unsatisfying_elements(hole.begin(), hole.end());
  }

  // Build up the map between Vertices on the boundary and offsets
  // collect all vertices on the boundary
  std::vector<Vertex_handle> vertices;
  vertices.reserve(64);

  // The set is needed to ensure that each vertex is inserted only once.
  std::set<Vertex_handle> tmp_vertices;
  // The map connects vertices to offsets in the hole
  std::map<Vertex_handle, Offset> vh_off_map;

  for(typename std::vector<Cell_handle>::iterator cit = hole.begin();
      cit != hole.end(); ++cit)
  {
    // Put all incident vertices in tmp_vertices.
    for(int j=0; j<4; ++j) {
      if((*cit)->vertex(j) != v) {
        tmp_vertices.insert((*cit)->vertex(j));
        vh_off_map[(*cit)->vertex(j)] = int_to_off((*cit)->offset(j))
            - int_to_off((*cit)->offset((*cit)->index(v)));
      }
    }
  }

  // Now output the vertices.
  std::copy(tmp_vertices.begin(), tmp_vertices.end(),
      std::back_inserter(vertices));

  // create a Delaunay/regular triangulation of the points on the boundary
  // in Euclidean space and make a map from the vertices in remover.tmp
  // towards the vertices in *this

  Unique_hash_map<VertexE_handle,Vertex_handle> vmap;
  CellE_handle ch;
  remover.tmp.clear();

  for(unsigned int i=0; i < vertices.size(); i++) {
    typedef typename Point_remover::Triangulation_R3::Point TRPoint;
    CGAL_triangulation_assertion(
          get_offset(vertices[i]) + combine_offsets(Offset(), vh_off_map[vertices[i]])
       == combine_offsets(get_offset(vertices[i]),vh_off_map[vertices[i]]));
    TRPoint trp = std::make_pair(vertices[i]->point(),
                                 combine_offsets( get_offset(vertices[i]), vh_off_map[vertices[i]]) );
    VertexE_handle vh = remover.tmp.insert(trp, ch);
    vmap[vh] = vertices[i];
    CGAL_triangulation_assertion(vmap.is_defined(vh));
  }
  CGAL_triangulation_assertion(remover.tmp.number_of_vertices() != 0);

  // Construct the set of vertex triples of tmp
  // We reorient the vertex triple so that it matches those from outer_map
  // Also note that we use the vertices of *this, not of tmp
  for(Finite_cellsE_iterator it = remover.tmp.finite_cells_begin();
      it != remover.tmp.finite_cells_end();
      ++it) {
    VertexE_triple vt_aux;
    for(int i=0; i < 4; i++) {
      FacetE f = std::pair<CellE_handle,int>(it,i);
      vt_aux = VertexE_triple(
          f.first->vertex(vertex_triple_index(f.second,0)),
          f.first->vertex(vertex_triple_index(f.second,1)),
          f.first->vertex(vertex_triple_index(f.second,2)));
      if(vmap.is_defined(vt_aux.first)
          && vmap.is_defined(vt_aux.second)
          && vmap.is_defined(vt_aux.third) ) {
        Vertex_triple vt(vmap[vt_aux.first],vmap[vt_aux.third],
            vmap[vt_aux.second]);
        make_canonical(vt);
        inner_map[vt]= f;
      }
    }
  }

  // A structure for storing the new neighboring relations
  typedef boost::tuple<Cell_handle, int, Cell_handle> Neighbor_relation;
  std::vector<Neighbor_relation> nr_vec;
  std::vector<Cell_handle> new_cells;

  // Grow inside the hole, by extending the surface
  while(! outer_map.empty()) {
    typename Vertex_triple_Facet_map::iterator oit = outer_map.begin();

    typename Vertex_triple_Facet_map::value_type o_vt_f_pair = *oit;
    Cell_handle o_ch = o_vt_f_pair.second.first;
    unsigned int o_i = o_vt_f_pair.second.second;

    typename Vertex_triple_FacetE_map::iterator iit =
        inner_map.find(o_vt_f_pair.first);

    CGAL_triangulation_assertion(iit != inner_map.end());
    typename Vertex_triple_FacetE_map::value_type i_vt_f_pair = *iit;
    CellE_handle i_ch = i_vt_f_pair.second.first;
    unsigned int i_i = i_vt_f_pair.second.second;

    // create a new cell to glue to the outer surface
    Cell_handle new_ch = _tds.create_cell();
    new_cells.push_back(new_ch);
    new_ch->set_vertices(vmap[i_ch->vertex(0)], vmap[i_ch->vertex(1)],
                         vmap[i_ch->vertex(2)], vmap[i_ch->vertex(3)]);
    set_offsets(new_ch, vh_off_map[vmap[i_ch->vertex(0)]],
                        vh_off_map[vmap[i_ch->vertex(1)]],
                        vh_off_map[vmap[i_ch->vertex(2)]],
                        vh_off_map[vmap[i_ch->vertex(3)]]);

    // Update the edge length management
    if(cover_manager.update_cover_data_during_management(new_ch, new_cells))
        return;

    // The neighboring relation needs to be stored temporarily in
    // nr_vec. It cannot be applied directly because then we could not
    // easily cancel the removing process if a cell is encountered
    // that does not obey the edge-length criterion.
    nr_vec.push_back(boost::make_tuple(o_ch,o_i,new_ch));
    nr_vec.push_back(boost::make_tuple(new_ch,i_i,o_ch));

    // for the other faces check, if they can also be glued
    for(unsigned int i = 0; i < 4; i++) {
      if(i != i_i) {
        Facet f = std::pair<Cell_handle,int>(new_ch,i);
        Vertex_triple vt = make_vertex_triple(f);
        make_canonical(vt);
        std::swap(vt.second,vt.third);
        typename Vertex_triple_Facet_map::iterator oit2 = outer_map.find(vt);
        if(oit2 == outer_map.end()) {
          std::swap(vt.second,vt.third);
          outer_map[vt]= f;
        } else {
        // glue the faces
          typename Vertex_triple_Facet_map::value_type o_vt_f_pair2 = *oit2;
          Cell_handle o_ch2 = o_vt_f_pair2.second.first;
          int o_i2 = o_vt_f_pair2.second.second;
          nr_vec.push_back(boost::make_tuple(o_ch2,o_i2,new_ch));
          nr_vec.push_back(boost::make_tuple(new_ch,i,o_ch2));
          outer_map.erase(oit2);
        }
      }
    }
    outer_map.erase(oit);
  }

  // finally set the neighboring relations
  for(unsigned int i=0; i<nr_vec.size(); i++) {
    nr_vec[i].template get<0>()->set_neighbor(nr_vec[i].template get<1>(),nr_vec[i].template get<2>());
  }

  // Output the hidden points.
  for(typename std::vector<Cell_handle>::iterator
      hi = hole.begin(), hend = hole.end(); hi != hend; ++hi)
  {
    remover.add_hidden_points(*hi);
  }

  _tds.delete_vertex(v);
  _tds.delete_cells(hole.begin(), hole.end());
  CGAL_triangulation_expensive_assertion(is_valid());
}

// ############################################################################
// ############################################################################
// ############################################################################

/** \brief Delete each redundant cell and the not anymore needed data
 *  structures.
 *
 *  This function consists of four iterations over all cells and one
 *  iteration over all vertices:
 *  1. cell iteration: mark all cells that are to delete
 *  2. cell iteration: redirect neighbors of remaining cells
 *  3. cell iteration: redirect vertices of remaining cells
 *  4. cell iteration: delete all cells marked in the 1. iteration
 *  Vertex iteration: delete all vertices outside the original domain.
 */
template < class GT, class TDS >
inline void
Periodic_3_triangulation_3<GT,TDS>::convert_to_1_sheeted_covering()
{
  // ###################################################################
  // ### First cell iteration ##########################################
  // ###################################################################
  {
    if(is_1_cover())
      return;

    bool to_delete, has_simplifiable_offset;
    Virtual_vertex_map_it vvmit;
    // First iteration over all cells: Mark the cells that are to delete.
    // Cells are to delete if they cannot be translated anymore in the
    // direction of one of the axes without yielding negative offsets.
    for( Cell_iterator it = all_cells_begin();
    it != all_cells_end(); ++it ) {
      to_delete = false;
      // for all directions in 3D Space
      for( int j=0; j<3; j++ ) {
        has_simplifiable_offset = true;
        // for all vertices of cell it
        for( int i=0; i<4; i++ ) {
          vvmit = virtual_vertices.find(it->vertex(i));
          // if it->vertex(i) lies inside the original domain:
          if(vvmit == virtual_vertices.end()) {
            // the cell cannot be moved any more because if we did, then
            // it->vertex(i) will get at least one negative offset.
            has_simplifiable_offset = false;
            // if it->vertex(i) lies outside the original domain:
          } else {
            // The cell can certainly be deleted if the offset contains a 2
            to_delete = to_delete
                || (vvmit->second.second[j] == 2);
            // The cell can be moved into one direction only if the offset of
            // all for vertices is >=1 for this direction. Since we already
            // tested for 2 it is sufficient to test here for 1.
            has_simplifiable_offset = has_simplifiable_offset
                && (vvmit->second.second[j] == 1);
          }
        }
        // if the offset can be simplified, i.e. the cell can be moved, then
        // it can be deleted.
        if(has_simplifiable_offset)
          to_delete = true;
      }
      // Mark all cells that are to delete. They cannot be deleted yet,
      // because neighboring information still needs to be extracted.
      if(to_delete) {
        it->set_additional_flag(1);
      }
    }
  }

  // ###################################################################
  // ### Second cell iteration #########################################
  // ###################################################################
  {
    Vertex_handle vert[4], nbv[4];
    Offset off[4];
    Cell_handle nb, new_neighbor;
    std::vector<Triple<Cell_handle, int, Cell_handle> > new_neighbor_relations;

    // Second iteration over all cells: redirect neighbors where necessary
    for(Cell_iterator it = all_cells_begin();
        it != all_cells_end(); ++it) {
      // Skip all cells that are to delete.
      if(it->get_additional_flag() == 1)
        continue;

      // Redirect neighbors: Only neighbors that are marked by the
      // additional_flag have to be substituted by one of their periodic
      // copies. The unmarked neighbors stay the same.
      for( int i = 0; i < 4; i++ ) {
        if( it->neighbor(i)->get_additional_flag() != 1 )
          continue;

        nb = it->neighbor(i);

        for( int j = 0; j < 4; j++ ) {
          off[j] = Offset();
          get_vertex( nb, j, vert[j], off[j]);
        }
        int x,y,z;
        x = (std::min) ( (std::min) ( off[0][0], off[1][0] ),
            (std::min) ( off[2][0], off[3][0] ) );
        y = (std::min) ( (std::min) ( off[0][1], off[1][1] ),
            (std::min) ( off[2][1], off[3][1] ) );
        z = (std::min) ( (std::min) ( off[0][2], off[1][2] ),
            (std::min) ( off[2][2], off[3][2] ) );

        // The vector from nb to the "original" periodic copy of nb, that is
        // the copy that will not be deleted.
        Offset difference_offset(x,y,z);
        CGAL_triangulation_assertion( !difference_offset.is_null() );

        // We now have to find the "original" periodic copy of nb from
        // its vertices. Therefore, we first have to find the vertices.
        for( int j = 0; j < 4; j++ ) {
          CGAL_triangulation_assertion( (off[j]-difference_offset)[0] >= 0);
          CGAL_triangulation_assertion( (off[j]-difference_offset)[1] >= 0);
          CGAL_triangulation_assertion( (off[j]-difference_offset)[2] >= 0);
          CGAL_triangulation_assertion( (off[j]-difference_offset)[0] < 3);
          CGAL_triangulation_assertion( (off[j]-difference_offset)[1] < 3);
          CGAL_triangulation_assertion( (off[j]-difference_offset)[2] < 3);

          // find the Vertex_handles of the vertices of the "original"
          // periodic copy of nb. If the vertex is inside the original
          // domain, there is nothing to do
          if( (off[j]-difference_offset).is_null() ) {
            nbv[j] = vert[j];
            // If the vertex is outside the original domain, we have to search
            // in virtual_vertices in the "wrong" direction. That means, we
            // cannot use virtual_vertices.find but have to use
            // virtual_vertices_reverse.
          } else {
            Offset nbo = off[j]-difference_offset;
            nbv[j] = virtual_vertices_reverse.find(vert[j])
              ->second[nbo[0]*9+nbo[1]*3+nbo[2]-1];
          }
        }
        // Find the new neighbor by its 4 vertices
        new_neighbor = get_cell( nbv );

        // Store the new neighbor relation. This cannot be applied yet because
        // it would disturb the functioning of get_cell( ... )
        new_neighbor_relations.push_back(make_triple(it, i, new_neighbor));
      }
    }
    // Apply the new neighbor relations now.
    for(unsigned int i=0; i<new_neighbor_relations.size(); i++) {
      new_neighbor_relations[i].first->set_neighbor(
          new_neighbor_relations[i].second,
          new_neighbor_relations[i].third);
    }
  }

  // ###################################################################
  // ### Third cell iteration ##########################################
  // ###################################################################
  {
    Vertex_handle vert[4];
    Offset off[4];
    // Third iteration over all cells: redirect vertices where necessary
    for(Cell_iterator it = all_cells_begin();
        it != all_cells_end(); ++it) {
      // Skip all cells that are marked to delete
      if(it->get_additional_flag() == 1)
        continue;

      // Find the corresponding vertices of it in the original domain
      // and set them as new vertices of it.
      for( int i = 0; i < 4; i++ ) {
        off[i] = Offset();
        get_vertex( it, i, vert[i], off[i]);
        it->set_vertex( i, vert[i]);
        CGAL_triangulation_assertion(vert[i]->point()[0] < domain().xmax());
        CGAL_triangulation_assertion(vert[i]->point()[1] < domain().ymax());
        CGAL_triangulation_assertion(vert[i]->point()[2] < domain().zmax());
        CGAL_triangulation_assertion(vert[i]->point()[0] >= domain().xmin());
        CGAL_triangulation_assertion(vert[i]->point()[1] >= domain().ymin());
        CGAL_triangulation_assertion(vert[i]->point()[2] >= domain().zmin());

        // redirect also the cell pointer of the vertex.
        it->vertex(i)->set_cell(it);
      }
      // Set the offsets.
      set_offsets(it, off[0], off[1], off[2], off[3] );
      CGAL_triangulation_assertion( int_to_off(it->offset(0)) == off[0] );
      CGAL_triangulation_assertion( int_to_off(it->offset(1)) == off[1] );
      CGAL_triangulation_assertion( int_to_off(it->offset(2)) == off[2] );
      CGAL_triangulation_assertion( int_to_off(it->offset(3)) == off[3] );
    }
  }

  // ###################################################################
  // ### Fourth cell iteration #########################################
  // ###################################################################
  std::vector<Point> hidden_points;
  {
    // Delete the marked cells.
    std::vector<Cell_handle> cells_to_delete;
    for( Cell_iterator cit = all_cells_begin();
                        cit != all_cells_end(); ++cit ) {
      if( cit->get_additional_flag() == 1 )
      {
        gather_cell_hidden_points(cit, hidden_points);
        cells_to_delete.push_back( cit );
      }
    }
    _tds.delete_cells(cells_to_delete.begin(), cells_to_delete.end());
  }

  // ###################################################################
  // ### Vertex iteration ##############################################
  // ###################################################################
  {
    // Delete all the vertices in virtual_vertices, that is all vertices
    // outside the original domain.
    std::vector<Vertex_handle> vertices_to_delete;
    for( Vertex_iterator vit = all_vertices_begin();
          vit != all_vertices_end(); ++vit ) {
      if( virtual_vertices.count( vit ) != 0 ) {
        CGAL_triangulation_assertion( virtual_vertices.count( vit ) == 1 );
        vertices_to_delete.push_back( vit );
      }
    }
    _tds.delete_vertices(vertices_to_delete.begin(), vertices_to_delete.end());
  }
  _cover = CGAL::make_array(1,1,1);
  virtual_vertices.clear();
  virtual_vertices_reverse.clear();
  reinsert_hidden_points_after_converting_to_1_sheeted(hidden_points);
}

template < class GT, class TDS >
inline void
Periodic_3_triangulation_3<GT,TDS>::convert_to_27_sheeted_covering()
{
  if(_cover == CGAL::make_array(3,3,3))
    return;

  CGAL_triangulation_precondition(is_1_cover());

  // Create 27 copies of each vertex and write virtual_vertices and
  // virtual_vertices_reverse
  std::list<Vertex_handle> original_vertices;
  // try to use std::copy instead of the following loop.
  for(Vertex_iterator vit = vertices_begin(); vit != vertices_end(); ++vit)
    original_vertices.push_back(vit);
  for(typename std::list<Vertex_handle>::iterator vit
       = original_vertices.begin(); vit != original_vertices.end(); ++vit) {
    Vertex_handle v_cp;
    std::vector<Vertex_handle> copies;
    for(int i=0; i<3; i++)
      for(int j=0; j<3; j++)
        for(int k=0; k<3; k++) {
          if(i==0 && j==0 && k==0)
            continue;
          v_cp = _tds.create_vertex(*vit);
          copies.push_back(v_cp);
          virtual_vertices.insert(std::make_pair(v_cp,
                                                 std::make_pair(*vit,Offset(i,j,k))));
        }
    virtual_vertices_reverse.insert(std::make_pair(*vit,copies));
  }

  // Create 27 copies of each cell from the respective copies of the
  // vertices and write virtual_cells and virtual_cells_reverse.
<<<<<<< HEAD
  typedef std::map<Cell_handle, std::pair<Cell_handle, Offset> >
      Virtual_cell_map;
=======
>>>>>>> b330f053
  typedef std::map<Cell_handle, std::vector<Cell_handle > >
      Virtual_cell_reverse_map;
  typedef typename Virtual_cell_reverse_map::const_iterator VCRMIT;

  Virtual_cell_reverse_map virtual_cells_reverse;

  std::list<Cell_handle> original_cells;
  for(Cell_iterator cit = cells_begin(); cit != cells_end(); ++cit)
    original_cells.push_back(cit);

  // Store vertex offsets in a separate data structure
  std::list< Offset > off_v;
  for(typename std::list<Vertex_handle>::iterator vit
       = original_vertices.begin(); vit != original_vertices.end(); ++vit) {
    Cell_handle ccc = (*vit)->cell();
    int v_index = ccc->index(*vit);
    off_v.push_back(int_to_off(ccc->offset(v_index)));
  }

  // Store neighboring offsets in a separate data structure
  std::list<CGAL::cpp11::array<Offset,4> > off_nb;
  for(typename std::list<Cell_handle>::iterator cit = original_cells.begin();
       cit != original_cells.end(); ++cit) {
    CGAL::cpp11::array<Offset,4> off_nb_c;
    for(int i=0; i<4; i++) {
      Cell_handle ccc = *cit;
      Cell_handle nnn = ccc->neighbor(i);
      off_nb_c[i] = neighbor_offset(ccc,i,nnn);
    }
    off_nb.push_back(off_nb_c);
  }

  // Create copies of cells
  for(typename std::list<Cell_handle>::iterator cit = original_cells.begin();
      cit != original_cells.end(); ++cit) {
    Cell_handle c_cp;
    std::vector<Cell_handle> copies;
    Virtual_vertex_reverse_map_it vvrmit[4];
    Offset vvoff[4];
    for(int i=0; i<4; i++) {
      vvrmit[i] = virtual_vertices_reverse.find((*cit)->vertex(i));
      CGAL_triangulation_assertion(
            vvrmit[i] != virtual_vertices_reverse.end());
      vvoff[i] = int_to_off((*cit)->offset(i));
    }
    Vertex_handle vvh[4];
    for(int n=0; n<26; n++) {
      for(int i=0; i<4; i++) {
        // Decomposition of n into an offset (nx,ny,nz):
        // nx = (n+1)/9, ny = ((n+1)/3)%3, nz = (n+1)%3
        int o_i = ((n+1)/9+vvoff[i].x()+3)%3;
        int o_j = ((n+1)/3+vvoff[i].y()+3)%3;
        int o_k = ((n+1)+vvoff[i].z()+3)%3;
        int n_c = 9*o_i+3*o_j+o_k-1;
        CGAL_triangulation_assertion(n_c >= -1);
        if(n_c == -1) vvh[i] = (*cit)->vertex(i);
        else           vvh[i] = vvrmit[i]->second[n_c];
      }
      c_cp = _tds.create_cell(vvh[0], vvh[1], vvh[2], vvh[3]);
      copies.push_back(c_cp);
    }
    virtual_cells_reverse.insert(std::make_pair(*cit,copies));
  }

  // Set new vertices of boundary cells of the original domain.
  for(typename std::list<Cell_handle>::iterator cit = original_cells.begin();
       cit != original_cells.end(); ++cit) {
    for(int i=0; i<4; i++) {
      Virtual_vertex_reverse_map_it vvrmit
          = virtual_vertices_reverse.find((*cit)->vertex(i));
      CGAL_triangulation_assertion(vvrmit != virtual_vertices_reverse.end());
      Offset vvoff = int_to_off((*cit)->offset(i));
      if(!vvoff.is_null()) {
        int n_c = 9*vvoff.x()+3*vvoff.y()+vvoff.z()-1;
        CGAL_triangulation_assertion(n_c >= 0);
        CGAL_triangulation_assertion(static_cast<unsigned int>(n_c)
                                     < vvrmit->second.size());
        (*cit)->set_vertex(i,vvrmit->second[n_c]);
      }
    }
  }

  // Set neighboring relations of cell copies
  typename std::list<CGAL::cpp11::array<Offset,4> >::iterator oit = off_nb.begin();
  for(typename std::list<Cell_handle>::iterator cit = original_cells.begin();
       cit != original_cells.end(); ++cit, ++oit) {
    CGAL_triangulation_assertion( oit != off_nb.end() );
    VCRMIT c_cp = virtual_cells_reverse.find(*cit);
    CGAL_triangulation_assertion(c_cp != virtual_cells_reverse.end());
    for(int i=0; i<4; i++) {
      Cell_handle cit_nb = (*cit)->neighbor(i);
      VCRMIT c_cp_nb = virtual_cells_reverse.find(cit_nb);
      CGAL_triangulation_assertion(c_cp_nb != virtual_cells_reverse.end());
      Offset nboff = (*oit)[i];
      for(int n=0; n<26; n++) {
        int n_nb;
        if(nboff.is_null()) n_nb = n;
        else {
          int o_i = ((n+1)/9-nboff.x()+3)%3;
          int o_j = ((n+1)/3-nboff.y()+3)%3;
          int o_k = (n+1-nboff.z()+3)%3;
          n_nb = 9*o_i+3*o_j+o_k-1;
        }
        if(n_nb == -1) {
          CGAL_triangulation_assertion(cit_nb->has_vertex(
                                         c_cp->second[n]->vertex((i+1)%4)) );
          CGAL_triangulation_assertion(cit_nb->has_vertex(
                                         c_cp->second[n]->vertex((i+2)%4)) );
          CGAL_triangulation_assertion(cit_nb->has_vertex(
                                         c_cp->second[n]->vertex((i+3)%4)) );
          c_cp->second[n]->set_neighbor(i,cit_nb);
        }
        else {
          CGAL_triangulation_assertion(n_nb >= 0);
          CGAL_triangulation_assertion(static_cast<unsigned int>(n_nb)
                                       <= c_cp_nb->second.size());
          CGAL_triangulation_assertion(c_cp_nb->second[n_nb]
                                       ->has_vertex(c_cp->second[n]->vertex((i+1)%4)) );
          CGAL_triangulation_assertion(c_cp_nb->second[n_nb]
                                       ->has_vertex(c_cp->second[n]->vertex((i+2)%4)) );
          CGAL_triangulation_assertion(c_cp_nb->second[n_nb]
                                       ->has_vertex(c_cp->second[n]->vertex((i+3)%4)) );
          c_cp->second[n]->set_neighbor(i,c_cp_nb->second[n_nb]);
        }
      }
    }
  }

  // Set neighboring relations of original cells
  oit = off_nb.begin();
  for(typename std::list<Cell_handle>::iterator cit = original_cells.begin();
       cit != original_cells.end(); ++cit, ++oit) {
    CGAL_triangulation_assertion( oit != off_nb.end() );
    for(int i=0; i<4; i++) {
      Offset nboff = (*oit)[i];
      if(!nboff.is_null()) {
        Cell_handle cit_nb = (*cit)->neighbor(i);
        VCRMIT c_cp_nb = virtual_cells_reverse.find(cit_nb);
        CGAL_triangulation_assertion(c_cp_nb != virtual_cells_reverse.end());
        int o_i = (3-nboff.x())%3;
        int o_j = (3-nboff.y())%3;
        int o_k = (3-nboff.z())%3;
        int n_nb = 9*o_i+3*o_j+o_k-1;
        CGAL_triangulation_assertion(n_nb >= 0);
        CGAL_triangulation_assertion(static_cast<unsigned int>(n_nb)
                                     <= c_cp_nb->second.size());
        CGAL_triangulation_assertion(c_cp_nb->second[n_nb]
                                     ->has_vertex((*cit)->vertex((i+1)%4)) );
        CGAL_triangulation_assertion(c_cp_nb->second[n_nb]
                                     ->has_vertex((*cit)->vertex((i+2)%4)) );
        CGAL_triangulation_assertion(c_cp_nb->second[n_nb]
                                     ->has_vertex((*cit)->vertex((i+3)%4)) );
        (*cit)->set_neighbor(i,c_cp_nb->second[n_nb]);
      }
    }
  }

  // Set incident cells
  for(Cell_iterator cit = cells_begin(); cit != cells_end(); ++cit) {
    for(int i=0; i<4; i++) {
      cit->vertex(i)->set_cell(cit);
    }
  }

  // Set offsets where necessary
  for(typename std::list<Cell_handle>::iterator cit = original_cells.begin();
       cit != original_cells.end(); ++cit) {
    VCRMIT c_cp = virtual_cells_reverse.find(*cit);
    CGAL_triangulation_assertion( c_cp != virtual_cells_reverse.end());
    Offset off[4];
    for(int i=0; i<4; i++)
      off[i] = int_to_off((*cit)->offset(i));

    if(off[0].is_null() && off[1].is_null() &&
        off[2].is_null() && off[3].is_null())
      continue;

    for(int n=0; n<26; n++) {
      Offset off_cp[4];
      int o_i = (n+1)/9;
      int o_j = ((n+1)/3)%3;
      int o_k = (n+1)%3;
      if(o_i!=2 && o_j!=2 && o_k !=2)
        continue;

      for(int i=0; i<4; i++) {
        off_cp[i] = Offset((o_i==2)?off[i].x():0,
                           (o_j==2)?off[i].y():0,
                           (o_k==2)?off[i].z():0);
        CGAL_triangulation_assertion(off_cp[i].x() == 0 || off_cp[i].x() == 1);
        CGAL_triangulation_assertion(off_cp[i].y() == 0 || off_cp[i].y() == 1);
        CGAL_triangulation_assertion(off_cp[i].z() == 0 || off_cp[i].z() == 1);
      }
      set_offsets(c_cp->second[n],off_cp[0],off_cp[1],off_cp[2],off_cp[3]);
    }
  }

  // Iterate over all original cells and reset offsets.
  for(typename std::list<Cell_handle>::iterator cit = original_cells.begin();
       cit != original_cells.end(); ++cit) {
    //This statement does not seem to have any effect
    set_offsets(*cit, 0,0,0,0);
    CGAL_triangulation_assertion((*cit)->offset(0) == 0);
    CGAL_triangulation_assertion((*cit)->offset(1) == 0);
    CGAL_triangulation_assertion((*cit)->offset(2) == 0);
    CGAL_triangulation_assertion((*cit)->offset(3) == 0);
  }

  _cover = CGAL::make_array(3,3,3);
  CGAL_triangulation_expensive_assertion(is_valid());

  update_cover_data_after_converting_to_27_sheeted_covering();
}

template < class GT, class TDS >
class Periodic_3_triangulation_3<GT,TDS>::Finder
{
  const Self* _t;
  const Point& _p;

public:
  Finder(const Self* t, const Point &p) : _t(t), _p(p) {}
  bool operator()(const Vertex_handle v) {
    return _t->equal(v->point(), _p);
  }
};

/** Find the cell that consists of the four given vertices
 *
 *  Iterates over all cells and compare the four vertices of each cell
 *  with the four vertices in vh.
 */
template < class GT, class TDS >
inline typename Periodic_3_triangulation_3<GT,TDS>::Cell_handle
Periodic_3_triangulation_3<GT,TDS>::get_cell(const Vertex_handle* vh) const
{
  bool contains_v[4];
  std::vector<Cell_handle> cells;
  incident_cells(vh[3],std::back_inserter(cells));
  for( typename std::vector<Cell_handle>::iterator it = cells.begin();
       it != cells.end(); it++ ) {
    CGAL_triangulation_assertion(
          (*it)->vertex(0) == vh[3] || (*it)->vertex(1) == vh[3]
        ||(*it)->vertex(2) == vh[3] || (*it)->vertex(3) == vh[3]);
    for( int j=0; j<3; j++ ) {
      contains_v[j] = false;
      contains_v[j] = ( (*it)->vertex(0) == vh[j] )
          || ( (*it)->vertex(1) == vh[j] )
          || ( (*it)->vertex(2) == vh[j] )
          || ( (*it)->vertex(3) == vh[j] );
    }
    if(contains_v[0] && contains_v[1] && contains_v[2]) {
      return (*it);
    }
  }
  CGAL_triangulation_assertion(false);
  return Cell_handle();
}

/*! \brief Get the offset of tester.point() such that
 * this point is in conflict with c w.r.t tester.get_offset().
 *
 * Implementation: Just try all eight possibilities.
 */
template < class GT, class TDS >
template < class Conflict_tester >
inline typename Periodic_3_triangulation_3<GT,TDS>::Offset
Periodic_3_triangulation_3<GT,TDS>::get_location_offset(
    const Conflict_tester& tester, Cell_handle c) const
{
  CGAL_triangulation_precondition( number_of_vertices() != 0 );

<<<<<<< HEAD
//  CGAL_triangulation_precondition_code(Locate_type lt; int i; int j;);
//  CGAL_triangulation_precondition(side_of_cell(q,o,c,lt,i,j)
//      != ON_UNBOUNDED_SIDE);

=======
>>>>>>> b330f053
  int cumm_off = c->offset(0) | c->offset(1) | c->offset(2) | c->offset(3);
  if(cumm_off == 0) {
    // default case:
    CGAL_triangulation_assertion(tester(c, Offset()));
    return Offset();
  } else {
    // Main idea seems to just test all possibilities.
    for(int i=0; i<8; i++) {
      if(((cumm_off | (~i))&7) == 7) {
        if(tester(c,int_to_off(i))) {
          return int_to_off(i);
        }
      }
    }
  }
  CGAL_triangulation_assertion(false);
  return Offset();
}

template < class GT, class TDS >
template < class Conflict_tester >
inline typename Periodic_3_triangulation_3<GT,TDS>::Offset
Periodic_3_triangulation_3<GT,TDS>::get_location_offset(
    const Conflict_tester& tester, Cell_handle c, bool& found) const
{
  CGAL_triangulation_precondition( number_of_vertices() != 0 );

<<<<<<< HEAD
//  CGAL_triangulation_precondition_code(Locate_type lt; int i; int j;);
//  CGAL_triangulation_precondition(side_of_cell(q,o,c,lt,i,j)
//      != ON_UNBOUNDED_SIDE);

  found = false;

  int cumm_off = c->offset(0) | c->offset(1) | c->offset(2) | c->offset(3);
  if(cumm_off == 0) {
=======
  found = false;

  int cumm_off = c->offset(0) | c->offset(1) | c->offset(2) | c->offset(3);
  if(cumm_off == 0 && tester(c, Offset())) {
>>>>>>> b330f053
    // default case:
    found = true;
    return Offset();
  } else {
    // Main idea seems to just test all possibilities.
    for(int i=0; i<8; i++) {
      if(((cumm_off | (~i))&7) == 7) {
<<<<<<< HEAD
      if(tester(c,int_to_off(i))) {
        found = true;
        return int_to_off(i);
=======
        if(tester(c,int_to_off(i))) {
          found = true;
          return int_to_off(i);
>>>>>>> b330f053
        }
      }
    }
  }

  return Offset();
}

/** Get the offset between the origins of the internal offset coordinate
  * systems of two neighboring cells with respect from ch to nb.
  *
  * - Find two corresponding vertices from each cell
  * - Return the difference of their offsets.
  */
template < class GT, class TDS >
inline typename Periodic_3_triangulation_3<GT,TDS>::Offset
Periodic_3_triangulation_3<GT,TDS>::neighbor_offset(
    Cell_handle ch, int i, Cell_handle nb) const
{
  // Redundance in the signature!
  CGAL_triangulation_precondition(ch->neighbor(i) == nb);
  CGAL_triangulation_precondition(nb->neighbor(nb->index(ch)) == ch);

  Vertex_handle vertex_ch;
  int index_ch, index_nb;
  // ensure that vertex_ch \in nb and vertex_nb \in ch
  index_ch = (i==0? 1 : 0);
  vertex_ch = ch->vertex(index_ch);
  index_nb = nb->index(vertex_ch);

  return int_to_off(nb->offset(index_nb)) - int_to_off(ch->offset(index_ch));
}

/**
 * - ch->offset(i) is an bit triple encapsulated in an integer. Each bit
 *   represents the offset in one direction --> 2-cover!
 * - it_to_off(int) decodes this again.
 * - Finally the offset vector is multiplied by cover.
 *   So if we are working in 3-cover we translate it to the neighboring
 *   3-cover and not only to the neighboring domain.
 */
template < class GT, class TDS >
inline void Periodic_3_triangulation_3<GT, TDS>::get_vertex(
    Cell_handle ch, int i, Vertex_handle& vh, Offset& off) const
{
  off = combine_offsets(Offset(),int_to_off(ch->offset(i)));
  vh = ch->vertex(i);

  if(is_1_cover()) return;
  Vertex_handle vh_i = vh;
  get_vertex(vh_i, vh, off);
  return;
}

template < class GT, class TDS >
inline void Periodic_3_triangulation_3<GT, TDS>::get_vertex(
    Vertex_handle vh_i, Vertex_handle& vh, Offset& off) const
{
  Virtual_vertex_map_it it = virtual_vertices.find(vh_i);

  if(it == virtual_vertices.end()) {
    // if ch->vertex(i) is not contained in virtual_vertices, then it is in
    // the original domain.
    vh = vh_i;
    CGAL_triangulation_assertion(vh != Vertex_handle());
  } else {
    // otherwise it has to be looked up as well as its offset.
    vh = it->second.first;
    off += it->second.second;
    CGAL_triangulation_assertion(vh->point().x() < domain().xmax());
    CGAL_triangulation_assertion(vh->point().y() < domain().ymax());
    CGAL_triangulation_assertion(vh->point().z() < domain().zmax());
    CGAL_triangulation_assertion(vh->point().x() >= domain().xmin());
    CGAL_triangulation_assertion(vh->point().y() >= domain().ymin());
    CGAL_triangulation_assertion(vh->point().z() >= domain().zmin());
  }
}

template < class GT, class TDS >
std::istream&
operator>> (std::istream& is, Periodic_3_triangulation_3<GT,TDS>& tr)
  // reads
  // the current covering that guarantees the triangulation to be a
  //     simplicial complex
  // the number of vertices
  // the non combinatorial information on vertices (points in case of 1-sheeted
  //     covering, point-offset pairs otherwise)
  //     ALL PERIODIC COPIES OF ONE VERTEX MUST BE STORED CONSECUTIVELY
  // the number of cells
  // the cells by the indices of their vertices in the preceding list
  // of vertices, plus the non combinatorial information on each cell
  // the neighbors of each cell by their index in the preceding list of cells
{
  CGAL_triangulation_precondition(is.good());

  typedef Periodic_3_triangulation_3<GT,TDS>            Triangulation;
  typedef typename Triangulation::size_type             size_type;
  typedef typename Triangulation::Vertex_handle         Vertex_handle;
  typedef typename Triangulation::Cell_handle           Cell_handle;
  typedef typename Triangulation::Offset                Offset;
  typedef typename Triangulation::Iso_cuboid            Iso_cuboid;

  tr.clear();

  Iso_cuboid domain(0,0,0,1,1,1);
  int cx=0, cy=0, cz=0;
  size_type n=0;

  if(is_ascii(is)) {
    is >> domain;
    is >> cx >> cy >> cz;
    is >> n;
  }
  else {
    is >> domain;
    read(is,cx);
    read(is,cy);
    read(is,cz);
    read(is,n);
  }

  CGAL_triangulation_assertion((n/(cx*cy*cz))*cx*cy*cz == n);

  tr.tds().set_dimension((n==0?-2:3));
  tr._gt.set_domain(domain);
  tr._cover = CGAL::make_array(cx,cy,cz);

  if( n==0 ) return is;

  std::vector< Vertex_handle > V(n);

  if(cx==1 && cy==1 && cz==1) {
    for(std::size_t i=0; i < n; i++) {
      V[i] = tr.tds().create_vertex();
      is >> *V[i];
    }
  } else {
    Vertex_handle v,w;
    std::vector<Vertex_handle> vv;
    Offset off;
    for(std::size_t i=0; i < n; i++) {
      v = tr.tds().create_vertex();
      V[i] = v;
      is >> *V[i] >> off;
      vv.clear();
      for(int j=1; j<cx*cy*cz; j++) {
        i++;
        w = tr.tds().create_vertex();
        V[i] = w;
        is >> *V[i] >> off;
        vv.push_back(w);
        tr.virtual_vertices[w]=std::make_pair(v,off);
      }
      tr.virtual_vertices_reverse[v]=vv;
    }
  }

  std::vector< Cell_handle > C;
  std::size_t m;
  tr._tds.read_cells(is, V, m, C);

  // read offsets
  int off[4] = {0,0,0,0};
  for(std::size_t j=0; j < m; j++) {
    if(is_ascii(is))
      is >> off[0] >> off[1] >> off[2] >> off[3];
    else {
      read(is,off[0]);
      read(is,off[1]);
      read(is,off[2]);
      read(is,off[3]);
    }
    tr.set_offsets(C[j],off[0],off[1],off[2],off[3]);
  }

  // read potential other information
  for(std::size_t j=0; j < m; j++)
    is >> *(C[j]);

  CGAL_triangulation_expensive_assertion( tr.is_valid() );
  return is;
}

template < class GT, class TDS >
std::ostream&
operator<< (std::ostream& os,const Periodic_3_triangulation_3<GT,TDS>& tr)
// writes :
// the number of vertices
// the domain as six coordinates: xmin ymin zmin xmax ymax zmax
// the current covering that guarantees the triangulation to be a
//     simplicial complex
// the non combinatorial information on vertices (points in case of 1-sheeted
//     covering, point-offset pairs otherwise)
//     ALL PERIODIC COPIES OF ONE VERTEX MUST BE STORED CONSECUTIVELY
// the number of cells
// the cells by the indices of their vertices in the preceding list
// of vertices, plus the non combinatorial information on each cell
// the neighbors of each cell by their index in the preceding list of cells
{
  typedef Periodic_3_triangulation_3<GT,TDS>       Triangulation;
  typedef typename Triangulation::size_type        size_type;
  typedef typename Triangulation::Vertex_handle    Vertex_handle;
  typedef typename Triangulation::Vertex_iterator  Vertex_iterator;
  typedef typename Triangulation::Cell_handle      Cell_handle;
  typedef typename Triangulation::Cell_iterator    Cell_iterator;
  typedef typename Triangulation::Covering_sheets  Covering_sheets;
  typedef typename Triangulation::Offset           Offset;
  typedef typename Triangulation::Virtual_vertex_map_it Virtual_vertex_map_it;
  typedef typename Triangulation::Iso_cuboid       Iso_cuboid;

  // outputs dimension, domain and number of vertices
  Iso_cuboid domain = tr.domain();
  Covering_sheets cover = tr.number_of_sheets();
  size_type n = tr.number_of_vertices();

  if(is_ascii(os))
    os << domain << std::endl
       << cover[0] << " " << cover[1] << " " << cover[2] << std::endl
       << n*cover[0]*cover[1]*cover[2] << std::endl;
  else {
    os << domain;
    write(os,cover[0]);
    write(os,cover[1]);
    write(os,cover[2]);
    write(os,n*cover[0]*cover[1]*cover[2]);
  }

  if(n == 0)
    return os;

  // write the vertices
  Unique_hash_map<Vertex_handle, std::size_t > V;
  std::size_t i=0;
  if(tr.is_1_cover()) {
    for(Vertex_iterator it=tr.vertices_begin(); it!=tr.vertices_end(); ++it) {
      V[it] = i++;
      os << it->point();
      if(is_ascii(os))
        os << std::endl;
    }
  } else {
    Virtual_vertex_map_it vit, vvit;
    std::vector<Vertex_handle> vv;
    for(Vertex_iterator it=tr.vertices_begin(); it!=tr.vertices_end(); ++it) {
      vit = tr.virtual_vertices.find(it);
      if(vit != tr.virtual_vertices.end())
        continue;

      V[it]=i++;
      if(is_ascii(os))
        os << it->point() << std::endl
           << Offset(0,0,0) << std::endl;
      else os << it->point() << Offset(0,0,0);
      CGAL_triangulation_assertion(tr.virtual_vertices_reverse.find(it)
          != tr.virtual_vertices_reverse.end());
      vv = tr.virtual_vertices_reverse.find(it)->second;
      CGAL_triangulation_assertion(vv.size() == 26);
      for(std::size_t j=0; j<vv.size(); j++) {
        vvit = tr.virtual_vertices.find(vv[j]);
        CGAL_triangulation_assertion(vvit != tr.virtual_vertices.end());
        V[vv[j]] = i++;
        if(is_ascii(os))
          os << vv[j]->point() << std::endl
             << vvit->second.second << std::endl;
        else os << vv[j]->point() << vvit->second.second;
      }
    }
  }
  CGAL_triangulation_postcondition(i==tr._cover[0]*tr._cover[1]*tr._cover[2]*n);

  // asks the tds for the combinatorial information
  tr.tds().print_cells(os, V);

  // write offsets
  //for(unsigned int i=0; i<tr.number_of_cells(); i++) {
  for(Cell_iterator it=tr.cells_begin(); it!=tr.cells_end(); ++it) {
    //Cell_handle ch = std::find(tr.cells_begin(), tr.cells_end(), i);
    Cell_handle ch(it);
    for(int j=0; j<4; j++) {
      if(is_ascii(os)) {
        os << ch->offset(j);
        if( j==3 )
          os << std::endl;
        else
          os << ' ';
      }
      else write(os,ch->offset(j));
    }
  }

  // write the non combinatorial information on the cells
  // using the << operator of Cell
  // works because the iterator of the tds traverses the cells in the
  // same order as the iterator of the triangulation
  if(tr.number_of_vertices() != 0) {
      for(Cell_iterator it=tr.cells_begin(); it != tr.cells_end(); ++it) {
    os << *it; // other information
    if(is_ascii(os))
      os << std::endl;
    }
  }
  return os;
}

namespace internal {

/// Internal function used by operator==.
// This function tests and registers the 4 neighbors of c1/c2,
// and performs a bfs traversal
// Returns false if an inequality has been found.
//TODO: introduce offsets
template <class GT, class TDS1, class TDS2>
bool
test_next(const Periodic_3_triangulation_3<GT, TDS1>& t1,
          const Periodic_3_triangulation_3<GT, TDS2>& t2,
          typename Periodic_3_triangulation_3<GT, TDS1>::Cell_handle c1,
          typename Periodic_3_triangulation_3<GT, TDS2>::Cell_handle c2,
          std::map<typename Periodic_3_triangulation_3<GT, TDS1>::Cell_handle,
          typename Periodic_3_triangulation_3<GT, TDS2>::Cell_handle>& Cmap,
          std::map<typename Periodic_3_triangulation_3<GT, TDS1>::Vertex_handle,
          typename Periodic_3_triangulation_3<GT, TDS2>::Vertex_handle>& Vmap)
{
  typedef Periodic_3_triangulation_3<GT, TDS1> Tr1;
  typedef Periodic_3_triangulation_3<GT, TDS2> Tr2;
  typedef typename Tr1::Vertex_handle  Vertex_handle1;
  typedef typename Tr1::Cell_handle    Cell_handle1;
  typedef typename Tr2::Vertex_handle  Vertex_handle2;
  typedef typename Tr2::Cell_handle    Cell_handle2;
  typedef typename std::map<Cell_handle1, Cell_handle2>::const_iterator  Cit;
  typedef typename std::map<Vertex_handle1, Vertex_handle2>::const_iterator Vit;

  std::vector<std::pair<Cell_handle1, Cell_handle2> > queue;
  queue.push_back(std::make_pair(c1,c2));

  while(! queue.empty()) {
    boost::tie(c1,c2) = queue.back();
    queue.pop_back();

    // Precondition: c1, c2 have been registered as well as their 4 vertices.
    CGAL_triangulation_precondition(t1.number_of_vertices() != 0);
    CGAL_triangulation_precondition(Cmap[c1] == c2);
    CGAL_triangulation_precondition(Vmap.find(c1->vertex(0)) != Vmap.end());
    CGAL_triangulation_precondition(Vmap.find(c1->vertex(1)) != Vmap.end());
    CGAL_triangulation_precondition(Vmap.find(c1->vertex(2)) != Vmap.end());
    CGAL_triangulation_precondition(Vmap.find(c1->vertex(3)) != Vmap.end());

    for(int i=0; i <= 3; ++i) {
      Cell_handle1 n1 = c1->neighbor(i);
      Cit cit = Cmap.find(n1);
      Vertex_handle1 v1 = c1->vertex(i);
      Vertex_handle2 v2 = Vmap[v1];
      Cell_handle2 n2 = c2->neighbor(c2->index(v2));
      if(cit != Cmap.end()) {
        // n1 was already registered.
        if(cit->second != n2)
          return false;
        continue;
      }
      // n1 has not yet been registered.
      // We check that the new vertices match geometrically.
      // And we register them.
      Vertex_handle1 vn1 = n1->vertex(n1->index(c1));
      Vertex_handle2 vn2 = n2->vertex(n2->index(c2));
      Vit vit = Vmap.find(vn1);
      if(vit != Vmap.end()) {
        // vn1 already registered
        if(vit->second != vn2)
          return false;
      }
      else {
        if(t1.geom_traits().compare_xyz_3_object()(t1.construct_point(vn1->point()),
                                                    t2.construct_point(vn2->point())) != 0)
          return false;

        // We register vn1/vn2.
        Vmap.insert(std::make_pair(vn1, vn2));
      }

      // We register n1/n2.
      Cmap.insert(std::make_pair(n1, n2));
      queue.push_back(std::make_pair(n1, n2));
    }
  }
  return true;
}

} // namespace internal


template < class GT, class TDS1, class TDS2  >
bool
operator==(const Periodic_3_triangulation_3<GT,TDS1>& t1,
           const Periodic_3_triangulation_3<GT,TDS2>& t2)
{
  typedef typename Periodic_3_triangulation_3<GT,TDS1>::Vertex_handle
      Vertex_handle1;
  typedef typename Periodic_3_triangulation_3<GT,TDS1>::Cell_handle
      Cell_handle1;
  typedef typename Periodic_3_triangulation_3<GT,TDS2>::Vertex_handle
      Vertex_handle2;
  typedef typename Periodic_3_triangulation_3<GT,TDS2>::Vertex_handle
      Vertex_iterator2;
  typedef typename Periodic_3_triangulation_3<GT,TDS2>::Cell_handle
      Cell_handle2;

  typedef typename Periodic_3_triangulation_3<GT,TDS1>::Point      Point;
  typedef typename Periodic_3_triangulation_3<GT,TDS1>::Offset     Offset;

  // typedef typename Periodic_3_triangulation_3<GT,TDS1>
  //     ::Geometric_traits::Compare_xyz_3                       Compare_xyz_3;
  // Compare_xyz_3 cmp1 = t1.geom_traits().compare_xyz_3_object();
  // Compare_xyz_3 cmp2 = t2.geom_traits().compare_xyz_3_object();

  // Some quick checks.
  if(   t1.domain()           != t2.domain()
      || t1.number_of_sheets() != t2.number_of_sheets())
    return false;

  if(   t1.number_of_vertices() != t2.number_of_vertices()
      || t1.number_of_cells() != t2.number_of_cells())
    return false;

  // Special case for empty triangulations
  if(t1.number_of_vertices() == 0)
    return true;

  // We will store the mapping between the 2 triangulations vertices and
  // cells in 2 maps.
  std::map<Vertex_handle1, Vertex_handle2> Vmap;
  std::map<Cell_handle1, Cell_handle2> Cmap;

  // find a common point
  Vertex_handle1 v1 = static_cast<Vertex_handle1>(t1.vertices_begin());
  Vertex_handle2 iv2;
  for(Vertex_iterator2 vit2 = t2.vertices_begin();
      vit2 != t2.vertices_end(); ++vit2) {
    if(!t1.equal(vit2->point(), v1->point(),
                  t2.get_offset(vit2), t1.get_offset(v1)))
      continue;
    iv2 = static_cast<Vertex_handle2>(vit2);
    break;
  }
  if(iv2 == Vertex_handle2())
    return false;
  Vmap.insert(std::make_pair(v1, iv2));

  // We pick one cell of t1, and try to match it against the
  // cells of t2.
  Cell_handle1 c = v1->cell();
  Vertex_handle1 v2 = c->vertex((c->index(v1)+1)%4);
  Vertex_handle1 v3 = c->vertex((c->index(v1)+2)%4);
  Vertex_handle1 v4 = c->vertex((c->index(v1)+3)%4);
  Point p2 = v2->point();
  Point p3 = v3->point();
  Point p4 = v4->point();
  Offset o2 = t1.get_offset(v2);
  Offset o3 = t1.get_offset(v3);
  Offset o4 = t1.get_offset(v4);

  std::vector<Cell_handle2> ics;
  t2.incident_cells(iv2, std::back_inserter(ics));
  for(typename std::vector<Cell_handle2>::const_iterator cit = ics.begin();
                                                          cit != ics.end(); ++cit) {
    int inf = (*cit)->index(iv2);

    if(t1.equal(p2, (*cit)->vertex((inf+1)%4)->point(),
                 o2, t2.get_offset((*cit)->vertex((inf+1)%4))))
      Vmap.insert(std::make_pair(v2, (*cit)->vertex((inf+1)%4)));
    else if(t1.equal(p2, (*cit)->vertex((inf+2)%4)->point(),
                      o2, t2.get_offset((*cit)->vertex((inf+2)%4))))
      Vmap.insert(std::make_pair(v2, (*cit)->vertex((inf+2)%4)));
    else if(t1.equal(p2, (*cit)->vertex((inf+3)%4)->point(),
                      o2, t2.get_offset((*cit)->vertex((inf+3)%4))))
      Vmap.insert(std::make_pair(v2, (*cit)->vertex((inf+3)%4)));
    else
      continue; // None matched v2.

    if(t1.equal(p3, (*cit)->vertex((inf+1)%4)->point(),
                 o3, t2.get_offset((*cit)->vertex((inf+1)%4))))
      Vmap.insert(std::make_pair(v3, (*cit)->vertex((inf+1)%4)));
    else if(t1.equal(p3, (*cit)->vertex((inf+2)%4)->point(),
                      o3, t2.get_offset((*cit)->vertex((inf+2)%4))))
      Vmap.insert(std::make_pair(v3, (*cit)->vertex((inf+2)%4)));
    else if(t1.equal(p3, (*cit)->vertex((inf+3)%4)->point(),
                      o3, t2.get_offset((*cit)->vertex((inf+3)%4))))
      Vmap.insert(std::make_pair(v3, (*cit)->vertex((inf+3)%4)));
    else
      continue; // None matched v3.

    if(t1.equal(p4, (*cit)->vertex((inf+1)%4)->point(),
                 o4, t2.get_offset((*cit)->vertex((inf+1)%4))))
      Vmap.insert(std::make_pair(v4,(*cit)->vertex((inf+1)%4)));
    else if(t1.equal(p4, (*cit)->vertex((inf+2)%4)->point(),
                      o4, t2.get_offset((*cit)->vertex((inf+2)%4))))
      Vmap.insert(std::make_pair(v4,(*cit)->vertex((inf+2)%4)));
    else if(t1.equal(p4, (*cit)->vertex((inf+3)%4)->point(),
                      o4, t2.get_offset((*cit)->vertex((inf+3)%4))))
      Vmap.insert(std::make_pair(v4,(*cit)->vertex((inf+3)%4)));
    else
      continue; // None matched v4.

    // Found it !
    Cmap.insert(std::make_pair(c, *cit));
    break;
  }

  if(Cmap.size() == 0)
    return false;

  // We now have one cell, we need to compare in a bfs graph traversal
  return internal::test_next(t1, t2, Cmap.begin()->first, Cmap.begin()->second, Cmap, Vmap);
}

template < class GT, class TDS1, class TDS2 >
inline
bool
operator!=(const Periodic_3_triangulation_3<GT,TDS1>& t1,
    const Periodic_3_triangulation_3<GT,TDS2>& t2)
{
  return ! (t1 == t2);
}

} // namespace CGAL

#endif // CGAL_PERIODIC_3_TRIANGULATION_3_H<|MERGE_RESOLUTION|>--- conflicted
+++ resolved
@@ -25,10 +25,7 @@
 #include <CGAL/license/Periodic_3_triangulation_3.h>
 
 #include <CGAL/basic.h>
-<<<<<<< HEAD
-=======
 #include <CGAL/Exact_kernel_selector.h>
->>>>>>> b330f053
 
 #include <boost/tuple/tuple.hpp>
 #include <boost/random/linear_congruential.hpp>
@@ -44,13 +41,6 @@
 #include <CGAL/Triangulation_vertex_base_3.h>
 #include <CGAL/triangulation_assertions.h>
 
-<<<<<<< HEAD
-#include <CGAL/internal/Periodic_3_triangulation_iterators_3.h>
-
-#include <CGAL/Unique_hash_map.h>
-
-=======
->>>>>>> b330f053
 #include <CGAL/array.h>
 #include <CGAL/internal/Exact_type_selector.h>
 #include <CGAL/NT_converter.h>
@@ -323,21 +313,13 @@
   const TDS& tds() const { return _tds; }
   TDS& tds() { return _tds; }
 
-<<<<<<< HEAD
+  bool is_parallel() const { return false; }
+
   virtual void gather_cell_hidden_points(const Cell_handle /*cit*/, std::vector<Point>& /* hidden_points*/) { }
   virtual void reinsert_hidden_points_after_converting_to_1_sheeted(const std::vector<Point>& /* hidden_points*/) { }
 
   const Iso_cuboid& domain() const { return _gt.get_domain(); }
 
-=======
-  bool is_parallel() const { return false; }
-
-  virtual void gather_cell_hidden_points(const Cell_handle /*cit*/, std::vector<Point>& /* hidden_points*/) { }
-  virtual void reinsert_hidden_points_after_converting_to_1_sheeted(const std::vector<Point>& /* hidden_points*/) { }
-
-  const Iso_cuboid& domain() const { return _gt.get_domain(); }
-
->>>>>>> b330f053
   virtual void update_cover_data_after_setting_domain() {}
 
   void set_domain(const Iso_cuboid& domain)
@@ -392,11 +374,7 @@
     return number_of_facets();
   }
   size_type number_of_finite_edges() const {
-<<<<<<< HEAD
     return number_of_edges();
-=======
-    return number_of_finite_edges();
->>>>>>> b330f053
   }
 
   size_type number_of_stored_cells() const {
@@ -620,69 +598,6 @@
     return construct_point(pp.first, pp.second);
   }
 
-<<<<<<< HEAD
-  // Given a point `p` in space, compute its offset `o` with respect
-  // to the canonical domain and returns (p, o)
-  Periodic_point_3 construct_periodic_point(const Point_3& p) const
-  {
-    // Check if p lies within the domain. If not, translate.
-    const Iso_cuboid& dom = domain();
-    if(!(p.x() < dom.xmin()) && p.x() < dom.xmax() &&
-        !(p.y() < dom.ymin()) && p.y() < dom.ymax() &&
-        !(p.z() < dom.zmin()) && p.z() < dom.zmax())
-      return std::make_pair(p, Offset());
-
-    int ox = -1, oy = -1, oz = -1;
-    if(p.x() < dom.xmin())
-      ox = 1;
-    else if(p.x() < dom.xmax())
-      ox = 0;
-
-    if(p.y() < dom.ymin())
-      oy = 1;
-    else if(p.y() < dom.ymax())
-      oy = 0;
-
-    if(p.z() < dom.zmin())
-      oz = 1;
-    else if(p.z() < dom.zmax())
-      oz = 0;
-
-    Offset transl_offx(0, 0, 0);
-    Offset transl_offy(0, 0, 0);
-    Offset transl_offz(0, 0, 0);
-    Point_3 dp(p);
-
-    // Find the right offset such that the translation will yield a
-    // point inside the original domain.
-    while(dp.x() < dom.xmin() || !(dp.x() < dom.xmax()))
-    {
-      transl_offx.x() += ox;
-      dp = construct_point(std::make_pair(p, transl_offx));
-    }
-    while(dp.y() < dom.ymin() || !(dp.y() < dom.ymax()))
-    {
-      transl_offy.y() += oy;
-      dp = construct_point(std::make_pair(p, transl_offy));
-    }
-    while(dp.z() < dom.zmin() || !(dp.z() < dom.zmax()))
-    {
-      transl_offz.z() += oz;
-      dp = construct_point(std::make_pair(p, transl_offz));
-    }
-
-    Offset transl_off(transl_offx.x(), transl_offy.y(), transl_offz.z());
-    Periodic_point_3 pp(std::make_pair(p, transl_off));
-
-    CGAL_triangulation_assertion_code(
-      Point_3 rp = construct_point(pp.first, pp.second);
-    )
-    CGAL_triangulation_assertion(!(rp.x() < dom.xmin()) && rp.x() < dom.xmax());
-    CGAL_triangulation_assertion(!(rp.y() < dom.ymin()) && rp.y() < dom.ymax());
-    CGAL_triangulation_assertion(!(rp.z() < dom.zmin()) && rp.z() < dom.zmax());
-
-    return pp;
-=======
   Periodic_point_3 exact_construct_periodic_point(const Point_3& p) const
   {
     typedef typename Geometric_traits::Kernel                    K;
@@ -824,7 +739,6 @@
   {
     bool useless = false;
     return construct_periodic_point(p, useless);
->>>>>>> b330f053
   }
 
   // ---------------------------------------------------------------------------
@@ -1400,7 +1314,6 @@
     Locate_type lt;
     int li, lj;
     return locate( p, lo, lt, li, lj, start);
-<<<<<<< HEAD
   }
 
   Cell_handle locate(const Point& p, Offset& lo,
@@ -1414,21 +1327,6 @@
     return ch;
   }
 
-=======
-  }
-
-  Cell_handle locate(const Point& p, Offset& lo,
-                     Locate_type& lt, int& li, int& lj,
-                     Cell_handle start = Cell_handle()) const
-  {
-    Cell_handle ch = periodic_locate(p, Offset(), lo, lt, li, lj, start);
-    for(unsigned i = 0; i < 3; ++i)
-      if(lo[i] >= 1)
-        lo[i] = -1;
-    return ch;
-  }
-
->>>>>>> b330f053
   Bounded_side side_of_cell(const Point& p, Cell_handle c,
                             Locate_type& lt, int& i, int& j) const
   {
@@ -1584,16 +1482,10 @@
       typename Virtual_vertex_map::iterator iter = this->virtual_vertices.find(vertex_handle);
       if(iter != this->virtual_vertices.end())
       {
-<<<<<<< HEAD
         Vertex_handle vh = iter->second.first;
         this->virtual_vertices.erase(iter);
 
         typename Virtual_vertex_reverse_map::iterator origin_it = this->virtual_vertices_reverse.find(vh);
-=======
-        this->virtual_vertices.erase(iter);
-
-        typename Virtual_vertex_reverse_map::iterator origin_it = this->virtual_vertices_reverse.find(iter->second.first);
->>>>>>> b330f053
         std::vector<Vertex_handle>& copies = origin_it->second;
         typename std::vector<Vertex_handle>::iterator copy_iter = std::find(copies.begin(), copies.end(), vertex_handle);
         CGAL_triangulation_assertion(copy_iter != copies.end());
@@ -1902,11 +1794,7 @@
 
   Offset combine_offsets(const Offset& o_c, const Offset& o_t) const
   {
-<<<<<<< HEAD
-    Offset o_ct(_cover[0]*o_t.x(),_cover[1]*o_t.y(),_cover[2]*o_t.z());
-=======
     Offset o_ct(_cover[0]*o_t.x(), _cover[1]*o_t.y(), _cover[2]*o_t.z());
->>>>>>> b330f053
     return o_c + o_ct;
   }
 
@@ -1922,7 +1810,6 @@
   template<class Conflict_tester>
   Offset get_location_offset(const Conflict_tester& tester,
                              Cell_handle c) const;
-<<<<<<< HEAD
 
   template<class Conflict_tester>
   Offset get_location_offset(const Conflict_tester& tester,
@@ -1930,15 +1817,6 @@
 
   Offset neighbor_offset(Cell_handle ch, int i, Cell_handle nb) const;
 
-=======
-
-  template<class Conflict_tester>
-  Offset get_location_offset(const Conflict_tester& tester,
-                             Cell_handle c, bool& found) const;
-
-  Offset neighbor_offset(Cell_handle ch, int i, Cell_handle nb) const;
-
->>>>>>> b330f053
 public:
   Offset neighbor_offset(Cell_handle ch, int i) const
   {
@@ -2025,12 +1903,8 @@
     Offset o1 = -p1.second;
     Offset o2 = combine_offsets(-p2.second,-off);
     Offset cumm_off((std::min)(o1.x(),o2.x()),
-<<<<<<< HEAD
-                    (std::min)(o1.y(),o2.y()),(std::min)(o1.z(),o2.z()));
-=======
                     (std::min)(o1.y(),o2.y()),
                     (std::min)(o1.z(),o2.z()));
->>>>>>> b330f053
     const Periodic_point_3 pp1 = std::make_pair(construct_point(p1), o1-cumm_off);
     const Periodic_point_3 pp2 = std::make_pair(construct_point(p2), o2-cumm_off);
     ps = CGAL::make_array(pp1, pp2);
@@ -2056,10 +1930,7 @@
       *points++ = dual;
       ++ccit;
     } while(ccit != cstart);
-<<<<<<< HEAD
-=======
-
->>>>>>> b330f053
+
     return points;
   }
 
@@ -2077,10 +1948,7 @@
       Point_3 dual = construct_point(std::make_pair(dual_orig, -off));
       *points++ = dual;
     }
-<<<<<<< HEAD
-=======
-
->>>>>>> b330f053
+
     return points;
   }
 
@@ -2101,10 +1969,7 @@
       os << so.target() << '\n';
     }
     CGAL_triangulation_assertion( i == number_of_facets() );
-<<<<<<< HEAD
-=======
-
->>>>>>> b330f053
+
     return os;
   }
 
@@ -2461,11 +2326,7 @@
              ( o[2] != COPLANAR ) ? 2 : 3;
     break;
   default:
-<<<<<<< HEAD
-    // Vertex can not lie on four facets
-=======
     // the point cannot lie on four facets
->>>>>>> b330f053
     CGAL_triangulation_assertion(false);
   }
   lo = off_query;
@@ -2597,20 +2458,9 @@
 
 /**
  * returns
-<<<<<<< HEAD
- * ON_BOUNDED_SIDE if p inside the cell
- * (for an infinite cell this means that p lies strictly in the half space
- * limited by its finite facet)
- * ON_BOUNDARY if p on the boundary of the cell
- * (for an infinite cell this means that p lies on the *finite* facet)
- * ON_UNBOUNDED_SIDE if p lies outside the cell
- * (for an infinite cell this means that p is not in the preceding
- * two cases)
-=======
  * ON_BOUNDED_SIDE if (q, off) inside the cell
  * ON_BOUNDARY if (q, off) on the boundary of the cell
  * ON_UNBOUNDED_SIDE if (q, off) lies outside the cell
->>>>>>> b330f053
  *
  * lt has a meaning only when ON_BOUNDED_SIDE or ON_BOUNDARY
  */
@@ -2757,11 +2607,7 @@
 
   tester.set_offset(o);
 
-<<<<<<< HEAD
-  // Choose the periodic copy of tester.point() that is inside c.
-=======
   // Choose the periodic copy of tester.point() that is in conflict with c.
->>>>>>> b330f053
   bool found = false;
   Offset current_off = get_location_offset(tester, c, found);
 
@@ -3104,11 +2950,7 @@
     else
       vstart = vvmit->second.first;
     CGAL_triangulation_assertion(virtual_vertices.find(vstart)
-<<<<<<< HEAD
-                                 ==virtual_vertices.end());
-=======
                                  == virtual_vertices.end());
->>>>>>> b330f053
     CGAL_triangulation_assertion(virtual_vertices_reverse.find(vstart)
                                  != virtual_vertices_reverse.end());
   }
@@ -3833,11 +3675,6 @@
 
   // Create 27 copies of each cell from the respective copies of the
   // vertices and write virtual_cells and virtual_cells_reverse.
-<<<<<<< HEAD
-  typedef std::map<Cell_handle, std::pair<Cell_handle, Offset> >
-      Virtual_cell_map;
-=======
->>>>>>> b330f053
   typedef std::map<Cell_handle, std::vector<Cell_handle > >
       Virtual_cell_reverse_map;
   typedef typename Virtual_cell_reverse_map::const_iterator VCRMIT;
@@ -4110,13 +3947,6 @@
 {
   CGAL_triangulation_precondition( number_of_vertices() != 0 );
 
-<<<<<<< HEAD
-//  CGAL_triangulation_precondition_code(Locate_type lt; int i; int j;);
-//  CGAL_triangulation_precondition(side_of_cell(q,o,c,lt,i,j)
-//      != ON_UNBOUNDED_SIDE);
-
-=======
->>>>>>> b330f053
   int cumm_off = c->offset(0) | c->offset(1) | c->offset(2) | c->offset(3);
   if(cumm_off == 0) {
     // default case:
@@ -4144,21 +3974,10 @@
 {
   CGAL_triangulation_precondition( number_of_vertices() != 0 );
 
-<<<<<<< HEAD
-//  CGAL_triangulation_precondition_code(Locate_type lt; int i; int j;);
-//  CGAL_triangulation_precondition(side_of_cell(q,o,c,lt,i,j)
-//      != ON_UNBOUNDED_SIDE);
-
-  found = false;
-
-  int cumm_off = c->offset(0) | c->offset(1) | c->offset(2) | c->offset(3);
-  if(cumm_off == 0) {
-=======
   found = false;
 
   int cumm_off = c->offset(0) | c->offset(1) | c->offset(2) | c->offset(3);
   if(cumm_off == 0 && tester(c, Offset())) {
->>>>>>> b330f053
     // default case:
     found = true;
     return Offset();
@@ -4166,15 +3985,9 @@
     // Main idea seems to just test all possibilities.
     for(int i=0; i<8; i++) {
       if(((cumm_off | (~i))&7) == 7) {
-<<<<<<< HEAD
-      if(tester(c,int_to_off(i))) {
-        found = true;
-        return int_to_off(i);
-=======
         if(tester(c,int_to_off(i))) {
           found = true;
           return int_to_off(i);
->>>>>>> b330f053
         }
       }
     }
