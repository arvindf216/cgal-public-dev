--- conflicted
+++ resolved
@@ -102,7 +102,6 @@
 };
 
 #define CGAL_INIT_COMPACT_CONTAINER_BLOCK_SIZE 14
-<<<<<<< HEAD
 #define CGAL_INCREMENT_COMPACT_CONTAINER_BLOCK_SIZE 16
 
 template<unsigned int first_block_size_, unsigned int block_size_increment>
@@ -155,9 +154,6 @@
     index=(i%k)+1;
   }
 };
-=======
-#define CGAL_INCREMENT_COMPACT_CONTAINER_BLOCK_SIZE 16 
->>>>>>> 6721cb97
 
 // The following base class can be used to easily add a squattable pointer
 // to a class (maybe you loose a bit of compactness though).
@@ -226,15 +222,11 @@
   };
 }
 
-<<<<<<< HEAD
+// Class Compact_container
+//
 template < class T, class Allocator_ = Default, class Increment_policy
            =Addition_size_policy<CGAL_INIT_COMPACT_CONTAINER_BLOCK_SIZE,
                                  CGAL_INCREMENT_COMPACT_CONTAINER_BLOCK_SIZE> >
-=======
-// Class Compact_container
-//
-template < class T, class Allocator_ = Default>
->>>>>>> 6721cb97
 class Compact_container
 {
   typedef Allocator_                                Al;
@@ -468,11 +460,7 @@
   template < typename T1, typename T2, typename T3, typename T4, typename T5 >
   iterator
   emplace(const T1 &t1, const T2 &t2, const T3 &t3, const T4 &t4,
-<<<<<<< HEAD
           const T5 &t5)
-=======
-    const T5 &t5)
->>>>>>> 6721cb97
   {
     if (free_list == NULL)
       allocate_new_block();
@@ -1011,15 +999,9 @@
     {
       // It's either pointing to end(), or valid.
       CGAL_assertion_msg(m_ptr.p != NULL,
-<<<<<<< HEAD
          "Incrementing a singular iterator or an empty container iterator ?");
       CGAL_assertion_msg(DSC::type(m_ptr.p) != DSC::START_END,
          "Incrementing end() ?");
-=======
-   "Incrementing a singular iterator or an empty container iterator ?");
-      CGAL_assertion_msg(DSC::type(m_ptr.p) != DSC::START_END,
-   "Incrementing end() ?");
->>>>>>> 6721cb97
 
       // If it's not end(), then it's valid, we can do ++.
       do {
@@ -1037,15 +1019,9 @@
     {
       // It's either pointing to end(), or valid.
       CGAL_assertion_msg(m_ptr.p != NULL,
-<<<<<<< HEAD
          "Decrementing a singular iterator or an empty container iterator ?");
       CGAL_assertion_msg(DSC::type(m_ptr.p - 1) != DSC::START_END,
          "Decrementing begin() ?");
-=======
-   "Decrementing a singular iterator or an empty container iterator ?");
-      CGAL_assertion_msg(DSC::type(m_ptr.p - 1) != DSC::START_END,
-   "Decrementing begin() ?");
->>>>>>> 6721cb97
 
       // If it's not begin(), then it's valid, we can do --.
       do {
@@ -1064,11 +1040,7 @@
     Self & operator++()
     {
       CGAL_assertion_msg(m_ptr.p != NULL,
-<<<<<<< HEAD
          "Incrementing a singular iterator or an empty container iterator ?");
-=======
-   "Incrementing a singular iterator or an empty container iterator ?");
->>>>>>> 6721cb97
       CGAL_assertion_msg(DSC::type(m_ptr.p) == DSC::USED,
                          "Incrementing an invalid iterator.");
       increment();
@@ -1078,15 +1050,9 @@
     Self & operator--()
     {
       CGAL_assertion_msg(m_ptr.p != NULL,
-<<<<<<< HEAD
          "Decrementing a singular iterator or an empty container iterator ?");
       CGAL_assertion_msg(DSC::type(m_ptr.p) == DSC::USED
                       || DSC::type(m_ptr.p) == DSC::START_END,
-=======
-   "Decrementing a singular iterator or an empty container iterator ?");
-      CGAL_assertion_msg(DSC::type(m_ptr.p) == DSC::USED
-          || DSC::type(m_ptr.p) == DSC::START_END,
->>>>>>> 6721cb97
                          "Decrementing an invalid iterator.");
       decrement();
       return *this;
@@ -1154,15 +1120,11 @@
   template < class DSC, bool Const >
   inline
   bool operator!=(const CC_iterator<DSC, Const> &rhs,
-<<<<<<< HEAD
                   Nullptr_t CGAL_assertion_code(n))
-=======
-      Nullptr_t CGAL_assertion_code(n))
->>>>>>> 6721cb97
   {
     CGAL_assertion( n == NULL);
     return &*rhs != NULL;
-    }
+  }
 
 } // namespace internal
 
