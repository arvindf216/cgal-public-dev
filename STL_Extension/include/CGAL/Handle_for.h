// Copyright (c) 1999,2001,2003
// Utrecht University (The Netherlands),
// ETH Zurich (Switzerland),
// INRIA Sophia-Antipolis (France),
// Max-Planck-Institute Saarbruecken (Germany),
// and Tel-Aviv University (Israel).  All rights reserved.
//
// This file is part of CGAL (www.cgal.org)
//
// $URL$
// $Id$
// SPDX-License-Identifier: LGPL-3.0-or-later OR LicenseRef-Commercial
//
//
// Author(s)     : Stefan Schirra, Sylvain Pion

#ifndef CGAL_HANDLE_FOR_H
#define CGAL_HANDLE_FOR_H

#include <CGAL/disable_warnings.h>

#include <CGAL/config.h>
#include <CGAL/assertions.h> // for CGAL_assume

#include <boost/config.hpp>
#include <CGAL/memory.h>
#include <algorithm>
#include <cstddef>
#include <atomic>

#if defined(BOOST_MSVC)
#  pragma warning(push)
#  pragma warning(disable:4345) // Avoid warning  http://msdn.microsoft.com/en-us/library/wewb47ee(VS.80).aspx
#endif
namespace CGAL {

template <class T, class Alloc = CGAL_ALLOCATOR(T) >
class Handle_for
{
    // Wrapper that adds the reference counter.
    struct RefCounted {
        T t;
        std::atomic_uint count;
        template <class... U>
        RefCounted(U&&...u ) : t(std::forward<U>(u)...), count(1) {}
    };


    typedef std::allocator_traits<Alloc> Alloc_traits;
    typedef typename Alloc_traits::template rebind_alloc<RefCounted>           Allocator;
    typedef std::allocator_traits<Allocator> Allocator_traits;
    typedef typename Alloc_traits::template rebind_traits<RefCounted>::pointer pointer;

    static Allocator   allocator;
    pointer            ptr_;

public:

    typedef T element_type;

    typedef std::ptrdiff_t Id_type ;

    Handle_for()
    {
        pointer p = allocator.allocate(1);
        ptr_ = new (p) RefCounted();
    }

    Handle_for(const element_type& t)
    {
        pointer p = allocator.allocate(1);
        ptr_ = new (p) RefCounted(t);
    }

    Handle_for(element_type && t)
    {
        pointer p = allocator.allocate(1);
        ptr_ = new (p) RefCounted(std::move(t));
    }

/* I comment this one for now, since it's preventing the automatic conversions
   to take place.  We'll see if it's a problem later.
    template < typename T1 >
    Handle_for(const T1& t1)
    {
        pointer p = allocator.allocate(1);
        ptr_ = new (p) RefCounted(t1);
    }
*/

    template < typename T1, typename T2, typename... Args >
    Handle_for(T1 && t1, T2 && t2, Args && ... args)
    {
        pointer p = allocator.allocate(1);
        ptr_ = new (p) RefCounted(std::forward<T1>(t1), std::forward<T2>(t2), std::forward<Args>(args)...);
    }

    Handle_for(const Handle_for& h) noexcept(!CGAL_ASSERTIONS_ENABLED)
      : ptr_(h.ptr_)
    {
        // CGAL_assume (ptr_->count > 0);
        if (is_currently_single_threaded())
          ptr_->count.store(ptr_->count.load(std::memory_order_relaxed) + 1, std::memory_order_relaxed);
        else
          ptr_->count.fetch_add(1, std::memory_order_relaxed);
    }

    Handle_for&
    operator=(const Handle_for& h) noexcept(!CGAL_ASSERTIONS_ENABLED)
    {
        Handle_for tmp = h;
        swap(tmp);
        return *this;
    }

    Handle_for&
    operator=(const element_type &t)
    {
        if (is_shared())
            *this = Handle_for(t);
        else
            ptr_->t = t;

        return *this;
    }

    // Note : I don't see a way to make a useful move constructor, apart
    //        from e.g. using nullptr as a ptr value, but this is drastic.

    Handle_for&
    operator=(Handle_for && h) noexcept
    {
        swap(h);
        return *this;
    }

    Handle_for&
    operator=(element_type && t)
    {
        if (is_shared())
            *this = Handle_for(std::move(t));
        else
            ptr_->t = std::move(t);

        return *this;
    }

    ~Handle_for()
    {
<<<<<<< HEAD
      if (is_currently_single_threaded()) {
        auto c = ptr_->count.load(std::memory_order_relaxed);
        if (c == 1) {
          Allocator_traits::destroy(allocator, ptr_);
          allocator.deallocate(ptr_, 1);
        } else {
          ptr_->count.store(c - 1, std::memory_order_relaxed);
        }
      } else {
      // TSAN does not support fences :-(
#if !defined __SANITIZE_THREAD__ && !__has_feature(thread_sanitizer)
        if (ptr_->count.load(std::memory_order_relaxed) == 1
            || ptr_->count.fetch_sub(1, std::memory_order_release) == 1) {
          std::atomic_thread_fence(std::memory_order_acquire);
#else
        if (ptr_->count.fetch_sub(1, std::memory_order_acq_rel) == 1) {
#endif
          Allocator_traits::destroy(allocator, ptr_);
          allocator.deallocate(ptr_, 1);
        }
      }
=======
      try {
        if (--(ptr_->count) == 0) {
          Allocator_traits::destroy(allocator, ptr_);
          allocator.deallocate( ptr_, 1);
        }
      } catch(...) {}
>>>>>>> e3d5fccf
    }

    void
    initialize_with(const element_type& t)
    {
        // kept for backward compatibility.  Use operator=(t) instead.
        *this = t;
    }

    Id_type id() const noexcept { return Ptr() - static_cast<T const*>(0); }

    bool identical(const Handle_for& h) const noexcept { return Ptr() == h.Ptr(); }


    // Ptr() is the "public" access to the pointer to the object.
    // The non-const version asserts that the instance is not shared.
    const element_type *
    Ptr() const noexcept
    {
       return &(ptr_->t);
    }

    /*
    // The assertion triggers in a couple of places, so I comment it for now.
    T *
    Ptr()
    {
      CGAL_assertion(!is_shared());
      return &(ptr_->t);
    }
    */

    bool
    is_shared() const noexcept
    {
        return ptr_->count.load(std::memory_order_relaxed) > 1;
    }

    bool
    unique() const noexcept
    {
        return !is_shared();
    }

    long
    use_count() const noexcept
    {
        return ptr_->count.load(std::memory_order_relaxed);
    }

    void
    swap(Handle_for& h) noexcept
    {
      std::swap(ptr_, h.ptr_);
    }

protected:

    void
    copy_on_write()
    {
      if ( is_shared() ) Handle_for(ptr_->t).swap(*this);
    }

    // ptr() is the protected access to the pointer.  Both const and non-const.
    // Redundant with Ptr().
    element_type *
    ptr() noexcept
    { return &(ptr_->t); }

    const element_type *
    ptr() const noexcept
    { return &(ptr_->t); }
};


template <class T, class Allocator>
typename Handle_for<T, Allocator>::Allocator
Handle_for<T, Allocator>::allocator;

template <class T, class Allocator>
inline
void
swap(Handle_for<T, Allocator> &h1, Handle_for<T, Allocator> &h2)
{
    h1.swap(h2);
}

template <class T, class Allocator>
inline
bool
identical(const Handle_for<T, Allocator> &h1,
          const Handle_for<T, Allocator> &h2)
{
    return h1.identical(h2);
}

template <class T> inline bool identical(const T &t1, const T &t2) { return &t1 == &t2; }

template <class T, class Allocator>
inline
const T&
get_pointee_or_identity(const Handle_for<T, Allocator> &h)
{
    return *(h.Ptr());
}

template <class T>
inline
const T&
get_pointee_or_identity(const T &t)
{
    return t;
}

} //namespace CGAL

#if defined(BOOST_MSVC)
#  pragma warning(pop)
#endif

#include <CGAL/enable_warnings.h>

#endif // CGAL_HANDLE_FOR_H<|MERGE_RESOLUTION|>--- conflicted
+++ resolved
@@ -147,7 +147,6 @@
 
     ~Handle_for()
     {
-<<<<<<< HEAD
       if (is_currently_single_threaded()) {
         auto c = ptr_->count.load(std::memory_order_relaxed);
         if (c == 1) {
@@ -169,14 +168,6 @@
           allocator.deallocate(ptr_, 1);
         }
       }
-=======
-      try {
-        if (--(ptr_->count) == 0) {
-          Allocator_traits::destroy(allocator, ptr_);
-          allocator.deallocate( ptr_, 1);
-        }
-      } catch(...) {}
->>>>>>> e3d5fccf
     }
 
     void
