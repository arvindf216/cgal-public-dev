#ifndef CGAL_POLYHEDRON_DEMO_ID_PRINTING_H
#define CGAL_POLYHEDRON_DEMO_ID_PRINTING_H

#include <CGAL/boost/graph/selection.h>
#include <CGAL/Kernel_traits.h>
#include <CGAL/Kernel/global_functions.h>
#include <CGAL/Polygon_mesh_processing/compute_normal.h>

#include <CGAL/Three/Viewer_interface.h>
#include <CGAL/Three/TextRenderer.h>
#include <CGAL/Three/Three.h>

#include <vector>

#define POINT_SIZE 11

template<class Mesh>
struct VKRingPMAP
{
  using key_type = typename boost::graph_traits<Mesh>::vertex_descriptor;
  using value_type = bool;
  using reference = value_type;
  using category = boost::read_write_property_map_tag;

  using IDmap = typename boost::property_map<Mesh, boost::vertex_index_t>::type;

  std::vector<bool>* vec;
  Mesh* poly;
  IDmap idmap;

  VKRingPMAP(std::vector<bool>* vec, Mesh* poly)
    : vec(vec), poly(poly)
  {
    idmap = get(boost::vertex_index, *poly);
  }

  friend value_type get(const VKRingPMAP<Mesh>& map, const key_type& v)
  {
    return (*map.vec)[get(map.idmap, v)];
  }

  friend void put(VKRingPMAP<Mesh>& map, const key_type& v, const value_type i)
  {
    (*map.vec)[get(map.idmap, v)] = i;
  }
};

template<class Mesh>
struct EdgeKRingPMAP
{
  using key_type = typename boost::graph_traits<Mesh>::edge_descriptor;
  using value_type = bool;
  using reference = value_type;
  using category = boost::read_write_property_map_tag;

  using IDmap = typename boost::property_map<Mesh, boost::halfedge_index_t>::type;

  std::vector<bool>* vec;
  Mesh* poly;
  IDmap idmap;

  EdgeKRingPMAP(std::vector<bool>* vec, Mesh* poly)
    : vec(vec), poly(poly)
  {
    idmap = get(boost::halfedge_index, *poly);
  }

  friend value_type get(const EdgeKRingPMAP<Mesh>& map, const key_type& e)
  {
    return (*map.vec)[get(map.idmap, halfedge(e, *map.poly))/2];
  }

  friend void put(EdgeKRingPMAP<Mesh>& map, const key_type& e, const value_type i)
  {
    (*map.vec)[get(map.idmap, halfedge(e, *map.poly))/2] = i;
  }
};
template<class Mesh>
struct FKRingPMAP
{
  using key_type = typename boost::graph_traits<Mesh>::face_descriptor;
  using value_type = bool;
  using reference = value_type;
  using category = boost::read_write_property_map_tag;

  using IDmap = typename boost::property_map<Mesh, boost::face_index_t>::type;

  std::vector<bool>* vec;
  Mesh* poly;
  IDmap idmap;

  FKRingPMAP(std::vector<bool>* vec, Mesh* poly)
    : vec(vec), poly(poly)
  {
    idmap = get(boost::face_index, *poly);
  }

  friend value_type get(const FKRingPMAP<Mesh>& map, const key_type& f){
    return (*map.vec)[get(map.idmap, f)];
  }

  friend void put(FKRingPMAP<Mesh>& map, const key_type& f, const value_type i)
  {
    (*map.vec)[get(map.idmap, f)] = i;
  }
};
void deleteIds(CGAL::Three::Viewer_interface* viewer,
               TextListItem* vitems,
               TextListItem* eitems,
               TextListItem* fitems,
               std::vector<TextItem*>* targeted_ids)
{
  TextRenderer* renderer = viewer->textRenderer();

  for(TextItem* it : vitems->textList())
    delete it;
  for(TextItem* it : eitems->textList())
    delete it;
  for(TextItem* it : fitems->textList())
    delete it;

  vitems->clear();
  renderer->removeTextList(vitems);

  eitems->clear();
  renderer->removeTextList(eitems);

  fitems->clear();
  renderer->removeTextList(fitems);

  targeted_ids->clear();
  viewer->update();
}

template<typename Handle, typename Point, typename Tree>
bool find_primitive_id(const QPoint& point,
                       Tree* aabb_tree,
                       CGAL::Three::Viewer_interface *viewer,
                       Handle& selected_fh,
                       Point& pt_under)
{
  using Traits = typename CGAL::Kernel_traits<Point>::Kernel;

  bool found = false;
  CGAL::qglviewer::Vec point_under = viewer->camera()->pointUnderPixel(point,found);
  const CGAL::qglviewer::Vec offset = static_cast<CGAL::Three::Viewer_interface*>(CGAL::QGLViewer::QGLViewerPool().first())->offset();

  // find clicked facet
  CGAL::qglviewer::Vec dir;
  Point ray_origin;
  if(viewer->camera()->type() == CGAL::qglviewer::Camera::PERSPECTIVE)
  {
    dir = point_under - viewer->camera()->position();
    ray_origin = Point(viewer->camera()->position().x - offset.x,
                       viewer->camera()->position().y - offset.y,
                       viewer->camera()->position().z - offset.z);
  }
  else
  {
    dir = viewer->camera()->viewDirection();
    ray_origin = Point(point_under.x - dir.x,
                       point_under.y - dir.y,
                       point_under.z - dir.z);
  }

  const typename Traits::Vector_3 ray_dir(dir.x, dir.y, dir.z);
  const typename Traits::Ray_3 ray(ray_origin, ray_dir);

  typedef typename Tree::template Intersection_and_primitive_id<typename Traits::Ray_3>::Type Intersection_and_primitive_id;
  typedef std::list<Intersection_and_primitive_id> Intersections;
  Intersections intersections;
  aabb_tree->all_intersections(ray, std::back_inserter(intersections));

  if(intersections.empty())
    return false;

  typename Intersections::iterator closest = intersections.begin();
<<<<<<< HEAD
  const Point* closest_point = boost::get<Point>(&closest->first);
  for(typename Intersections::iterator it = boost::next(intersections.begin()),
                                       end = intersections.end(); it != end; ++it)
  {
    if(! closest_point)
    {
=======
  const Point* closest_point =
      boost::get<Point>(&closest->first);
  for(typename Intersections::iterator
      it = std::next(intersections.begin()),
      end = intersections.end();
      it != end; ++it)
  {
    if(! closest_point) {
>>>>>>> 602d022c
      closest = it;
    }
    else
    {
      const Point* it_point = boost::get<Point>(&it->first);
      if(it_point && (ray_dir * (*it_point - *closest_point)) < 0)
      {
        closest = it;
        closest_point = it_point;
      }
    }
  }

  if(!closest_point)
    return false;

  pt_under = Point(point_under.x, point_under.y, point_under.z);
  selected_fh = closest->second;

  return true;
}

template<typename Mesh, typename Point>
void compute_displayed_ids(Mesh& mesh,
                           CGAL::Three::Viewer_interface* viewer,
                           const typename boost::graph_traits<Mesh>::face_descriptor& selected_fh,
                           const Point& pt_under,
                           const CGAL::qglviewer::Vec& offset,
                           TextListItem* vitems,
                           TextListItem* eitems,
                           TextListItem* fitems,
                           std::vector<TextItem*>* targeted_ids)
{
  using vertex_descriptor = typename boost::graph_traits<Mesh>::vertex_descriptor;
  using halfedge_descriptor = typename boost::graph_traits<Mesh>::halfedge_descriptor;
  using edge_descriptor = typename boost::graph_traits<Mesh>::edge_descriptor;
  using face_descriptor = typename boost::graph_traits<Mesh>::face_descriptor;

  using Ppmap = typename boost::property_map<Mesh, boost::vertex_point_t>::type;
  Ppmap ppmap = get(boost::vertex_point, mesh);

  using VIDmap = typename boost::property_map<Mesh, boost::vertex_index_t>::type;
  VIDmap vidmap = get(boost::vertex_index, mesh);

  using HIDmap = typename boost::property_map<Mesh, boost::halfedge_index_t>::type;
  HIDmap hidmap = get(boost::halfedge_index, mesh);

  using FIDmap = typename boost::property_map<Mesh, boost::face_index_t>::type;
  FIDmap fidmap = get(boost::face_index, mesh);

  QFont font;
  font.setBold(true);
  font.setPointSize(POINT_SIZE);
  std::vector<vertex_descriptor> displayed_vertices;
  std::vector<edge_descriptor> displayed_edges;
  std::vector<face_descriptor> displayed_faces;
  // Test spots around facet to find the closest to point

  double min_dist = (std::numeric_limits<double>::max)();

  // test the vertices of the closest face
  for(vertex_descriptor vh : vertices_around_face(halfedge(selected_fh, mesh), mesh))
  {
    Point test=Point(get(ppmap, vh).x() + offset.x,
                     get(ppmap, vh).y() + offset.y,
                     get(ppmap, vh).z() + offset.z);
    double dist = CGAL::squared_distance(test, pt_under);
    if(dist < min_dist)
    {
      min_dist = dist;
      displayed_vertices.clear();
      displayed_vertices.push_back(vh);
    }
  }

  QVector3D point(float(get(ppmap, displayed_vertices[0]).x() + offset.x),
                  float(get(ppmap, displayed_vertices[0]).y() + offset.y),
                  float(get(ppmap, displayed_vertices[0]).z() + offset.z));

  // test if we want to erase or not
  for(TextItem* text_item : *targeted_ids)
  {
    if(text_item->position() == point)
    {
      // hide and stop
      deleteIds(viewer, vitems, eitems, fitems, targeted_ids);
      return;
    }
  }

  deleteIds(viewer, vitems, eitems, fitems, targeted_ids);

  // test the midpoint of edges of the closest face
  for(halfedge_descriptor e : halfedges_around_face(halfedge(selected_fh, mesh), mesh))
  {
    Point test = CGAL::midpoint(get(ppmap, source(e, mesh)),get(ppmap, target(e, mesh)));
    test = Point(test.x()+offset.x,
                 test.y()+offset.y,
                 test.z()+offset.z);
    double dist = CGAL::squared_distance(test, pt_under);
    if(dist < min_dist)
    {
      min_dist = dist;
      displayed_vertices.clear();
      displayed_edges.clear();
      displayed_edges.push_back(edge(e, mesh));
    }
  }

  // test the centroid of the closest face
  double x(0), y(0), z(0);
  int total(0);
  for(vertex_descriptor vh : vertices_around_face(halfedge(selected_fh, mesh), mesh))
  {
    x += get(ppmap, vh).x();
    y += get(ppmap, vh).y();
    z += get(ppmap, vh).z();
    ++total;
  }

  Point test(x / total+offset.x,
             y / total+offset.y,
             z / total+offset.z);

  double dist = CGAL::squared_distance(test, pt_under);
  if(dist < min_dist)
  {
    min_dist = dist;
    displayed_vertices.clear();
    displayed_edges.clear();
    displayed_faces.clear();
    if(selected_fh != boost::graph_traits<Mesh>::null_face())
      displayed_faces.push_back(selected_fh);
  }

  if(!displayed_vertices.empty())
  {
    for(face_descriptor f : CGAL::faces_around_target(halfedge(displayed_vertices[0],mesh), mesh))
    {
      if(f != boost::graph_traits<Mesh>::null_face())
        displayed_faces.push_back(f);
    }

    for(halfedge_descriptor h : CGAL::halfedges_around_target(halfedge(displayed_vertices[0], mesh), mesh))
      displayed_edges.push_back(edge(h, mesh));
  }
  else if(!displayed_edges.empty())
  {
    displayed_vertices.push_back(target(halfedge(displayed_edges[0], mesh), mesh));
    displayed_vertices.push_back(target(opposite(halfedge(displayed_edges[0], mesh), mesh),mesh));
    face_descriptor f1(face(halfedge(displayed_edges[0], mesh),mesh)),
                    f2(face(opposite(halfedge(displayed_edges[0], mesh), mesh),mesh));
    if(f1 != boost::graph_traits<Mesh>::null_face())
      displayed_faces.push_back(f1);
    if(f2 != boost::graph_traits<Mesh>::null_face())
      displayed_faces.push_back(f2);
  }
  else if(!displayed_faces.empty())
  {
    for(halfedge_descriptor h : CGAL::halfedges_around_face(halfedge(displayed_faces[0], mesh), mesh))
    {
      displayed_edges.push_back(edge(h, mesh));
      displayed_vertices.push_back(target(h, mesh));
    }
  }

  // fill TextItems
  std::vector<bool> vertex_selection(false);
  vertex_selection.resize(num_vertices(mesh));
  VKRingPMAP<Mesh> vpmap(&vertex_selection, &mesh);
  for(vertex_descriptor v_h : displayed_vertices)
      put(vpmap, v_h, true);
  CGAL::expand_vertex_selection(displayed_vertices,
                                mesh,
                                1,
                                vpmap,
                                std::back_inserter(displayed_vertices));

  std::vector<bool> edge_selection(false);
  edge_selection.resize(num_edges(mesh));
  EdgeKRingPMAP<Mesh> epmap(&edge_selection, &mesh);
  for(edge_descriptor e_d : displayed_edges)
      put(epmap, e_d, true);
  CGAL::expand_edge_selection(displayed_edges,
                              mesh,
                              1,
                              epmap,
                              std::back_inserter(displayed_edges));

  std::vector<bool> face_selection(false);
  face_selection.resize(num_faces(mesh));
  FKRingPMAP<Mesh> fpmap(&face_selection, &mesh);
  for(face_descriptor f_h : displayed_faces)
    put(fpmap, f_h, true);
  CGAL::expand_face_selection(displayed_faces,
                              mesh,
                              1,
                              fpmap,
                              std::back_inserter(displayed_faces));

  for(vertex_descriptor vh : displayed_vertices)
  {
    Point pos = Point(get(ppmap, vh).x() + offset.x,
                      get(ppmap, vh).y() + offset.y,
                      get(ppmap, vh).z() + offset.z);
    TextItem* text_item = new TextItem(float(pos.x()),
                                       float(pos.y()),
                                       float(pos.z()),
                                       QString("%1").arg(get(vidmap, vh)), true, font, Qt::red);
    vitems->append(text_item);
    targeted_ids->push_back(text_item);
  }

  for(edge_descriptor e : displayed_edges)
  {
    halfedge_descriptor h(halfedge(e, mesh));
    Point pos = CGAL::midpoint(get(ppmap, source(h, mesh)),get(ppmap, target(h, mesh)));
    pos = Point(pos.x() + offset.x,
                pos.y() + offset.y,
                pos.z() + offset.z);

    TextItem* text_item = new TextItem(float(pos.x()),
                                       float(pos.y()),
                                       float(pos.z()),
                                       QString("%1").arg(get(hidmap, h)/2), true, font, Qt::green);
    eitems->append(text_item);
  }

  for(face_descriptor f : displayed_faces)
  {
    double x(0), y(0), z(0);
    int total(0);
    for(vertex_descriptor vh :vertices_around_face(halfedge(f, mesh), mesh))
    {
      x += get(ppmap, vh).x();
      y += get(ppmap, vh).y();
      z += get(ppmap, vh).z();
      ++total;
    }

    Point pos(x/total + offset.x,
              y/total + offset.y,
              z/total + offset.z);
    TextItem* text_item = new TextItem(float(pos.x()),
                                       float(pos.y()),
                                       float(pos.z()),
                                       QString("%1").arg(get(fidmap,f)), true, font, Qt::blue);
    fitems->append(text_item);
  }
}

template<class Mesh>
bool printVertexIds(const Mesh& mesh,
                    TextListItem* vitems)
{
  using Ppmap = typename boost::property_map<Mesh, boost::vertex_point_t>::const_type;
  using Point = typename boost::property_traits<Ppmap>::value_type;
  using IDmap = typename boost::property_map<Mesh, boost::vertex_index_t>::type;

  Ppmap ppmap = get(boost::vertex_point, mesh);
  IDmap idmap = get(boost::vertex_index, mesh);

  const CGAL::qglviewer::Vec offset = CGAL::Three::Three::mainViewer()->offset();

  QFont font;
  font.setBold(true);
  font.setPointSize(POINT_SIZE);

  // fills textItems
  for(typename boost::graph_traits<Mesh>::vertex_descriptor vh : vertices(mesh))
  {
    const Point& p = get(ppmap, vh);
    vitems->append(new TextItem(float(p.x() + offset.x),
                                float(p.y() + offset.y),
                                float(p.z() + offset.z),
                                QString("%1").arg(get(idmap, vh)), true, font, Qt::red));

  }

  // add the QList to the render's pool
  bool res = true;
  Q_FOREACH(CGAL::QGLViewer* v, CGAL::QGLViewer::QGLViewerPool())
  {
    TextRenderer *renderer = static_cast<CGAL::Three::Viewer_interface*>(v)->textRenderer();
    renderer->addTextList(vitems);
    v->update();
    if(vitems->size() > static_cast<std::size_t>(renderer->getMax_textItems()))
      res = false;
  }

  return res;
}

template<class Mesh>
bool printEdgeIds(const Mesh& mesh,
                  TextListItem* eitems)
{
  using Ppmap = typename boost::property_map<Mesh, boost::vertex_point_t>::const_type;
  using Point = typename boost::property_traits<Ppmap>::value_type;
  using IDmap = typename boost::property_map<Mesh, boost::halfedge_index_t>::type;

  Ppmap ppmap = get(boost::vertex_point, mesh);
  IDmap idmap = get(boost::halfedge_index, mesh);

  const CGAL::qglviewer::Vec offset = CGAL::Three::Three::mainViewer()->offset();

  QFont font;
  font.setBold(true);
  font.setPointSize(POINT_SIZE);

  for(typename boost::graph_traits<Mesh>::edge_descriptor e : edges(mesh))
  {
    const Point& p1 = get(ppmap, source(e, mesh));
    const Point& p2 = get(ppmap, target(e, mesh));
    eitems->append(new TextItem(float((p1.x() + p2.x()) / 2 + offset.x),
                                float((p1.y() + p2.y()) / 2 + offset.y),
                                float((p1.z() + p2.z()) / 2 + offset.z),
                                QString("%1").arg(get(idmap, halfedge(e, mesh)) / 2), true, font, Qt::green));
  }

  // add the QList to the render's pool
  bool res = true;
  Q_FOREACH(CGAL::QGLViewer* v, CGAL::QGLViewer::QGLViewerPool())
  {
    TextRenderer *renderer = static_cast<CGAL::Three::Viewer_interface*>(v)->textRenderer();
    renderer->addTextList(eitems);
    v->update();
    if(eitems->size() > static_cast<std::size_t>(renderer->getMax_textItems()))
      res = false;
  }

  return res;
}

template<class Mesh>
bool printFaceIds(const Mesh& mesh,
                  TextListItem* fitems)
{
  using Ppmap = typename boost::property_map<Mesh, boost::vertex_point_t>::const_type;
  using IDmap = typename boost::property_map<Mesh, boost::face_index_t>::type;

  Ppmap ppmap = get(boost::vertex_point, mesh);
  IDmap idmap = get(boost::face_index, mesh);

  const CGAL::qglviewer::Vec offset = CGAL::Three::Three::mainViewer()->offset();

  QFont font;
  font.setBold(true);
  font.setPointSize(POINT_SIZE);

  for(typename boost::graph_traits<Mesh>::face_descriptor fh : faces(mesh))
  {
    double x(0), y(0), z(0);
    float total(0);
    for(typename boost::graph_traits<Mesh>::vertex_descriptor vh : vertices_around_face(halfedge(fh, mesh), mesh))
    {
      x += get(ppmap, vh).x();
      y += get(ppmap, vh).y();
      z += get(ppmap, vh).z();
      total += 1.f;
    }

    fitems->append(new TextItem(float(x / total + offset.x),
                                float(y / total + offset.y),
                                float(z / total + offset.z),
                                QString("%1").arg(get(idmap, fh)), true, font, Qt::blue));
  }

  // add the QList to the render's pool
  bool res = true;
  Q_FOREACH(CGAL::QGLViewer* v, CGAL::QGLViewer::QGLViewerPool())
  {
    TextRenderer *renderer = static_cast<CGAL::Three::Viewer_interface*>(v)->textRenderer();
    renderer->addTextList(fitems);
    v->update();
    if(fitems->size() > static_cast<std::size_t>(renderer->getMax_textItems()))
      res = false;
  }
  return res;
}

template<class Mesh, typename Point>
int zoomToId(const Mesh& mesh,
             const QString& text,
             CGAL::Three::Viewer_interface* viewer,
             typename boost::graph_traits<Mesh>::face_descriptor& selected_fh,
             Point& p)
{
  using vertex_descriptor = typename boost::graph_traits<Mesh>::vertex_descriptor;
  using face_descriptor = typename boost::graph_traits<Mesh>::face_descriptor;

  using Ppmap = typename boost::property_map<Mesh, boost::vertex_point_t>::const_type;
  using VIDmap = typename boost::property_map<Mesh, boost::vertex_index_t>::type;
  using EIDmap = typename boost::property_map<Mesh, boost::halfedge_index_t>::type;
  using FIDmap = typename boost::property_map<Mesh, boost::face_index_t>::type;

  using Traits = typename CGAL::Kernel_traits<Point>::Kernel;

  Ppmap ppmap = get(boost::vertex_point, mesh);
  VIDmap vidmap = get(boost::vertex_index, mesh);
  EIDmap eidmap = get(boost::halfedge_index, mesh);
  FIDmap fidmap = get(boost::face_index, mesh);

  bool is_int;
  typename boost::property_traits<VIDmap>::value_type id = text.right(text.length()-1).toUInt(&is_int);
  QString first = text.left(1);
  if((first != QString("v") &&
      first != QString("e") &&
      first != QString("f")) ||
      !is_int)
  {
    return 1; //("Input must be of the form [v/e/f][int]"
  }

  const CGAL::qglviewer::Vec offset = viewer->offset();
  typename Traits::Vector_3 normal;
  if(first == QString("v"))
  {
    bool found = false;
    for(vertex_descriptor vh : vertices(mesh))
    {
      std::size_t cur_id = get(vidmap, vh);
      if(cur_id == id)
      {
        p = Point(get(ppmap, vh).x() + offset.x,
                  get(ppmap, vh).y() + offset.y,
                  get(ppmap, vh).z() + offset.z);

        typename boost::graph_traits<Mesh>::halfedge_descriptor hf = halfedge(vh, mesh);
        if(CGAL::is_border(hf, mesh))
          hf = opposite(hf, mesh);

        selected_fh = face(hf, mesh);
        normal = CGAL::Polygon_mesh_processing::compute_vertex_normal(vh, mesh);
        found = true;
        break;
      }
    }

    if(!found)
      return 2; // "No vertex with id %1").arg(id)
  }
  else if(first == QString("e"))
  {
    bool found = false;
    for(typename boost::graph_traits<Mesh>::edge_descriptor e : edges(mesh))
    {
      if(get(eidmap, halfedge(e, mesh))/2 == id)
      {
        typename boost::graph_traits<Mesh>::halfedge_descriptor hf = halfedge(e, mesh);
        const Point& p1 = get(ppmap, source(e, mesh));
        const Point& p2 = get(ppmap, target(e, mesh));
        p = Point((float)(p1.x() + p2.x()) / 2 + offset.x,
                  (float)(p1.y() + p2.y()) / 2 + offset.y,
                  (float)(p1.z() + p2.z()) / 2 + offset.z );
        typename Traits::Vector_3 normal1(0,0,0);
        if(!is_border(hf, mesh))
        {
          normal1 = CGAL::Polygon_mesh_processing::compute_face_normal(face(hf,mesh), mesh);
          selected_fh = face(hf, mesh);
        }

        typename Traits::Vector_3 normal2(0,0,0);
        if(!is_border(opposite(hf, mesh), mesh))
        {
          normal2 = CGAL::Polygon_mesh_processing::compute_face_normal(face(opposite(hf, mesh), mesh),
                                                                       mesh);
          selected_fh = face(hf, mesh);
        }

        normal = 0.5*normal1 + 0.5*normal2;
        found = true;
        break;
      }
    }

    if(!found)
      return 3; // "No edge with id %1").arg(id)
  }
  else if(first == QString("f"))
  {
    bool found = false;
    double x(0), y(0), z(0);
    int total(0);
    for(face_descriptor fh : faces(mesh))
    {
      if(get(fidmap, fh) != id)
        continue;

      for(vertex_descriptor vh : vertices_around_face(halfedge(fh, mesh), mesh))
      {
        x += get(ppmap, vh).x();
        y += get(ppmap, vh).y();
        z += get(ppmap, vh).z();
        ++total;
      }

      p = Point(x/total + offset.x,
                y/total + offset.y,
                z/total + offset.z);
      normal = CGAL::Polygon_mesh_processing::compute_face_normal(fh, mesh);
      selected_fh = fh;
      found = true;
      break;
    }

    if(!found)
      return 4; // "No face with id %1").arg(id)
  }

  CGAL::qglviewer::Quaternion new_orientation(CGAL::qglviewer::Vec(0,0,-1),
                                              CGAL::qglviewer::Vec(-normal.x(), -normal.y(), -normal.z()));
  Point new_pos = p +
      0.25*CGAL::qglviewer::Vec(
        viewer->camera()->position().x - viewer->camera()->pivotPoint().x,
        viewer->camera()->position().y - viewer->camera()->pivotPoint().y,
        viewer->camera()->position().z - viewer->camera()->pivotPoint().z)
      .norm() * normal ;

  viewer->camera()->setPivotPoint(CGAL::qglviewer::Vec(p.x(), p.y(), p.z()));

  viewer->moveCameraToCoordinates(QString("%1 %2 %3 %4 %5 %6 %7").arg(new_pos.x())
                                                                 .arg(new_pos.y())
                                                                 .arg(new_pos.z())
                                                                 .arg(new_orientation[0])
                                                                 .arg(new_orientation[1])
                                                                 .arg(new_orientation[2])
                                                                 .arg(new_orientation[3]));
  viewer->update();

  return 0; // all clear;
}

template<class PointSet>
int zoomToPoint(const PointSet& ps,
                const typename PointSet::Index& index,
                CGAL::Three::Viewer_interface* viewer,
                typename PointSet::Point_3& p)
{
  const CGAL::qglviewer::Vec offset = viewer->offset();

  using Point_3 = typename PointSet::Point_3;
  using Vector_3 = typename PointSet::Vector_3;

  const Point_3& op = ps.point(index);

  p = Point_3(op.x() + offset.x,
              op.y() + offset.y,
              op.z() + offset.z);

  Vector_3 normal;
  if(ps.has_normal_map())
    normal = ps.normal(index);
  else
    normal = { viewer->camera()->position().x - viewer->camera()->pivotPoint().x,
               viewer->camera()->position().y - viewer->camera()->pivotPoint().y,
               viewer->camera()->position().z - viewer->camera()->pivotPoint().z };

  Point_3 new_pos = p +
      0.25 * CGAL::qglviewer::Vec(
        viewer->camera()->position().x - viewer->camera()->pivotPoint().x,
        viewer->camera()->position().y - viewer->camera()->pivotPoint().y,
        viewer->camera()->position().z - viewer->camera()->pivotPoint().z)
      .norm() * normal ;

  viewer->camera()->setPivotPoint(CGAL::qglviewer::Vec(p.x(), p.y(), p.z()));

  CGAL::qglviewer::Quaternion new_orientation(CGAL::qglviewer::Vec(0,0,-1),
                                              CGAL::qglviewer::Vec(-normal.x(), -normal.y(), -normal.z()));

  viewer->moveCameraToCoordinates(QString("%1 %2 %3 %4 %5 %6 %7").arg(new_pos.x())
                                                                 .arg(new_pos.y())
                                                                 .arg(new_pos.z())
                                                                 .arg(new_orientation[0])
                                                                 .arg(new_orientation[1])
                                                                 .arg(new_orientation[2])
                                                                 .arg(new_orientation[3]));

  viewer->update();

  return 0;
}

#endif // CGAL_POLYHEDRON_DEMO_ID_PRINTING_H
<|MERGE_RESOLUTION|>--- conflicted
+++ resolved
@@ -175,23 +175,12 @@
     return false;
 
   typename Intersections::iterator closest = intersections.begin();
-<<<<<<< HEAD
   const Point* closest_point = boost::get<Point>(&closest->first);
-  for(typename Intersections::iterator it = boost::next(intersections.begin()),
+  for(typename Intersections::iterator it = std::next(intersections.begin()),
                                        end = intersections.end(); it != end; ++it)
   {
     if(! closest_point)
     {
-=======
-  const Point* closest_point =
-      boost::get<Point>(&closest->first);
-  for(typename Intersections::iterator
-      it = std::next(intersections.begin()),
-      end = intersections.end();
-      it != end; ++it)
-  {
-    if(! closest_point) {
->>>>>>> 602d022c
       closest = it;
     }
     else
