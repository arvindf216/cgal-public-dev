// Copyright (c) 2017  Geometry Factory
// All rights reserved.
//
// This file is part of CGAL (www.cgal.org).
//
// $URL$
// $Id$
// SPDX-License-Identifier: GPL-3.0-or-later OR LicenseRef-Commercial
//
// Author(s) : Simon Giraudot

#ifndef CGAL_POINT_SET_PROCESSING_WRITE_LAS_POINTS_H
#define CGAL_POINT_SET_PROCESSING_WRITE_LAS_POINTS_H

#include <CGAL/license/Point_set_processing_3.h>

#include <CGAL/IO/helpers.h>

#include <CGAL/Bbox_3.h>
#include <CGAL/Named_function_parameters.h>
#include <CGAL/boost/graph/named_params_helper.h>
#include <CGAL/property_map.h>
#include <CGAL/value_type_traits.h>
#include <CGAL/Kernel_traits.h>
#include <CGAL/assertions.h>

#include <boost/cstdint.hpp>
#include <boost/version.hpp>

#ifdef BOOST_MSVC
#  pragma warning(push)
#  pragma warning(disable:4251) // DLL warning from LASlib
#endif

#ifdef __GNUC__
#  pragma GCC diagnostic push
#  pragma GCC diagnostic ignored "-Wstrict-aliasing"
#endif

#define USE_AS_DLL
#include <lasdefinitions.hpp>
#include <lasreader_las.hpp>
#include <laswriter_las.hpp>
#undef USE_AS_DLL

#ifdef __GNUC__
#  pragma GCC diagnostic pop
#endif

#ifdef BOOST_MSVC
#  pragma warning(pop)
#endif

#include <iostream>
#include <fstream>
#include <sstream>
#include <string>
#include <tuple>
<<<<<<< HEAD
=======
#include <type_traits>
>>>>>>> 01f8f1bc

namespace CGAL {

namespace IO {

/**
 \ingroup PkgPointSetProcessing3IOLas

 \brief generates a %LAS property handler to write 3D points.

 \tparam PointMap the property map used to store points.

 \sa `write_LAS()`
 \sa \ref IOStreamLAS
*/
template <typename PointMap>
std::tuple<PointMap, LAS_property::X, LAS_property::Y, LAS_property::Z >
make_las_point_writer(PointMap point_map)
{
  return std::make_tuple (point_map, LAS_property::X(), LAS_property::Y(), LAS_property::Z());
}

/// \cond SKIP_IN_MANUAL

namespace internal {
namespace LAS {

  inline void output_value(LASpoint& r, const unsigned short& v, LAS_property::Intensity&)
  { r.set_intensity(v); }
  inline void output_value(LASpoint& r, const unsigned char& v, LAS_property::Return_number&)
  { r.set_return_number(v); }
  inline void output_value(LASpoint& r, const unsigned char& v, LAS_property::Number_of_returns&)
  { r.set_number_of_returns(v); }
  inline void output_value(LASpoint& r, const unsigned char& v, LAS_property::Scan_direction_flag&)
  { r.set_scan_direction_flag(v); }
  inline void output_value(LASpoint& r, const unsigned char& v, LAS_property::Edge_of_flight_line&)
  { r.set_edge_of_flight_line(v); }
  inline void output_value(LASpoint& r, const unsigned char& v, LAS_property::Classification&)
  { r.set_classification(v); }
  inline void output_value(LASpoint& r, const unsigned char& v, LAS_property::Synthetic_flag&)
  { r.set_synthetic_flag(v); }
  inline void output_value(LASpoint& r, const unsigned char& v, LAS_property::Keypoint_flag&)
  { r.set_keypoint_flag(v); }
  inline void output_value(LASpoint& r, const unsigned char& v, LAS_property::Withheld_flag&)
  { r.set_withheld_flag(v); }
  inline void output_value(LASpoint& r, const float& v, LAS_property::Scan_angle&)
  { r.set_scan_angle_rank(char(v)); }
  inline void output_value(LASpoint& r, const unsigned char& v, LAS_property::User_data&)
  { r.set_user_data(v); }
  inline void output_value(LASpoint& r, const unsigned short& v, LAS_property::Point_source_ID&)
  { r.set_point_source_ID(v); }
  inline void output_value(LASpoint& r, const unsigned int& v, LAS_property::Deleted_flag&)
  { r.set_deleted_flag(v); }
  inline void output_value(LASpoint& r, const double& v, LAS_property::GPS_time&)
  { r.set_gps_time(v); }
  inline void output_value(LASpoint& r, const unsigned short& v, LAS_property::R&)
  { r.set_R(v); }
  inline void output_value(LASpoint& r, const unsigned short& v, LAS_property::G&)
  { r.set_G(v); }
  inline void output_value(LASpoint& r, const unsigned short& v, LAS_property::B&)
  { r.set_B(v); }
  inline void output_value(LASpoint& r, const unsigned short& v, LAS_property::I&)
  { r.set_I(v); }

  template <typename ForwardIterator>
  void output_properties(LASpoint&, ForwardIterator) { }

  template <typename ForwardIterator,
            typename PropertyMap,
            typename T>
  void output_properties(LASpoint& point,
                         ForwardIterator it,
                         std::pair<PropertyMap, T>&& current)
  {
    output_value (point, get(current.first, *it), current.second);
  }

  template <typename ForwardIterator,
            typename PropertyMap,
            typename T,
            typename NextPropertyHandler,
            typename ... PropertyHandler>
  void output_properties(LASpoint& point,
                         ForwardIterator it,
                         std::pair<PropertyMap, T>&& current,
                         NextPropertyHandler&& next,
                         PropertyHandler&& ... properties)
  {
    output_value (point, get(current.first, *it), current.second);
    output_properties (point, it, std::forward<NextPropertyHandler>(next),
                       std::forward<PropertyHandler>(properties)...);
  }

} // namespace LAS
} // namespace internal

/// \endcond

/**
   \ingroup PkgPointSetProcessing3IOLas

   \brief writes the range of `points` with properties to a .las stream.

   Properties are handled through a variadic list of property
   handlers. A `PropertyHandle` is a `std::pair<PropertyMap,
   LAS_property::Tag >` used to write a scalar value
   `LAS_property::Tag::type` as a %LAS property (for example,
   writing an `int` vairable as an `int` %LAS property). An exception
   is used for points that are written using a `std::tuple` object.

   See documentation of `read_LAS_with_properties()` for the
   list of available `LAS_property::Tag` classes.

   \attention To write to a binary file, the flag `std::ios::binary` must be set during the creation of the `ofstream`.

   \tparam PointRange is a model of `ConstRange`. The value type of
                      its iterator is the key type of the named parameter `point_map`.
   \tparam PointMap is a model of `ReadablePropertyMap` with a value_type = `CGAL::Point_3`.
   \tparam PropertyHandler handlers to recover properties.

   \returns `true` if writing was successful, `false` otherwise.

   \sa `make_las_point_writer()`
   \sa \ref IOStreamLAS
*/
template <typename PointRange,
          typename PointMap,
          typename ... PropertyHandler>
bool write_LAS_with_properties(std::ostream& os, ///< output stream.
                               const PointRange& points, ///< input point range.
                               std::tuple<PointMap,
                               LAS_property::X,
                               LAS_property::Y,
                               LAS_property::Z> point_property, ///< property handler for points
                               PropertyHandler&& ... properties) ///< parameter pack of property handlers
{
  CGAL_precondition(points.begin() != points.end());

  if(!os)
  {
    std::cerr << "Error: cannot open file" << std::endl;
    return false;
  }

  CGAL::Bbox_3 bbox = CGAL::bbox_3
    (boost::make_transform_iterator
     (points.begin(), CGAL::Property_map_to_unary_function<PointMap>(std::get<0>(point_property))),
     boost::make_transform_iterator
     (points.end(), CGAL::Property_map_to_unary_function<PointMap>(std::get<0>(point_property))));

  LASheader header;
  header.x_scale_factor = 1e-9 * (bbox.xmax() - bbox.xmin());
  header.y_scale_factor = 1e-9 * (bbox.ymax() - bbox.ymin());
  header.z_scale_factor = 1e-9 * (bbox.zmax() - bbox.zmin());
  header.x_offset = bbox.xmin();
  header.y_offset = bbox.ymin();
  header.z_offset = bbox.zmin();
  header.point_data_format = 3;
  header.point_data_record_length = 34;

  LASpoint laspoint;
  laspoint.init(&header, header.point_data_format, header.point_data_record_length, 0);

  LASwriterLAS laswriter;
  laswriter.open (os, &header);

  // Write positions + normals
  for(typename PointRange::const_iterator it = points.begin(); it != points.end(); it++)
  {
    const typename PointMap::value_type& p = get(std::get<0>(point_property), *it);
    laspoint.set_X ((unsigned int)((p.x() - header.x_offset) / header.x_scale_factor));
    laspoint.set_Y ((unsigned int)((p.y() - header.y_offset) / header.y_scale_factor));
    laspoint.set_Z ((unsigned int)((p.z() - header.z_offset) / header.z_scale_factor));
    internal::LAS::output_properties (laspoint, it, std::forward<PropertyHandler>(properties)...);

    laswriter.write_point (&laspoint);
    laswriter.update_inventory(&laspoint);
  }

  laswriter.update_header(&header, TRUE);

  laswriter.close();

  return !os.fail();
}

/**
   \ingroup PkgPointSetProcessing3IOLas

   \brief writes the range of `points` (positions only), using the \ref IOStreamLAS.

  \attention To write to a binary file, the flag `std::ios::binary` must be set during the creation of the `ofstream`.

   \tparam PointRange is a model of `ConstRange`. The value type of
                      its iterator is the key type of the named parameter `point_map`.
   \tparam NamedParameters a sequence of \ref bgl_namedparameters "Named Parameters"

   \param os output stream
   \param points input point range
   \param np an optional sequence of \ref bgl_namedparameters "Named Parameters" among the ones listed below

   \cgalNamedParamsBegin
     \cgalParamNBegin{point_map}
       \cgalParamDescription{a property map associating points to the elements of the point range}
       \cgalParamType{a model of `ReadablePropertyMap` with value type `geom_traits::Point_3`}
       \cgalParamDefault{`CGAL::Identity_property_map<geom_traits::Point_3>`}
     \cgalParamNEnd

     \cgalParamNBegin{geom_traits}
       \cgalParamDescription{an instance of a geometric traits class}
       \cgalParamType{a model of `Kernel`}
       \cgalParamDefault{a \cgal Kernel deduced from the point type, using `CGAL::Kernel_traits`}
     \cgalParamNEnd
   \cgalNamedParamsEnd

   \returns `true` if writing was successful, `false` otherwise.

   \sa \ref IOStreamLAS
   \sa `write_LAS_with_properties()`
*/
template <typename PointRange, typename CGAL_NP_TEMPLATE_PARAMETERS>
bool write_LAS(std::ostream& os,
               const PointRange& points,
               const CGAL_NP_CLASS& np = parameters::default_values()
#ifndef DOXYGEN_RUNNING
               , std::enable_if_t<internal::is_Range<PointRange>::value>* = nullptr
#endif
               )
{
  using parameters::choose_parameter;
  using parameters::get_parameter;

  typedef typename CGAL::GetPointMap<PointRange, CGAL_NP_CLASS>::type PointMap;
  PointMap point_map = choose_parameter<PointMap>(get_parameter(np, internal_np::point_map));

  if(!os)
  {
    std::cerr << "Error: cannot open file" << std::endl;
    return false;
  }

  return write_LAS_with_properties(os, points, make_las_point_writer(point_map));
}

/**
   \ingroup PkgPointSetProcessing3IOLas

   Saves the range of `points` (positions only), using the \ref IOStreamLAS.

   \tparam PointRange is a model of `ConstRange`. The value type of
   its iterator is the key type of the named parameter `point_map`.
   \tparam NamedParameters a sequence of \ref bgl_namedparameters "Named Parameters"

   \param filename the path the output file
   \param points input point range
   \param np an optional sequence of \ref bgl_namedparameters "Named Parameters" among the ones listed below

   \cgalNamedParamsBegin
     \cgalParamNBegin{point_map}
       \cgalParamDescription{a property map associating points to the elements of the point range}
       \cgalParamType{a model of `ReadablePropertyMap` with value type `geom_traits::Point_3`}
       \cgalParamDefault{`CGAL::Identity_property_map<geom_traits::Point_3>`}
     \cgalParamNEnd

     \cgalParamNBegin{geom_traits}
       \cgalParamDescription{an instance of a geometric traits class}
       \cgalParamType{a model of `Kernel`}
       \cgalParamDefault{a \cgal Kernel deduced from the point type, using `CGAL::Kernel_traits`}
     \cgalParamNEnd
   \cgalNamedParamsEnd

   \returns `true` if writing was successful, `false` otherwise.

   \sa `write_LAS_with_properties()`
*/
template <typename PointRange, typename CGAL_NP_TEMPLATE_PARAMETERS>
bool write_LAS(const std::string& filename,
               const PointRange& points,
               const CGAL_NP_CLASS& np = parameters::default_values()
#ifndef DOXYGEN_RUNNING
               , std::enable_if_t<internal::is_Range<PointRange>::value>* = nullptr
#endif
               )
{
  std::ofstream os(filename, std::ios::binary);
  CGAL::IO::set_mode(os, CGAL::IO::BINARY);
  return write_LAS(os, points, np);
}

} // namespace IO

#ifndef CGAL_NO_DEPRECATED_CODE

using IO::make_las_point_writer;

/// \cond SKIP_IN_MANUAL

template <typename ForwardIterator,
          typename PointMap>
CGAL_DEPRECATED_MSG("you are using the deprecated V1 API of CGAL::write_las_points(), please update your code")
bool write_las_points(std::ostream& os, ///< output stream.
                      ForwardIterator first, ///< first input point.
                      ForwardIterator beyond, ///< past-the-end input point.
                      PointMap point_map) ///< property map: value_type of OutputIterator -> Point_3.
{
  CGAL::Iterator_range<ForwardIterator> points (first, beyond);
  return IO::write_LAS(os, points, parameters::point_map(point_map));
}

template <typename ForwardIterator>
CGAL_DEPRECATED_MSG("you are using the deprecated V1 API of CGAL::write_las_points(), please update your code")
bool write_las_points(std::ostream& os, ///< output stream.
                      ForwardIterator first, ///< first input point.
                      ForwardIterator beyond) ///< past-the-end input point.
{
  CGAL::Iterator_range<ForwardIterator> points (first, beyond);
  return IO::write_LAS(os, points);
}

/// \endcond

/**
  \ingroup PkgPointSetProcessing3IODeprecated

  \deprecated This function is deprecated since \cgal 5.3, `CGAL::IO::write_LAS_with_properties()` should be used instead.
*/
template <typename PointRange,
          typename PointMap,
          typename ... PropertyHandler>
CGAL_DEPRECATED bool write_las_points_with_properties(std::ostream& os,
                                                      const PointRange& points,
                                                      std::tuple<PointMap,
                                                      IO::LAS_property::X,
                                                      IO::LAS_property::Y,
                                                      IO::LAS_property::Z> point_property,
                                                      PropertyHandler&& ... properties)
{
  return IO::write_LAS_with_properties(os, points, point_property, std::forward<PropertyHandler>(properties)...);
}

/**
   \ingroup PkgPointSetProcessing3IODeprecated

  \deprecated This function is deprecated since \cgal 5.3, `CGAL::IO::write_LAS()` should be used instead.
*/
template <typename PointRange, typename CGAL_NP_TEMPLATE_PARAMETERS>
bool write_las_points(std::ostream& os, const PointRange& points, const CGAL_NP_CLASS& np = parameters::default_values())
{
  return IO::write_LAS(os, points, np);
}

#endif //CGAL_NO_DEPRECATED_CODE

} // namespace CGAL

#endif // CGAL_POINT_SET_PROCESSING_WRITE_LAS_POINTS_H<|MERGE_RESOLUTION|>--- conflicted
+++ resolved
@@ -56,10 +56,7 @@
 #include <sstream>
 #include <string>
 #include <tuple>
-<<<<<<< HEAD
-=======
 #include <type_traits>
->>>>>>> 01f8f1bc
 
 namespace CGAL {
 
