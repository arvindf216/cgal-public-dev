--- conflicted
+++ resolved
@@ -20,16 +20,12 @@
 #endif
 #include <CGAL/MP_Float.h>
 
-<<<<<<< HEAD
 #include <optional>
-#include <boost/intrusive_ptr.hpp>
-=======
-#include <boost/optional.hpp>
 
 #include <memory>
 #include <sstream>
 #include <string>
->>>>>>> bbc4d08e
+#include <optional>
 
 template<class T>
 inline std::string o2str( std::optional<T> const& o )
