// STL includes.
#include <vector>
#include <string>
#include <fstream>
#include <iostream>
#include <iterator>
#include <cassert>

// CGAL includes.
#include <CGAL/assertions.h>
#include <CGAL/Surface_mesh.h>

#include <CGAL/Simple_cartesian.h>
#include <CGAL/Exact_predicates_inexact_constructions_kernel.h>
#include <CGAL/Exact_predicates_exact_constructions_kernel.h>

#include <CGAL/Shape_detection/Region_growing/Region_growing.h>
#include <CGAL/Shape_detection/Region_growing/Polygon_mesh.h>

namespace SD = CGAL::Shape_detection;

template<class Kernel>
bool test_region_growing_on_polygon_mesh(int argc, char *argv[]) {

  using FT      = typename Kernel::FT;
  using Point_3 = typename Kernel::Point_3;

  using Polygon_mesh = CGAL::Surface_mesh<Point_3>;
  using Face_range   = typename Polygon_mesh::Face_range;

  using Neighbor_query = SD::Polygon_mesh::One_ring_neighbor_query<Polygon_mesh>;
  using Region_type    = SD::Polygon_mesh::Least_squares_plane_fit_region<Kernel, Polygon_mesh>;
  using Region_growing = SD::Region_growing<Neighbor_query, Region_type>;

  // Default parameter values.
  const FT          distance_threshold = FT(1);
  const FT          angle_threshold    = FT(45);
  const std::size_t min_region_size    = 1;

  // Load data.
  std::ifstream in(argc > 1 ? argv[1] : CGAL::data_file_path("meshes/building.off"));
  CGAL::IO::set_ascii_mode(in);
  assert(in);

  Polygon_mesh mesh;
  in >> mesh;
  in.close();
  const Face_range face_range = faces(mesh);
  assert(face_range.size() == 32245);

  using Vertex_to_point_map = typename Region_type::Vertex_to_point_map;
  const Vertex_to_point_map vertex_to_point_map(
    get(CGAL::vertex_point, mesh));

  // Create parameter classes.
  Neighbor_query neighbor_query(mesh);
  Region_type region_type(
    mesh,
    CGAL::parameters::
    maximum_distance(distance_threshold).
    maximum_angle(angle_threshold).
    minimum_region_size(min_region_size).
    vertex_point_map(vertex_to_point_map));

  // Run region growing.
  Region_growing region_growing(
    face_range, neighbor_query, region_type);

  std::vector<typename Region_growing::Primitive_and_region> regions;
  region_growing.detect(std::back_inserter(regions));
<<<<<<< HEAD
  assert(regions.size() == 416);
  for (const auto& region : regions)
    assert(region_type.is_valid_region(region.second));

  std::vector<typename Region_growing::Item> unassigned_faces;
  region_growing.unassigned_items(face_range, std::back_inserter(unassigned_faces));
  assert(unassigned_faces.size() == 1006);
=======
  assert(regions.size() == 1077);
  for (const auto& region : regions)
    assert(region_type.is_valid_region(region.second));

  auto map = region_growing.region_map();
  for (auto fit : face_range) {
    std::size_t id = get(region_growing.region_map(), fit);
    assert(id != std::size_t(-1));
  }

  std::vector<typename Region_growing::Item> unassigned_faces;
  region_growing.unassigned_items(face_range, std::back_inserter(unassigned_faces));
  assert(unassigned_faces.size() == 0);
>>>>>>> 1b843297
  return true;
}

int main(int argc, char *argv[]) {

  using SC = CGAL::Simple_cartesian<double>;
  using EPICK = CGAL::Exact_predicates_inexact_constructions_kernel;
  using EPECK = CGAL::Exact_predicates_exact_constructions_kernel;

  // ------>

  bool sc_test_success = true;
  if (!test_region_growing_on_polygon_mesh<SC>(argc, argv))
    sc_test_success = false;
  std::cout << "rg_pmesh, sc_test_success: " << sc_test_success << std::endl;
  assert(sc_test_success);

  // ------>

  bool epick_test_success = true;
  if (!test_region_growing_on_polygon_mesh<EPICK>(argc, argv))
    epick_test_success = false;
  std::cout << "rg_pmesh, epick_test_success: " << epick_test_success << std::endl;
  assert(epick_test_success);

  // ------>

  bool epeck_test_success = true;
  if (!test_region_growing_on_polygon_mesh<EPECK>(argc, argv))
    epeck_test_success = false;
  std::cout << "rg_pmesh, epeck_test_success: " << epeck_test_success << std::endl;
  assert(epeck_test_success);

  const bool success = sc_test_success && epick_test_success && epeck_test_success;
  return (success) ? EXIT_SUCCESS : EXIT_FAILURE;
}<|MERGE_RESOLUTION|>--- conflicted
+++ resolved
@@ -68,15 +68,6 @@
 
   std::vector<typename Region_growing::Primitive_and_region> regions;
   region_growing.detect(std::back_inserter(regions));
-<<<<<<< HEAD
-  assert(regions.size() == 416);
-  for (const auto& region : regions)
-    assert(region_type.is_valid_region(region.second));
-
-  std::vector<typename Region_growing::Item> unassigned_faces;
-  region_growing.unassigned_items(face_range, std::back_inserter(unassigned_faces));
-  assert(unassigned_faces.size() == 1006);
-=======
   assert(regions.size() == 1077);
   for (const auto& region : regions)
     assert(region_type.is_valid_region(region.second));
@@ -90,7 +81,6 @@
   std::vector<typename Region_growing::Item> unassigned_faces;
   region_growing.unassigned_items(face_range, std::back_inserter(unassigned_faces));
   assert(unassigned_faces.size() == 0);
->>>>>>> 1b843297
   return true;
 }
 
