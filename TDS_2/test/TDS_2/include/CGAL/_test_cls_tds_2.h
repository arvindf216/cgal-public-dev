// ============================================================================
//
// Copyright (c) 1998 The CGAL Consortium
//
// This software and related documentation is part of an INTERNAL release
// of the Computational Geometry Algorithms Library (CGAL). It is not
// intended for general use.
//
// ----------------------------------------------------------------------------
//
// release       :
// release_date  :
//
// file          : test/Triangulation/include/CGAL/_test_cls_tds_2.h
// source        : $URL$
// revision      : $Id$
// revision_date : $Date$
// author(s)     : Mariette Yvinec (Mariette.Yvinec@sophia.inria.fr)
//
// coordinator   : INRIA Sophia-Antipolis
// ============================================================================


#include <cassert>
#include <fstream>
#include <CGAL/use.h>
#include <CGAL/_test_cls_tds_vertex.h>
#include <CGAL/_test_cls_tds_face.h>


template< class Tds>
void
_test_tds_circulators( const Tds&  tds);


template< class Tds>
void
_test_tds_iterators( const Tds&  tds);




template <class Tds>
void
_test_cls_tds_2( const Tds &)
{
  static_assert(std::is_nothrow_move_constructible<Tds>::value,
                "move cstr is missing");
  static_assert(std::is_nothrow_move_assignable<Tds>::value,
                "move assignment is missing");

  typedef typename Tds::Vertex_range      Vertex_range;
  typedef typename Tds::Face_range        Face_range;

  typedef typename Tds::Vertex            Vertex;
  typedef typename Tds::Face              Face;
  typedef typename Tds::Edge              Edge;
  typedef typename Tds::Vertex_handle     Vertex_handle;
  typedef typename Tds::Face_handle       Face_handle;

  typedef typename Tds::Vertex_iterator   Vertex_iterator;
  typedef typename Tds::Face_iterator     Face_iterator;
  typedef typename Tds::Edge_iterator     Edge_iterator;

  typedef typename Tds::Vertex_circulator Vertex_circulator;
  typedef typename Tds::Face_circulator   Face_circulator;
  typedef typename Tds::Edge_circulator   Edge_circulator;

  CGAL_USE_TYPE(Vertex);
  CGAL_USE_TYPE(Face);
  CGAL_USE_TYPE(Edge);
  CGAL_USE_TYPE(Edge_iterator);
  CGAL_USE_TYPE(Edge_circulator);

  // Test subclasses
  CGAL::_test_cls_tds_vertex( Tds());
  CGAL::_test_cls_tds_face( Tds());

  // Test constructors
  std::cout << "    constructors" << std::endl;
  Tds tds0;
  Tds tds1;
  Tds tds2(tds1);
  Tds tds3 = tds1;
  Tds tds4 ;
  tds4.swap(tds1);
  tds1.is_valid();
  tds1.clear();
  tds1.is_valid();
  // (), = and  swap to be tested later again with non trivial tds



  // misc.
  std::cout << "    miscellaneous" << std::endl;
  assert( tds1.ccw(0) == 1 );
  assert( tds1.ccw(1) == 2 );
  assert( tds1.ccw(2) == 0 );
  assert( tds1.cw(0) == 2 );
  assert( tds1.cw(1) == 0 );
  assert( tds1.cw(2) == 1 );

  // test insert, remove  and  flip
  // tds1 , tds2 0 dim
  // tds3 1 dim
  // tds4 2dim

  std::cout << "    insert and flip" << std::endl;
  Vertex_handle w1 = tds1.insert_first();
  assert(tds1.dimension()== -1);
  assert(tds1.number_of_vertices() == 1);
  assert(tds1.is_valid() );

  Vertex_handle w2 = tds2.insert_first();
  Vertex_handle v2 = tds2.insert_second();
  assert(tds2.dimension()== 0);
  assert(tds2.number_of_vertices() == 2);
  assert(tds2.is_valid() );

  Vertex_handle w3 = tds3.insert_first();
  tds3.insert_second();
  // test insert_dim_up, remove _dim_down  from dimsension 0 to 1
  Vertex_handle v3 = tds3.insert_dim_up(w3,false);
  assert(tds3.is_valid());
  assert(tds3.number_of_vertices() == 3);
  assert(tds3.dimension() == 1);
  tds3.remove_dim_down(v3);
  assert(tds3.is_valid());
  v3 = tds3.insert_dim_up(w3,true);
  assert(tds3.is_valid());
  // test insert_in_egde dim==1
  tds3.insert_in_edge(v3->face(), 2);
  assert(tds3.dimension()== 1);
  assert(tds3.number_of_vertices() == 4);
  assert(tds3.is_valid() );

<<<<<<< HEAD
=======
    // Test move-constructors and move-assignments
  {
    Tds tds7 = tds3;
    Tds tds8{std::move(tds7)};
    Tds tds9 = tds3;
    Tds tds10;
    tds10 = std::move(tds9);
    Tds tds11 = Tds(tds3);  // construct from a temporary
    Tds tds12 = std::move(tds11);

    assert(tds7.is_valid());
    assert(tds8.is_valid());
    assert(tds9.is_valid());
    assert(tds10.is_valid());
    assert(tds11.is_valid());
    assert(tds12.is_valid());
    assert(tds7.dimension()==-2);
    assert(tds8.dimension()==1);
    assert(tds9.dimension()==-2);
    assert(tds10.dimension()==1);
    assert(tds11.dimension()==-2);
    assert(tds12.dimension()==1);
    tds11.~Tds();
    // check tds12 is still valid after the destruction of tds11
    assert(tds12.is_valid());
    assert(tds12.dimension()==1);
  }
 
>>>>>>> 1eba8224
  Vertex_handle w4 = tds4.insert_first();
  Vertex_handle v4_1 = tds4.insert_second();
  Vertex_handle v4_2 = tds4.insert_dim_up(w4,true);
  //test insert_dim_up, remove _dim_down  from dimsension 1 to 2
  Vertex_handle v4_3 = tds4.insert_dim_up(w4,false);
  assert(tds4.dimension()== 2);
  assert(tds4.number_of_vertices() == 4);
  assert(tds4.is_valid() );
  tds4.remove_dim_down(v4_3);
  assert(tds4.is_valid() );
  v4_3 = tds4.insert_dim_up(w4,true);
  assert(tds4.is_valid() );
  // test insert-in-face, insert_in_egde dim==2
  // Find the face  v4_1 v4_2 v4_3 for insertion
  Face_circulator fc= tds4.incident_faces(v4_1);
  while( ! (fc->has_vertex(v4_2) && fc->has_vertex(v4_3)) ) fc++;
  Vertex_handle v4_4 = tds4.insert_in_face(fc);
  assert(tds4.degree(v4_4) == 3);
  assert(tds4.is_valid() );
  // Find the edge v4_1v4_2 for insertion
  fc = tds4.incident_faces(v4_1);
  int ic;
  while(! (fc->has_vertex(v4_2, ic ) && ic == tds4.ccw(fc->index(v4_1))))
    fc++;
  Vertex_handle v4_5 = tds4.insert_in_edge(fc, ic);
  assert(tds4.is_valid() );
  assert(tds4.dimension()== 2);
  assert(tds4.number_of_vertices() == 6);
  assert(tds4.is_valid() );
  //flip
  tds4.flip(v4_1->face(),1);
  assert(tds4.is_valid() );

  //remove_degree_3 remove_1D
  Vertex_handle u4 = tds4.insert_in_face(v4_1->face());
  tds4.remove_degree_3(u4);
  assert(tds4.is_valid() );

  Vertex_handle u3 = tds3.insert_in_edge(v3->face(),2);
  tds3.remove_1D(u3);
  assert(tds3.is_valid() );

  //remove_second, remove first
  tds2.remove_second(v2);
  assert(tds2.is_valid() && tds2.number_of_vertices()==1);
  v2 = tds2.insert_second();
  tds1.remove_first(w1);
  assert(tds1.is_valid()&& tds1.number_of_vertices()==0);
  w1 = tds1.insert_first();

  //  make_hole, star_hole
  u4 = tds4.insert_in_face(v4_1->face());
  typename Tds::List_edges hole;
  tds4.make_hole(u4, hole);
  u4 = tds4.star_hole(hole);
  tds4.remove_degree_3(u4);


  // insert_in_hole
  // Count also the faces with the vertex at infinity!
  //
  //  1 |------| 3     1 |------| 3
  //    |\     |         |\    /|
  //    | \    |         | \ 4/ |
  //    |  \   |   -->   |  \/  |
  //    |   \  |         |  /\  |
  //    |    \ |         | /  \ |
  //    |     \|         |/    \|
  //  2 |------| 0     2 |------| 0
  //
  //

  std::cout << "    insert_in_hole" << std::endl;
  Tds td45;
  Vertex_handle v045 = td45.insert_first();
  Vertex_handle v145 = td45.insert_second();
  Vertex_handle v245 = td45.insert_dim_up(v045, true);
  Vertex_handle v345 = td45.insert_dim_up(v045, true);

  assert(td45.is_valid() && td45.number_of_vertices() == 4 && td45.number_of_faces() == 4);

  Face_handle f0_0 = td45.faces_begin();
  Face_handle f0_1 = f0_0++;

  Vertex_handle v445 = td45.insert_in_face(f0_0);
  Vertex_handle v545 = td45.insert_in_face(f0_1);

  Face_handle f1_0, f1_1, f1_2, f1_3, fcf_0, fcf_1;
  Face_circulator fc1 = td45.incident_faces(v445), fc1e(fc1);
  do {
    int i = fc1->index(v445);
    if (fc1->vertex((i+1)%3) == v345) {
      f1_0 = fc1;
    }
    if (fc1->vertex((i+1)%3) == v145) {
      f1_1 = fc1;
    }
    if (fc1->vertex((i+1)%3) == v245) {
      fcf_0 = fc1;
    }
  } while(++fc1 != fc1e);


  Face_circulator fc2 = td45.incident_faces(v545), fc2e(fc2);
  do {
    int i = fc2->index(v545);
    if (fc2->vertex((i+1)%3) == v045) {
      f1_2 = fc2;
    }
    if (fc2->vertex((i+1)%3) == v245) {
      f1_3 = fc2;
    }
    if (fc2->vertex((i+1)%3) == v345) {
      fcf_1 = fc2;
    }
  } while(++fc2 != fc2e);

  Vertex_handle v645 = td45.insert_in_face(f1_0);
  Vertex_handle v745 = td45.insert_in_face(f1_1);
  Vertex_handle v845 = td45.insert_in_face(f1_2);
  Vertex_handle v945 = td45.insert_in_face(f1_3);

  Face_handle fcf_2, fcf_3, fcf_4, fcf_5;
  Face_circulator fc6 = td45.incident_faces(v645), fc6e(fc6);
  do {
    int i = fc6->index(v645);
    if (fc6->vertex((i+1)%3) == v445) {
      fcf_2 = fc6;
      break;
    }
  } while(++fc6 != fc6e);

  Face_circulator fc7 = td45.incident_faces(v745), fc7e(fc7);
  do {
    int i = fc7->index(v745);
    if (fc7->vertex((i+1)%3) == v245) {
      fcf_3 = fc7;
      break;
    }
  } while(++fc7 != fc7e);

  Face_circulator fc8 = td45.incident_faces(v845), fc8e(fc8);
  do {
    int i = fc8->index(v845);
    if (fc8->vertex((i+1)%3) == v345) {
      fcf_4 = fc8;
      break;
    }
  } while(++fc8 != fc8e);

   Face_circulator fc9 = td45.incident_faces(v945), fc9e(fc9);
  do {
    int i = fc9->index(v945);
    if (fc9->vertex((i+1)%3) == v545) {
      fcf_5 = fc9;
      break;
    }
  } while(++fc9 != fc9e);

  std::vector<Face_handle> vhole;
  vhole.push_back( fcf_0 );
  vhole.push_back( fcf_1 );
  vhole.push_back( fcf_2 );
  vhole.push_back( fcf_3 );
  vhole.push_back( fcf_4 );
  vhole.push_back( fcf_5 );

  assert(td45.is_valid() && td45.number_of_vertices() == 10 && td45.number_of_faces() == 16);

  Vertex_handle nv45 = td45.insert_in_hole(vhole.begin(), vhole.end());
  assert(nv45 != Vertex_handle() && td45.is_valid() && td45.number_of_vertices() == 11 && td45.number_of_faces() == 18);

  // dim_down
  std::cout << "    dim_down" << std::endl;
  Tds td5;
  Vertex_handle v5_0 = td5.insert_first();
  Vertex_handle v5_1 = td5.insert_second();
  Vertex_handle v5_2 = td5.insert_dim_up(v5_1, false);
  Vertex_handle v5_3 = td5.insert_dim_up();
  (void)v5_0; (void)v5_2; // Hush unused warnings
  Face_handle f5_0 = v5_3->face();
  int i = f5_0->index(v5_3);
  td5.dim_down(f5_0, i);
  assert(td5.dimension() == 1);
  assert(td5.is_valid());
  Vertex_handle v5_4 = td5.insert_dim_up();
  Face_handle f5_1 = v5_4->face();
  i = f5_1->index(v5_4);
  td5.dim_down(f5_1, i);
  assert(td5.dimension() == 1);
  assert(td5.is_valid());

 //access
  std::cout << "    test access" << std::endl;
  assert(tds0.dimension() <= -1     && tds0.number_of_vertices() == 0 &&
         tds0.number_of_faces()== 0 && tds0.number_of_edges()    == 0 &&
         tds0.number_of_full_dim_faces() == 0);
  assert(tds1.dimension() == -1     && tds1.number_of_vertices() == 1 &&
         tds1.number_of_faces()== 0 && tds1.number_of_edges()    == 0 &&
         tds1.number_of_full_dim_faces() == 1);
  assert(tds2.dimension() == 0      && tds2.number_of_vertices() == 2 &&
         tds2.number_of_faces()== 0 && tds2.number_of_edges()    == 0 &&
         tds2.number_of_full_dim_faces() == 2);
  assert(tds3.dimension() == 1      && tds3.number_of_vertices() == 4 &&
         tds3.number_of_faces()== 0 && tds3.number_of_edges()    == 4 &&
         tds3.number_of_full_dim_faces() == 4);
  assert(tds4.dimension() == 2      && tds4.number_of_vertices() == 6 &&
         tds4.number_of_faces()== 8 && tds4.number_of_edges()    == 12 &&
         tds4.number_of_full_dim_faces() == 8);

  // Containers
  Vertex_range & vertex_c = tds4.vertices();
  Face_range & face_c = tds4.faces();

  assert(vertex_c.size() == 6);
  assert(face_c.size() == 8);

   //clear(), swap() and copy_constructor and copy
  std::cout << "    clear, swap, assign and copy " << std::endl;
  Tds tds1b(tds1);
  assert(tds1b.is_valid() && tds1b.number_of_full_dim_faces() == 1);
  Tds tds1c = tds1;
  assert(tds1c.is_valid());
  assert(tds1.is_valid() && tds1.number_of_full_dim_faces() == 1);
  Tds tds1d;
  tds1d.swap(tds1c);
  assert(tds1d.is_valid() && tds1d.number_of_vertices()==1);
  tds1d.clear();
  Tds tds1e;
  Vertex_handle w1e= tds1e.copy_tds(tds1,w1);
  assert(tds1e.is_valid());
  assert(tds1e.is_vertex(w1e));

  Tds tds2b(tds2);
  assert(tds2b.is_valid());
  Tds tds2c = tds2b;
  assert(tds2c.is_valid());
  Tds tds2d;
  tds2d.swap(tds2c);
  assert(tds2d.is_valid() && tds2d.number_of_vertices()==2);
  Tds tds2e;
  Vertex_handle w2e= tds2e.copy_tds(tds2,w2);
  assert(tds2e.is_valid() && tds2e.is_vertex(w2e));

  Tds tds3b(tds3);
  assert(tds3b.is_valid());
  Tds tds3c = tds3b;
  assert(tds3c.is_valid());
  Tds tds3d;
  tds3d.swap(tds3c);
  assert(tds3d.is_valid() && tds3d.number_of_vertices()==4);
  Tds tds3e;
  Vertex_handle w3e= tds3e.copy_tds(tds3,w3);
  assert(tds3e.is_valid()&& tds3e.is_vertex(w3e));

  Tds tds4b(tds4);
  assert(tds4b.is_valid());
  Tds tds4c = tds4b;
  assert(tds4c.is_valid());
  Tds tds4d;
  tds4d.swap(tds4c);
  assert(tds4d.is_valid() && tds4d.number_of_vertices()==6);
  Tds tds4e;
  Vertex_handle w4e= tds4e.copy_tds(tds4,w4);
  assert(tds4e.is_valid() && tds4e.is_vertex(w4e));

  //test circulators and  iterators
  std::cout << "    circulators" <<std::endl;
  _test_tds_circulators(tds0);
  _test_tds_circulators(tds1);
  _test_tds_circulators(tds2);
  _test_tds_circulators(tds3);
  _test_tds_circulators(tds4);

  _test_tds_iterators(tds0);
  _test_tds_iterators(tds1);
  _test_tds_iterators(tds2);
  _test_tds_iterators(tds3);
  _test_tds_iterators(tds4);

    //is_vertex
  std::cout << "    is_vertex" << std::endl;
  assert (tds4.is_vertex(v4_5));
  assert (tds3.is_vertex(v3));
  assert (tds2.is_vertex(v2));

  // test compatibility of iterators and circulators with handle()
  Vertex_iterator vit=tds4.vertices_begin();
  assert(tds4.is_vertex(vit));
  Face_iterator fit =tds4.faces_begin();
  u4 = tds4.insert_in_face(fit);
  tds4.remove_degree_3(u4);
  Vertex_circulator vc=tds4.incident_vertices(vit);
  assert(tds4.is_vertex(vc));
  fc = tds4.incident_faces(vit);
  u4 = tds4.insert_in_face(fc);
  tds4.remove_degree_3(u4);

  //test input, output


  std::cout << "    output to a file" << std::endl;
  std::ofstream of0("file_tds0");
  CGAL::set_ascii_mode(of0);
  of0 << tds0 ;
  of0.close();
  std::ofstream of1("file_tds1");
  CGAL::set_ascii_mode(of1);
  of1 << tds1 ;
  of1.close();
  std::ofstream of2("file_tds2");
  CGAL::set_ascii_mode(of2);
  of2 << tds2 ;
  of2.close();
  std::ofstream of3("file_tds3");
  CGAL::set_ascii_mode(of3);
  of3 << tds3 ;
  of3.close();
  std::ofstream  of4("file_tds4");
  CGAL::set_ascii_mode(of4);
  of4 << tds4 ;
  of4.close();

  std::cout << "    input from a file" << std::endl;
  std::ifstream if0("file_tds0"); CGAL::set_ascii_mode(if0);
  Tds tds0f; if0 >> tds0f ;   assert( tds0f.is_valid());
  std::ifstream if1("file_tds1"); CGAL::set_ascii_mode(if1);
  Tds tds1f; if1 >> tds1f;
  assert( tds1f.is_valid());
  std::ifstream if2("file_tds2");
  CGAL::set_ascii_mode(if2);
  Tds tds2f; if2 >> tds2f ;
  assert( tds2f.is_valid());
  std::ifstream if3("file_tds3");
  CGAL::set_ascii_mode(if3);
  Tds tds3f; if3 >> tds3f ;
  assert( tds3f.is_valid());
  std::ifstream if4("file_tds4");
  CGAL::set_ascii_mode(if4);
  Tds tds4f; if4 >> tds4f ;
  assert( tds4f.is_valid());

  // vrml input-output
  std::ofstream os("vrml_tds4");
  CGAL::set_ascii_mode(os);
  tds4.vrml_output(os);

  // test destructor and return
  std::cout << "    destructors and return" << std::endl;
}

template< class Tds>
void
_test_tds_circulators( const Tds&  tds)
{
  typedef typename Tds::Edge     Edge;
  typedef typename Tds::Vertex   Vertex;
  typedef typename Tds::Face     Face;
  typedef typename Tds::Vertex_handle   Vertex_handle;
  typedef typename Tds::Face_handle     Face_handle;

  typedef typename Tds::Vertex_iterator   Vertex_iterator;
  typedef typename Tds::Vertex_circulator Vertex_circulator;
  typedef typename Tds::Face_circulator   Face_circulator;
  typedef typename Tds::Edge_circulator   Edge_circulator;

  typedef typename Tds::size_type         size_type;

  size_type countf = 0;
  size_type counte = 0;
  size_type countv = 0;
  size_type countvv = 0;

  Vertex v;
  Face f;
  Edge e;
  Face_handle fh;
  Vertex_handle vh;

  for( Vertex_iterator vit = tds.vertices_begin();
                       vit != tds.vertices_end(); vit++) {

    Face_circulator fc = tds.incident_faces(vit), fdone(fc);
    Face_circulator fc2 = tds.incident_faces(vit);
    assert(fc2 == fc);
    if (! fc.is_empty()) {
      do {
        f = *fc;
        fh = fc;
        vh = fc->vertex(0);
        countf +=1;
      } while (++fc != fdone);
    }

    Edge_circulator ec = tds.incident_edges(vit), edone(ec);
    Edge_circulator ec2 = tds.incident_edges(vit);
    if (! ec.is_empty()) assert( ec2 == ec);
    if (! ec.is_empty()) {
      do {
        e = *ec;
        fh = ec->first;
        counte +=1;
      } while (++ec != edone);
    }

    countvv = 0;
    Vertex_circulator vc = tds.incident_vertices(vit), vdone(vc);
    Vertex_circulator vc2 = tds.incident_vertices(vit);
    if (! vc.is_empty()) assert( vc == vc2);
    if (! vc.is_empty()) {
      do {
        v = *vc;
        vh = vc;
        fh = vc->face();
        countv +=1;
        countvv +=1;
      } while (++vc != vdone);
    }

    assert( tds.degree(vit) == countvv);
  }

  assert( countf == 3 * tds.number_of_faces());
  assert( counte == 2 * tds.number_of_edges());
  assert( countv == counte);

}

template< class Tds>
void
_test_tds_iterators( const Tds&  tds)
{
  typedef typename Tds::Edge     Edge;
  typedef typename Tds::Vertex   Vertex;
  typedef typename Tds::Face     Face;
  typedef typename Tds::Vertex_handle   Vertex_handle;
  typedef typename Tds::Face_handle     Face_handle;

  typedef typename Tds::Vertex_iterator   Vertex_iterator;
  typedef typename Tds::Face_iterator     Face_iterator;
  typedef typename Tds::Edge_iterator     Edge_iterator;

  typedef typename Tds::size_type         size_type;

  size_type nv, ne, nf;
  nv = ne = nf = 0;

  Vertex v;
  Face f;
  Edge e;
  Face_handle fh;
  Vertex_handle vh;

  for (Vertex_iterator vitp = tds.vertices_begin();
       vitp != tds.vertices_end();
       ++vitp) {
   v = *vitp;
   vh = vitp;
   fh = vitp->face();
   nv += 1;
  }
  assert(nv == tds.number_of_vertices());
  for (Vertex_iterator vitm = tds.vertices_end();
       vitm != tds.vertices_begin();
       --vitm) {
    nv -= 1;
  }
  assert(nv == 0);


  for (Face_iterator fitp = tds.faces_begin();
       fitp != tds.faces_end();
       ++fitp) {
    f = *fitp;
    fh = fitp;
    vh = fitp->vertex(0);
    nf += 1;
  }
  assert(nf == tds.number_of_faces());
  for (Face_iterator fitm = tds.faces_end();
       fitm != tds.faces_begin();
       --fitm) {
    nf -= 1;
  }
  assert(nf == 0);

  for (Edge_iterator eitp = tds.edges_begin();
       eitp != tds.edges_end();
       ++eitp) {
    e = *eitp;
    fh = eitp->first;
    ne += 1;
  }
  assert(ne == tds.number_of_edges());
  for (Edge_iterator eitm = tds.edges_end();
       eitm != tds.edges_begin();
       --eitm) {
    ne -= 1;
  }
  assert(ne == 0);

  return;
}<|MERGE_RESOLUTION|>--- conflicted
+++ resolved
@@ -7,10 +7,10 @@
 // intended for general use.
 //
 // ----------------------------------------------------------------------------
-//
+// 
 // release       :
 // release_date  :
-//
+// 
 // file          : test/Triangulation/include/CGAL/_test_cls_tds_2.h
 // source        : $URL$
 // revision      : $Id$
@@ -51,7 +51,7 @@
 
   typedef typename Tds::Vertex_range      Vertex_range;
   typedef typename Tds::Face_range        Face_range;
-
+  
   typedef typename Tds::Vertex            Vertex;
   typedef typename Tds::Face              Face;
   typedef typename Tds::Edge              Edge;
@@ -61,7 +61,7 @@
   typedef typename Tds::Vertex_iterator   Vertex_iterator;
   typedef typename Tds::Face_iterator     Face_iterator;
   typedef typename Tds::Edge_iterator     Edge_iterator;
-
+  
   typedef typename Tds::Vertex_circulator Vertex_circulator;
   typedef typename Tds::Face_circulator   Face_circulator;
   typedef typename Tds::Edge_circulator   Edge_circulator;
@@ -71,7 +71,7 @@
   CGAL_USE_TYPE(Edge);
   CGAL_USE_TYPE(Edge_iterator);
   CGAL_USE_TYPE(Edge_circulator);
-
+  
   // Test subclasses
   CGAL::_test_cls_tds_vertex( Tds());
   CGAL::_test_cls_tds_face( Tds());
@@ -80,17 +80,17 @@
   std::cout << "    constructors" << std::endl;
   Tds tds0;
   Tds tds1;
-  Tds tds2(tds1);
+  Tds tds2(tds1); 
   Tds tds3 = tds1;
   Tds tds4 ;
   tds4.swap(tds1);
   tds1.is_valid();
   tds1.clear();
   tds1.is_valid();
-  // (), = and  swap to be tested later again with non trivial tds
-
-
-
+  // (), = and  swap to be tested later again with non trivial tds 
+
+
+ 
   // misc.
   std::cout << "    miscellaneous" << std::endl;
   assert( tds1.ccw(0) == 1 );
@@ -99,21 +99,21 @@
   assert( tds1.cw(0) == 2 );
   assert( tds1.cw(1) == 0 );
   assert( tds1.cw(2) == 1 );
-
+ 
   // test insert, remove  and  flip
-  // tds1 , tds2 0 dim
+  // tds1 , tds2 0 dim 
   // tds3 1 dim
   // tds4 2dim
 
   std::cout << "    insert and flip" << std::endl;
   Vertex_handle w1 = tds1.insert_first();
-  assert(tds1.dimension()== -1);
+  assert(tds1.dimension()== -1); 
   assert(tds1.number_of_vertices() == 1);
   assert(tds1.is_valid() );
 
   Vertex_handle w2 = tds2.insert_first();
   Vertex_handle v2 = tds2.insert_second();
-  assert(tds2.dimension()== 0);
+  assert(tds2.dimension()== 0); 
   assert(tds2.number_of_vertices() == 2);
   assert(tds2.is_valid() );
 
@@ -134,8 +134,6 @@
   assert(tds3.number_of_vertices() == 4);
   assert(tds3.is_valid() );
 
-<<<<<<< HEAD
-=======
     // Test move-constructors and move-assignments
   {
     Tds tds7 = tds3;
@@ -164,7 +162,6 @@
     assert(tds12.dimension()==1);
   }
  
->>>>>>> 1eba8224
   Vertex_handle w4 = tds4.insert_first();
   Vertex_handle v4_1 = tds4.insert_second();
   Vertex_handle v4_2 = tds4.insert_dim_up(w4,true);
@@ -187,7 +184,7 @@
   // Find the edge v4_1v4_2 for insertion
   fc = tds4.incident_faces(v4_1);
   int ic;
-  while(! (fc->has_vertex(v4_2, ic ) && ic == tds4.ccw(fc->index(v4_1))))
+  while(! (fc->has_vertex(v4_2, ic ) && ic == tds4.ccw(fc->index(v4_1)))) 
     fc++;
   Vertex_handle v4_5 = tds4.insert_in_edge(fc, ic);
   assert(tds4.is_valid() );
@@ -202,17 +199,17 @@
   Vertex_handle u4 = tds4.insert_in_face(v4_1->face());
   tds4.remove_degree_3(u4);
   assert(tds4.is_valid() );
-
+  
   Vertex_handle u3 = tds3.insert_in_edge(v3->face(),2);
   tds3.remove_1D(u3);
   assert(tds3.is_valid() );
-
+  
   //remove_second, remove first
   tds2.remove_second(v2);
   assert(tds2.is_valid() && tds2.number_of_vertices()==1);
   v2 = tds2.insert_second();
   tds1.remove_first(w1);
-  assert(tds1.is_valid()&& tds1.number_of_vertices()==0);
+  assert(tds1.is_valid()&& tds1.number_of_vertices()==0); 
   w1 = tds1.insert_first();
 
   //  make_hole, star_hole
@@ -224,7 +221,7 @@
 
 
   // insert_in_hole
-  // Count also the faces with the vertex at infinity!
+  // Count also the faces with the vertex at infinity! 
   //
   //  1 |------| 3     1 |------| 3
   //    |\     |         |\    /|
@@ -234,9 +231,9 @@
   //    |    \ |         | /  \ |
   //    |     \|         |/    \|
   //  2 |------| 0     2 |------| 0
-  //
-  //
-
+  // 
+  // 
+   
   std::cout << "    insert_in_hole" << std::endl;
   Tds td45;
   Vertex_handle v045 = td45.insert_first();
@@ -351,7 +348,7 @@
   assert(td5.dimension() == 1);
   assert(td5.is_valid());
   Vertex_handle v5_4 = td5.insert_dim_up();
-  Face_handle f5_1 = v5_4->face();
+  Face_handle f5_1 = v5_4->face();	
   i = f5_1->index(v5_4);
   td5.dim_down(f5_1, i);
   assert(td5.dimension() == 1);
@@ -360,20 +357,20 @@
  //access
   std::cout << "    test access" << std::endl;
   assert(tds0.dimension() <= -1     && tds0.number_of_vertices() == 0 &&
-         tds0.number_of_faces()== 0 && tds0.number_of_edges()    == 0 &&
-         tds0.number_of_full_dim_faces() == 0);
+	 tds0.number_of_faces()== 0 && tds0.number_of_edges()    == 0 &&
+	 tds0.number_of_full_dim_faces() == 0);
   assert(tds1.dimension() == -1     && tds1.number_of_vertices() == 1 &&
-         tds1.number_of_faces()== 0 && tds1.number_of_edges()    == 0 &&
-         tds1.number_of_full_dim_faces() == 1);
+	 tds1.number_of_faces()== 0 && tds1.number_of_edges()    == 0 &&
+	 tds1.number_of_full_dim_faces() == 1);
   assert(tds2.dimension() == 0      && tds2.number_of_vertices() == 2 &&
-         tds2.number_of_faces()== 0 && tds2.number_of_edges()    == 0 &&
-         tds2.number_of_full_dim_faces() == 2);
+	 tds2.number_of_faces()== 0 && tds2.number_of_edges()    == 0 &&
+	 tds2.number_of_full_dim_faces() == 2);
   assert(tds3.dimension() == 1      && tds3.number_of_vertices() == 4 &&
-         tds3.number_of_faces()== 0 && tds3.number_of_edges()    == 4 &&
-         tds3.number_of_full_dim_faces() == 4);
+	 tds3.number_of_faces()== 0 && tds3.number_of_edges()    == 4 &&
+	 tds3.number_of_full_dim_faces() == 4);
   assert(tds4.dimension() == 2      && tds4.number_of_vertices() == 6 &&
-         tds4.number_of_faces()== 8 && tds4.number_of_edges()    == 12 &&
-         tds4.number_of_full_dim_faces() == 8);
+	 tds4.number_of_faces()== 8 && tds4.number_of_edges()    == 12 &&
+	 tds4.number_of_full_dim_faces() == 8);
 
   // Containers
   Vertex_range & vertex_c = tds4.vertices();
@@ -381,7 +378,7 @@
 
   assert(vertex_c.size() == 6);
   assert(face_c.size() == 8);
-
+ 
    //clear(), swap() and copy_constructor and copy
   std::cout << "    clear, swap, assign and copy " << std::endl;
   Tds tds1b(tds1);
@@ -450,7 +447,7 @@
   assert (tds4.is_vertex(v4_5));
   assert (tds3.is_vertex(v3));
   assert (tds2.is_vertex(v2));
-
+  
   // test compatibility of iterators and circulators with handle()
   Vertex_iterator vit=tds4.vertices_begin();
   assert(tds4.is_vertex(vit));
@@ -468,43 +465,43 @@
 
   std::cout << "    output to a file" << std::endl;
   std::ofstream of0("file_tds0");
-  CGAL::set_ascii_mode(of0);
-  of0 << tds0 ;
+  CGAL::set_ascii_mode(of0); 
+  of0 << tds0 ; 
   of0.close();
   std::ofstream of1("file_tds1");
-  CGAL::set_ascii_mode(of1);
-  of1 << tds1 ;
+  CGAL::set_ascii_mode(of1); 
+  of1 << tds1 ; 
   of1.close();
   std::ofstream of2("file_tds2");
-  CGAL::set_ascii_mode(of2);
-  of2 << tds2 ;
+  CGAL::set_ascii_mode(of2); 
+  of2 << tds2 ; 
   of2.close();
   std::ofstream of3("file_tds3");
-  CGAL::set_ascii_mode(of3);
-  of3 << tds3 ;
+  CGAL::set_ascii_mode(of3); 
+  of3 << tds3 ; 
   of3.close();
   std::ofstream  of4("file_tds4");
-  CGAL::set_ascii_mode(of4);
-  of4 << tds4 ;
+  CGAL::set_ascii_mode(of4); 
+  of4 << tds4 ; 
   of4.close();
 
   std::cout << "    input from a file" << std::endl;
   std::ifstream if0("file_tds0"); CGAL::set_ascii_mode(if0);
   Tds tds0f; if0 >> tds0f ;   assert( tds0f.is_valid());
   std::ifstream if1("file_tds1"); CGAL::set_ascii_mode(if1);
-  Tds tds1f; if1 >> tds1f;
+  Tds tds1f; if1 >> tds1f;  
   assert( tds1f.is_valid());
-  std::ifstream if2("file_tds2");
+  std::ifstream if2("file_tds2"); 
   CGAL::set_ascii_mode(if2);
-  Tds tds2f; if2 >> tds2f ;
+  Tds tds2f; if2 >> tds2f ;   
   assert( tds2f.is_valid());
-  std::ifstream if3("file_tds3");
+  std::ifstream if3("file_tds3"); 
   CGAL::set_ascii_mode(if3);
-  Tds tds3f; if3 >> tds3f ;
+  Tds tds3f; if3 >> tds3f ;   
   assert( tds3f.is_valid());
-  std::ifstream if4("file_tds4");
+  std::ifstream if4("file_tds4"); 
   CGAL::set_ascii_mode(if4);
-  Tds tds4f; if4 >> tds4f ;
+  Tds tds4f; if4 >> tds4f ;   
   assert( tds4f.is_valid());
 
   // vrml input-output
@@ -545,17 +542,17 @@
   Vertex_handle vh;
 
   for( Vertex_iterator vit = tds.vertices_begin();
-                       vit != tds.vertices_end(); vit++) {
-
+	               vit != tds.vertices_end(); vit++) {
+    
     Face_circulator fc = tds.incident_faces(vit), fdone(fc);
     Face_circulator fc2 = tds.incident_faces(vit);
     assert(fc2 == fc);
     if (! fc.is_empty()) {
       do {
-        f = *fc;
-        fh = fc;
-        vh = fc->vertex(0);
-        countf +=1;
+	f = *fc;
+	fh = fc;
+	vh = fc->vertex(0);
+	countf +=1;
       } while (++fc != fdone);
     }
 
@@ -564,9 +561,9 @@
     if (! ec.is_empty()) assert( ec2 == ec);
     if (! ec.is_empty()) {
       do {
-        e = *ec;
-        fh = ec->first;
-        counte +=1;
+	e = *ec;
+	fh = ec->first;
+	counte +=1;
       } while (++ec != edone);
     }
 
@@ -576,21 +573,21 @@
     if (! vc.is_empty()) assert( vc == vc2);
     if (! vc.is_empty()) {
       do {
-        v = *vc;
-        vh = vc;
-        fh = vc->face();
-        countv +=1;
-        countvv +=1;
+	v = *vc;
+	vh = vc;
+	fh = vc->face();
+	countv +=1;
+	countvv +=1;
       } while (++vc != vdone);
     }
 
     assert( tds.degree(vit) == countvv);
-  }
-
+  }	       
+					     
   assert( countf == 3 * tds.number_of_faces());
   assert( counte == 2 * tds.number_of_edges());
   assert( countv == counte);
-
+	  
 }
 
 template< class Tds>
@@ -634,7 +631,7 @@
   }
   assert(nv == 0);
 
-
+  
   for (Face_iterator fitp = tds.faces_begin();
        fitp != tds.faces_end();
        ++fitp) {
