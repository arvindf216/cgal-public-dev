// Copyright (c) 2005,2006,2007,2009,2010,2011 Tel-Aviv University (Israel).
// All rights reserved.
//
// This file is part of CGAL (www.cgal.org).
//
// $URL$
// $Id$
<<<<<<< HEAD
// SPDX-License-Identifier: GPL-3.0+
//
=======
// SPDX-License-Identifier: GPL-3.0-or-later OR LicenseRef-Commercial
// 
>>>>>>> f0c82986
//
// Author(s)	 : Oren Nechushtan <theoren@math.tau.ac.il>

#ifndef CGAL_TD_TRAITS_H
#define CGAL_TD_TRAITS_H

#include <CGAL/license/Arrangement_on_surface_2.h>


#include <CGAL/Arr_point_location/Td_active_trapezoid.h>
#include <CGAL/Arr_point_location/Td_inactive_trapezoid.h>
#include <CGAL/Arr_point_location/Td_active_edge.h>
#include <CGAL/Arr_point_location/Td_inactive_edge.h>
#include <CGAL/Arr_point_location/Td_active_vertex.h>
#include <CGAL/Arr_point_location/Td_active_fictitious_vertex.h>
#include <CGAL/Arr_point_location/Td_inactive_vertex.h>
#include <CGAL/Arr_point_location/Td_inactive_fictitious_vertex.h>

namespace CGAL {

template <class Pm_traits_,class Arrangement_>
class Td_traits : public Pm_traits_
{
public:

  //type of td map items type
  enum Type
  {
      NIL = 0,
      TD_ACTIVE_TRAPEZOID,
      TD_INACTIVE_TRAPEZOID,
      TD_ACTIVE_EDGE,
      TD_INACTIVE_EDGE,
      TD_ACTIVE_VERTEX,
      TD_ACTIVE_FICTITIOUS_VERTEX,
      TD_INACTIVE_VERTEX,
      TD_INACTIVE_FICTITIOUS_VERTEX
  };

  //! type of base class
  typedef Pm_traits_                      Traits_base;

  //! type of X_monotone_curve_2
  typedef typename Traits_base::X_monotone_curve_2
                                          X_monotone_curve_2;

  //! type of Arrangement_on_surface_2
  typedef Arrangement_                    Arrangement_on_surface_2;

  //!type of Halfedge_handle
  typedef typename Arrangement_on_surface_2::Halfedge_handle
                                          Halfedge_handle;
  //!type of Halfedge_const_handle
  typedef typename Arrangement_on_surface_2::Halfedge_const_handle
                                          Halfedge_const_handle;
  //!type of Vertex_const_handle
  typedef typename Arrangement_on_surface_2::Vertex_const_handle
                                          Vertex_const_handle;
  //!type of Halfedge_around_vertex_const_circulator
  typedef typename
    Arrangement_on_surface_2::Halfedge_around_vertex_const_circulator
      Halfedge_around_vertex_const_circulator;
  //!type of side tags
  typedef typename Arrangement_on_surface_2::Left_side_category
                                          Left_side_category;
  typedef typename Arrangement_on_surface_2::Bottom_side_category
                                          Bottom_side_category;
  typedef typename Arrangement_on_surface_2::Top_side_category
                                          Top_side_category;
  typedef typename Arrangement_on_surface_2::Right_side_category
                                          Right_side_category;

  //! myself
  typedef Td_traits<Traits_base,Arrangement_on_surface_2>
                                          Self;
  //! type of point
  typedef typename Traits_base::Point_2   Point;

  //! type of Td_active_trapezoid
  typedef CGAL::Td_active_trapezoid<Self> Td_active_trapezoid;

  //! type of Td_inactive_trapezoid
  typedef CGAL::Td_inactive_trapezoid     Td_inactive_trapezoid;

  typedef int                             Td_nothing;

  //! type of Td_active_edge
  typedef CGAL::Td_active_edge<Self>      Td_active_edge;

  //! type of Td_inactive_edge
  typedef CGAL::Td_inactive_edge<Self>    Td_inactive_edge;

  //! type of Td_active_vertex
  typedef CGAL::Td_active_vertex<Self>    Td_active_vertex;

  //! type of Td_active_fictitious_vertex
  typedef CGAL::Td_active_fictitious_vertex<Self>
                                          Td_active_fictitious_vertex;

  //! type of Td_inactive_vertex
  typedef CGAL::Td_inactive_vertex<Self>  Td_inactive_vertex;

  //! type of Td_inactive_fictitious_vertex
  typedef CGAL::Td_inactive_fictitious_vertex<Self>
                                          Td_inactive_fictitious_vertex;

  //! type of td map item (Td_halfedge, Td_vertex or Td_trapezoid)
  typedef boost::variant< Td_nothing,
                          Td_active_trapezoid, Td_inactive_trapezoid,
                          Td_active_edge, Td_inactive_edge,
                          Td_active_vertex, Td_active_fictitious_vertex,
                          Td_inactive_vertex, Td_inactive_fictitious_vertex >  Td_map_item;

    //! type of Curve end pair
  typedef std::pair<const X_monotone_curve_2*, Arr_curve_end>
                                          Curve_end_pair;


  //!Curve_end class represents an X_monotone_curve_2 end
  //  (could be a point or an unbounded curve end)
  //  holds a pointer to the X_monotone_curve_2 and an indicator for the end (min/max)
  class Curve_end
  {
  protected:

    //! pair of pointer to the X_monotone_curve_2 and an indicator
    //    for ARR_MIN_END or ARR_MAX_END
    Curve_end_pair m_pair;

  public:

    //Constructor based on a Curve_end_pair
    Curve_end(Curve_end_pair pr) : m_pair(pr)
    { }

    //Constructor based on a Curve & a Curve-end
    //Curve_end(const X_monotone_curve_2& cv, Arr_curve_end ce) : m_cv(cv), m_ce(ce)
    Curve_end(const X_monotone_curve_2& cv, Arr_curve_end ce)
      : m_pair(std::make_pair(&cv,ce))
    { }

    //Constructor based on a Halfedge & a Curve-end
    //Curve_end(Halfedge_const_handle he, Arr_curve_end ce) : m_cv(he->curve()), m_ce(ce)
    Curve_end(Halfedge_const_handle he, Arr_curve_end ce)
      : m_pair(std::make_pair(&(he->curve()),ce))
    { }

    //access the X-monotone curve
    const X_monotone_curve_2&  cv() const  { return *(m_pair.first);  }

    //access the Curve-end
    Arr_curve_end   ce() const  { return m_pair.second;  }

  };


   /*! A functor that compares the x-coordinates of two edge ends
   */
  class Compare_curve_end_x_2 {
  protected:
    typedef Traits_base Traits;

    /*! The traits (in case it has state) */
    const Traits* m_traits;

    /*! Constructor
     * \param traits the traits (in case it has state)
     * The constructor is declared private to allow only the functor
     * obtaining function, which is a member of the nesting class,
     * constructing it.
     */
    Compare_curve_end_x_2(const Traits* traits) : m_traits(traits) {}

    //! Allow its functor obtaining function calling the private constructor.
    friend class Td_traits<Traits_base, Arrangement_on_surface_2>;

  public:

    /*!
     * Compare the x-coordinates of two edge ends.
     * \param ee1 The first edge end
     * \param ee2 The second edge end
     * \return LARGER if x(ee1) > x(ee2);
     *         SMALLER if x(ee1) < x(ee2);
     *         EQUAL if x(ee1) = x(ee2).
     */
    Comparison_result operator() (const Curve_end& ce1,
                                  const Curve_end& ce2) const
    {
      Arr_parameter_space ce1_x_prm_spc =
        m_traits->parameter_space_in_x_2_object()(ce1.cv(),ce1.ce());
      Arr_parameter_space ce1_y_prm_spc =
        m_traits->parameter_space_in_y_2_object()(ce1.cv(),ce1.ce());
      Arr_parameter_space ce2_x_prm_spc =
        m_traits->parameter_space_in_x_2_object()(ce2.cv(),ce2.ce());
      Arr_parameter_space ce2_y_prm_spc =
        m_traits->parameter_space_in_y_2_object()(ce2.cv(),ce2.ce());

      bool is_ce1_interior = (( ce1_x_prm_spc == ARR_INTERIOR) &&
                              ( ce1_y_prm_spc == ARR_INTERIOR));
      bool is_ce2_interior = (( ce2_x_prm_spc == ARR_INTERIOR) &&
                              ( ce2_y_prm_spc == ARR_INTERIOR));

      //if both are interior
      if (is_ce1_interior && is_ce2_interior)
      {
        return m_traits->compare_x_2_object()
                   ( ((ce1.ce() == ARR_MIN_END) ?
                      m_traits->construct_min_vertex_2_object()(ce1.cv()) :
                      m_traits->construct_max_vertex_2_object()(ce1.cv())  ),
                     ((ce2.ce() == ARR_MIN_END) ?
                      m_traits->construct_min_vertex_2_object()(ce2.cv()) :
                      m_traits->construct_max_vertex_2_object()(ce2.cv())  ));
      }

      //if only ce1 is interior
      if (is_ce1_interior)
        return operator()
                  (((ce1.ce() == ARR_MIN_END) ?
                      m_traits->construct_min_vertex_2_object()(ce1.cv()) :
                      m_traits->construct_max_vertex_2_object()(ce1.cv())  ),
                    ce2);

      //if only ce2 is interior
      if (is_ce2_interior)
        return operator()
                  (ce1,
                   ((ce2.ce() == ARR_MIN_END) ?
                      m_traits->construct_min_vertex_2_object()(ce2.cv()) :
                      m_traits->construct_max_vertex_2_object()(ce2.cv()) ));

      //both are not interior:

      //if both are x-interior
      //   (then both are NOT y-interior, since both are not interior)
      if ( (ce1_x_prm_spc == ARR_INTERIOR) &&
           (ce2_x_prm_spc == ARR_INTERIOR)  )
      {
        //both ce1 and ce2 are not y prm spc interior
        Comparison_result res = m_traits->compare_x_on_boundary_2_object()
                                            (ce1.cv(),ce1.ce(),
                                             ce2.cv(),ce2.ce());
        if (res != EQUAL)
          return res;
        //if equal need to compare near boundary

        //if param space in y is not the same (one is top and one is bottom)
        //  the bottom is smaller than the top
        if (ce1_y_prm_spc != ce2_y_prm_spc)
          return (ce1_y_prm_spc == ARR_BOTTOM_BOUNDARY) ? SMALLER : LARGER;

        //if the Curve end is not the same the one with the MAX is smaller
        if (ce1.ce() != ce2.ce())
          return (ce1.ce() == ARR_MIN_END) ? LARGER : SMALLER;

        //both have the same Curve end
        return (m_traits->compare_x_near_boundary_2_object()
                                              (ce1.cv(),ce2.cv(),ce2.ce()));
      }

      //not both are x-interior

      //set ind value according to the location :
      //  left-bndry  = -1
      //  interior    =  0
      //  right-bndry =  1
      // if (ind1 - ind2) ==0 ->EQUAL
      // if (ind1 - ind2) < 0 ->SMALLER
      // if (ind1 - ind2) > 0 ->LARGER

      int ind1 = (ce1_x_prm_spc == ARR_INTERIOR)? 0
                  : ((ce1_x_prm_spc == ARR_LEFT_BOUNDARY) ? -1 : 1 );

      int ind2 = (ce2_x_prm_spc == ARR_INTERIOR)? 0
                  : ((ce2_x_prm_spc == ARR_LEFT_BOUNDARY) ? -1 : 1 );

      int res = ind1 - ind2;
      if (res == 0)
        return EQUAL;
      return ((res < 0) ? SMALLER : LARGER);
    }

    /*!
     * Compare the x-coordinates of a point and a curve end.
     * \param p The point
     * \param ce The curve end
     * \return LARGER if x(p) > x(ce);
     *         SMALLER if x(p) < x(ce);
     *         EQUAL if x(p) = x(ce).
     */
    Comparison_result operator() (const Point& p,
                                  const Curve_end& ce) const
    {
      bool is_ce_interior =
              ((m_traits->parameter_space_in_x_2_object()
                           (ce.cv(),ce.ce()) == ARR_INTERIOR)   &&
               (m_traits->parameter_space_in_y_2_object()
                           (ce.cv(),ce.ce()) == ARR_INTERIOR));

      //if curve end is interior
      if (is_ce_interior)
      {
        return m_traits->compare_x_2_object()
                   ( p,
                     ((ce.ce() == ARR_MIN_END) ?
                      m_traits->construct_min_vertex_2_object()(ce.cv()) :
                      m_traits->construct_max_vertex_2_object()(ce.cv())  ));
      }

      //if curve end is x-interior but not y-interior
      if (m_traits->parameter_space_in_x_2_object()
                              (ce.cv(),ce.ce()) == ARR_INTERIOR)
      {
          //if curve end y prm space is not interior
          return (m_traits->compare_x_on_boundary_2_object()
                                (p,ce.cv(),ce.ce()));
      }

      //if curve end is on the left or right boundaries
      if (m_traits->parameter_space_in_x_2_object()
                            (ce.cv(),ce.ce()) == ARR_LEFT_BOUNDARY)
      {
        return LARGER;
      }
      return SMALLER;
    }

    /*!
     * Compare the x-coordinates of an curve end and a point
     * \param ce The curve end
     * \param p The point
     * \return LARGER if x(ce) > x(p);
     *         SMALLER if x(ce) < x(p);
     *         EQUAL if x(ce) = x(p).
     */
    Comparison_result operator() (const Curve_end& ce,
                                  const Point& p) const
    {
      Comparison_result res = operator()(p, ce);
      if (res == EQUAL)
        return res;
      return (res == LARGER) ? SMALLER : LARGER;
    }

  };

  /*! Obtain a Compare_y_at_x_2 functor object. */
  Compare_curve_end_x_2 compare_curve_end_x_2_object () const
  {
    return Compare_curve_end_x_2(this);
  }




 /*! A functor that compares the y-coordinates of an edge end and a curve at
   * the point x-coordinate
   */
  class Compare_curve_end_y_at_x_2
  {

  protected:

    typedef Td_traits<Traits_base, Arrangement_on_surface_2> Traits;

    /*! The traits (in case it has state) */
    const Traits* m_traits;

    /*! Constructor
     * \param traits the traits (in case it has state)
     * The constructor is declared private to allow only the functor
     * obtaining function, which is a member of the nesting class,
     * constructing it.
     */
    Compare_curve_end_y_at_x_2(const Traits * traits) : m_traits(traits) {}

    //! Allow its functor obtaining function calling the private constructor.
    friend class Td_traits<Traits_base, Arrangement_on_surface_2>;

  public:

    /*!
     * Return the location of the given curve end with respect to the input
     *  Halfedge_const_handle.
     * \param ce1 The curve end.
     * \param he  The Halfedge_const_handle.
     * \pre ce1 is in the x-range of he.
     * \return SMALLER if y(p) < cv(x(p)), i.e. the point is below the curve;
     *         LARGER if y(p) > cv(x(p)), i.e. the point is above the curve;
     *         EQUAL if p lies on the curve.
     */
    Comparison_result operator() (const Curve_end& ce1,
                                  Halfedge_const_handle  he) const
    {
      CGAL_precondition_code(Halfedge_const_handle invalid_he);
      CGAL_precondition(he != invalid_he);
      return operator()(ce1,he->curve());
    }

    /*!
     * Return the location of the given curve end with respect to the input cv.
     * \param ce1 The curve end.
     * \param cv  The X_monotone_curve_2.
     * \pre ce1 is in the x-range of cv.
     * \return SMALLER if y(p) < cv(x(p)), i.e. the point is below the curve;
     *         LARGER if y(p) > cv(x(p)), i.e. the point is above the curve;
     *         EQUAL if p lies on the curve.
     */
    Comparison_result operator() (const Curve_end& ce1,
                                  const X_monotone_curve_2&  cv2) const
    {
      //precondition: ce1 is in the x-range of cv2
      CGAL_precondition (
        (m_traits->compare_curve_end_x_2_object()
                    (ce1, Curve_end(cv2, ARR_MIN_END)) != SMALLER)
           &&
        (m_traits->compare_curve_end_x_2_object()
                    (ce1, Curve_end(cv2, ARR_MAX_END)) != LARGER));

      //get the curve end parameter space in x & y
      Arr_parameter_space ce1_x_prm_spc =
               m_traits->parameter_space_in_x_2_object()(ce1.cv(), ce1.ce());

      Arr_parameter_space ce1_y_prm_spc =
               m_traits->parameter_space_in_y_2_object()(ce1.cv(), ce1.ce());


      if (ce1_x_prm_spc != ARR_INTERIOR)
      {
        //assuming that the edge end is on the same boundary according to
        // the precondition.
        //comparing the curve that contains the given
        //  edge end  and the curve cv2
        return m_traits->compare_y_near_boundary_2_object()
                          (ce1.cv(), cv2, ce1.ce());
      }

      //if ce1_x_prm_spc == ARR_INTERIOR
      if (ce1_y_prm_spc == ARR_INTERIOR)
      {
        //ce1 is interior
        return m_traits->compare_y_at_x_2_object()
                         (((ce1.ce() == ARR_MIN_END) ?
                           m_traits->construct_min_vertex_2_object()(ce1.cv()) :
                           m_traits->construct_max_vertex_2_object()(ce1.cv()) ),
                           cv2);
      }

      //ce1 is an end point of a curve with a vertical asymptote.

      //if the other curve is also vertical or has a vertical asymptote
      //  at the x value of ep

      if ( ((m_traits->parameter_space_in_x_2_object()
                         (cv2, ARR_MIN_END) == ARR_INTERIOR) &&
            (m_traits->parameter_space_in_y_2_object()
                         (cv2, ARR_MIN_END) == ce1_y_prm_spc) &&
            (m_traits->compare_curve_end_x_2_object()
                         (ce1, Curve_end(cv2, ARR_MIN_END)) == EQUAL)) ||
           ((m_traits->parameter_space_in_x_2_object()
                         (cv2, ARR_MAX_END) == ARR_INTERIOR) &&
            (m_traits->parameter_space_in_y_2_object()
                         (cv2, ARR_MAX_END) == ce1_y_prm_spc) &&
            (m_traits->compare_curve_end_x_2_object()
                         (ce1, Curve_end(cv2, ARR_MAX_END)) == EQUAL))  )
      {
        return EQUAL;
      }
      if (ce1_y_prm_spc == ARR_TOP_BOUNDARY)
        return LARGER;
      else //if ce1_y_prm_spc == ARR_BOTTOM_BOUNDARY
        return SMALLER;


    }

  };

  /*! Obtain a Compare_y_at_x_2 functor object. */
  Compare_curve_end_y_at_x_2 compare_curve_end_y_at_x_2_object () const
  {
    return Compare_curve_end_y_at_x_2(this);
  }



  class Equal_curve_end_2
  {
  protected:
    typedef Td_traits<Traits_base, Arrangement_on_surface_2>  Traits;

    /*! The traits (in case it has state) */
    const Traits* m_traits;
    const Traits_base* m_traits_base; //MICHAL: rational-upd

    /*! Constructor
     * \param traits the traits (in case it has state)
     * The constructor is declared private to allow only the functor
     * obtaining function, which is a member of the nesting class,
     * constructing it.
     */
    //Equal_curve_end_2(const Traits* traits) : m_traits(traits) {}//MICHAL: rational-upd
    Equal_curve_end_2(const Traits* traits) : m_traits(traits), m_traits_base(traits) {}

    //! Allow its functor obtaining function calling the private constructor.
    friend class Td_traits<Traits_base, Arrangement_on_surface_2>;

  public:

    bool operator() (const Curve_end& ce1,
                     const Curve_end& ce2) const
    {
      //Kernel kernel; //MICHAL: rational-upd

      bool is_ce1_interior =
              ((m_traits->parameter_space_in_x_2_object()(ce1.cv(),ce1.ce())
                                              == ARR_INTERIOR)      &&
               (m_traits->parameter_space_in_y_2_object()(ce1.cv(),ce1.ce())
                                              == ARR_INTERIOR));
      bool is_ce2_interior =
              ((m_traits->parameter_space_in_x_2_object()(ce2.cv(),ce2.ce())
                                              == ARR_INTERIOR)      &&
               (m_traits->parameter_space_in_y_2_object()(ce2.cv(),ce2.ce())
                                              == ARR_INTERIOR));

      if (is_ce1_interior && is_ce2_interior) //both edge-ends are interior
  {
        return m_traits_base->equal_2_object()
                  ( ((ce1.ce() == ARR_MIN_END) ?
                       m_traits->construct_min_vertex_2_object()(ce1.cv()) :
                       m_traits->construct_max_vertex_2_object()(ce1.cv())  ),
                    ((ce2.ce() == ARR_MIN_END) ?
                       m_traits->construct_min_vertex_2_object()(ce2.cv()) :
                       m_traits->construct_max_vertex_2_object()(ce2.cv())  ));
    }


      //at least one of the edge ends is on the parameter space boundaries

      //if not both are on the boundaries return false
      if (is_ce1_interior || is_ce2_interior)
        return false;

      //both are on the boundaries - so compare the edge ends
      return ( m_traits->compare_curve_end_xy_2_object()(ce1,ce2) == EQUAL);
    }

    bool operator() (const Point& p1,
                     const Point& p2) const
    {
      return m_traits_base->equal_2_object()(p1, p2);
    }

    bool operator() (const Curve_end& ce,
                     const Point& p) const
    {
      return operator()(p, ce);
    }

    bool operator() (const Point& p,
                     const Curve_end& ce) const
    {
      bool is_ce_interior =
              ((m_traits->parameter_space_in_x_2_object()(ce.cv(),ce.ce())
                                              == ARR_INTERIOR)      &&
               (m_traits->parameter_space_in_y_2_object()(ce.cv(),ce.ce())
                                              == ARR_INTERIOR));

      //if ce is on the parameter space boundaries - return false
      // since p is interior
      if (!is_ce_interior)
        return false;

      //else - if ce is interior
      return m_traits_base->equal_2_object()
             ( p,
               ((ce.ce() == ARR_MIN_END) ?
                  m_traits->construct_min_vertex_2_object()(ce.cv()) :
                  m_traits->construct_max_vertex_2_object()(ce.cv())  ));
    }

  };

  /*! Obtain an Equal_curve_end_2 functor object. */
  Equal_curve_end_2 equal_curve_end_2_object () const
  {
    return Equal_curve_end_2(this);
  }

  /*! A functor that compares the coordinates of two edge ends */
  class Compare_curve_end_xy_2
  {
  protected:
    typedef Td_traits<Traits_base, Arrangement_on_surface_2>  Traits;

    /*! The traits (in case it has state) */
    const Traits* m_traits;

    /*! Constructor
     * \param traits the traits (in case it has state)
     * The constructor is declared private to allow only the functor
     * obtaining function, which is a member of the nesting class,
     * constructing it.
     */
    Compare_curve_end_xy_2(const Traits* traits) : m_traits(traits) {}

    //! Allow its functor obtaining function calling the private constructor.
    friend class Td_traits<Traits_base, Arrangement_on_surface_2>;

  public:
    /*!
     * Compare two edge ends lexigoraphically: by x, then by y.
     * \param cv1, cv1_end The first cv end.
     * \param cv2, cv2_end The second cv end.
     * \return LARGER if x(cv1-end) > x(cv2-end),
     *             or if x(cv1-end) = x(cv2-end) and y(cv1-end) > y(cv2-end);
     *         SMALLER if x(cv1-end) < x(cv2-end),
     *             or if x(cv1-end) = x(cv2-end) and y(cv1-end) < y(cv2-end);
     *         EQUAL if the two cv ends are equal.
     */
    Comparison_result operator() (const Curve_end& ce1,
                                  const Curve_end& ce2) const
    {
      Comparison_result res;

      bool is_ce1_interior =
              ((m_traits->parameter_space_in_x_2_object()(ce1.cv(),ce1.ce())
                                              == ARR_INTERIOR)       &&
               (m_traits->parameter_space_in_y_2_object()(ce1.cv(),ce1.ce())
                                              == ARR_INTERIOR));
      bool is_ce2_interior =
              ((m_traits->parameter_space_in_x_2_object()(ce2.cv(),ce2.ce())
                                              == ARR_INTERIOR)       &&
               (m_traits->parameter_space_in_y_2_object()(ce2.cv(),ce2.ce())
                                              == ARR_INTERIOR));

      bool is_ce1_vertical =
              ((m_traits->parameter_space_in_x_2_object()(ce1.cv(),ce1.ce())
                                              == ARR_INTERIOR)       &&
               (m_traits->parameter_space_in_y_2_object()(ce1.cv(),ce1.ce())
                                              != ARR_INTERIOR));
      bool is_ce2_vertical =
              ((m_traits->parameter_space_in_x_2_object()(ce2.cv(),ce2.ce())
                                              == ARR_INTERIOR)       &&
               (m_traits->parameter_space_in_y_2_object()(ce2.cv(),ce2.ce())
                                              != ARR_INTERIOR));

      //if the edge ends are parameter space interior on both x & y
      if ( is_ce1_interior && is_ce2_interior )
      {
        return m_traits->compare_xy_2_object()
                  ( ((ce1.ce() == ARR_MIN_END) ?
                      m_traits->construct_min_vertex_2_object()(ce1.cv()) :
                      m_traits->construct_max_vertex_2_object()(ce1.cv())  ),
                    ((ce2.ce() == ARR_MIN_END) ?
                      m_traits->construct_min_vertex_2_object()(ce2.cv()) :
                      m_traits->construct_max_vertex_2_object()(ce2.cv())  ));
      }

      //at least one curve end is on the parameter space boundaries:

      //if the first curve end is interior
      if ( is_ce1_interior )
      {

        //if the second curve end is of a curve with a vertical asymptote:
        //  x prm spc is interior, y prm spc is not interior
        if ( is_ce2_vertical)
        {
          //res = m_traits->compare_x_near_boundary_2_object()
          res = m_traits->compare_x_on_boundary_2_object()
                     (((ce1.ce() == ARR_MIN_END) ?
                       m_traits->construct_min_vertex_2_object()(ce1.cv()) :
                       m_traits->construct_max_vertex_2_object()(ce1.cv())  ),
                      ce2.cv(), ce2.ce());

          if (res != EQUAL)
            return res;
          else
            return (m_traits->parameter_space_in_y_2_object()
                   (ce2.cv(),ce2.ce()) == ARR_TOP_BOUNDARY) ? SMALLER : LARGER;
        }
        else //the second curve end is of an unbounded cv which is not vertical
        {
          //we compare an interior curve end to a curve end on the left/right
          // boundaries. the comparison is simply by the x-coord
          return (ce2.ce() == ARR_MIN_END) ? LARGER : SMALLER;
        }

      }

      //if the second curve end is interior
      if ( is_ce2_interior )
      {
         //if the first curve end is of a vertical line:
        //  x prm spc is interior, y prm spc is not interior
        if ( is_ce1_vertical )
        {
          //res = m_traits->compare_x_near_boundary_2_object()
          res = m_traits->compare_x_on_boundary_2_object()
                     ((( ce2.ce() == ARR_MIN_END) ?
                       m_traits->construct_min_vertex_2_object()( ce2.cv()) :
                       m_traits->construct_max_vertex_2_object()( ce2.cv())  ),
                       ce1.cv(),  ce1.ce());
<<<<<<< HEAD
          //need to return the opposite because the function recieved
          // the curve ends in a reverse order
=======
          //need to return the opposite because the function received 
          // the curve ends in a reverse order 
>>>>>>> f0c82986
          if (res != EQUAL)
            return (res == SMALLER) ? LARGER : SMALLER;
          else
            return (m_traits->parameter_space_in_y_2_object()
                        (ce1.cv(),ce1.ce()) ==  ARR_TOP_BOUNDARY) ? LARGER : SMALLER;
        }
        else //the first curve end is of an unbounded cv which is not vertical
        {
          //we compare an interior curve end to an curve end on the left/right
          // boundaries. the comparison is simply by the x-coord
          return (ce1.ce() == ARR_MIN_END) ? SMALLER : LARGER;
        }

      }

      //both curve ends are not interior

      //if both curve ends are of unbounded curves with a vertical asymptote
      if ( is_ce1_vertical && is_ce2_vertical )
      {
        Comparison_result res = m_traits->compare_x_on_boundary_2_object()
                                            (ce1.cv(),ce1.ce(),
                                             ce2.cv(),ce2.ce());

        if (res != EQUAL)
          return res;

        //res == EQUAL
        //if equal - need to compare near boundary

        Arr_parameter_space ce1_y_prm_spc =
          m_traits->parameter_space_in_y_2_object()(ce1.cv(),ce1.ce()) ;
        Arr_parameter_space ce2_y_prm_spc =
          m_traits->parameter_space_in_y_2_object()(ce2.cv(),ce2.ce()) ;

        //if param space in y is not the same (one is top and one is bottom)
        //  the bottom is smaller than the top
        if (ce1_y_prm_spc != ce2_y_prm_spc)
          return (ce1_y_prm_spc == ARR_BOTTOM_BOUNDARY) ? SMALLER : LARGER;

        //if the Curve end is not the same, the one with the MAX is smaller
        if (ce1.ce() != ce2.ce())
          return (ce1.ce() == ARR_MIN_END) ? LARGER : SMALLER;

        //both have the same Curve end
        return (m_traits->compare_x_near_boundary_2_object()
                (ce1.cv(),ce2.cv(),ce2.ce()));
      }

      //if only the first curve end is of a curve with a vertical asymptote
      if ( is_ce1_vertical )
      {
        return (ce2.ce() == ARR_MIN_END) ? LARGER : SMALLER;
      }
      //if only the second curve end is of a curve with a vertical asymptote
      if ( is_ce2_vertical )
      {
        return (ce1.ce() == ARR_MIN_END) ? SMALLER : LARGER;
      }

      //both curve ends are not of curves with a vertical asymptote:

      //if not both on left or both on right boundaries
      if (ce1.ce() != ce2.ce())
      {
        return (ce1.ce() == ARR_MIN_END) ? SMALLER : LARGER;
      }

      //both on the same boundary, need to compare the y near the boundary
      //  (ce1.ce() == ce2.ce())
      return m_traits->compare_y_near_boundary_2_object()
                            (ce1.cv(), ce2.cv(), ce1.ce());
    }

    /*!
     * Compare a point and a curve end lexigoraphically: by x, then by y.
     * \param cv1, cv1_end The first cv end.
     * \param cv2, cv2_end The second cv end.
     * \return LARGER if x(p) > x(cv2-end),
     *             or if x(p) = x(cv2-end) and y(p) > y(cv2-end);
     *         SMALLER if x(p) < x(cv2-end),
     *             or if x(p) = x(cv2-end) and y(p) < y(cv2-end);
     *         EQUAL if the point and the cv end are equal.
     */
    Comparison_result operator() (const Point& p,
                                  const Curve_end& ce) const
    {
      Comparison_result res;

      bool is_ce_interior =
              ((m_traits->parameter_space_in_x_2_object()(ce.cv(),ce.ce())
                                              == ARR_INTERIOR)       &&
               (m_traits->parameter_space_in_y_2_object()(ce.cv(),ce.ce())
                                              == ARR_INTERIOR));

      bool is_ce_vertical =
              ((m_traits->parameter_space_in_x_2_object()(ce.cv(),ce.ce())
                                              == ARR_INTERIOR)       &&
               (m_traits->parameter_space_in_y_2_object()(ce.cv(),ce.ce())
                                              != ARR_INTERIOR));

      //if the edge end is parameter space interior on both x & y
      if ( is_ce_interior)
      {
        return m_traits->compare_xy_2_object()
                  ( p,
                    ((ce.ce() == ARR_MIN_END) ?
                      m_traits->construct_min_vertex_2_object()(ce.cv()) :
                      m_traits->construct_max_vertex_2_object()(ce.cv())  ));
      }

      // edge end is on the parameter space boundaries:

      //if edge end is of a vertical line:
      //  x prm spc is interior, y prm spc is not interior
      if ( is_ce_vertical)
      {
        res = m_traits->compare_x_on_boundary_2_object()
                           (p, ce.cv(), ce.ce());

        if (res != EQUAL)
          return res;
        else
          return (m_traits->parameter_space_in_y_2_object()
                    (ce.cv(), ce.ce()) == ARR_TOP_BOUNDARY) ? SMALLER : LARGER;
      }
      else //edge end is of an unbounded cv which is not vertical
      {
          //we compare an interior point to an edge end on the left/right
          // boundaries. the comparison is simply by the x-coord
          return (ce.ce() == ARR_MIN_END) ? LARGER : SMALLER;
      }
    }

    Comparison_result operator() (const Curve_end& ce,
                                  const Point& p) const
    {
      Comparison_result res = operator()(p,ce);
      if (res == EQUAL)
        return res;
      return (res == SMALLER) ? LARGER : SMALLER;
    }


    Comparison_result operator() (const Point& p1,
                                  const Point& p2) const
    {
      return m_traits->compare_xy_2_object()(p1,p2);
    }
  };

  /*! Obtain a Compare_curve_end_xy_2 functor object. */
  Compare_curve_end_xy_2 compare_curve_end_xy_2_object () const
  {
    return Compare_curve_end_xy_2(this);
  }




  // Td_traits class ctors and dtor

  Td_traits(const Traits_base& t) : Traits_base(t)
  { }

  Td_traits()
  { }

  ~Td_traits(void)
  {
  }

public:
  /*
    note:
    The traits assume that the trapezoid is active,non empty,
    and planar, that is no two curves intersect in non degenerate curve.
  */

  /* returns true if bottom halfedges of input are the same */
  inline bool is_trpz_bottom_equal(Td_map_item& left_item,
					                         Td_map_item& right_item) const
  {
    CGAL_precondition(is_active(left_item) && is_active(right_item));
    CGAL_precondition(is_td_trapezoid(left_item) && is_td_trapezoid(right_item));

    Td_active_trapezoid left (boost::get<Td_active_trapezoid>(left_item));
    Td_active_trapezoid right(boost::get<Td_active_trapezoid>(right_item));

    if (left.is_on_bottom_boundary())
      return (right.is_on_bottom_boundary());

    if (right.is_on_bottom_boundary())
      return (false);

    return (left.bottom() == right.bottom() ||
            left.bottom()->twin() == right.bottom());
  }

  /* returns true if top halfedges of input are the same */
  inline bool is_trpz_top_equal(Td_map_item& left_item,
					                      Td_map_item& right_item) const
  {
    CGAL_precondition(is_active(left_item) && is_active(right_item));
    CGAL_precondition(is_td_trapezoid(left_item) && is_td_trapezoid(right_item));

    Td_active_trapezoid left (boost::get<Td_active_trapezoid>(left_item));
    Td_active_trapezoid right(boost::get<Td_active_trapezoid>(right_item));

    if (left.is_on_top_boundary())
      return (right.is_on_top_boundary());

    if (right.is_on_top_boundary())
      return (false);

    return (left.top() == right.top() || left.top()->twin() == right.top());
  }

  /* returns true if bottom halfedges of input are the same */
  inline bool is_trapezoids_bottom_equal(const Td_active_trapezoid& left,
					                               const Td_active_trapezoid& right) const
  {
    if (left.is_on_bottom_boundary())
      return (right.is_on_bottom_boundary());

    if (right.is_on_bottom_boundary())
      return (false);

    return (left.bottom() == right.bottom() ||
            left.bottom()->twin() == right.bottom());
  }

  /* returns true if top halfedges of input are the same */
  inline bool is_trapezoids_top_equal(const Td_active_trapezoid& left,
					                            const Td_active_trapezoid& right) const
  {
    if (left.is_on_top_boundary())
      return (right.is_on_top_boundary());

    if (right.is_on_top_boundary())
      return (false);

    return (left.top() == right.top() || left.top()->twin() == right.top());
  }

  //returns true if the trapezoid is a curve
  bool is_empty_item(const Td_map_item& tr) const
  {
    return (tr.which() == 0);
  }

  //returns true if the trapezoid is a point or a curve
  bool is_trapezoid(const Td_map_item& tr) const
  {
    switch (tr.which())
    {
    case TD_ACTIVE_TRAPEZOID:
    case TD_INACTIVE_TRAPEZOID:
      return true;
    default:
      return false;
    }
  }

  //returns true if the map item is a vertex
  bool is_td_vertex(const Td_map_item& tr) const
  {
    switch (tr.which())
    {
    case TD_ACTIVE_VERTEX:
    case TD_ACTIVE_FICTITIOUS_VERTEX:
    case TD_INACTIVE_VERTEX:
    case TD_INACTIVE_FICTITIOUS_VERTEX:
      return true;
    default:
      return false;
    }
  }

  //returns true if the map item is an edge
  bool is_td_edge(const Td_map_item& tr) const
  {
    switch (tr.which())
    {
    case TD_ACTIVE_EDGE:
    case TD_INACTIVE_EDGE:
      return true;
    default:
      return false;
    }
  }

  //returns true if the map item is an edge
  bool is_td_trapezoid(const Td_map_item& tr) const
  {
    switch (tr.which())
    {
    case TD_ACTIVE_TRAPEZOID:
    case TD_INACTIVE_TRAPEZOID:
      return true;
    default:
      return false;
    }
  }

  //returns true if the trapezoid is a curve
  bool is_fictitious_vertex(const Td_map_item& tr) const
  {
    switch (tr.which())
    {
    case TD_ACTIVE_FICTITIOUS_VERTEX:
    case TD_INACTIVE_FICTITIOUS_VERTEX:
      return true;
    default:
      return false;
    }
  }

  //returns true if the trapezoid is a curve
  bool is_active(const Td_map_item& tr) const
  {
    switch (tr.which())
    {
      case TD_ACTIVE_TRAPEZOID:
      case TD_ACTIVE_EDGE:
      case TD_ACTIVE_VERTEX:
      case TD_ACTIVE_FICTITIOUS_VERTEX:
        return true;
    default:
      return false;
    }
  }

  //returns true if the trapezoid is vertical
  bool is_vertical(Td_map_item& item) const
  {
    CGAL_precondition(is_td_edge(item));
    CGAL_precondition(is_active(item));
    //MICHAL: assumes item is of active edge item - also fails in case of a vertical asymptote
    //MICHAL: check when this is used exactly
    Td_active_edge& e (boost::get<Td_active_edge>(item));
    Halfedge_const_handle he = e.halfedge();
    return (this->compare_curve_end_x_2_object()
               (Curve_end(he,ARR_MIN_END), Curve_end(he,ARR_MAX_END))== EQUAL);
  }

  /* returns whether given edge end is inside the given trapezoid using
    lexicographic order */
  bool is_inside  (Td_map_item& item, const Curve_end& ce) const
  {
    CGAL_precondition( is_active(item) );
    CGAL_precondition( is_td_trapezoid(item) );
    Td_active_trapezoid tr (boost::get<Td_active_trapezoid>(item));

    return
      ( tr.is_on_left_boundary() ||
          (compare_curve_end_xy_2_object()
                    (vtx_to_ce(tr.left()),ce) == SMALLER) )  &&
       ( tr.is_on_right_boundary() ||
          (compare_curve_end_xy_2_object()
                    (vtx_to_ce(tr.right()),ce) == LARGER) )  &&
       ( tr.is_on_bottom_boundary() ||
          (compare_curve_end_y_at_x_2_object()(ce, tr.bottom()) == LARGER) ) &&
       ( tr.is_on_top_boundary() ||
          (compare_curve_end_y_at_x_2_object()(ce, tr.top()) == SMALLER) );
  }

  /*! returns true if the end point is inside the closure of the trapezoid
      (inlcude all boundaries) */
  bool is_in_closure  (const Td_active_trapezoid& tr, const Curve_end& ce ) const
  {
    // test left and right sides
    if ((tr.is_on_left_boundary()   ||
         (compare_curve_end_xy_2_object()
                   (ce,vtx_to_ce(tr.left())) != SMALLER))  &&
        (tr.is_on_right_boundary()  ||
         (compare_curve_end_xy_2_object()
                   (ce,vtx_to_ce(tr.right())) != LARGER))  )
    {
      // test bottom side
      if (!tr.is_on_bottom_boundary() &&
          compare_curve_end_y_at_x_2_object()(ce,tr.bottom()) == SMALLER )
      {
        return false;
      }

      // test top side
      if (!tr.is_on_top_boundary() &&
	        compare_curve_end_y_at_x_2_object()(ce,tr.top()) == LARGER)
      {
        return false;
      }

      return true;
    }
    return false;
  }
  /*! returns true if the end point is inside the closure of the trapezoid
      (inlcude all boundaries) */
  bool is_in_closure (const Td_active_edge& e, const Curve_end& ce ) const
  {
    // test left and right sides
    if (compare_curve_end_xy_2_object()(ce,Curve_end(e.halfedge(),ARR_MIN_END)) == SMALLER)
      return false;
    if (compare_curve_end_xy_2_object()(ce,Curve_end(e.halfedge(),ARR_MAX_END)) == LARGER)
      return false;
    return true;
  }


  Curve_end vtx_to_ce(Vertex_const_handle v) const
  {
    //the circulator is of incoming halfedges
    Halfedge_around_vertex_const_circulator he = v->incident_halfedges();
    //if the vertex is associated with a point on the bounded coords,
    // we can take any incident halfedge. o/w if the vertex lies at infinity,
    //  it has 2 fictitious incident halfedges
    if (v->is_at_open_boundary() && he->source()->is_at_open_boundary()) ++he;
    if (v->is_at_open_boundary() && he->source()->is_at_open_boundary()) ++he;

    return Curve_end(he->curve(),
                     (he->direction() == ARR_RIGHT_TO_LEFT)?
                      ARR_MIN_END : ARR_MAX_END);
  }

public:

  static Vertex_const_handle empty_vtx_handle() {
    CGAL_STATIC_THREAD_LOCAL_VARIABLE_0(Vertex_const_handle, m_empty_vtx_handle);
    return m_empty_vtx_handle;
  }

  static Halfedge_const_handle empty_he_handle() {
    CGAL_STATIC_THREAD_LOCAL_VARIABLE_0(Halfedge_const_handle, m_empty_he_handle);
    return m_empty_he_handle;
  }

};

} //namespace CGAL


#endif<|MERGE_RESOLUTION|>--- conflicted
+++ resolved
@@ -5,13 +5,8 @@
 //
 // $URL$
 // $Id$
-<<<<<<< HEAD
-// SPDX-License-Identifier: GPL-3.0+
+// SPDX-License-Identifier: GPL-3.0-or-later OR LicenseRef-Commercial
 //
-=======
-// SPDX-License-Identifier: GPL-3.0-or-later OR LicenseRef-Commercial
-// 
->>>>>>> f0c82986
 //
 // Author(s)	 : Oren Nechushtan <theoren@math.tau.ac.il>
 
@@ -716,13 +711,8 @@
                        m_traits->construct_min_vertex_2_object()( ce2.cv()) :
                        m_traits->construct_max_vertex_2_object()( ce2.cv())  ),
                        ce1.cv(),  ce1.ce());
-<<<<<<< HEAD
-          //need to return the opposite because the function recieved
+          //need to return the opposite because the function received
           // the curve ends in a reverse order
-=======
-          //need to return the opposite because the function received 
-          // the curve ends in a reverse order 
->>>>>>> f0c82986
           if (res != EQUAL)
             return (res == SMALLER) ? LARGER : SMALLER;
           else
