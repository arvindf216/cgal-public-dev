
#include "test_Prefix.h"
#include <boost/range/distance.hpp>
#include <CGAL/boost/graph/Euler_operations.h>

#include <CGAL/IO/OFF.h>
#include <CGAL/Polygon_mesh_processing/border.h>
#include <CGAL/boost/graph/copy_face_graph.h>

template <typename T>
void
test_copy_face_graph_nm_umbrella()
{
  CGAL_GRAPH_TRAITS_MEMBERS(T);

  T g;
  Kernel::Point_3 p;

  CGAL::make_tetrahedron(p, p, p, p, g);
  CGAL::make_tetrahedron(p, p, p, p, g);

  std::vector<vertex_descriptor> verts(vertices(g).begin(), vertices(g).end());

  //merge verts[0] and verts[4]
  for (halfedge_descriptor h : CGAL::halfedges_around_target(verts[4], g))
    set_target(h, verts[0], g);
  remove_vertex(verts[4], g);

  T g_copy;
  CGAL::copy_face_graph(g, g_copy);

  for (halfedge_descriptor h : halfedges(g_copy))
  {
    assert( target(h, g_copy) != Traits::null_vertex() );
  }
}

template <typename T>
void
test_copy_face_graph_isolated_vertices()
{
  typedef Kernel::Point_3 Point_3;

  {
    T s, t;
    add_vertex(s);
    CGAL::copy_face_graph(s, t);
  }

  {
    T s, t;
    add_vertex(t);
    CGAL::copy_face_graph(s, t);
  }

  {
    T s, t;
    CGAL::make_triangle(Point_3(), Point_3(), Point_3(), s);
    add_vertex(s);
    t=s;
    CGAL::copy_face_graph(s, t);
  }

  {
    T s, t;
    CGAL::make_triangle(Point_3(), Point_3(), Point_3(), s);
    add_vertex(s);
    add_vertex(t);
    CGAL::copy_face_graph(s, t);
  }

  {
    T s, t;
    CGAL::make_tetrahedron(Point_3(), Point_3(), Point_3(), Point_3(), s);
    add_vertex(s);
    t=s;
    CGAL::copy_face_graph(s, t);
  }

  {
    T s, t;
    CGAL::make_tetrahedron(Point_3(), Point_3(), Point_3(), Point_3(), s);
    add_vertex(s);
    add_vertex(t);
    CGAL::copy_face_graph(s, t);
  }
}

template <typename T>
void
join_face_test()
{
  CGAL_GRAPH_TRAITS_MEMBERS(T);

  Surface_fixture_1<T> f;

  bool found;
  halfedge_descriptor e;
  boost::tie(e, found) = halfedge(f.w, f.v, f.m);
  assert(found);
  // manually set the halfedge of f.f1 to the edge that is to be
  // removed to provoke a special case
  set_halfedge(f.f1, e, f.m);
  CGAL::Euler::join_face(e,f.m);

  assert(CGAL::internal::exact_num_faces(f.m) == 2);
  assert(CGAL::internal::exact_num_edges(f.m) == 6);

  CGAL::Halfedge_around_face_iterator<T> begin, end;
  boost::tie(begin, end) = CGAL::halfedges_around_face(halfedge(f.f1, f.m), f.m);
  assert(std::distance(begin, end) == 4);
  for(; begin != end; ++begin)
  {

    halfedge_descriptor hd = *begin;
    assert(face(hd, f.m) == f.f1);

  }

  face_iterator fit, fend;
  for(boost::tie(fit, fend) = faces(f.m); fit != fend; ++fit) {
    assert(*fit == f.f1 || *fit == f.f3);
  }

  assert(degree(f.w, f.m) == 2);
  assert(degree(f.v, f.m) == 3);
  assert(CGAL::is_valid_polygon_mesh(f.m));

}



template <typename T>
void
remove_face_test_1()
{
  CGAL_GRAPH_TRAITS_MEMBERS(T);
  Surface_fixture_1<T> f;

  // find the edge between x and y
  bool found;
  halfedge_descriptor e;
  boost::tie(e, found) = halfedge(f.x, f.y, f.m);
  assert(found);
  assert(face(e, f.m) == f.f3);

  CGAL::Euler::remove_face(e,f.m);

  assert(CGAL::is_valid_polygon_mesh(f.m));

  assert_EQUAL(degree(f.v, f.m) == 3);
  assert_EQUAL(degree(f.x, f.m) == 2);
  assert_EQUAL(CGAL::internal::exact_num_faces(f.m) == 2);
  assert_EQUAL(CGAL::internal::exact_num_edges(f.m) == 5);
  assert_EQUAL(CGAL::internal::exact_num_vertices(f.m) == 4);
  halfedge_iterator eb, ee;
  int count = 0;
  for(boost::tie(eb, ee) = halfedges(f.m); eb != ee; ++eb) {
    if(face(*eb,f.m) == boost::graph_traits<T>::null_face())
      ++count;
  }
  assert(count == 4);
}



template <typename T>
void
remove_face_test_2()
{
  CGAL_GRAPH_TRAITS_MEMBERS(T);

  Surface_fixture_2<T> f;

  // find the edge between x and v
  bool found;
  halfedge_descriptor e;

  boost::tie(e, found) = halfedge(f.x, f.w, f.m);
  assert(found);
  boost::tie(e, found) = halfedge(f.x, f.v, f.m);
  assert(found);
  assert(face(e, f.m) == f.f1);
  CGAL::Euler::remove_face(e,f.m);
  assert(CGAL::is_valid_polygon_mesh(f.m));

  assert(CGAL::internal::exact_num_faces(f.m) == 3);
  assert(CGAL::internal::exact_num_edges(f.m) == 7);
  assert(CGAL::internal::exact_num_vertices(f.m) == 5);

  boost::tie(e, found) = halfedge(f.x, f.w, f.m);
  assert(found);
  assert(face(e,f.m) == boost::graph_traits<T>::null_face());

  // check the boundary

  halfedge_descriptor n = next(e, f.m);
  while(n != e) {
    assert(face(n,f.m) == boost::graph_traits<T>::null_face() );
    n = next(n, f.m);
  }
}

template <typename T>
void
add_face_to_border_test()
{
  CGAL_GRAPH_TRAITS_MEMBERS(T);

  Surface_fixture_5<T> f;

  CGAL::Euler::add_face_to_border(f.h1, f.h2, f.m);

  assert(CGAL::is_valid_polygon_mesh(f.m));

}

template <typename T>
void
add_vertex_and_face_to_border_test()
{
  CGAL_GRAPH_TRAITS_MEMBERS(T);

  Surface_fixture_5<T> f;
  typedef typename boost::graph_traits<T>::halfedge_descriptor  halfedge_descriptor;
  halfedge_descriptor h1 = f.h1, h2 = f.h2;
  const T& m = f.m;

  int dist=0;
  halfedge_descriptor hd = h1;
  while(hd != h2){
    ++dist;
    hd = next(hd,m);
  }
  assert(dist == 2);

  int blength = 0;
  for(halfedge_descriptor hd : CGAL::halfedges_around_face(h1,m)){
    CGAL_USE(hd);
    blength++;
  }

  halfedge_descriptor res = CGAL::Euler::add_vertex_and_face_to_border(f.h1, f.h2, f.m);
  assert(CGAL::is_valid_polygon_mesh(f.m));

  assert(! CGAL::is_border(res,m));
  assert(CGAL::is_border(opposite(res,m),m));
  res = opposite(res,m);
  for(halfedge_descriptor hd : CGAL::halfedges_around_face(res,m)){
    CGAL_USE(hd);
    blength--;
  }
  assert(blength == 0);

}


template <typename T>
void
join_vertex_interior_test()
{
  CGAL_GRAPH_TRAITS_MEMBERS(T);

  Surface_fixture_3<T> f;
  halfedge_descriptor e;

  bool found;
  boost::tie(e, found) = halfedge(f.w, f.x, f.m);
  assert(found);
  CGAL::Euler::join_vertex(e,f.m);
  assert(CGAL::internal::exact_num_faces(f.m) == 2);
  assert(CGAL::internal::exact_num_vertices(f.m) == 5);
  assert(CGAL::internal::exact_num_edges(f.m) == 6);
  assert(boost::distance(CGAL::halfedges_around_face(halfedge(f.f1, f.m), f.m)) == 3);
  assert(boost::distance(CGAL::halfedges_around_face(halfedge(f.f2, f.m), f.m)) == 3);
  assert(degree(f.x, f.m) == 4);
  assert(CGAL::is_valid_polygon_mesh(f.m));
}

template <typename T>
void
join_vertex_exterior_test()
{
  CGAL_GRAPH_TRAITS_MEMBERS(T);

  {
    // exterior edge is collapsed
    Surface_fixture_3<T> f;
    halfedge_descriptor e;
    bool found;
    boost::tie(e, found) = halfedge(f.w, f.y, f.m);
    assert(source(e,f.m) == f.w);
    assert(target(e,f.m) == f.y);
    assert(found);
    CGAL::Euler::join_vertex(e,f.m);
    assert(CGAL::internal::exact_num_faces(f.m) == 2);
    assert(CGAL::internal::exact_num_vertices(f.m) == 5);
    assert(CGAL::internal::exact_num_edges(f.m) == 6);
    assert(boost::distance(CGAL::halfedges_around_face(halfedge(f.f1, f.m), f.m)) == 4);
    assert(boost::distance(CGAL::halfedges_around_face(halfedge(f.f2, f.m), f.m)) == 3);
    assert(degree(f.y, f.m) == 3);
    assert(CGAL::is_valid_polygon_mesh(f.m));
  }

  {
    Surface_fixture_3<T> f;
    halfedge_descriptor e;
    bool found;
    boost::tie(e, found) = halfedge(f.y, f.w, f.m);

    assert(source(e,f.m) == f.y);
    assert(target(e,f.m) == f.w);
    assert(found);
    CGAL::Euler::join_vertex(e,f.m);
    assert(CGAL::internal::exact_num_faces(f.m) == 2);
    assert(CGAL::internal::exact_num_vertices(f.m) == 5);
    assert(CGAL::internal::exact_num_edges(f.m) == 6);
    assert(boost::distance(CGAL::halfedges_around_face(halfedge(f.f1, f.m), f.m)) == 4);
    assert(boost::distance(CGAL::halfedges_around_face(halfedge(f.f2, f.m), f.m)) == 3);

    assert(CGAL::is_valid_polygon_mesh(f.m));
    assert(degree(f.w, f.m) == 3);

  }
}


template <typename T>
void
split_vertex()
{
  CGAL_GRAPH_TRAITS_MEMBERS(T);

  Surface_fixture_3<T> f;
  halfedge_descriptor h1, h2;
  bool found;
  boost::tie(h1, found) = halfedge(f.w, f.y, f.m);
  assert(found);
  boost::tie(h2, found) = halfedge(f.z, f.y, f.m);
  assert(found);
  assert(face(h2, f.m) == Traits::null_face());

  // split border vertex y
  CGAL::Euler::split_vertex(h1, h2,f.m);
  assert(CGAL::is_valid_polygon_mesh(f.m));
  assert(CGAL::internal::exact_num_vertices(f.m) == 7);
  assert(CGAL::internal::exact_num_edges(f.m) == 8);
  assert(boost::distance(CGAL::halfedges_around_face(h1, f.m)) == 5);
  assert(boost::distance(CGAL::halfedges_around_face(h2, f.m)) == 7);
}

template <typename T>
void
split_join_vertex_inverse()
{
  CGAL_GRAPH_TRAITS_MEMBERS(T);
  Surface_fixture_3<T> f;
  halfedge_descriptor h, h1, h2;
  bool found;
  boost::tie(h, found) = halfedge(f.w, f.x, f.m);
  assert(found);
  CGAL::Euler::join_vertex(h,f.m);
  assert(CGAL::is_valid_polygon_mesh(f.m));
  boost::tie(h1, found) = halfedge(f.z, f.x, f.m);
  assert(found);
  boost::tie(h2, found) = halfedge(f.v, f.x, f.m);
  assert(found);
  CGAL::Euler::join_vertex(CGAL::Euler::split_vertex(h1, h2,f.m),f.m);
  assert(CGAL::is_valid_polygon_mesh(f.m));

  assert(CGAL::internal::exact_num_vertices(f.m)== 5);
  assert(CGAL::internal::exact_num_faces(f.m) == 2);
  assert(CGAL::internal::exact_num_edges(f.m) == 6);
  assert(CGAL::internal::exact_num_halfedges(f.m) == 12);
  assert(boost::distance(CGAL::halfedges_around_face(h1, f.m)) == 3);
  assert(boost::distance(CGAL::halfedges_around_face(h2, f.m)) == 3);
}


template <typename T>
void
join_loop_test()
{
  CGAL_GRAPH_TRAITS_MEMBERS(T);
  Surface_fixture_4<T> f;

  CGAL::Euler::join_loop(f.h1, f.h2, f.m);

  assert(CGAL::is_valid_polygon_mesh(f.m));
}

template <typename T>
void
split_loop_test()
{
  CGAL_GRAPH_TRAITS_MEMBERS(T);
  Surface_fixture_8<T> f;

  CGAL::Euler::split_loop(f.h1, f.h2, f.h3, f.m);
  assert(CGAL::internal::exact_num_vertices(f.m) == 8);
  assert(CGAL::internal::exact_num_faces(f.m) == 8);
  assert(CGAL::internal::exact_num_halfedges(f.m) == 24);
  assert(CGAL::is_valid_polygon_mesh(f.m));
}

template <typename T>
void
split_face_test()
{
 Surface_fixture_6<T> f;
 CGAL::Euler::split_face(f.h1, f.h2,f.m);
 assert(num_vertices(f.m) == 4);
 assert(num_faces(f.m) == 2);
 assert(num_halfedges(f.m) == 10);
}

template <typename T>
void
 make_hole_test()
{
 Surface_fixture_7<T> f;
 std::size_t nv = num_vertices(f.m);
 std::size_t nf = num_faces(f.m);
 std::size_t nh = num_halfedges(f.m);

 CGAL::Euler::make_hole(f.h, f.m);

 assert(CGAL::internal::exact_num_vertices(f.m) == nv);
 assert(CGAL::internal::exact_num_faces(f.m) == nf-1 );
 assert(CGAL::internal::exact_num_halfedges(f.m) == nh);
}

template <typename T>
void
remove_center_vertex_test()
{
 Surface_fixture_7<T> f;
 std::size_t nv = num_vertices(f.m);
 std::size_t nf = num_faces(f.m);
 std::size_t nh = num_halfedges(f.m);

 typename boost::graph_traits<T>::degree_size_type deg = degree(target(f.h,f.m),f.m);
 CGAL::Euler::remove_center_vertex(f.h,f.m);

 assert(CGAL::internal::exact_num_vertices(f.m) == nv-1);
 assert(CGAL::internal::exact_num_faces(f.m) == (nf-deg)+1);
 assert(CGAL::internal::exact_num_halfedges(f.m) == nh-(2*deg));
}

template <typename T>
void
join_split_inverse()
{

}

template <typename T>
void
does_satisfy_link_condition()
{
  Surface_fixture_7<T> f;

  assert(CGAL::Euler::does_satisfy_link_condition(*edges(f.m).first,f.m));
}

template <typename Graph>
void
test_swap_edges()
{
  typedef typename boost::graph_traits<Graph>::halfedge_descriptor halfedge_descriptor;
  std::size_t nbh=12;
  Kernel::Point_3 pt(0,0,0);
  // test all possible pairs of halfedges
  for (std::size_t i=0; i<nbh-1; ++i)
  {
    for(std::size_t j=i+1; j<nbh; ++j)
    {
      Graph g;
      CGAL::make_tetrahedron(pt,pt,pt,pt,g);
      halfedge_descriptor h1 = *std::next(boost::begin(halfedges(g)), i);
      halfedge_descriptor h2 = *std::next(boost::begin(halfedges(g)), j);
      CGAL::internal::swap_edges(h1, h2, g);
      CGAL_assertion(CGAL::is_valid_polygon_mesh(g));
    }
  }
}

template <typename T>
void
add_face_bug()
{
  typedef boost::graph_traits<T> GT;
  typedef typename GT::vertex_descriptor vertex_descriptor;
  typedef typename GT::halfedge_descriptor halfedge_descriptor;

  T g;

  std::vector<vertex_descriptor> vs;
  vs.push_back( add_vertex(g) ); // Kernel::Point_3(0,1,0)
  vs.push_back( add_vertex(g) ); // Kernel::Point_3(4,1,0)
  vs.push_back( add_vertex(g) ); // Kernel::Point_3(5,2,0)
  vs.push_back( add_vertex(g) ); // Kernel::Point_3(4,0,0)

  CGAL::Euler::add_face(CGAL::make_array(vs[0], vs[1], vs[2]), g);
  CGAL::Euler::add_face(CGAL::make_array(vs[1], vs[3], vs[2]), g);

  // force vertex halfedge to not be a border halfedge
  for(vertex_descriptor v : vertices(g))
  {
    halfedge_descriptor h = halfedge(v, g);
    if ( CGAL::is_border(h, g) )
      set_halfedge(v, prev(opposite(h, g), g), g);
    assert(target(halfedge(v, g), g)==v);
  }

  vs.push_back( add_vertex(g) ); // Kernel::Point_3(0,0,0)
  vs.push_back( add_vertex(g) );  // Kernel::Point_3(1,0,0)
  CGAL::Euler::add_face(CGAL::make_array(vs[4],vs[5],vs[0]), g);

  vs.push_back( add_vertex(g) ); // Kernel::Point_3(2,0,0)
  vs.push_back( add_vertex(g) ); // Kernel::Point_3(3,0,0)
  CGAL::Euler::add_face(CGAL::make_array(vs[6],vs[7],vs[1]), g);
  CGAL::Euler::add_face(CGAL::make_array(vs[7],vs[3],vs[1]), g);
}

template <typename T>
void
add_faces()
{
  typedef typename boost::graph_traits<T>::vertex_descriptor vertex_descriptor;
  typedef typename boost::graph_traits<T>::face_descriptor face_descriptor;
  typedef typename boost::graph_traits<T>::halfedge_descriptor halfedge_descriptor;

  // read a mesh with bord + test append
  {
  T m;

  for (int i=0; i<2; ++i)
  {
    std::ifstream in("data/head.off");
    std::vector<Kernel::Point_3> points;
    std::vector<std::array<std::size_t, 3> > faces_ids;
    CGAL::IO::read_OFF(in, points, faces_ids);

    std::vector<vertex_descriptor> verts;
    verts.reserve(points.size());
    std::vector<std::array<vertex_descriptor, 3> > faces_vs;
    faces_vs.reserve(faces_ids.size());
    for (std::size_t k=0; k<points.size(); ++k)
      verts.push_back( add_vertex(m) );
    for (const std::array<std::size_t, 3>& f : faces_ids)
      faces_vs.push_back( CGAL::make_array(verts[f[0]], verts[f[1]], verts[f[2]]) );
    CGAL::Euler::add_faces(faces_vs, m);
  }
  assert(faces(m).size()==2*2918);
  assert(vertices(m).size()==2*1487);
  assert( CGAL::is_valid_polygon_mesh(m) );
  }

  // closing a cube no extra vertex
  {
    std::ifstream in("data/open_cube.off");
    T m;
<<<<<<< HEAD
    CGAL::read_OFF(in, m);
=======
    CGAL::IO::read_OFF(in, m);
>>>>>>> cf69d322
    std::vector<vertex_descriptor> verts(vertices(m).begin(), vertices(m).end());
    std::list< std::vector<vertex_descriptor> > new_faces;
    new_faces.push_back({verts[1], verts[7], verts[4]});
    new_faces.push_back({verts[1], verts[0], verts[7]});
    CGAL::Euler::add_faces(new_faces, m);
    assert(CGAL::is_closed(m));
    assert(CGAL::is_valid_polygon_mesh(m));
  }
  // closing a cube with extra vertex
  {
    std::ifstream in("data/open_cube.off");
    T m;
<<<<<<< HEAD
    CGAL::read_OFF(in, m);
=======
    CGAL::IO::read_OFF(in, m);
>>>>>>> cf69d322
    std::vector<vertex_descriptor> verts(vertices(m).begin(), vertices(m).end());
    verts.push_back(add_vertex(m));
    put(CGAL::vertex_point, m, verts.back(), Kernel::Point_3(50,0,50));
    std::list< std::vector<vertex_descriptor> > new_faces;
    new_faces.push_back({verts[1], verts[0], verts.back()});
    new_faces.push_back({verts[0], verts[7], verts.back()});
    new_faces.push_back({verts[7], verts[4], verts.back()});
    new_faces.push_back({verts[4], verts[1], verts.back()});

    CGAL::Euler::add_faces(new_faces, m);
    assert(CGAL::is_closed(m));
    assert(CGAL::is_valid_polygon_mesh(m));
  }

  // build a model with non-manifold vertices
  for (int run=0; run<4; ++run)
  {
    T m;
    std::vector<Kernel::Point_3> points;
    points.push_back( Kernel::Point_3(0,0,0) );//v0
    points.push_back( Kernel::Point_3(4,0,0) );//v1
    points.push_back( Kernel::Point_3(8,0,0) );//v2
    points.push_back( Kernel::Point_3(4,1,0) );//v3
    points.push_back( Kernel::Point_3(4,2,0) );//v4
    points.push_back( Kernel::Point_3(4,3,0) );//v5
    points.push_back( Kernel::Point_3(0,3,0) );//v6
    points.push_back( Kernel::Point_3(1,0,3) );//v7
    points.push_back( Kernel::Point_3(2,0,3) );//v8
    points.push_back( Kernel::Point_3(3,0,3) );//v9
    points.push_back( Kernel::Point_3(5,0,3) );//v10
    points.push_back( Kernel::Point_3(6,0,3) );//v11
    points.push_back( Kernel::Point_3(7,0,3) );//v12
    points.push_back( Kernel::Point_3(4,-3,0) );//v13

    std::vector<vertex_descriptor> v;
    v.reserve(points.size());

    for (const Kernel::Point_3& p : points)
    {
      v.push_back(add_vertex(m));
      put(CGAL::vertex_point, m, v.back(), p);
    }

    // used only to control which border halfedge is created first
    std::vector<std::array<vertex_descriptor, 3> > face_array;
    face_array.push_back(CGAL::make_array(v[0], v[1], v[3]));
    face_array.push_back(CGAL::make_array(v[2], v[3], v[1]));
    if (run>1)
      std::swap(face_array[0], face_array[1]);

    // add faces
    CGAL::Euler::add_face(face_array[0], m);
    CGAL::Euler::add_face(face_array[1], m);
    face_descriptor to_be_removed1 = CGAL::Euler::add_face(CGAL::make_array(v[0], v[3], v[4]), m);
    face_descriptor to_be_removed2 = CGAL::Euler::add_face(CGAL::make_array(v[2], v[4], v[3]), m);
    CGAL::Euler::add_face(CGAL::make_array(v[0], v[4], v[5], v[6]), m);
    CGAL::Euler::add_face(CGAL::make_array(v[2], v[5], v[4]), m);
    CGAL::Euler::add_face(CGAL::make_array(v[1], v[7], v[8]), m);
    CGAL::Euler::add_face(CGAL::make_array(v[1], v[8], v[9]), m);
    CGAL::Euler::add_face(CGAL::make_array(v[1], v[10], v[11]), m);
    CGAL::Euler::add_face(CGAL::make_array(v[1], v[11], v[12]), m);

    if (run%2==0)
    {
      for(halfedge_descriptor h : CGAL::halfedges_around_face(halfedge(to_be_removed1, m), m))
        set_face(h, boost::graph_traits<T>::null_face(), m);
      remove_face(to_be_removed1, m);
    }
    else
    {
      for(halfedge_descriptor h : CGAL::halfedges_around_face(halfedge(to_be_removed2, m), m))
        set_face(h, boost::graph_traits<T>::null_face(), m);
      remove_face(to_be_removed2, m);
    }
    std::vector< std::vector<vertex_descriptor> > new_faces;
    new_faces.push_back( {v[0], v[13], v[1]} );
    new_faces.push_back( {v[1], v[13], v[2]} );

    std::vector<halfedge_descriptor> border_hedges;
    CGAL::Polygon_mesh_processing::extract_boundary_cycles(m, std::back_inserter(border_hedges));
    assert(border_hedges.size()==2);

    CGAL::Euler::add_faces(new_faces, m);

    border_hedges.clear();
    CGAL::Polygon_mesh_processing::extract_boundary_cycles(m, std::back_inserter(border_hedges));
    assert(border_hedges.size()==3);
  }
}

template <typename Graph>
void
test_Euler_operations()
{
  test_copy_face_graph_nm_umbrella<Graph>();
  test_copy_face_graph_isolated_vertices<Graph>();
  join_face_test<Graph>();
  add_vertex_and_face_to_border_test<Graph>();
  add_face_to_border_test<Graph>();
  join_vertex_interior_test<Graph>();
  join_vertex_exterior_test<Graph>();
  split_vertex<Graph>();
  split_join_vertex_inverse<Graph>();
  join_loop_test<Graph>();
  split_loop_test<Graph>();
  split_face_test<Graph>();
  make_hole_test<Graph>();
  remove_center_vertex_test<Graph>();
  join_split_inverse<Graph>();
  does_satisfy_link_condition<Graph>();
  test_swap_edges<Graph>();
  add_face_bug<Graph>();
  add_faces<Graph>();
}

int main()
{
  test_Euler_operations<Polyhedron>();
  test_Euler_operations<SM>();
  test_Euler_operations<LCC>();

#ifdef CGAL_USE_OPENMESH
  test_Euler_operations<OMesh>();
#endif

  std::cerr << "done\n";
  return 0;
}<|MERGE_RESOLUTION|>--- conflicted
+++ resolved
@@ -561,11 +561,7 @@
   {
     std::ifstream in("data/open_cube.off");
     T m;
-<<<<<<< HEAD
-    CGAL::read_OFF(in, m);
-=======
     CGAL::IO::read_OFF(in, m);
->>>>>>> cf69d322
     std::vector<vertex_descriptor> verts(vertices(m).begin(), vertices(m).end());
     std::list< std::vector<vertex_descriptor> > new_faces;
     new_faces.push_back({verts[1], verts[7], verts[4]});
@@ -578,11 +574,7 @@
   {
     std::ifstream in("data/open_cube.off");
     T m;
-<<<<<<< HEAD
-    CGAL::read_OFF(in, m);
-=======
     CGAL::IO::read_OFF(in, m);
->>>>>>> cf69d322
     std::vector<vertex_descriptor> verts(vertices(m).begin(), vertices(m).end());
     verts.push_back(add_vertex(m));
     put(CGAL::vertex_point, m, verts.back(), Kernel::Point_3(50,0,50));
